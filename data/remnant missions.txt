# Copyright (c) 2017 by Michael Zahniser
# Copyright (c) 2018 by Zitchas
#
# Endless Sky is free software: you can redistribute it and/or modify it under the
# terms of the GNU General Public License as published by the Free Software
# Foundation, either version 3 of the License, or (at your option) any later version.
#
# Endless Sky is distributed in the hope that it will be useful, but WITHOUT ANY
# WARRANTY; without even the implied warranty of MERCHANTABILITY or FITNESS FOR A
# PARTICULAR PURPOSE.  See the GNU General Public License for more details.

mission "First Contact: Remnant"
	landing
	invisible
	source
		government "Remnant"
	on offer
		conversation
			`Although they are unusually tall and dark-skinned, the people here appear to be human. You wouldn't know it from the architecture, however: the buildings with their curved, twisted surfaces and ramifying arches look more alien than any human dwelling you have seen before.`
			`	Stranger still, no one is speaking: the usual background murmur of voices that you would associate with a spaceport is absent here. Instead, the locals are communicating in a rapid and graceful sign language, their hands tracing arcs through the air almost faster than your eyes can follow.`
			`	A few of them approach your ship and one of them greets you out loud, but instead of speaking he sings the words in a high, monotone chant: "Do you comprehend the ancestral tongue?"`
			choice
				`	(Say, "Yes, I do.")`
				`	(Try to chant, "Yes, I do.")`
					goto chant

			`	Their expressions are inscrutable; you aren't sure if they even understood you or not. They turn away from you for a second and converse in sign language.`
				goto blood
			label chant
			`	You sing, "Yes, I do," trying to match the leader's pitch. As you do so, several of them hum notes that harmonize with you.`
			label blood
			`	Two of them walk up to you. One is carrying a small device that looks like a handheld scanner. The other unwraps a small foil package, pulls out a lancet, and jabs his finger with it. A dark, red drop of blood wells up. He presses his finger onto a port on the scanner, then hands you another one of the packets. "We kindly request that you identify yourself," he chants. Several of the others hum along with him.`
			choice
				`	(Give them a blood sample.)`
					goto yes
				`	(Refuse to give them a sample.)`
					goto no
				`	(Run back to my ship and escape from here.)`

			`	You run into your airlock, slam the door shut, and blast off from the planet. Already, several of their ships are moving to intercept you. It seems that you are no longer welcome in this region of space...`
				launch

			label no
			`	You try to pull away, but the man's hand snakes out and grabs you by the wrist. Before you are even able to react he jabs your finger and shoves it onto the scanner. "You are in our space," he sings. "You will abide by our rules." No longer a monotone, his song is a jarring and atonal melody.`
			label yes
			`	Several of them gather around the one with the scanner as if waiting to see what the results will be. As you watch them you notice that all of them, even the women, have their hair cropped short. Also, their clothing looks like nothing that has ever been in fashion at any point in human history that you know of.`
			`	Finally the scanner beeps, and a yellow light flashes. You can almost feel the tension leaving the air as the crowd relaxes. "So you are pure. You are human," chants one of the women. "You are one of us."`
			choice
				`	"Of course I'm human. But what are human beings doing out here?"`
				`	"Who are you?"`

			`	Several of them burst into song, singing together in harmony, "We are the hidden ones. We are the Remnant. In time of great chaos to this place we came, lest all true-born humans be killed or enslaved, by those who evolved not, but unwisely were made."`
			`	As they continue to sing, you begin to piece together their story. They are the descendants of people who fled to this region of space through an unstable wormhole at the peak of the first Alpha War, which means they have been here for more than half a millennium. That doesn't explain why their culture is so radically different, though.`
			`	Eventually they invite you to a dinner. Their food has strange and complex flavors, not all of them pleasant, but you do your best to be polite and pretend to enjoy it all. After the meal, they entertain you by singing songs, some of which you recognize as classical Earth music. It appears that people in this culture use sign language for day to day communication, and use their voices only for making music.`
			`	When you return to your ship, you do a search on videos of historical dialects of human sign language. None of them bear even a passing resemblance to the language of these people who call themselves the Remnant.`
				decline
			
	on enter
		log "People" "Chilia" `Met Chilia, a Remnant Prefect, who explained why they wanted me to take a blood test.`
		"remnant chilia" ++
		conversation
			`As you break orbit and get ready to escape, you receive a message from <planet>. A chant comes from your speakers.`
			`	"My compatriots seem to have gotten off on the wrong foot. I am Prefect Chilia of the Remnant. We established ourselves here as a bastion of humanity to survive when the rest of human space was under threat by the Alphas.`
			`	"The blood test we requested is mandatory for all who come to our worlds. We will not tolerate the presence of anyone of Alpha heritage. Should you agree to the blood test and pass, we will allow you to visit our worlds in peace."`
			choice
				`	"Okay, I'll take the blood test."`
					goto accept
				`	"I'm not taking any blood test."`
			apply
				set "remnant: declined second chance"
				"reputation: Remnant" <?= -10
			`	"Then leave immediately or be eliminated. You will not be welcomed here again."`
				decline
			
			label accept
			apply
				set "remnant: accepted second chance"
			`	"Please return to <planet>. Be on your best behavior, as there will be no third chance."`
	
	to fail
		has "remnant: declined second chance"
	
	on fail
		log "Discovered a strange, isolated human community in an otherwise uninhabited region of space south of the Core. Angered them by refusing to submit to some sort of blood test."
		log "Factions" "Remnant" `The Remnant are a group of unusual-looking humans that live in a secluded section of the galaxy. It is unclear how long they have lived apart from the rest of humanity, but they have been free of human influences for long enough that their culture is wildly different from any found in human record. Their buildings seem to be alien in origin, and they communicate amongst each other primarily with sign language. When they do use their voices they sing or chant, rather than speak.`
	
	on decline
		event "ember waste label"
		log "Discovered a strange, isolated human community in an otherwise uninhabited region of space south of the Core. They call themselves the Remnant."
		log "Factions" "Remnant" `Half a millennium ago, during the Alpha Wars, a group of humans fleeing the conflict and looking for a safer place to live discovered a wormhole into a region of space known as the Ember Waste. They built settlements there, and chose to call themselves the Remnant. Although they no longer fear the Alphas as much as they once did, they still have not rejoined human society.`
			`Since their colonies were first formed, the Remnant's culture has changed drastically. They communicate in sign language, using their voices only for singing. Their food and architecture and much of their technology is strange, and much of it has been borrowed or stolen from nearby alien species.`
	
	npc
		government "Remnant"
		personality heroic coward disables plunders
		fleet "Large Remnant" 2
	
	to complete
		has "remnant: accepted second chance"
	
	on complete
		event "ember waste label"
		log "Discovered a strange, isolated human community in an otherwise uninhabited region of space south of the Core. They call themselves the Remnant."
		log "Factions" "Remnant" `Half a millennium ago, during the Alpha Wars, a group of humans fleeing the conflict and looking for a safer place to live discovered a wormhole into a region of space known as the Ember Waste. They built settlements there, and chose to call themselves the Remnant. Although they no longer fear the Alphas as much as they once did, they still have not rejoined human society.`
			`Since their colonies were first formed, the Remnant's culture has changed drastically. They communicate in sign language, using their voices only for singing. Their food and architecture and much of their technology is strange, and much of it has been borrowed or stolen from nearby alien species.`
		conversation
			`Your return trip is a bit more nerve-wracking. Unlike the previous time, your flight computer keeps blaring warnings that the ships escorting you are weapons-hot and locked on. As soon as you land, your ship is surrounded by soldiers with a variety of weapons, and the same man appears in the midst of them. As before, he pricks his finger, presses it to a spot on the device, then offers a still-sealed lancet to you. He begins chanting in a severe tone, "The first may be a misunderstanding, but now you know our law. Will you submit to a blood test, or be declared guilty once and for all?"`
			choice
				`(Provide the blood sample.)`
					goto comply
				`(Refuse and run for your ship.)`
				
			`	As you turn to start running back to your ship, the soldiers nearby begin raising their weapons and firing at you. As you feel your body begin to liquify under the assault of the strange energy bolts, the last thing you see is the look of pity, resignation, and confusion on the face of the man with the scanner. Probably wondering why you would decide to return if you were just going to run again. You suppose they'll never know...`
				die
			
			label comply
			`	Several of them gather around the one with the scanner as if waiting to see what the results will be. As you watch them you notice that all of them, even the women, have their hair cropped short. Also, their clothing looks like nothing that has ever been in fashion at any point in human history that you know of.`
			`	Finally the scanner beeps, and a yellow light flashes. You can almost feel the tension leaving the air as the crowd relaxes. "So you are pure. You are human," chants one of the women. "You are one of us."`
			choice
				`	"Of course I'm human. But what are human beings doing out here?"`
				`	"Who are you?"`

			`	Several of them burst into song, singing together in harmony, "We are the hidden ones. We are the Remnant. In time of great chaos to this place we came, lest all true-born humans be killed or enslaved, by those who evolved not, but unwisely were made."`
			`	As they continue to sing, you begin to piece together their story. They are the descendants of people who fled to this region of space through an unstable wormhole at the peak of the first Alpha War, which means they have been here for more than half a millennium. That doesn't explain why their culture is so radically different, though.`
			`	Eventually they invite you to a dinner. Their food has strange and complex flavors, not all of them pleasant, but you do your best to be polite and pretend to enjoy it all. After the meal, they entertain you by singing songs, some of which you recognize as classical Earth music. It appears that people in this culture use sign language for day to day communication, and use their voices only for making music.`
			`	When you return to your ship, you do a search on videos of historical dialects of human sign language. None of them bear even a passing resemblance to the language of these people who call themselves the Remnant.`

event "ember waste label"
	galaxy "label waste"
		sprite label/waste



# Compatibility patch for those who made contact with the Remnant prior to v0.9.9
mission "Remnant Blood Test Patch"
	landing
	invisible
	to offer
		has "event: ember waste label"
	on offer
		set "remnant blood test pure"
		fail




mission "Remnant: Defense 1"
	name "Defend <planet>"
	description "Assist in defending <planet> from a Korath raid, then return to the planet."
	source "Caelian"
	to offer
		has "remnant blood test pure"
		not "Remnant defense delay"
	on offer
		conversation
			`In the relative quiet of this Remnant spaceport, it's unusually jarring when an alarm siren begins howling. All around you, people are rushing to get their ships into the air. Even though no one stops to explain to you what is happening, it's pretty clear that this is a planetary defense operation.`
			choice
				`	(Assist the defenders.)`
					launch
				`	(Stay here, and don't help them.)`
			`	You remain behind on the planet. You probably just missed out on a great opportunity to earn the gratitude of the Remnant.`
				defer
	on defer
		set "Remnant defense delay"
		event "remnant defense timer" 20
	npc
		government "Remnant"
		personality staying uninterested disables plunders
		fleet "Large Remnant"
	npc evade
		government "Korath"
		personality heroic plunders harvests target
		fleet "Korath Ember Waste Raid" 6
	on visit
		dialog "There are still Korath raiders circling overhead. You should take off and help the Remnant ships to fight them."
	on complete
		payment 500000

event "remnant defense timer"
	clear "Remnant defense delay"



mission "Remnant: Defense 2"
	landing
	name "Remnant bounty"
	description "A Korath ship is flying around Remnant territory. Hunt it down and destroy it, then return to <planet> for payment."
	source "Caelian"
	to offer
		has "Remnant: Defense 1: done"
	on offer
		conversation
			`The people here are grateful for your help in fighting off the Korath raid, and they offer you a payment of <payment>. They explain to you (in song, of course; the explanation takes the form of an epic ballad) that these raids have been taking place for nearly a century.`
			choice
				`	"Have you done anything to try to stop the Korath from raiding you?"`
				`	"What do you think the Korath are hoping to accomplish?"`
					goto motives
	
			`	"Of course not," chants one of them. "Why would we give up a good opportunity to plunder new technology?" His voice is such a perfect monotone that you can't tell whether the comment was meant facetiously or not.`
				goto next
	
			label motives
			`	"Perhaps they seek new territory, or perhaps they are just innately aggressive," chants one person.`
			`	"Of course," says another, "the fact that our ships dump their cargo when the raiders attack probably makes us a tempting target."`
			`	A third person explains, "We do that intentionally, to keep luring them back. The technology we gain when we manage to plunder one of their ships more than outweighs the cargo we lose."`
	
			label next
			`	While you're conversing with the group, a uniformed woman walks up and tells them something in sign language. They sign back and point to you. She says to you, "Thank you for your help. A Korath ship that came with the raiders and fled the battle is still lurking around our territory. Would you be willing to hunt it down?"`
			choice
				`	"Sure."`
				`	"Sorry, I don't have time to help you out."`
					decline

			`	"Thank you," she sings. "It keeps jumping between systems in our territory. Maybe its jump drive was damaged or something, and it can't escape. I'll spread news that you've taken on the bounty for hunting it, so others won't risk their lives fighting it."`
				accept
	npc kill
		government "Korath"
		personality coward target uninterested marked waiting
		system
			distance 1 2
		fleet
			names "korath"
			cargo 3
			variant
				"Korath World-Ship B (Crippled)"
		dialog "You have destroyed the Korath ship that was left over from the raid on <planet>. You can now return there to collect your payment."
	on complete
		payment 500000
		dialog `The same woman meets you when you land on <planet>. "Again, thank you," she says. "I will suggest to others that they might offer you similar bounty hunting jobs in the future." She pays you <payment>.`
		log "Factions" "Remnant" `Recently, Korath ships have begun raiding Remnant worlds. The Remnant have decided not to try to discourage these raids, because they are a perfect opportunity to steal jump drives and other valuable alien technology from the Korath.`



mission "Remnant: Bounty"
	job
	repeat
	name "Remnant bounty"
	description "Hunt down a crippled Korath ship that is lurking in Remnant territory, then return to <planet> to receive your payment of <payment>."
	source
		government "Remnant"
	to offer
		has "Remnant: Defense 2: done"
		random < 60
	npc kill
		government "Korath"
		personality coward target uninterested marked waiting
		system
			distance 1 2
		fleet
			names "korath"
			cargo 3
			variant
				"Korath Raider (Crippled)"
		dialog "You have destroyed the Korath ship. You can now return to <planet> to collect your payment."
	on complete
		payment 300000
		dialog "A Remnant military leader thanks you for hunting down the <npc>, and gives you the agreed-upon payment of <payment>."



mission "Remnant: Defense 3"
	landing
	name "Remnant surveillance"
	description "Travel to the <waypoints> system, destroy any Korath ships you find there, then deploy a Remnant surveillance satellite to give them advance warning of Korath raids in the future. Return to <planet> when you are done."
	source
		government "Remnant"
	to offer
		"Remnant: Bounty: done" >= 3
	cargo "surveillance equipment" 13
	waypoint "Parca"
	on offer
		conversation
			`A man approaches your ship soon after you collect your latest bounty, and sings, "You have been most helpful in fighting the Korath. Would you be willing to assist us in another way?"`
			choice
				`	"Sure, tell me more."`
				`	"Sorry, I'm not interested in helping you out anymore."`
					decline

			`	He explains that they hope to gain advance notice of future raids by setting up remote surveillance equipment in the system in the Ember Waste that is closest to Korath space. The equipment will communicate with the Remnant via something called an "entangled particle pair" that does not require a hyperspace relay network. Ironically, this is technology that the Remnant acquired by raiding the Korath decades ago.`
			`	"I will mark the target system on your map," he says, "and give you the equipment necessary to deploy the surveillance satellite. Please do not deploy it while any Korath ships are watching. Our scouts encountered Korath Raiders, but they have crippled them enough to where they should not be a problem."`
				accept
	on accept
		event "remnant: surveillance begin"
	npc kill
		government "Korath"
		personality heroic nemesis staying
		system "Parca"
		fleet
			names "korath"
			cargo 3
			variant
				"Korath Raider (Crippled)"
				"Korath Chaser" 2
		dialog "Now that you are alone, you are able to deploy the Remnant surveillance satellite unobserved. Time to report back to <planet>."
	on complete
		event "remnant: surveillance end"
		payment 500000
		conversation
			`When you return to <planet>, the same Remnant man meets you and says that they have begun receiving data from the surveillance satellite that you deployed. "Thank you for your assistance," he sings. He pays you <payment>.`
			choice
				`	"You're welcome."`
					decline
				`	"You know, a great way to say 'thank you' would be to offer me a license to buy your technology."`

			`	He grins, very slightly. "That is not my decision alone to make," he says, "but I will put in a word for you and see what I can do."`

event "remnant: surveillance begin"
	system "Parca"
		remove fleet "Korath Ember Waste Raid"

event "remnant: surveillance end"
	system "Parca"
		add fleet "Korath Ember Waste Raid" 10000



mission "Remnant: Key Stones"
	name "Keystones"
	description "The manager of the outfitter on <planet> has offered to pay you six million credits in exchange for a shipment of fifty Quantum Keystones (which you will have to purchase from the Hai)."
	source "Viminal"
	to offer
		has "remnant blood test pure"
	on offer
		require "Quantum Keystone"
		conversation
			`As you are walking through the spaceport, a man comes up to you and introduces himself as the manager of the local outfitter. He says, "I could not help but notice that you have a Key Stone that looks different from the ones from our mines. Have you found another world where these stones can be mined?"`
			choice
				`	"Yes, in the territory of some aliens far to the north of here."`
					goto hai
				`	"Yes, but I would prefer not to tell you where."`

			`	"That is understandable," he says. "I am a businessman and I understand how valuable certain trade secrets can be. But perhaps I can interest you in a mutually profitable endeavor?"`
				goto more

			label hai
			`	"Intriguing," he sings. "Are they aware of how valuable these stones are?" You tell him about the Hai, that they are an old species and that to them the Key Stones are just good luck charms. "Perhaps they have forgotten the true use of the Stones," says the man. "This may give us an opportunity for a mutually profitable endeavor."`

			label more
			`	"Tell me more," you say.`
			`	He says, "If you could fetch me a large supply of these stones, say fifty of them, I would purchase them from you for a high enough price that you would earn a tidy profit. What do you say?"`
			choice
				`	"Sure, I would be glad to accept that deal."`
				`	"Sorry, I'm really not interested in doing business with you Remnant folks."`
					decline

			`	After a bit of haggling, he agrees to pay you six million credits in exchange for a cargo of fifty Hai "Keystones." Given how cheap they are to purchase in Hai space, you will be earning a very tidy profit on the deal.`
				accept
	
	on complete
		outfit "Quantum Keystone" -50
		payment 6000000
		conversation
			`You visit the local outfitter and tell the manager that you have brought a shipment of "Quantum Keystones" to sell to him. He is overjoyed, and gladly pays you six million credits for them. You can't help noticing that based on how much the Key Stones sell for here, he will be earning even more profit than you did, even though you did nearly all the work.`
			`	"You have made a valuable contribution to our people by doing this," he says. "These stones will allow more of our ships to explore the Ember Waste and discover the secrets that it holds."`



mission "Remnant: Void Sprites 1"
	name "Space creatures"
	description "A man on the Remnant homeworld of <planet> asked you to collect data on some strange space creatures in the <waypoints> system, in another part of the Ember Waste."
	source "Aventine"
	waypoint "Nenia"
	cargo "scanning equipment" 8
	to offer
		has "remnant blood test pure"
	on offer
		conversation
			`As you explore the spaceport, you meet a Remnant man wearing some sort of optical prosthesis over his eyes, a visor with several tiny cameras mounted on it. "Ah," he sings, "the outsider. Human yet not of our culture, distinct from our mindset. That is useful. Would you be willing to invest in a research project?"`
			choice
				`	"Perhaps. Tell me more."`
				`	"Sorry, I'm not interested."`
					decline
			`	"Excellent," he sings. "Centuries ago, we discovered some space-dwelling organisms elsewhere in the Waste, and undertook to study them. Certain mistakes were made, certain underestimations, and we can no longer safely approach these organisms. Would you be willing to visit their home system and collect some sensor data? I call this an investment, because I cannot pay you until I publish the results of these studies."`
			choice
				`	"Yes, I'd be glad to."`
					goto end
				`	"Wait, that sounds super shady. Can you explain why you think it's safe for me to enter that star system, but not for you to do so?"`

			`	He says, "We studied the organisms and determined that they could not possibly be sentient. Therefore we saw no moral issues with collecting, well, ah... a sample. Unexpected things happened and certain grudges have been, ah, borne against Remnant ships for centuries as a result."`
			choice
				`	"Well, as long as you don't ask me to do something that will get me in similar trouble, I'll help you out."`
					goto end
				`	"Sorry, I'm not interested in helping you."`

			`	"Are you sure?" he chants. "We could learn some incredible things."`
			choice
				`	"No, I'm really not interested."`
					decline
				`	"Fine, tell me what you want me to do."`

			label end
			`	He sings, "Thank you. To begin with, all I ask is that you visit this star system and scan the creatures with certain special equipment that I will provide. Report back to me when you are done."`
			choice
				`	"How should I find you?"`
				`	"What is your name?"`
					goto name

			`	"Don't worry," he says, "I will find you. You are our only visitor from the outside in many decades; when you land here, it quickly becomes known."`
				accept
	
			label name
			`	He says, "My name is..." and then performs an elaborate gesture with his hands. "Don't worry if you can't perform my name," he says, "I will seek you out when you land. You won't need to ask around for me."`
				accept
	
	npc
		government "Indigenous Lifeform"
		personality timid mining harvests staying mute
		system "Nenia"
		fleet
			cargo 0
			variant
				"Void Sprite"
				"Void Sprite (Infant)" 3
	on enter "Nenia"
		dialog `There are indeed some strange space-faring life forms in this system. You collect measurements with the special sensors, and then prepare to return to <planet>.`



mission "Remnant: Void Sprites 2"
	landing
	name "Scan the void sprites"
	description "Return to the <waypoints> system, and use an outfit scanner on one of each of the types of void sprites to see if you can tell how their propulsion works."
	source "Aventine"
	waypoint "Nenia"
	to offer
		has "Remnant: Void Sprites 1: done"
	on offer
		conversation
			`Sure enough, soon after you land the Remnant researcher with the optical prosthesis arrives at your ship. When he looks at the data that you collected using his special scanners, he is disappointed. He chants, "I had hoped the scanners would show us how the creatures are able to generate enough force to fly out of the gravity wells of their planets, but this tells me nothing. Perhaps it would help if you scan them more closely. Could you equip your ship with one of the scanners that are used to inspect the outfits that ships are carrying, and see if that scanner yields additional information?"`
			choice
				`	"Okay, I'll install an outfit scanner and see what it can tell me."`
					accept
				`	"Are you sure they won't interpret the scanner beam as an attack?"`

			`	"I doubt it," he says. "It is a very low-power beam. And after all, you were not attacked just now when you scanned them with my equipment."`
			choice
				`	"Okay, I'll install an outfit scanner and see what it can tell me."`
					accept
				`	"Wait, are you saying that you thought I might get attacked last time around, and you didn't tell me that?"`

			`	He says, "It was a small enough chance that I did not see a need to worry you."`
			choice
				`	"Sorry, I don't want to help with this project anymore."`
					decline
				`	"Okay, I'll install an outfit scanner and see what it can tell me."`
					accept
	npc "scan outfits"
		government "Indigenous Lifeform"
		personality timid mining harvests staying mute
		system "Nenia"
		fleet
			cargo 0
			variant
				"Void Sprite"
				"Void Sprite (Infant)"
	on accept
		event "remnant: nenia empty"
	on complete
		event "remnant: nenia restored"

event "remnant: nenia empty"
	system "Nenia"
		remove fleet "Void Sprites"

event "remnant: nenia restored"
	system "Nenia"
		add fleet "Void Sprites" 500



mission "Remnant: Void Sprites 3"
	landing
	name "Visit void sprite planets"
	description `Purchase a "gascraft" ship from the Remnant world of Viminal, and use it to explore the two gas giants where the void sprites live. Then, return to <planet>.`
	source "Aventine"
	stopover "Viminal"
	stopover "Nasqueron"
	stopover "Slylandro"
	cargo "scanning equipment" 8
	blocked "The Remnant researcher has another job for you, but you're going to have to free up some cargo space in order to take it on."
	to offer
		has "Remnant: Void Sprites 2: done"
	on offer
		conversation
			`The Remnant researcher seems disappointed that an outfit scan didn't reveal any information about the void sprites, but he is also excited about a new idea for studying them. He says, "I found that our university had several old mothballed ships suitable for exploring the upper atmosphere of a gas giant," he says. "Until I can publish my results I won't have the money to purchase one, but if you buy one you could land on the void sprite worlds and observe them in their natural habitat."`
			choice
				`	"How much will it cost to buy one?"`
				`	"Didn't you say before that anyone entering that system in a Remnant ship gets attacked?"`
					goto attack
				`	"Sorry, I'm not interested in helping you any more."`
					decline

			`	"Only a few million credits," he says. "Don't worry, you can sell it back to them afterwards and recoup most of your investment. And, just think of how much you will be doing to advance the cause of science."`
				goto end

			label attack
			`	"Don't worry about it," he says. "These exploration craft are exceptionally fast and maneuverable. Even if you do provoke a negative reaction, you should be able to dodge any direct confrontation."`

			label end
			choice
				`	"Okay, I'll do it."`
				`	"Sorry, that's more than I'm willing to commit to."`
					decline

			`	"Excellent," he says. "The ship should be available for purchase in the shipyard on Viminal."`
				accept
	on accept
		event "remnant: gascraft"
	npc
		government " Drak "
		system "Nenia"
		personality staying heroic nemesis uninterested
		ship "Archon (Cloaked)" "Lifted Lorax"
	on stopover
		conversation
			`You have dodged the Archon and landed on the second of the two gas giants where the void sprites live. The hull of your tiny ship creaks and groans under the high atmospheric pressure, but seems to be holding together. Its sensors pick up flocks of void sprites floating between the planet's cloud layers, presumably feeding on airborne creatures too small to detect from this range.`
			`	You also observe some void sprites leaving the planet, soaring upward on thermal updrafts. As they rise, their bodies swell to several times their original size, like an aerostat balloon gaining altitude. But clearly they have another form of propulsion as well, something akin to the antigravity repulsors that human ships use to travel from a planet's surface into orbit.`
			`	After collecting some atmospheric samples for good measure, you prepare to return to <planet>. Hopefully the Archon will calm down once it sees that you have not attacked or disturbed the Sprites on either of these planets.`
	on complete
		event "remnant: void sprite research" 20
		log "Factions" "Void Sprites" `The "void sprites" are space-dwelling lifeforms. They are apparently not sentient. They evolved in the atmosphere of a gas giant, but have some biological mechanism for altering or reflecting gravity that allows them to fly into outer space, in the same way that human ships use antigravity to escape a planet's gravity well. The void sprites are not particularly powerful or dangerous creatures, but they are guarded by a Drak Archon.`
		log "Factions" "Archons" `Archons are partly biological, but do not seem to be naturally evolved creatures. Some of their biological characteristics may have been based on the "void sprites" that inhabit the Ember Waste.`
		conversation
			`The Remnant researcher is ecstatic when he sees all the data you collected. "I will begin assembling this into a research paper immediately!" he sings. "It may be months before it is published, but when it is you will be named as a co-author, and I will share the payment with you."`
			choice
				`	"What do you know about the Archon that attacked me?"`
				`	"I'm glad I could help you out. I'll look forward to hearing from you."`
					decline

			`	He begins singing you a song about the Archons. The song says that the Archons are servants of the mysterious Drak, whom no one has seen but whom the Quarg claim to speak to and take orders from. "That's all our histories say," he sings, "but what interests me is the biological similarities between the Archons and the void sprites. We do not think the Archons are naturally evolved creatures. Perhaps their creators incorporated elements of void sprite biology into them when they were made. Or perhaps the Archons just feel an affinity with them because they are both space-faring organisms."`
			choice
				`	"Well, I'll look forward to hearing the results of your research when it is done."`
					decline
				`	"Do you think the Archons will continue to be angry at me?"`

			`	He says, "As long as you did not harm any of the void sprites, I doubt they will bear you a permanent grudge. The Archons are thinking creatures, after all; they cannot blame you for your curiosity."`
			`	You thank him for the information and tell him that you will look forward to reading the results of his study (and, getting paid for your help) once it is complete.`

event "remnant: gascraft"
	planet "Viminal"
		add shipyard "Remnant Gascraft"

government " Drak "
	"player reputation" -1000

event "remnant: void sprite research"



mission "Remnant: Technology Available"
	landing
	invisible
	source
		government "Remnant"
	to offer
		has "event: remnant: void sprite research"
		has "Remnant: Key Stones: done"
		has "Remnant: Defense 3: done"
	on offer
		payment 2000000
		set "license: Remnant"
		log "The prefects have reached a consensus that you should be considered a valuable friend of the Remnant, and shall be given permission to purchase their ships and technology."
		conversation
			`An elderly man approaches your ship and introduces himself as a local "prefect," presumably some sort of government position. In a song so elaborate that he must have composed and practiced it ahead of time, he informs you that a scientific study on the void sprites has just been published, and as the co-author you are entitled to a payment of two million credits, which he presents to you.`
			`	"When your name came up in the study," he says, "I asked around and discovered that you have helped us in other ways as well. The other prefects have reached a consensus that you should be considered a valuable friend of the Remnant, and shall henceforth be given permission to purchase our ships and technology."`
			choice
				`	"I'm honored. Thank you."`
					decline
				`	"Is there anything else I can do to assist your people?"`
			`	"Not that I am aware of right now," he says, "but we will call on you if a need ever arises."`
				decline



mission "Remnant: Learn Sign 1"
	name "Learn Remnant Sign"
	description `Travel to <destination> for more lessons on how to speak using Remnant sign language.`
	minor
	source "Caelian"
	destination "Aventine"
	repeat 3
	to offer
		has "remnant blood test pure"
		not "Remnant: Learn Sign 1: done"
		not "Remnant: Learn Sign 1: active"
		random < 30
	on offer
		conversation
			`As you make your way through the spaceport, you become increasingly aware of how quiet it is. Looking around, you note that it doesn't seem any less busy than usual, just that only a handful of people are paying attention to you. As a result, they have reverted to their normal gestures instead of singing. It feels oddly isolating, and eerie, to realize that there are hundreds of conversations going on around you, yet you can't understand a single one.`
			choice
				`	(Ask someone to teach you.)`
				`	(Ignore it.)`
					decline
					
			`	Looking around the spaceport, you eventually find someone at what looks like an information desk.`
			choice
				`	"I would like to learn your sign language."`
					goto words
				`	(Sing a short verse about not understanding people because your hands are still.)`
					goto song
			label words
			`	She looks at you with a confused expression, her hands making a few quick gestures. After a moment she points at the hand scanner embedded in the desk.`
				goto scan
			label song
			`	She looks surprised, but then recovers and sings a verse about how hands can learn, but must be cautious, and gestures at the hand scanner embedded in the desk.`
			label scan
			`	As you place your hand on the scanner, you feel a quick tingle as it scans your hand, then a pinprick as it extracts a drop of blood. The lady behind the desk looks at her screen. She nods, taps on the screen a few times, then retrieves a datapad from beneath the desk.`
			`	She hands the pad to you, and sings a brief verse about perseverance and hope.`
			`	Back on your ship you flip the pad on. The datapad appears to be loaded with a number of historic musicals and operas where the meaning of the lyrics has been replicated with gestures as subtitles. It is interspersed with what appear to be Remnant children's videos slowly explaining gestures and pausing to give you the opportunity to practice.`
			`	You spend a few hours going through the lessons. It takes a while to start vaguely understanding the signs, but you eventually learn how to sign a number of basic phrases. Eventually, the pad goes black and a note pops up on the screen informing you that additional lessons are available from the director's desk on Aventine.`
				accept

mission "Remnant: Learn Sign 2"
	landing
	name "Learn Remnant Sign"
	description `Travel to <destination> for more lessons on how to speak using Remnant sign language.`
	source "Aventine"
	destination "Viminal"
	to offer
		has "Remnant: Learn Sign 1: done"
	on offer
		conversation
			`While searching for the director's desk in the Aventine spaceport, you are very conscious of all the conversations going on around you. You manage to catch a word here and there, but not enough to understand the conversations. With some trouble, you ask for directions using what you have learned, and you arrive at a similar desk in a busy plaza.`
			`	It looks like the person behind the desk has been expecting you. They gesture very slowly, asking how your lessons are going using very basic signs and songs. After a few minutes of conversation, they ask you to place your hand on the scanner, which takes a sample of your blood, and then give you a data chip with more lessons.`
			`	You return to your ship and begin going through the lessons. These lessons focus more on purely conversing through sign with almost no singing.`
			`	Just as last time, the screen goes black and reveals a note saying that there will be a final package of lessons waiting for you on Viminal.`
				accept

	on complete
		event "remnant: sign studies complete" 60
		log "Have been introduced to the basics of the Remnant sign language. Will need to practice using the video lessons for some time in order to fully understand Remnant sign language."
		conversation
			`As soon as you land, you look around for someone to ask directions from. Approaching a dockhand who doesn't appear to be busy, you carefully sign, "Can you direct me to the port director?" He looks at you curiously for a moment and replies with exaggerated slowness. You thank him and head towards the spaceport following his directions.`
			`	Once again the director seems to be expecting you, and has a simple conversation with you about how the flight was and how your lessons are progressing. You manage to convey that you have learned a bit, and he gives you a few tips on your rehearsed phrases before directing you to place your hand on the scanner. Once again, the scanner takes a sample of your blood.`
			choice
				`	(Sign asking what the scanners are for.)`
				`	(Sing a verse about your confusion of the hand scanners.)`
			`	The man begins to sign, but then realizes that you don't understand much of what he is signing, so he switches to singing. "Long ago it was decided that being infiltrated by Alpha agents was a big risk, and we couldn't depend on our interstellar network to remain secure. So we implemented a policy where the first time a Remnant is granted formal access to a new planet their purity and identity is verified. Thus even if someone hacked our networks to give themselves a clean identity, they would still be caught when they started working on a new planet. We also don't broadcast that requirement on our networks, simply enforce it locally. It isn't foolproof, but it adds an additional layer of safety."`
			`	You thank the man for explaining the scanners to you and accept the next set of lessons.`
			`	You spend a few hours viewing some of the lessons, one of which involves watching an ancient show about a merchant captain making his way through the galaxy with an unlikely crew, re-enacted by a cast of Remnant who sing and sign their way through the dialogs with exaggerated simplicity. It is oddly familiar, but you can't quite place it. You notice that it seems to have a lot of subtext about the dangers of manipulation and government secrecy, especially surrounding genetics.`
			`	Skimming through the rest of the lessons, you notice that there is a lot more here than the last two times. It may take some time to get through it all, but you should be fairly fluent if you practice over a couple of months.`

event "remnant: sign studies complete"



mission "Remnant: Learn Sign Follow Up"
	invisible
	source 
		government "Remnant"
	to offer
		has "event: remnant: sign studies complete"
	on offer
		log "Have achieved a degree of fluency in the Remnant sign language sufficient for general conversation."
		conversation
			`As you make your way into the spaceport, it occurs to you that one of the information directors who gave you the instructional videos might appreciate how much you have learned over the past months of practice. You stretch your fingers and stop by the desk where you are able to have a simple conversation with the information director.`
			`	"Congratulations, Captain <last>!" the director signs. "Your fluency is good enough that even those unwilling to sing with a stranger should be comfortable working with you. At this rate you will be one of us in more ways than just by blood. I look forward to seeing what results from your work with us." The director is interrupted by the arrival of other Remnant asking for something and bids you farewell with an apologetic gesture.`
				decline



mission "Remnant: Heavy Laser"
	name "Retrieve Heavy Lasers for the Remnant"
	description "A Remnant engineer on <planet> has offered to pay you <payment> in exchange for obtaining two heavy lasers for them to study."
	minor
	source
		government "Remnant"
	to offer
		has "Remnant: Technology Available: offered"
		not "Remnant: Catalytic Ramscoop: active"
		not "Remnant: Catalytic Ramscoop: done"
		not "Remnant: Plasma Cannons: active"
		not "Remnant: Plasma Cannons: done"
		random < 50
	on offer
		require "Heavy Laser"
		conversation
			`As you are browsing the spaceport shops, a woman approaches you and introduces herself as a researcher at one of the Remnant weapons facilities. She awkwardly pauses before beginning to recite a quick tune: "We can see that your ship has beam weapons that match human techniques, but are unlike anything we have record of. What kind of weapons are they?"`
			choice
				`	"They're heavy lasers."`
				`	"I'd rather not share that."`
					decline
			
			`	"Really? Our records indicate that humanity had primitive laser technology at the time of the Exodus, but nothing that would be considered useful as weapons." She pauses to look down at her scanner. "And yet our scans indicate that they are capable of significant power output.`
			`	"Based on these scans, we may well be able to learn quite a bit from these weapons. Would you be able to acquire a pair of them for us? We could offer you very good compensation for doing so."`
			choice
				`	"Sure, I would be glad to accept that deal."`
				`	"Sorry, I'm not really interested in helping Remnant research."`
					decline

			`	After a bit of haggling, she agrees to pay you <payment> in exchange for two heavy lasers.`
				accept
	on complete
		outfit "Heavy Laser" -2
		payment 870000
<<<<<<< HEAD
		log "People" "Taly" `As an engineering prefect, Taly is the foremost authority among the Remnant on salvaged technology and a senior leader in their reverse engineering program.`
		conversation
			`As you land on a pad adjacent to the research center, a group of researchers mount some kind of weapon on a platform aimed down a firing range. The researcher that asked you for the heavy lasers presses a button from behind a thick barrier to activate the weapon. A flash of light erupts from the muzzle as the target downrange is cut in half. The barrel of the weapon raises into the air and the researchers rush out onto the range with tools and devices to inspect the damage.`
			`	The researcher approaches you while the heavy lasers are being unloaded from your ship. She's dusty, but appears pleased with the results of her experiments. "Captain <first>, I see you have the lasers as we agreed." You aren't sure if Remnant rub their hands in eagerness, but she looks ready to do so.`
			`	She taps her comlink, and moments later another Remnant appears from the scaffolding around a nearby Starling. The researcher straightens up and switches to a more stately melody. "Captain <last>, this is Prefect Taly. She is our most experienced engineer for dealing with alien tech."`
			`	Taly steps forward and makes what seems to be a kind of welcoming gesture. "Greetings Captain. We appreciate your help in acquiring these samples. It looks like we are far behind the rest of humanity in some respects. We have a lot of work to do if we are to catch up with them."`
=======
		"remnant met taely" ++
		conversation
			`As you land on a pad adjacent to the research center, a group of researchers mount some kind of weapon on a platform aimed down a firing range. The researcher that asked you for the heavy lasers presses a button from behind a thick barrier to activate the weapon. A flash of light erupts from the muzzle as the target downrange is cut in half. The barrel of the weapon raises into the air and the researchers rush out onto the range with tools and devices to inspect the damage.`
			`	The researcher approaches you while the heavy lasers are being unloaded from your ship. She's dusty, but appears pleased with the results of her experiments. "Captain <first>, I see you have the lasers as we agreed." You aren't sure if Remnant rub their hands in eagerness, but she looks ready to do so.`
			`	She taps her commlink, and moments later another Remnant appears from the scaffolding around a nearby Starling. The researcher straightens up and switches to a more stately melody. "Captain <last>, this is Prefect Taely. She is our most experienced engineer for dealing with alien tech."`
			`	Taely steps forward and makes what seems to be a kind of welcoming gesture. "Greetings Captain. We appreciate your help in acquiring these samples. It looks like we are far behind the rest of humanity in some respects. We have a lot of work to do if we are to catch up with them."`
>>>>>>> 05886d93



mission "Remnant: Catalytic Ramscoop"
	name "Retrieve Ramscoops for the Remnant"
	description "A Remnant engineer on <planet> has offered to pay you <payment> in exchange for obtaining two catalytic ramscoops for them to study."
	minor
	source
		government "Remnant"
	to offer
		has "Remnant: Technology Available: offered"
		not "Remnant: Plasma Cannons: active"
		not "Remnant: Plasma Cannons: done"
		not "Remnant: Heavy Laser: active"
		not "Remnant: Heavy Laser: done"
		random < 50
	on offer
		require "Catalytic Ramscoop"
		conversation
			`As you are walking through the spaceport, a woman comes up to you and introduces herself as an engineer at one of the Remnant development labs. She pauses awkwardly before beginning to chant: "As your ship is the only one we have seen in many decades that has outfits from ancestral space, we are intrigued by it. Could we take a closer look?"`
			choice
				`	"Yes, you are welcome to examine it."`
					goto deep
				`	"Yes, but don't touch anything."`
				`	"No, stay away from my ship."`
					decline

			`	"I'll be careful," she sings with a tinge of sadness. "I am an engineer, not a Korath."`
				goto more

			label deep
			`	"Fascinating," she sings as she clambers over the <ship> with the grace of someone who obviously knows her ships. "Above all else, I am an engineer of movement," she chants. "We have done well to hide as deep in the Ember Waste as we have, but our ships' limited ranges struggle to take us farther. Examining systems from elsewhere may inspire new developments."`

			label more
			`	After examining the <ship> for quite some time, she stops beneath it and looks up. "Is this a new form of ramscoop?" she asks as she gestures at your ship's ramscoop. As you nod in the affirmative, she continues. "Fuel has always been a great limiter of our exploration. If you could get a couple extra that we could dismantle, this could be very useful to us."`
			choice
				`	"Sure, I could bring you some."`
				`	"Sorry, I'm really not interested in helping Remnant research."`
					decline

			`	After a short discussion, she agrees to pay you <payment> in exchange for two catalytic ramscoops.`
				accept
	
	on complete
		outfit "Catalytic Ramscoop" -2
		payment 1390000
<<<<<<< HEAD
		log "People" "Taly" `As an engineering prefect, Taly is the foremost authority among the Remnant on salvaged technology and a senior leader in their reverse engineering program.`
		conversation
			`You visit the local shipyard and eventually find the engineer busily repairing a damaged Starling. You inform her that you have brought a pair of catalytic ramscoops for her to study. She quickly tightens a couple more connectors and jumps down from her perch, gesturing at an assistant to transfer you the credits you were promised. "Thank you! Our maps of human space are old, and if they are still accurate, you traveled a very long way to bring these to us." Her chanting voice echoes off the Starling above you with an interesting resonance.`
			`	"If we can unlock the secrets of these ramscoops, it will give our ships greater range as they search for a safer refuge." As she picks up the remote control for the small loading truck with the two ramscoops, she trills at you over her shoulder. "Oh, my name is Taly. I'll let you know what I find."`
=======
		"remnant met taely" ++
		conversation
			`You visit the local shipyard and eventually find the engineer busily repairing a damaged Starling. You inform her that you have brought a pair of catalytic ramscoops for her to study. She quickly tightens a couple more connectors and jumps down from her perch, gesturing at an assistant to transfer you the credits you were promised. "Thank you! Our maps of human space are old, and if they are still accurate, you traveled a very long way to bring these to us." Her chanting voice echoes off the Starling above you with an interesting resonance.`
			`	"If we can unlock the secrets of these ramscoops, it will give our ships greater range as they search for a safer refuge." As she picks up the remote control for the small loading truck with the two ramscoops, she trills at you over her shoulder. "Oh, my name is Taely. I'll let you know what I find."`
>>>>>>> 05886d93



mission "Remnant: Plasma Cannons"
	name "Retrieve Plasma Cannons for the Remnant"
	description "A Remnant engineer on <planet> has offered to pay you <payment> in exchange for obtaining two plasma cannons for them to study."
	minor
	source
		government "Remnant"
	to offer
		has "Remnant: Technology Available: offered"
		not "Remnant: Catalytic Ramscoop: active"
		not "Remnant: Catalytic Ramscoop: done"
		not "Remnant: Heavy Laser: active"
		not "Remnant: Heavy Laser: done"
		random < 50
	on offer
		require "Plasma Cannon"
		conversation
			`As you are browsing the spaceport shops, a man approaches you and introduces himself as a weapons specialist at one of the Remnant research facilities. He pauses hesitantly before beginning to chant: "Because your ship is the only one we have seen in generations that has weapons from human space, we are curious about it. Could we take a closer look?"`
			choice
				`	"Yes, you are welcome to examine it."`
					goto deep
				`	"Yes, but don't touch anything."`
				`	"No, stay away from my ship."`
					decline

			`	"Don't worry," he sings with a tinge of reproach. "I am a Remnant, not a Korath."`
			`	He proceeds to methodically examine your ship from every angle on the ground, eventually focusing on your weapon ports and hardpoints. After examining the <ship> for quite some time, he walks over to you.`
				goto more

			label deep
			`	He clips his harness to one of the overhead lifts, presses a button on the back of his gauntlet, and is promptly whisked up into the air. The lift appears designed to give engineers and technicians almost as much freedom as a zero-g environment by suspending them with just enough force to counteract gravity, so they can move around a ship with ease. Having completed a quick once-over he quickly gravitates to the weapon hardpoints. After examining the <ship> for quite some time, he calls down to you.`

			label more
			`	"I have never seen weapons designed to handle such a high heat output! Is this some kind of plasma based weapon?" he asks, gesturing at a plasma cannon. You nod, and he continues, "Intriguing. We have noticed that the Korath ships seem to run particularly hot, and have speculated that overheating them might be an effective means of disabling them. I would enjoy researching these a bit more. If you could acquire some for us you would be well compensated."`
			choice
				`	"Sure, I would be glad to work out a deal."`
				`	"Sorry, I'm really not interested in helping Remnant research."`
					decline

			`	After a bit of negotiation, he agrees to pay you <payment> in exchange for two plasma cannons.`
				accept
	
	on complete
		outfit "Plasma Cannon" -2
		payment 1130000
<<<<<<< HEAD
		log "People" "Taly" `As an engineering prefect, Taly is the foremost authority among the Remnant on salvaged technology and a senior leader in their reverse engineering program.`
		conversation
			`As the <ship> settles onto the pad closest to the research facility, you can see the weapons specialist checking over a large cannon on a platform beneath a nearby Albatross. When he sees you starting to unload the two plasma cannons, he snaps the casing closed and gestures to someone out of sight. Within moments both him and an empty flatbed are there to pick up the weapons.`
			`	"Thank you for your help," he says. "Our Inhibitors provide us with something of a mobility advantage against the Korath, but they aren't particularly effective at disabling them. These plasma cannons will open new avenues of research for us." He pauses, then continues. "I also included a bonus for you. It is a 'finder's fee,' as we always appreciate new tech."`
			`	The weapon technician finishes strapping down the plasma cannons and looks up to see another Remnant approaching. He gives the new Remnant a respectful dip of his head that almost seems like a bow before turning to you and chanting, "Ah, Captain <last>, have you met Taly? She is the engineering prefect here on Viminal. She asked me to let her know when or if you managed to procure the new tech for me."`
			`	Taly steps forward to face you. "Well met, newcomer among the Remnant," she trills. "Fresh blood amongst us sets songs in motion that have long been in caesura. I have a few things to finish up right now, but I hope to work with you soon." She gives you a polite nod and heads back the way she came.`
=======
		"remnant met taely" ++
		conversation
			`As the <ship> settles onto the pad closest to the research facility, you can see the weapons specialist checking over a large cannon on a platform beneath a nearby Albatross. When he sees you starting to unload the two plasma cannons, he snaps the casing closed and gestures to someone out of sight. Within moments both him and an empty flatbed are there to pick up the weapons.`
			`	"Thank you for your help," he says. "Our Inhibitors provide us with something of a mobility advantage against the Korath, but they aren't particularly effective at disabling them. These plasma cannons will open new avenues of research for us." He pauses, then continues. "I also included a bonus for you. It is a 'finder's fee,' as we always appreciate new tech."`
			`	The weapon technician finishes strapping down the plasma cannons and looks up to see another Remnant approaching. He gives the new Remnant a respectful dip of his head that almost seems like a bow before turning to you and chanting, "Ah, Captain <last>, have you met Taely? She is the engineering prefect here on Viminal. She asked me to let her know when or if you managed to procure the new tech for me."`
			`	Taely steps forward to face you. "Well met, newcomer among the Remnant," she trills. "Fresh blood amongst us sets songs in motion that have long been in caesura. I have a few things to finish up right now, but I hope to work with you soon." She gives you a polite nod and heads back the way she came.`



mission "Remnant: taely intro log"
	invisible
	source
		government "Remnant"
	to offer
		"remnant met taely" >= 1
	on offer
		log "People" "Taely" `As an engineering prefect, Taely is the foremost authority among the Remnant on salvaged technology and a senior leader in their reverse engineering program.`
		fail
>>>>>>> 05886d93



mission "Remnant: Return the Samples"
	name "Return the Samples"
	description "A researcher on <planet> has asked you to return void sprite eggs to Nasqueron that the Remnant stole many years ago."
	source "Aventine"
	stopover "Nasqueron"
	to offer
		has "Remnant: Technology Available: offered"
		random < 50
	on offer
		conversation
			`As you are walking through the spaceport, the researcher you previously assisted with the studies on the void sprites approaches you in a hustle. "We have made some new discoveries!" he exclaims in a trill. "Some of the samples that we took all those years ago are actually eggs of some kind. So the Archon must view our previous research as being disruptive to the void sprites' lifecycles.`
			`	"We have been storing these eggs in a cryogenic stasis tank, so they should still be viable and intact. Well, most of them, anyway." His notes trail off on a mournful tone.`
			`	"Could you return some of them to Nasqueron? According to our logs, they were found floating in the lower levels of the atmosphere, where their natural buoyancy should keep them afloat."`
			choice
				`	"Sure, I would be glad to return them."`
				`	"Sorry, I'm really not interested in dodging the Archon again."`
					decline

			`	"Thank you. Since we are continuing to work together, I would like to introduce myself again." He takes a breath, thinks for a second, and speaks a short verse about plumage with a complex chord that sounds at once grandiose and self-deprecating. The best you can make out is that his name is "Plume."`
			`	"Just remember: you will need to use a gascraft to make this delivery. If you don't still have one, there are a few in storage in Viminal." He taps on his commlink, and an assistant emerges from a nearby building with a flatbed truck. Onboard is a large collection of cocoon-like pods cradling large eggs, as well as a big spacesuit that looks more reminiscent of an ancient deep-sea diving suit than anything carried on a modern ship. "Now, remember, you need to remove the eggs from the cocoons and release them gently. Please make sure they don't hit anything on the way out."`
				accept
	npc
		government " Drak "
		system "Nenia"
		personality staying heroic nemesis uninterested
		ship "Archon (Cloaked)" "Lifted Lorax"
	on accept
		log "People" "Plume" `A Remnant researcher specializing in xenobiology, Plume is at the forefront of recent efforts to restart research on the void sprites and a leading expert in non-carbon based lifeforms.`
	on stopover
		conversation
			`Once again you have successfully dodged the Archon to land on Nasqueron. Somehow, knowing it was going to be there was both better and worse than the surprise of the first time.`
			`	As the <ship> sinks through the cloud layers, you gently activate the repulsors to slow your descent to avoid startling the void sprites. A few nearby sprites descend with you, seeming to match your velocity. You slow down as you reach the altitude listed in the log of where the eggs are to be released.`
			`	Setting the ship on auto-pilot, you walk to the back and struggle into the pressure suit. Readying the eggs in the cargo hold, you equalize pressure in the main cargo hold to the swirling clouds outside, and open the bay doors. As predicted, at this pressure level, the eggs are almost weightless, and are fairly easy to carry to the door of the ship and release.`	
			`	By the time you finish releasing the eggs back into the clouds, several void sprites have converged on your ship and appear to be herding the eggs away from you with gentle buffets of their wings. You take a moment to appreciate the alien beauty of these creatures before closing the hatch and purging the ship with fresh air.`
	on complete
		conversation
			`Back on the ground, you report on how the release went. The researcher is pleased to hear that the void sprites responded to their presence. "We will give them a few weeks, then try sending another ship to monitor them. Hopefully the Archon will be pacified by this. Meet me in the alien environments lab just off the spaceport if you are interested in pursuing this."`



mission "Remnant: Return the Samples 2"
	name "Return the Samples"
	description "Plume has asked you to return more stolen eggs, this time to Slylandro. Then return to <planet> with footage of the void sprites."
	source "Aventine"
	stopover "Slylandro"
	to offer
		has "Remnant: Return the Samples: done"
	on offer
		conversation
			`Following Plume's directions, you find a lab tucked behind the main area of the spaceport, where a short walkway leads into an underground structure. Stepping inside the door you note a rack of camouflage netting positioned easily at hand. Given what you have learned of their history, it is probably a last ditch preparation in case they need to hide the entrance from a raid.`
			`	The lab itself is a microcosm of Remnant development, the structure appears to be some strange semi-organic material, and you can see an eclectic mix of familiar and unfamiliar shapes cluttering the tables. If you had to guess, you would think that this lab was the result of several different families of technology, only one of which was human.`
			`	Plume and several other Remnant are at the back of the room inspecting a bunch of cocoon-like containers, similar to the ones that carried the last batch of eggs back to Nasqueron. After checking a screen he looks up and seems momentarily startled to see you.`
			`	"Ah, <first>! You are just in time," Plume chants quickly, his hands unconsciously dancing in a quick series of gestures. "These eggs are ready to be delivered, this time to Slylandro. Could you drop them off like you did before?"`
			choice
				`	"Yes, I would be happy to bring them home."`
				`	"Sorry, I'm really not interested in risking the Archon a third time."`
					decline

			`	"Thank you. Like last time, we can't pay you for this. But we are still hopeful that the Archon might let us resume our studies." He follows you out to the <ship> and helps you load the cocoons holding the eggs. Just before parting ways he asks, "Oh, could you record the void sprites this time? We would like to see the behaviors you mentioned last time."`
				accept
	npc
		government "Drak"
		system "Nenia"
		personality staying heroic nemesis uninterested
		ship "Archon" "Lifted Lorax"
	on stopover
		conversation
			`As you approach Slylandro you watch the Archon like a hawk, but this time it doesn't attempt to drive you off with tridents of white energy. Cautiously you make your way to Slylandro and begin your descent.`
			`	As the <ship> sinks through the cloud layers, you notice the void sprites seem to be tailing you. A few drop past you with startling speed, only to reappear from below as you approach the designated altitude. At the last minute you remember Plume's request to record them, and hit the switch to activate the recorder for the exterior cameras.`
			`	Setting the ship on auto-pilot, you head back and suit-up in the bulky pressure suit once again. Readying the eggs in the cargo hold, you equalize pressure and open the bay doors. As before, the eggs are already floating as you open the cocoons and gently carry them to the door.`
			`	Almost as soon as you release the first egg, a void sprite is there, brushing against the ship to scoop the egg away into the swirling mists. By the time you return with the next one, another sprite is already waiting at the door, undulating in the eerie light. By the time the last egg is released you can see dozens of the strange creatures swarming around the collection of eggs. It occurs to you that very few humans would ever have the chance to see anything like this.`
			`	After taking a moment to enjoy the view, you shut the door as gently as you can, purge the ship with fresh air, and begin the journey back to Aventine.`
	on complete
		"reputation: Drak" += 1
		conversation
			`Back on Aventine, you share the recording of the void sprite's behavior with Plume. "These Sprites demonstrate considerably more communication than we originally thought. And obviously they must have communicated what you did on Nasqueron. Interesting..." Plume's excited staccato exclamations trail off as he begins to make notes on a datapad he has on hand. "Thank you for your help, we will let you know what we find out."`



mission "Remnant: Salvage 1"
	name "Remnant History Updates"
	description `The Remnant are interested in learning about what has happened in human space since they left. Find a copy of human history on <destination>.`
	minor
	source "Viminal"
	destination "Alexandria"
	to offer
		has "Remnant: Learn Sign Follow Up: offered"
		random < 50
		or
			has "Remnant: Catalytic Ramscoop: done"
			has "Remnant: Plasma Cannons: done"
			has "Remnant: Heavy Laser: done"
	on offer
		conversation
<<<<<<< HEAD
			`As you step out into the icy chill of Viminal, you get a message from Taly, the engineering prefect, asking if you could meet her in the cafeteria.`
=======
			`As you step out into the icy chill of Viminal, you get a message from Taely, the engineering prefect, asking if you could meet her in the cafeteria.`
>>>>>>> 05886d93
			choice
				`	(Not right now.)`
					defer
				`	(Accept her invitation.)`
<<<<<<< HEAD
			`	Replying that you can, you make your way through the crowds and find an empty table. Moments later Taly appears and grabs two trays from the dispenser before heading towards you. She settles down in the opposite chair with a look of exhaustion.`
=======
			`	Replying that you can, you make your way through the crowds and find an empty table. Moments later Taely appears and grabs two trays from the dispenser before heading towards you. She settles down in the opposite chair with a look of exhaustion.`
>>>>>>> 05886d93
			`	"It is good to see you again, <first>," she sings softly. When you sign a reply she sits up, smiles, and switches to sign. "My, you are a quick learner. This is much faster." Her quick gestures are hard to follow, but the language videos seem to have focused on a practical vocabulary that has most of the words she uses.`
			`	"I haven't fully..." (She makes a sign that you don't understand, but seems similar to the signs for "break" and "understand".) "...the technology you retrieved for us, but we are learning much from what we have already found. Could you help us catch up with what has happened in ancestral space since our Exodus?"`
			choice
				`	"Yes. What can I do to help?"`
				`	"Sorry, not interested."`
					decline
			branch library
				has "Human Cultural Archives: done"
			`	"Excellent! According to a friend of mine who is versed in history from the war, there were rumors that a grand library was being built in the Deep to house all of human knowledge. If it exists, that would likely be where to go."`
				accept
			label library
			`	"Excellent! According to a friend of mine who is versed in history from the war, there were rumors that a grand library was being built in the Deep to house all of human knowledge. If it exists..." She stops when she notices you nodding with a knowing expression. "You have already been there? Well, you certainly get around, Captain <last>. I suppose that makes things rather straight forward."`
				accept
	on visit
		dialog
			`The station has a small museum gift shop that sells a copy of the entire archive on a data card. It only costs 40 credits, but because you have done a horrible job at managing your finances you do not have even that much cash on hand right now.`
			`	Go earn some money, then return here.`
	on complete
		payment -40



mission "Remnant: Salvage 1B"
	name "Remnant History Updates"
	description `Return the copy of human history to <destination>.`
	landing
	source "Alexandria"
	destination "Viminal"
	to offer
		has "Remnant: Salvage 1: done"
	on offer
		conversation
			`After having traveled clear across the galaxy, you finally have arrived at the archives of human history. On the direction of the librarians you locate the gift shop and buy a "souvenir copy" of the archive. You idly wonder if you should buy a couple spare copies just in case, but decide against it.`
				accept



mission "Remnant: Salvage 2"
	landing
	name "Defend <planet>"
	description "Assist in defending <planet> from a Korath raid, then return to the planet."
	source "Viminal"
	to offer
		has "Remnant: Salvage 1B: done"
	on offer
		conversation
			`Having acquired a copy of the archive, you gently set your ship down on Viminal hoping that this information is helpful. The port seems unusually busy, but the comm channels are quiet beyond the bare minimum to keep traffic organized.`
<<<<<<< HEAD
			`	Before you have even taken the time to shut down the engines Taly is halfway up the side of your ship securing a refueling hose and charging cable. As you reach for the comlink she scrambles up to the bridge windows and quickly rattles off a series of signs at you. All you can make out is "Keep it hot, incoming!" Before you can frame a reply she has raced across your wing and leapt to the Albatross parked next to you.`
=======
			`	Before you have even taken the time to shut down the engines Taely is halfway up the side of your ship securing a refueling hose and charging cable. As you reach for the commlink she scrambles up to the bridge windows and quickly rattles off a series of signs at you. All you can make out is "Keep it hot, incoming!" Before you can frame a reply she has raced across your wing and leapt to the Albatross parked next to you.`
>>>>>>> 05886d93
			`	Looking around more carefully, you note that every ship in the port is idling with fuel lines still connected. If this were some Republic port the safety inspectors would be having a nightmare. One Starling is getting holes in its wings patched even as the crew appear to be running prep-for-flight checklists. It also looks like every ship has a guard. Something tells you that right now would be a bad time to take a walk around town.`
			`	After some tense minutes of waiting, the planetary defense sirens start and the idling ships begin to ascend one by one. You quickly figure out where you are in the launch sequence and follow the stream of craft heading for orbit.`
				launch
	npc
		government "Remnant"
		personality staying uninterested disables plunders
		fleet "Large Remnant" 2
	npc evade
		government "Korath"
		personality heroic plunders harvests target
		fleet "Korath Ember Waste Raid" 7
		fleet
			names "korath"
			cargo 3
			variant
				"Korath World-Ship B (Ember)"
	on visit
		dialog "There are still Korath raiders circling overhead. You should take off and help the Remnant ships to fight them."
	on complete
		payment 1000000
		conversation
			`As some ships maintain orbital sentry positions, most ships return to their berths. Mechanics are soon swarming over the ships, and what you suppose are ambulances are waiting at the ramps to collect the injured. Farther back, flatbed tractor units wait to pick up any salvage that has been collected.`
			`	Eventually a tired but pleased-looking prefect stops by your ship. He starts chanting, "Do you understand our language, or do I need to sing?" He looks relieved when you reply that you can understand most of what is said so long as he signs slowly. "Thank you for your assistance during the raid. The sensors you placed in Parca picked up the fleet coming in and gave us sufficient warning to get everyone ready."`
<<<<<<< HEAD
			`	He is silent for a moment, with the air of someone who is enjoying not having to run for the first time in a while. "Oh, Taly said that you might have some historical records for us?" You hand over the copy of the archive in response, telling him that is probably the best available. He hands you a credit chip with <payment> on it. "Thank you, I'll make sure this gets where it needs to go. In the meantime, we could use your help in the spaceport."`
=======
			`	He is silent for a moment, with the air of someone who is enjoying not having to run for the first time in a while. "Oh, Taely said that you might have some historical records for us?" You hand over the copy of the archive in response, telling him that is probably the best available. He hands you a credit chip with <payment> on it. "Thank you, I'll make sure this gets where it needs to go. In the meantime, we could use your help in the spaceport."`
>>>>>>> 05886d93



mission "Remnant: Salvage 3"
	name "Transport injured Remnant"
	description `Some injured Remnant need to be transported away from the front lines to Aventine.`
	source "Viminal"
	passengers 8
	cargo "medical gear" 5
	blocked "A prefect informs you that they need to evacuate some injured to a hospital on Aventine, but you will need 8 free bunks and 5 tons of cargo space in order to handle the injured."
	stopover Aventine
	to offer
		has "Remnant: Salvage 2: done"
	on offer
		conversation
			`After watching the mechanics start repairs on the <ship>, you make the short trek to the spaceport common area. People are still rushing around as ships continue to land. No wrecks so far, and judging by the scrolling arrivals displays there are still quite a few ships on approach. Looking around for someone to talk to, you spot the prefect who had just visited your ship. He notices you and comes over. "No ships lost yet," he signs harshly, "but there are a few ships that haven't checked in."`
			`	He shakes his head and continues, "We need to keep our medical facilities as free as possible. Could you take some of our injured to Aventine? They are stable and healthy enough for an unattended transport, and it would free up medics and space here."`
			choice
				`	"Of course."`
				`	"I'd rather not."`
					decline
			`	He looks relieved. "Thanks. I was going to have to divert one of our sentries to take them." He pauses and consults his commlink. "The medical team will have the injured settled onboard shortly, along with everything they need to ensure they arrive safely. They will probably have some fresh crew to send back with you."`
				accept
	on stopover
		dialog
			`The injured crew made for an eerily quiet jaunt from Viminal to Aventine. They didn't sing, and rarely signed. Some spent the trip mellowed out on powerful painkillers, while the few that left their rooms seem to be mostly intent on doing prescribed stretches and movements to help damaged muscles heal. A few are interested in visiting with someone from outside the Ember Waste, but they lacked the energy to do so for long.`
			`	On Aventine there are ambulances and medical staff waiting to transport the injured to longer-term medical facilities. As they depart, a fresh crew arrives to take their places.`
	on complete
		payment 100000
		set "license: Remnant Capital"
		conversation
			`When you return to Viminal, the Remnant crew members leave your ship and disperse across the tarmac to the ships they have been assigned to, each one of them signing their thanks as they leave. A few minutes after they leave your commlink beeps, notifying you that a message from the prefect has arrived:`
			`	"Captain <last>! Thank you for your help in defending Viminal and transporting those wounded. I have transferred a small token of our gratitude to you. That being said, perhaps you would appreciate this a bit more: the other prefects and I have agreed to grant you access to a wider range of ships. Our capital class ships will now be available to you, including the Albatross and the Pelican. At the rate these raids are going, it is in everyone's best interests that you have access to a better warship. Please, meet us in the spaceport to further discuss the situation."`



mission "Remnant: Salvage 4"
	name "Track down the <npc>"
	description "Track down and disable a Korath ship that escaped the raid on Viminal so that the Remnant may salvage it for technology."
	source "Viminal"
	to offer
		has "Remnant: Salvage 3: done"
	on offer
		conversation
			`Walking into the cafeteria you immediately sense the buoyant mood. According to a report on the video screen, very few Remnant ships were actually lost. Furthermore, of the ships that were lost, the escape pods worked perfectly, ensuring none of the crew were killed. Groups of crew are gathered around tables intermingled with the ground teams that keep their ships operational, and based on the snippets you can catch, they seem to be trading stories of crack shots and clever improvisations.`
<<<<<<< HEAD
			`	Taly sits over at a corner booth with the prefect who met you at the dock and a couple other mechanics, and she waves you over. "Captain <last>! So, how do you like fighting with our fleet?" asks one of the mechanics.`
=======
			`	Taely sits over at a corner booth with the prefect who met you at the dock and a couple other mechanics, and she waves you over. "Captain <last>! So, how do you like fighting with our fleet?" asks one of the mechanics.`
>>>>>>> 05886d93
			choice
				`	"It seems odd to have a planetary defense fleet plundering."`
				`	"It was a tough battle."`
					goto next
	
			`	"I suppose it would," chants one of them. "We need access to their tech, though. Otherwise we'll fall behind." Judging by the finality of his statement, this is held to be common knowledge among the Remnant.`
				goto next
	
			label next
			`	While you're conversing with the group, the prefect suddenly glances down at his commlink, reads a message, then looks up at you. "It appears that a Korath ship survived the raid and has destroyed a few ships without taking cargo. Could you deal with it?"`
			choice
				`	"Sure."`
				`	"Sorry, I don't have time to help you out."`
					decline

			`	"Thank you," he signs. "It is acting oddly, jumping around destroying ships instead of looting and running. If it simply looted and left we would be pleased, but now it is learning about us instead, so it has reached the end of its usefulness. Please disable it so that we can salvage parts from it." He pauses, then continues, "I doubt we'll be able to salvage the ship itself - they pack those things with soldiers - but we should be able to strip everything else of use off it."`
				accept
	npc save disable
		government "Korath"
		personality heroic vindictive target uninterested waiting marked
		system
			distance 1 2
		fleet
			names "korath"
			cargo 3
			variant
				"Korath Raider (Hyperdrive)"
		dialog "You have disabled the Korath ship that was left over from the raid on <planet>. You can now return there to collect your payment."
	on fail
		payment 350000
<<<<<<< HEAD
		dialog `You are met by a prefect who looks upset. "The ship was supposed to be disabled so its contents could be salvaged!" he signs angrily. Nonetheless, he shoves a credit chip worth <payment> into your hand. "That's half what you would have earned if the ship had been disabled." He pauses and shakes his head. "I think Taly might have some more work for you in the spaceport, but in the meantime, why don't you go find some Korath to practice disabling? It is a valuable skill among the Remnant."`
	on complete
		payment 700000
		dialog `You are met by a prefect who thanks you for disabling it and hands you a credit chip for <payment>. "I think Taly might have some more work for you in the spaceport, but in the meantime, don't forget to drop off any salvaged outfits in the outfitters so the researchers can look at them."`
=======
		dialog `You are met by a prefect who looks upset. "The ship was supposed to be disabled so its contents could be salvaged!" he signs angrily. Nonetheless, he shoves a credit chip worth <payment> into your hand. "That's half what you would have earned if the ship had been disabled." He pauses and shakes his head. "I think Taely might have some more work for you in the spaceport, but in the meantime, why don't you go find some Korath to practice disabling? It is a valuable skill among the Remnant."`
	on complete
		payment 700000
		dialog `You are met by a prefect who thanks you for disabling it and hands you a credit chip for <payment>. "I think Taely might have some more work for you in the spaceport, but in the meantime, don't forget to drop off any salvaged outfits in the outfitters so the researchers can look at them."`
>>>>>>> 05886d93



mission "Remnant: Salvage 5"
	name "Salvage Delivery"
	description `Deliver <cargo> to Caelian.`
	source "Viminal"
	cargo "Korath salvage" 20
<<<<<<< HEAD
	blocked `Taly would like you to deliver some valuable Korath equipment to Caelian, but you will need 20 tons of space to carry it.`
=======
	blocked `Taely would like you to deliver some valuable Korath equipment to Caelian, but you will need 20 tons of space to carry it.`
>>>>>>> 05886d93
	destination "Caelian"
	to offer
		or
			has "Remnant: Salvage 4: done"
			has "Remnant: Salvage 4: failed"
	on offer
		conversation
<<<<<<< HEAD
			`As you stroll across the tarmac under the great dome you spot Taly heading your way with a flatbed tractor filled with components in tow.`
=======
			`As you stroll across the tarmac under the great dome you spot Taely heading your way with a flatbed tractor filled with components in tow.`
>>>>>>> 05886d93
			`	"<first>! I'm glad I ran into you. The last raid gave us some particularly good pieces of equipment to study. Could you take these to the weapons laboratory on Caelian?"`
			choice
				`	"I could do that."`
				`	"I'm not interested."`
					decline
<<<<<<< HEAD
			`	Taly quickly helps load the cargo onboard your ship. It doesn't appear to be actual whole items anymore, but rather pieces thereof. "They will be expecting you, but you might have to pry them out of their lab to get some help unloading. They can be a bit single-minded when they have something interesting to work on."`
=======
			`	Taely quickly helps load the cargo onboard your ship. It doesn't appear to be actual whole items anymore, but rather pieces thereof. "They will be expecting you, but you might have to pry them out of their lab to get some help unloading. They can be a bit single-minded when they have something interesting to work on."`
>>>>>>> 05886d93
				accept
	
	on complete
		payment 150000
<<<<<<< HEAD
		dialog `On Caelian, you are able to find the appropriate research warehouse just off the main landing pad. After a few minutes, a lab technician disentangles herself from a project and brings a wagon and camel team out to the ship to unload the salvage. It strikes you as a bit incongruous that a lab technician is using a graviton repulsion lifter to load cargo from your ship into a wagon pulled by a camel. "If you can, I should have some things to send back to Taly if you could meet me in the cafeteria this afternoon."`
=======
		dialog `On Caelian, you are able to find the appropriate research warehouse just off the main landing pad. After a few minutes, a lab technician disentangles herself from a project and brings a wagon and camel team out to the ship to unload the salvage. It strikes you as a bit incongruous that a lab technician is using a graviton repulsion lifter to load cargo from your ship into a wagon pulled by a camel. "If you can, I should have some things to send back to Taely if you could meet me in the cafeteria this afternoon."`
>>>>>>> 05886d93



mission "Remnant: Salvage 6"
<<<<<<< HEAD
	name "Transport outfits to Taly"
	description `Deliver <cargo> to Viminal.`
	source "Caelian"
	cargo "ship parts" 20
	blocked `The technician you delivered Taly's salvaged parts to would like you to take some finished parts back to Taly, but you will need 20 tons of space to do so.`
=======
	name "Transport outfits to Taely"
	description `Deliver <cargo> to Viminal.`
	source "Caelian"
	cargo "ship parts" 20
	blocked `The technician you delivered Taely's salvaged parts to would like you to take some finished parts back to Taely, but you will need 20 tons of space to do so.`
>>>>>>> 05886d93
	destination "Viminal"
	to offer
		has "Remnant: Salvage 5: done"
	on offer
		event "Remnant Salvage Available"
		conversation
			`You spot the laboratory technician entering the cafeteria, and she approaches you.`
<<<<<<< HEAD
			`	"Thank you for waiting. I have a shipment of parts ready for Taly, and with the recent increase in attacks she needs them sooner rather than later. Please take them to her."`
=======
			`	"Thank you for waiting. I have a shipment of parts ready for Taely, and with the recent increase in attacks she needs them sooner rather than later. Please take them to her."`
>>>>>>> 05886d93
			`	Outside you find a camel pulling a wagon filled with ship parts to be loaded on board the <ship>.`
				accept
		
	on complete
		payment 150000
		conversation 
<<<<<<< HEAD
			`Taly meets you at the dock with a flatbed ready to offload the shipment. As you run through your shutdown routine you hit the switch for the cargo bay doors, and by the time you have gone down to the hold, Taly has half the shipment already unloaded.`
=======
			`Taely meets you at the dock with a flatbed ready to offload the shipment. As you run through your shutdown routine you hit the switch for the cargo bay doors, and by the time you have gone down to the hold, Taely has half the shipment already unloaded.`
>>>>>>> 05886d93
			`	Her signs flick at you with a gentleness that you are slowly deciding equates to a cheerful tone. "Thank you for all the help you've provided in recovering this salvage," she says as she hands you <payment>. "I have discussed it with the other engineers, and we have decided to give you access to our salvage."`
			`	She leads you over to the warehouse, scans her ID on the console, and taps a few commands. Then she scans your ID card. "There you go, I have updated your access codes," she signs cheerfully. She hands you your ID and pulls you to a door on the far side of the outfitting shop. Beyond the door is a vast room filled with outfits and weapons that clearly don't fit the same style as the other Remnant technology. You have seen most of the things here on scans and when salvaging equipment from other ships, but never up close.`
			`	"This section of our warehouse is the salvage area. Everything in here we have we collected in sufficient quantities that it is available for general use." She nods at a rack of Korath Heat Shunts while she explains, then turns back to you.`
			`	"Of course the really advanced and rare stuff is still going to the labs first, and won't be available until we have learned all we can from it." She looks around proudly. "We don't have the industrial capacity or the number of researchers to keep up with the Alphas, the Korath, or whoever else might be out there. But we are very good at figuring out what others have built and learning from it.`
			`	"Any salvage or unrecognized technology gets scanned in our quarantine area for threats, then looked over to figure out if there is anything new in it. If there is, it is shipped to a lab for our researchers to dissect. Anything we have already figured out ends up in here, where a select few captains are welcome to use it as they see fit."`
			choice
				`	"Threats?"`
					goto threats
				`	"Interesting."`
			`	"Yes, it is, isn't it? So many new things out there to discover and learn about.`
				goto end
			label threats
			`	"Yes, sometimes salvage that is brought in is dangerous. System Cores come with fleets of micro-bots, for instance. If they aren't de-activated properly, they keep trying to rebuild their surroundings in the form of the last ship they were configured to serve. And while it hasn't happened yet, we are worried that someday we might run into someone who builds traps into their equipment, or uses nanobots that have run amok. We haven't seen any of that yet, but our science-fiction stories are filled with tales of nanotech apocalypses and things like that.`
			label end
<<<<<<< HEAD
			`	"Well, I need to get back to work. That last battle put us behind schedule on our repairs. Have a good day!" With a final flourish that you think is the equivalent of an exclamation mark, Taly strides out of the outfitters, heading towards another landing bay.`
=======
			`	"Well, I need to get back to work. That last battle put us behind schedule on our repairs. Have a good day!" With a final flourish that you think is the equivalent of an exclamation mark, Taely strides out of the outfitters, heading towards another landing bay.`
>>>>>>> 05886d93

event "Remnant Salvage Available"
	planet "Aventine"
		outfitter "Remnant Salvage"
	planet "Caelian"
		outfitter "Remnant Salvage"
	planet "Viminal"
		outfitter "Remnant Salvage"



mission "Remnant: Bounty 2"
	job
	repeat
	name "Remnant bounty"
	description "Hunt down a Korath ship that is lurking in Remnant territory, then return to <planet> to receive your payment of <payment>."
	source
		government "Remnant"
	to offer
		has "Remnant: Salvage 4: offered"
		random < 60
	npc kill
		government "Korath"
		personality heroic vindictive target uninterested waiting marked
		system
			distance 1 2
		fleet
			names "korath"
			cargo 3
			variant
				"Korath Raider (Hyperdrive)"
		dialog "You have destroyed the Korath ship. You can now return to <planet> to collect your payment."
	on complete
		payment 400000
		dialog "A Remnant military leader thanks you for hunting down the Korath ship <npc>, and gives you the agreed-upon payment of <payment>."



mission "Remnant: Expanded Horizons Quarg 1"
	name "Visiting the Quarg"
	description "Take Remnant researchers to <destination> to see the Quarg."
	minor
	source
		government "Remnant"
	passengers 3
	destination "Wayfarer"
	to offer
		has "Remnant: Learn Sign Follow Up: offered"
		has "Remnant: Salvage 2: done"
		has "First Contact: Quarg: offered"
		random < 40
	on offer
		conversation
			`As you relax in the cafeteria on <origin> you are approached by a young Remnant. Judging by the hand-held sensors and tools hanging off her belt, you suppose she is a researcher or an engineer.`
			`	"Hello Captain <last>. My name is Dawn, and I have been spending the past few days skimming the archive you retrieved. I wanted to ask you a few questions. May I?"`
			`	She slides into the chair opposite you without waiting for your reply, and pulls out a datapad. "Firstly, our histories mention how humanity met a race called the 'Quarg' and had some ongoing dialogs with them, but not much beyond that. Now here in this history that you brought us, it says that humanity has started exchanging technology with them! Is this true?" She looks at you intently. You sign negatively, and she dejectedly continues. "Could you explain about them, then?" You reply that the Quarg have allowed humanity to live near them, and that the Quarg are usually willing to answer questions, including scientific ones. You continue, elaborating that while the Quarg don't seem to mind having an innovative shipyard studying them as best it can, they don't actually share their technology with anyone.`
			`	After several hours of telling her about meeting the Quarg and visiting their worlds, it finally occurs to you that it would be easy enough to take her to visit the Tarazed system.`
			choice
				`	(Offer to take her there.)`
				`	(Don't offer.)`
					decline
			`	 You offer to take her and a couple of her colleagues to see the Quarg. She eagerly accepts, although she expresses a preference for landing on the human world, so they can observe the Quarg ships from a distance, as they would rather not draw any attention to themselves. She runs out of the cafeteria after telling you they will meet you at your ship in half an hour.`
				accept
	on complete
		log "People" "Dawn" `Dawn is a young Remnant researcher with a strong interest in engineering. She has yet to pick a specialty, but appears to have a talent for exo-engineering.`
		conversation
			`Dawn and her colleagues are thrilled with the trip. While they had each served on Remnant ships exploring the Ember Waste or patrolling their territory, none had ever been more than a handful of jumps away from their own space. They explain that their ships were always cautious to stay far away from human space to avoid leading anyone back.`
			`	It occurs to you that Dawn and her colleagues seem much less reserved than most Remnant. You aren't sure if it is because they are younger, less secretive, or if the Remnant have been holding back from you. It is also possible that you just have better opportunities to figure it out now that you can understand their signs.`
			`	Upon arriving at Wayfarer they spend considerable amount of time watching the few Quarg in evidence, however it is easy to see that the real draw of their attention is the ships. You wave your ID across the scanner for the shipyard and take them inside to see what Tarazed Shipyards has on display.`
			branch rich
				"net worth" >= 20000000
			`	After a few minutes a sales agent meanders over to ask if there's anything he can do to help. You ask a few questions about the different ships for Dawn's benefit, listen to the sales agent repeat a few lines from the display, then politely tell him you'll just browse on your own.`
				goto end
			label rich
			`	Almost before you are in the main hall a sales manager is at your side, inquiring as to how he can help. You can almost see the credit signs in his eyes and you suspect that scanning your license may have done a quick check of your net worth too.`
			`	You ask a few leading questions about new designs and play the part of a captain with more money than brains, and the manager eagerly directs you to the large hangars near the end that house their largest and fanciest ships. After it becomes clear that he doesn't have any experience flying them you politely disentangle yourselves from him to look at the ships in peace.`
			label end
			`	After an hour of browsing, the young Remnant agree to meet you back at the spaceport in an hour and take off to the outfitters.`



mission "Remnant: Expanded Horizons Quarg 2"
	name "Quarg Scanning"
	description "Perform an outfit scan on the Quarg ship <npc>, then land again on <destination>."
	source "Wayfarer"
	to offer
		has "Remnant: Expanded Horizons Quarg 1: done"	
	on offer
		conversation
			`Dawn and her fellow researchers show up a few minutes after you do, excitedly talking about the various things they have seen. "<first>, there is a Quarg ship taking off shortly, and we were hoping you might be able to get scans of it while it is in flight. It would be really helpful for our understanding of how they work."`
				accept

	on accept
		log "Volunteered to show Dawn and some of her fellow researchers the world where humans and Quarg co-exist."
	
	npc "scan outfits"
		government "Quarg"
		personality staying uninterested target launching
		fleet "Quarg"
		dialog
			`Dawn and her compatriots eagerly pore over the readouts as they come in, then ask if you could land again to compare their scans to ones taken on the ground.`

	on complete
		conversation
			`The Remnant researcher's attention to detail is impressive. They carefully quantify every aspect of the scans, including notes about the ship's behaviors. By the time you are on the ground again, they have amassed quite a collection of data crystals filled with analysis. You note that they are careful to ensure everything they collect is backed up in multiple places, including what appears to be a small lead lined box.`
			`	Dawn does some follow-up scans of idle Quarg ships, and her fellow researchers take some time to make sure all their pictures are crisp and detailed. They let you know that they will meet you back in the spaceport bar once they are done.`



mission "Remnant: Expanded Horizons Quarg 3"
	name "Expanded Horizons Return"
	description "Return the Remnant researchers to <planet>."
	source "Wayfarer"
	passengers 3
	blocked `This mission requires bunks for three passengers.`
	destination
		government "Remnant"
	to offer
		has "Remnant: Expanded Horizons Quarg 2: done"
	on offer
		conversation
			`Back in the spaceport bar you wait around for a couple hours. Just when you were about to go find them, the trio walk in looking like they had spent all day on the move, but otherwise unreadable.`
			`	"OK, I think we are ready to go. Can you take us to <planet>?"`
				accept
	on complete
		payment 150000
		conversation
			`Once you are back in the privacy of the <ship>, the stony reserve fades to cheerfulness as the trio are a blur of motion, chattering back and forth with their signs. Apparently this will be one of the biggest boosts to their research since the first time they salvaged the gear off a Korath raider.`
			`	They eventually slow down their signs a bit and explain that up until the time the Remnant departed from ancestral space, human scanners had been unable to penetrate the outer layers of Quarg ships. One of Dawn's fellow researchers continues with the explanation.`
			`	"Our historical records just have a few pictures and videos of Quarg ships, along with a basic scan that doesn't provide more than the general outline of the ship. These scans," he says while tapping the databanks, "actually picked up detailed structural layouts and even identified a number of key components. It isn't nearly enough information to be able to duplicate them, but it is enough that we can start trying to figure out how they work.`
			`	Upon arriving at <planet> they quickly thank you, hand you <payment>, and run back to their offices to finish prepping their material to publish and distribute.`



mission "Remnant: Broken Jump Drive 1"
	name "Broken Jump Drive Delivery"
	description "You have been asked to deliver a broken jump drive to the researchers on <planet>."
	minor
	landing
	repeat
	to offer
		has "remnant blood test pure"
		not "Remnant: Broken Jump Drive 1: active"
		not "Remnant: Broken Jump Drive 1: done"
	source
		government "Remnant"
		attributes outfitter
	destination
		government "Remnant"
		attributes outfitter
		not distance 0
	on offer
		require "Jump Drive (Broken)"
		conversation
			branch repeated
				has "Remnant: Broken Jump Drive 1: offered"
			`As the <ship> settles onto its designated landing pad, you see someone emerge from the nearby outfitter and quickly make their way to you. The man waits a safe distance before approaching once you cycle the hatch and disembark. "Greetings, Captain <last>," trills the Remnant, "we saw the news that the newcomer among us was tracking down an erratic Korath ship. When you came in to land, we saw on the scans that you salvaged its malfunctioning jump drive. Could we take it to study?"`
			choice
				`	"Maybe later."`
					goto refuse
				`	"That would be a good use for it."`
					goto accept
			
			label repeated
			`You have a broken jump drive that the Remnant might be interested in. Do you want to seek out someone to give it to?`
			choice
				`	(Maybe later.)`
					defer
				`	(Yes.)`
			`	You find a Remnant director and inform them about the broken jump drive that you have.`
			
			label accept
			`	"Excellent!" he glances at his datapad. "There are several teams working on aspects of the jump drive, and the team with the highest priority for this one is on <planet>. I will notify them to expect you."`
				accept
			label refuse
			`	He considers this, and sings, "If you wish. Our offer stands, whenever you choose to return."`
				decline
	on complete
		outfit "Jump Drive (Broken)" -1
		"remnant: broken jump drive count" ++
		payment 300000
		"reputation: Remnant" ++
		conversation
			`When you arrive on <planet> there is a team of engineers and mechanics waiting for you, along with a flatbed freight truck. Once you open the cargo doors they quickly free the broken jump drive from its moorings and load it delicately onto their truck. The lead engineer comes over to hand you <payment>. "Thank you for salvaging this. I suspect my compatriot who spoke to you never mentioned this, but we have a fund set aside for rewarding captains who bring in rare pieces of alien technology. If you find any more of these drives, there is sure to be a research team somewhere that is willing to reward you for it."`
			choice
				`	"I will keep a lookout for more."`
					goto end
				`	"Aren't you going to replace it with a hyperdrive?"`
			`	The engineer looks at you incredulously. "You mean you were actually trying to use this drive?" He shakes his head in disbelief. "You are lucky you managed to get this far, then. It is surprising that they exist at all, so it is too much to expect them to work too. If you need a replacement drive, there are plenty available in the outfitter.`
			label end
			`	"Next time you find one of these drives, just check with a starport director. They will know where it will need to go. A word of warning though; I strongly recommend not trying to use these drives - they may disappear at the most inconvenient of times, and there won't always be an outfitter on hand." He turns and heads off with the rest of the team, turning briefly to give you friendly wave as they disembark.`



mission "Remnant: Broken Jump Drive 2"
	name "Broken Jump Drive Delivery"
	description "The researchers on <planet> have requested your broken jump drive."
	to offer
		has "Remnant: Broken Jump Drive 1: done"
	source
		government "Remnant"
	destination
		government "Remnant"
		attributes outfitter
		not distance 0
	on offer
		require "Jump Drive (Broken)"
		conversation
			`You've plundered another broken jump drive. Do you want to seek out a director to give it to?`
			choice
				`	(Maybe later.)`
					defer
				`	(Yes.)`
			`	Information must flow quickly amongst the Remnant, because by the time you arrive at the director's desk she already has the information ready for you.`
			`	"Greetings, newcomer," she chants. "Are you interested in turning in the broken jump drive you salvaged to our researchers?"`
			`	You nod.`
			`	"They will definitely appreciate new material to research. The team is located on <planet>. I will send a notification ahead so they will be expecting you."`
				accept
	on complete
		outfit "Jump Drive (Broken)" -1
		"remnant: broken jump drive count" ++
		payment 300000
		"reputation: Remnant" ++
		conversation
			`As promised, there is a team of researchers waiting when you settle onto the designated landing pad. One comes over to hand you <payment> while the rest carefully unload the broken drive and start hauling it back to their lab.`
			`	"Our thanks, Captain <last>. Having the remains of a drive like this will be very beneficial to our efforts." His voice cracks a bit, as if unused to being used much.`
			choice
				`	"Great! I will find more."`
					goto end
				`	"What are you studying?"`
			`	"Our previous research into jump drives determined that these drives are unsurprisingly multi-part systems. We know the outer part that we can see and handle is mostly the machinery for generating some kind of containment field or pocket. As to how it works or why it is needed..." his chant trails off and he makes a gesture you suspect may be the equivalent of a shrug. "Anyways, our team is focused on the nature of this outer system. It is our hope that, damaged as it is, its continued existence might allow us to look a little farther inside its inner workings to figure out exactly what that field does and how it is used.`
			label end
			`	"Well, my compatriots finished unloading rather quickly, so I should be off. For all our sakes, I hope you find more of these for us."`



mission "Remnant: Broken Jump Drive 3"
	name "Broken Jump Drive Delivery"
	description "The researchers on <planet> need a broken jump drive for testing."
	to offer
		has "Remnant: Broken Jump Drive 2: done"
	source
		government "Remnant"
	destination
		government "Remnant"
		attributes outfitter
		not distance 0
	on offer
		require "Jump Drive (Broken)"
		conversation
			`You've plundered another broken jump drive. Do you want to seek out a director to give it to?`
			choice
				`	(Maybe later.)`
					defer
				`	(Yes.)`
			`	As you approach the director in the spaceport concourse, he looks up and waves at you. "Good timing, Captain <first>," he sings. "We have a team of researchers on <planet> who have requested a broken jump drive. Could you deliver one to them?"`
			`	"I can," you respond.`
			`	"Excellent. The recent discovery of these broken drives has spurred discussion and excitement in various quarters. We have had teams researching jump drives for at least a century now without a lot of success. I'm told they are rather intricate, but your finds are opening new avenues of investigation. That being said, I'll notify the team on <planet> to expect you."`
				accept
	on complete
		outfit "Jump Drive (Broken)" -1
		"remnant: broken jump drive count" ++
		payment 300000
		"reputation: Remnant" ++
		conversation
			`The team waiting for you on <planet> is definitely eager to begin. You barely have the hatch open before they are chivying their camel-pulled wagon up the ramp. They load the broken jump drive surprisingly quickly despite their delicate movements.`
			`	"This is an exciting day, Captain <first>! Countless theories may be proven or put back into the fires of refinement based on the testing we can do with this!"`
			choice
				`	"Great! I will find more."`
					goto end
				`	"Any theories of note?"`
			`	He looks thoughtful for a moment, then warbles, "As you may know, standard hyperdrives work by generating a fusion reaction and folding it into the fabric of space/time, and these folds naturally fall along the known hyperlanes. I suppose one could view those lanes as the 'crease lines' of the universe. My favorite theory is that jump drives have some additional machinery to guide the fold. That way they can dictate where the fold occurs instead of just aligning with the nearest crease. Given their increased fuel draw, it makes sense that it would take more fuel to generate a fresh fold than to re-use an existing crease.`
			label end
			`	"Oh, before I forget..." he hands you <payment>. "Off to start setting up the tests." He sings half to himself as he trundles off after the wagon.`



mission "Remnant: Broken Jump Drive 4"
	name "Broken Jump Drive Delivery"
	description "You have been asked to deliver a broken jump drive to the researchers on <planet>."
	to offer
		has "Remnant: Broken Jump Drive 3: done"
	source
		government "Remnant"
	destination
		government "Remnant"
		attributes outfitter
		not distance 0
	on offer
		require "Jump Drive (Broken)"
		conversation
			`You've plundered another broken jump drive. Do you want to seek out a director to give it to?`
			choice
				`	(Maybe later.)`
					defer
				`	(Yes.)`
			`You head over to the director's desk to see who is in need of the next broken jump drive. The director smiles at you, looks over several messages on her screen, then clears her throat.`
			`	"Your finds are very much in demand," she sings. "Could you bring this one to a team working on <planet>?"`
			`	You nod in response.`
			`	"Thank you. We are looking forward to seeing what comes from this."`
				accept
	on complete
		outfit "Jump Drive (Broken)" -1
		"remnant: broken jump drive count" ++
		payment 300000
		"reputation: Remnant" ++
		conversation
			`As you approach your designated pad, you spot a team of researchers with unloading equipment hustling out of a nearby entrance. Once you have completed your shutdown sequence they quickly set to work unloading the drive. Once the task is complete, they pause for a moment to hand you <payment>. "Thanks for finding this," they sing in unison. "Our labs are eager to begin work on your most recent find, Captain <first>. Our thanks!"`
			choice
				`	"Good luck with that."`
					goto end
				`	"How is your research going?"`
			`	"Good, and about to get better," they sing. "We are working on various aspects of a theory that the jump drive actually disregards traditional jumping entirely, and uses the folding mechanism to put the ship itself into a pocket, while somehow triggering an opening to said pocket in the target system." One of them continues, "If this is true, it could be fairly dangerous to try activating these anywhere close to fragile things like cities or mountains, which is why they put our lab on the far side of the planet from all such things.`
			label end
			`	"Well, we have a bit of a trip to get to our lab, but it should be exciting once we get there. Fare well!" With that, they head off towards a large vehicle nearby.`



mission "Remnant: Broken Jump Drive 5"
	name "Broken Jump Drive Delivery"
	description "A team of engineers on <planet> would like a broken jump drive to study."
	to offer
		has "Remnant: Broken Jump Drive 4: done"
	source
		government "Remnant"
	destination
		government "Remnant"
		attributes outfitter
		not distance 0
	on offer
		require "Jump Drive (Broken)"
		conversation
			`You've plundered another broken jump drive. Do you want to seek out a director to give it to?`
			choice
				`	(Maybe later.)`
					defer
				`	(Yes.)`
			`	You stop by the director's desk to report having salvaged another broken jump drive for one of their research teams. The director nods in appreciation and checks his list. "There is a new team starting a project on <planet>. Could you take it there please?"`
			`	"Sure," you respond.`
			`	"Much appreciated. The sooner they get it, the sooner they can start on their project. That being said, I have spoken with the other directors, and we have decided that we are getting so many requests that we will put these into the job board for you. Any time the landing scans detect one of these broken jump drives, the system will display a message on the job board listing where the next one needs to be delivered."`
				accept
	on complete
		outfit "Jump Drive (Broken)" -1
		"remnant: broken jump drive count" ++
		payment 300000
		event "remnant research update bjd1" 100 200
		"reputation: Remnant" ++
		conversation
			`The landing pad on <planet> is tucked away just behind the spaceport. A handful of engineers have a conveyor belt already set up to offload the drive from your ship when you arrive. When you open the hatch they extend it right up the ramp, and quickly load the drive onto it. The machinery quickly whisks the drive into a nearby structure along with its escort. A couple of the engineers stop by to talk with you and hand you <payment>.`
			`	"Thanks for bringing us this drive. It is a rare piece of technology for us to get our hands on."`
			choice
				`	"I will leave you to it."`
					goto end
				`	"What are you studying?"`
			`	With a pleased expression they break into song about mining the deeps for the mysteries of the sky. As best you can tell, they are trying to figure out the materials that the drive is made with, followed by experiments to replicate those materials.`
			label end
			`	"Our experiments await. May your search be fruitful!" they trill as they head off.`



event "remnant research update bjd1"



mission "Remnant: Broken Jump Drive job"
	name "Broken Jump Drive Delivery"
	description "The researchers on <planet> need another broken jump drive to continue their project."
	job
	repeat 4
	to offer
		has "Remnant: Broken Jump Drive 5: done"
	source
		government "Remnant"
	destination
		government "Remnant"
		attributes outfitter
		not distance 0
	on complete
		outfit "Jump Drive (Broken)" -1
		"remnant: broken jump drive count" ++
		payment 300000
		"reputation: Remnant" ++
		"Remnant: Broken Jump Drive job: offered" --
		dialog "The research team quickly offloads the broken jump drive and pays you <payment> before hurrying back to their lab."



mission "Remnant: Face to Maw 1"
	name "Talk to Plume about the Void Sprites"
	description "Plume would be very interested in a report on what happened with the Void Sprites"
	landing
	to offer
		has "Remnant: Return the Samples 2: done"
	source
		system "Nenia"
	destination "Aventine"
	on offer
		conversation
			`As the swirls of gas close over the <ship> you wonder idly what brought you back here. This time, there is no apologetic researcher asking you to risk your life for research, or to return eggs from where they were stolen. The last glimpse of the Archon drifting overhead as you descend below the cloud deck provides no answers; for now, it is nothing more than a silent, brooding presence in the skies of Nenia. The silent depths of an alien world fold over you, gradually erasing the rest of the galaxy from sight.`
			`	As the <ship> levels off at the designated altitude, you strap yourself into a pressure suit. Stepping into the airlock, you lower the shields so you can exit onto the hull. Out on the surface, you admire the misty kaleidescope of colors filtering down through the cloud layers, playing over distant shapes moving in the mists. Before long several void sprites emerge, weaving and dancing among the clouds. They swirl for a few minutes around your cargo bay doors as if waiting for something, then pulse briefly with flickers of light and drop into the clouds below. Another Void Sprite flutters around the <ship>, poking at things and sliding over them. You quickly think to turn on your video recorder to catch the scene. The Void Sprite notices your brief movement, and turns towards you with a lunge. As it closes on you, your attention is drawn to what you suspect is its mouth: A zig-zagging crack that peels open like a zipper to reveal an opening that resembles an industrial grinder.`
			`	Up close, the Void Sprite is massive: Most of its tentacles are easily as thick as your leg, and move with surprising speed and precision. It shifts through the air like a strange kind of fish and you can make out a low vibration you suspect is probably from the air whistling over it as it closes with you. Facing down this rapidly approaching giant, you feel something click in the back of your mind and a wave of paralysis washes over you. In a moment of lucidity moments before the void sprite hits, you recall that your shields are keyed to your equipment: You could activate them to protect yourself from this attack, and they would extend around you. It probably wouldn't be too healthy for the Void Sprite, though.`
			choice
				`	(Activate shields.)`
				`	(Do not activate shields.)`
					goto holdground
			`	Your mind latches onto the idea and you trigger the shields in a rush. The millisecond that follows feels like an eternity: The void sprite is just a few meters away, one tendril reaches out and touches you just as the shield slams into place. You see it strike the tendril and severs it cleanly in the process of re-establishing a sealed barrier. In the same instant, the pressure on your mind with the paralysis turns off, as if it was simply a dream. You momentarily stare at the immobile void sprite, both frozen in shock over what just happened. Then time reasserts itself and sprite spasms away from the ship with an unearthly crescendo of tones. It plunges down into the clouds, leaving you standing on your hull with the floating severed piece of tendril.`
			`	You grab the tendril and store it a sealed container. While the attack spoiled the beautiful moment, at least you have a sample and some recordings that might be of interest to Plume.`
				flee
			label holdground
			`	Despite the feelings filling your mind, you resolve yourself to face down the void sprite without triggering your shields. Time seems to slow down as the sprite rushes up to you and its leading tentacle reaches out and touches you. As you brace for an impact you realize that the sprite has managed to bring itself to a complete stop and the tentacle has telescoped in on itself slightly. You can see that it is touching you, but you didn't even feel the impact. You and the void sprite stand frozen for a moment, and the mind-numbing paralysis snaps off, replaced by a feeling of weightlessness. Moments later the void sprite pulls back and pulses skyward, spiraling around the <ship> before disappearing into the swirling clouds.`
			`	As you re-enter the ship, you notice that your suit is covered in some kind of translucent slime. You scrape off as much as you can into a sealed container, but your pressure suit appears to be permanently stained an iridescent purplish color as a result. You resolve to go find Plume, since he will almost certainly find this interesting.`
				accept
	on accept
		fail "Remnant: Face to Maw 1b"
	on complete
		conversation
			`When you walk into Plume's lab on Aventine you find him buried in some kind of holographic projection of your egg returning mission. You can see that he appears to be watching the video in slow-motion as he taps out notes on his datapad. After a few minutes he looks up and see you standing in the entryway. He quickly pulls himself out of the projection and hits what you assume must be the pause button.`
			`	"Captain <first>! What a pleasant surprise," he trills. "If you are looking for more work, I don't have anything for you right now."`
			`	"Actually, I have something for you," you reply. "I visited Nenia and had an interesting encounter with a void sprite. I came away from it with some more footage and a container of slime." He eagerly accepts the datacube and the container from you. He slides the container into some kind of machine that immediately starts whirring, and slots the datacube into his console. Moments later his holographic projection shifts to the new footage. He checks the time stamps, then chants "These will take me a little while to analyze. I will meet you in the spaceport in a few hours to discuss my preliminary findings."`



mission "Remnant: Face to Maw 1b"
	name "Talk to Plume about the Void Sprites"
	description "Plume would be very interested in a report on what happened with the Void Sprites"
	landing
	to offer
		has "Remnant: Return the Samples 2: done"
	to fail
		or
			has "Remnant: Face to Maw 1: done"
			has "Remnant: Face to Maw 1: active"
	to complete
		has "Remnant: Face to Maw 1: declined"
	source
		system "Nenia"
	destination "Aventine"
	on complete
		conversation
			`When you walk into Plume's lab on Aventine you find him buried in some kind of holographic projection of your egg returning mission. You can see that he appears to be watching the video in slow-motion as he taps out notes on his datapad. After a few minutes he looks up and see you standing in the entryway. He quickly pulls himself out of the projection and hits what you assume must be the pause button.`
			`	"Captain <first>! What a pleasant surprise," he trills. "If you are looking for more work, I don't have anything for you right now."`
			`	"Actually, I have something for you," you reply. "I visited Nenia and a void sprite attacked me. I came away from it with some more footage for you and this tentacle," you gesture at the container. Plume recoils from you in disgust. "After all our work rebuilding trust with the Archon and the Void Sprites, you go and risk it for... what, exactly? Sightseeing? Thrill of the hunt?" his chant settles into an angry tone. "Leave the recording on the console. I want no part of that tentacle, though."`
			`	As you are leaving Plume's lab a technician pulls you aside. "Our records mention that the tentacles had some interesting properties that were useful in combat. If you are interested, meet me in the spaceport in a few hours."`



mission "Remnant: Face to Maw 2"
	name "Take the slime sample to Viminal"
	description "The slime has properties of interest to a team of engineers on <planet>."
	to offer
		has "Remnant: Face to Maw 1: done"
	source "Aventine"
	destination "Viminal"
	cargo "slime sample" 1
	on offer
		conversation
			`When Plume finally arrives you can tell from his step that he is excited. He slides onto the bench opposite you and pulls out a datapad. "I admire your bravery, Captain. I don't think I would have the courage to hold my ground against a void sprite like that," he chants respectfully, then changes tone to one of wonder. "In that last moment it almost looked like it was sizing you up or examining you." He shakes his head with an amused expression. "I spend so much time studying non-human creatures I sometimes slip and start anthropomorphizing them." His voice takes on a more militant cadence. "That was probably some kind of territorial display, or possibly some kind of dominance challenge. We don't know enough about void sprite behaviors to speculate further, though."`
			`	"Be that as it may be, the more immediate reward for your curiosity is in this sample," he trills with excitement. "Several of our labs on Viminal have been working on the development of a new generation of ship technology, and this substance contains some chemicals that could be a key component. I have already transmitted the data to them, but they would like to compare with the original. Could you take this sample to them?"`
			choice
				`	"Yes, I can."`
					accept
				`	"I would rather not."`
			`	Plume stoically accepts that with a nod "That is your choice. I will arrange for another ship to transport it."`
			decline
	on accept
		event "remnant: penguin"
	on complete
		log "People" "Taly" `One of Taly's main priorities is improving the maneuverability characteristics of Remnant Ships. To this end she has been working on building a new prototype ship based on the void sprites.`
		"remnant taly" ++
		payment 1000000
		conversation
			branch taly
				"remnant taly" > 1
			`When you land on Viminal a solidly-built female Remnant in coveralls is waiting for you. "Greetings, Captain <first>. My name is Taly, and I am a Prefect among the Remnant. Above all else, I study motion, and in particular how our starships move."`
			goto main
			label taly
			`	When you land on Viminal you spot Taly waiting for you. "Greetings, Captain <first>. It is good to see you again."`
			label main
			`	"So, Plume sent us some very interesting data, along with a message to expect you with a sample?" You hand her the container with the slime sample and she holds it up to the light. "Interesting looking stuff," she chants. "Let's go back to my shop." She leads the way through several side passages to an out-of-the-way landing pad connected to a large hanger. Inside, you can see a giant tank filled with a murky fluid, surrounded by equipment and displays. She makes her way over to a large machine with several slots which she slides the container into. As the machine starts to work, she turns back to you.`
			`	"As the primary example of space-faring life, the Void Sprites have always been of interest to me. They have numerous advantages that we as atmosphere-bound creatures can only dream of, such as being able to experience space in a much more direct manner. I have been working on a side project to build a new generation of ships that melds these ideas with our current technology, but the data we have on the Void Sprites is centuries old and incomplete," her chant trails off as she pulls up a display with your original scans on them. "However, your recent explorations provided new data I could use to update my designs. This slime that you retrieved is the final ingredient."`
			`	The machine dings, and she looks over the results and then trills excitedly. "Yes, it matches! So it is time to begin the final activation." She strides over to a central console and taps in a series of commands, followed by an iris scan and a blood prick. The industrial hum of the room suddenly ramps up to a crescendo as your nose is assaulted by what you can only describe as the smell of a thunderstorm in a swamp. A few seconds later the noise softens, and the tank starts lowering into the floor as a shape emerges from the liquid.`
			`	The ship before you has some faint traces of the gascraft you have flown to Nenia, along with other elements of Remnant design, but it is clearly something new. Its antennae swivel around, as if taking in its surroundings, and the tendrils along the side twitch and reach out to touch its surroundings. Solidly built tendrils underneath it flex as it lifts itself off its supports and begins to move around. You have a momentary vision of what this ship might look like in the skies of Nenia.`
			scene "scene/penguinscene"
			`	Taly's droning chant of technical details finally seeps through your reverie: "... so from a captain's point of view flying the penguin should be very similar to a normal ship, except she flies herself and doesn't need a crew to run her systems." She pauses, and looks at you. "Your curiosity provided the final ingredients to bring her to life. You should be the first to have one. You'll still have to go through the shipyard to register her and pay the resource cost to balance the logistics, but this first one is reserved for you." She pats the nose of the penguin and it makes a wooshing noise. After a moment she starts going over the ship with a scanner, leaving you to contemplate in silence.`

event "remnant: penguin"
	shipyard "Remnant Gascraft"
		add "Penguin"



mission "Remnant: Face to Maw 2b"
	name "Take the tentacle to Chilia's engineers on Caelian"
	description "The tentacle has properties that may be put to use by the engineers on <planet>."
	to offer
		has "Remnant: Face to Maw 1b: done"
	source "Aventine"
	destination "Caelian"
	cargo "tentacle" 1
	on offer
		conversation
			`When the technician arrives in the spaceport he immediately strides over to you. "I checked the records, and my memory was correct. One of our research teams back then discovered that these tentacles could be used as a devastating weapon in close quarters combat."`
			`	He pulls out an image of a strange looking rifle and continues to chant, "the personal weapons lab under Prefect Chilia has a few of the old weapon frames. If you go there, they could turn this tentacle into a fairly potent weapon for you."`
			choice
				`	"That sounds good."`
					accept
				`	"I would rather not."`
			`	The technician looks disappointed. "Oh well, enjoy your trophy" he chants.`
			decline
	on complete
		log "People" "Chilia" `As an military prefect, Chilia is responsible for the defence of Remnant space. He can usually be found on the front lines of combat unless required to work on tactics for the Remnant as a whole.`
		payment 250000
		"remnant chilia" ++
		outfit "Void Rifle"
		conversation
			branch chilia
				"remnant chilia" > 1
			`You follow the directions provided you and eventually find yourself at a Remnant weapons lab. You enter and are met by security, who ask you to wait. A few minutes later a fit young man emerges from another door. "Greetings, captain <first>," he sings. "I am prefect Chilia. I have the nominal responsibility for the overall defense of Remnant space and military operations." He smiles depreciatingly. "I say 'nominal' as virtually all our activities are military in some way, but usually fall under the purview of those who better understand them."`
				goto main
			label chilia
			`You follow the directions provided you and eventually find yourself at a Remnant weapons lab. You enter and are met by security, who ask you to wait. A few minutes later a fit young man emerges from another door. "Greetings, captain <first>," he sings. "We meet once again." You immediately recognize the voice as being the man who convinced you to provide the blood sample and get to know the Remnant. "We didn't get a proper introduction last time, but you have probably figured out that I have the nominal responsibility for the overall defense of Remnant space and military operations." He smiles depreciatingly, "I say 'nominal' as virtually all our activities are military in some way, but usually fall under the purview of those who better understand them."`
			label main
			`	He leads you to a room that looks like an armory where a team of techs are putting the finishing touches on a rifle stock. "The request from the tech on your behalf caught my attention, as we haven't had the key resources for making void rifles in centuries. Fortunately, we haven't really needed them since our starships have been brought up to their current capabilities." He gestures, and a tech takes the container with the tentacle from you and starts installing it in a framework.`
			choice
				`	"Void rifle?"`
				`	"I do not need details."`
					goto end
			`	"Yes, Void Rifle. I don't know who discovered it, but someone figured out that if a particularly high charge was poured through the tentacle's nervous system in a specific pattern, it emits a paralyzing cone of energy with a reasonably decent range. I'm not an engineer, so I do not really understand the mechanics of it." He pauses to watch as a tech installs the now-caged tentacle on top of the stock. "Suffice to say, it is useless for sniping, but its ability to shoot through walls and affect areas makes it excellent for clearing ships and tight quarters. Back when we didn't have the ships to resist the Korath, most of our battles were resolved in building to building combat. These rifles gave us the advantage we needed to hold our own until we could even the battlefield up there." He gestures upwards.`
			label end
			`	"Enough of history, though." He turns to the techs who are finishing the assembly. "The tentacle has been treated to resist decay and the rifle itself will provide basic maintenance routines for as long as you charge it regularly." He strides over, picks up the completed void rifle, and then hands it to you. "You are holding a piece of our history, Captain. Use it well!"`
			scene "outfit/void rifle"

<|MERGE_RESOLUTION|>--- conflicted
+++ resolved
@@ -693,21 +693,12 @@
 	on complete
 		outfit "Heavy Laser" -2
 		payment 870000
-<<<<<<< HEAD
-		log "People" "Taly" `As an engineering prefect, Taly is the foremost authority among the Remnant on salvaged technology and a senior leader in their reverse engineering program.`
-		conversation
-			`As you land on a pad adjacent to the research center, a group of researchers mount some kind of weapon on a platform aimed down a firing range. The researcher that asked you for the heavy lasers presses a button from behind a thick barrier to activate the weapon. A flash of light erupts from the muzzle as the target downrange is cut in half. The barrel of the weapon raises into the air and the researchers rush out onto the range with tools and devices to inspect the damage.`
-			`	The researcher approaches you while the heavy lasers are being unloaded from your ship. She's dusty, but appears pleased with the results of her experiments. "Captain <first>, I see you have the lasers as we agreed." You aren't sure if Remnant rub their hands in eagerness, but she looks ready to do so.`
-			`	She taps her comlink, and moments later another Remnant appears from the scaffolding around a nearby Starling. The researcher straightens up and switches to a more stately melody. "Captain <last>, this is Prefect Taly. She is our most experienced engineer for dealing with alien tech."`
-			`	Taly steps forward and makes what seems to be a kind of welcoming gesture. "Greetings Captain. We appreciate your help in acquiring these samples. It looks like we are far behind the rest of humanity in some respects. We have a lot of work to do if we are to catch up with them."`
-=======
 		"remnant met taely" ++
 		conversation
 			`As you land on a pad adjacent to the research center, a group of researchers mount some kind of weapon on a platform aimed down a firing range. The researcher that asked you for the heavy lasers presses a button from behind a thick barrier to activate the weapon. A flash of light erupts from the muzzle as the target downrange is cut in half. The barrel of the weapon raises into the air and the researchers rush out onto the range with tools and devices to inspect the damage.`
 			`	The researcher approaches you while the heavy lasers are being unloaded from your ship. She's dusty, but appears pleased with the results of her experiments. "Captain <first>, I see you have the lasers as we agreed." You aren't sure if Remnant rub their hands in eagerness, but she looks ready to do so.`
 			`	She taps her commlink, and moments later another Remnant appears from the scaffolding around a nearby Starling. The researcher straightens up and switches to a more stately melody. "Captain <last>, this is Prefect Taely. She is our most experienced engineer for dealing with alien tech."`
 			`	Taely steps forward and makes what seems to be a kind of welcoming gesture. "Greetings Captain. We appreciate your help in acquiring these samples. It looks like we are far behind the rest of humanity in some respects. We have a lot of work to do if we are to catch up with them."`
->>>>>>> 05886d93
 
 
 
@@ -754,17 +745,10 @@
 	on complete
 		outfit "Catalytic Ramscoop" -2
 		payment 1390000
-<<<<<<< HEAD
-		log "People" "Taly" `As an engineering prefect, Taly is the foremost authority among the Remnant on salvaged technology and a senior leader in their reverse engineering program.`
-		conversation
-			`You visit the local shipyard and eventually find the engineer busily repairing a damaged Starling. You inform her that you have brought a pair of catalytic ramscoops for her to study. She quickly tightens a couple more connectors and jumps down from her perch, gesturing at an assistant to transfer you the credits you were promised. "Thank you! Our maps of human space are old, and if they are still accurate, you traveled a very long way to bring these to us." Her chanting voice echoes off the Starling above you with an interesting resonance.`
-			`	"If we can unlock the secrets of these ramscoops, it will give our ships greater range as they search for a safer refuge." As she picks up the remote control for the small loading truck with the two ramscoops, she trills at you over her shoulder. "Oh, my name is Taly. I'll let you know what I find."`
-=======
 		"remnant met taely" ++
 		conversation
 			`You visit the local shipyard and eventually find the engineer busily repairing a damaged Starling. You inform her that you have brought a pair of catalytic ramscoops for her to study. She quickly tightens a couple more connectors and jumps down from her perch, gesturing at an assistant to transfer you the credits you were promised. "Thank you! Our maps of human space are old, and if they are still accurate, you traveled a very long way to bring these to us." Her chanting voice echoes off the Starling above you with an interesting resonance.`
 			`	"If we can unlock the secrets of these ramscoops, it will give our ships greater range as they search for a safer refuge." As she picks up the remote control for the small loading truck with the two ramscoops, she trills at you over her shoulder. "Oh, my name is Taely. I'll let you know what I find."`
->>>>>>> 05886d93
 
 
 
@@ -812,14 +796,6 @@
 	on complete
 		outfit "Plasma Cannon" -2
 		payment 1130000
-<<<<<<< HEAD
-		log "People" "Taly" `As an engineering prefect, Taly is the foremost authority among the Remnant on salvaged technology and a senior leader in their reverse engineering program.`
-		conversation
-			`As the <ship> settles onto the pad closest to the research facility, you can see the weapons specialist checking over a large cannon on a platform beneath a nearby Albatross. When he sees you starting to unload the two plasma cannons, he snaps the casing closed and gestures to someone out of sight. Within moments both him and an empty flatbed are there to pick up the weapons.`
-			`	"Thank you for your help," he says. "Our Inhibitors provide us with something of a mobility advantage against the Korath, but they aren't particularly effective at disabling them. These plasma cannons will open new avenues of research for us." He pauses, then continues. "I also included a bonus for you. It is a 'finder's fee,' as we always appreciate new tech."`
-			`	The weapon technician finishes strapping down the plasma cannons and looks up to see another Remnant approaching. He gives the new Remnant a respectful dip of his head that almost seems like a bow before turning to you and chanting, "Ah, Captain <last>, have you met Taly? She is the engineering prefect here on Viminal. She asked me to let her know when or if you managed to procure the new tech for me."`
-			`	Taly steps forward to face you. "Well met, newcomer among the Remnant," she trills. "Fresh blood amongst us sets songs in motion that have long been in caesura. I have a few things to finish up right now, but I hope to work with you soon." She gives you a polite nod and heads back the way she came.`
-=======
 		"remnant met taely" ++
 		conversation
 			`As the <ship> settles onto the pad closest to the research facility, you can see the weapons specialist checking over a large cannon on a platform beneath a nearby Albatross. When he sees you starting to unload the two plasma cannons, he snaps the casing closed and gestures to someone out of sight. Within moments both him and an empty flatbed are there to pick up the weapons.`
@@ -838,7 +814,6 @@
 	on offer
 		log "People" "Taely" `As an engineering prefect, Taely is the foremost authority among the Remnant on salvaged technology and a senior leader in their reverse engineering program.`
 		fail
->>>>>>> 05886d93
 
 
 
@@ -936,20 +911,12 @@
 			has "Remnant: Heavy Laser: done"
 	on offer
 		conversation
-<<<<<<< HEAD
-			`As you step out into the icy chill of Viminal, you get a message from Taly, the engineering prefect, asking if you could meet her in the cafeteria.`
-=======
 			`As you step out into the icy chill of Viminal, you get a message from Taely, the engineering prefect, asking if you could meet her in the cafeteria.`
->>>>>>> 05886d93
 			choice
 				`	(Not right now.)`
 					defer
 				`	(Accept her invitation.)`
-<<<<<<< HEAD
-			`	Replying that you can, you make your way through the crowds and find an empty table. Moments later Taly appears and grabs two trays from the dispenser before heading towards you. She settles down in the opposite chair with a look of exhaustion.`
-=======
 			`	Replying that you can, you make your way through the crowds and find an empty table. Moments later Taely appears and grabs two trays from the dispenser before heading towards you. She settles down in the opposite chair with a look of exhaustion.`
->>>>>>> 05886d93
 			`	"It is good to see you again, <first>," she sings softly. When you sign a reply she sits up, smiles, and switches to sign. "My, you are a quick learner. This is much faster." Her quick gestures are hard to follow, but the language videos seem to have focused on a practical vocabulary that has most of the words she uses.`
 			`	"I haven't fully..." (She makes a sign that you don't understand, but seems similar to the signs for "break" and "understand".) "...the technology you retrieved for us, but we are learning much from what we have already found. Could you help us catch up with what has happened in ancestral space since our Exodus?"`
 			choice
@@ -997,11 +964,7 @@
 	on offer
 		conversation
 			`Having acquired a copy of the archive, you gently set your ship down on Viminal hoping that this information is helpful. The port seems unusually busy, but the comm channels are quiet beyond the bare minimum to keep traffic organized.`
-<<<<<<< HEAD
-			`	Before you have even taken the time to shut down the engines Taly is halfway up the side of your ship securing a refueling hose and charging cable. As you reach for the comlink she scrambles up to the bridge windows and quickly rattles off a series of signs at you. All you can make out is "Keep it hot, incoming!" Before you can frame a reply she has raced across your wing and leapt to the Albatross parked next to you.`
-=======
 			`	Before you have even taken the time to shut down the engines Taely is halfway up the side of your ship securing a refueling hose and charging cable. As you reach for the commlink she scrambles up to the bridge windows and quickly rattles off a series of signs at you. All you can make out is "Keep it hot, incoming!" Before you can frame a reply she has raced across your wing and leapt to the Albatross parked next to you.`
->>>>>>> 05886d93
 			`	Looking around more carefully, you note that every ship in the port is idling with fuel lines still connected. If this were some Republic port the safety inspectors would be having a nightmare. One Starling is getting holes in its wings patched even as the crew appear to be running prep-for-flight checklists. It also looks like every ship has a guard. Something tells you that right now would be a bad time to take a walk around town.`
 			`	After some tense minutes of waiting, the planetary defense sirens start and the idling ships begin to ascend one by one. You quickly figure out where you are in the launch sequence and follow the stream of craft heading for orbit.`
 				launch
@@ -1025,11 +988,7 @@
 		conversation
 			`As some ships maintain orbital sentry positions, most ships return to their berths. Mechanics are soon swarming over the ships, and what you suppose are ambulances are waiting at the ramps to collect the injured. Farther back, flatbed tractor units wait to pick up any salvage that has been collected.`
 			`	Eventually a tired but pleased-looking prefect stops by your ship. He starts chanting, "Do you understand our language, or do I need to sing?" He looks relieved when you reply that you can understand most of what is said so long as he signs slowly. "Thank you for your assistance during the raid. The sensors you placed in Parca picked up the fleet coming in and gave us sufficient warning to get everyone ready."`
-<<<<<<< HEAD
-			`	He is silent for a moment, with the air of someone who is enjoying not having to run for the first time in a while. "Oh, Taly said that you might have some historical records for us?" You hand over the copy of the archive in response, telling him that is probably the best available. He hands you a credit chip with <payment> on it. "Thank you, I'll make sure this gets where it needs to go. In the meantime, we could use your help in the spaceport."`
-=======
 			`	He is silent for a moment, with the air of someone who is enjoying not having to run for the first time in a while. "Oh, Taely said that you might have some historical records for us?" You hand over the copy of the archive in response, telling him that is probably the best available. He hands you a credit chip with <payment> on it. "Thank you, I'll make sure this gets where it needs to go. In the meantime, we could use your help in the spaceport."`
->>>>>>> 05886d93
 
 
 
@@ -1075,11 +1034,7 @@
 	on offer
 		conversation
 			`Walking into the cafeteria you immediately sense the buoyant mood. According to a report on the video screen, very few Remnant ships were actually lost. Furthermore, of the ships that were lost, the escape pods worked perfectly, ensuring none of the crew were killed. Groups of crew are gathered around tables intermingled with the ground teams that keep their ships operational, and based on the snippets you can catch, they seem to be trading stories of crack shots and clever improvisations.`
-<<<<<<< HEAD
-			`	Taly sits over at a corner booth with the prefect who met you at the dock and a couple other mechanics, and she waves you over. "Captain <last>! So, how do you like fighting with our fleet?" asks one of the mechanics.`
-=======
 			`	Taely sits over at a corner booth with the prefect who met you at the dock and a couple other mechanics, and she waves you over. "Captain <last>! So, how do you like fighting with our fleet?" asks one of the mechanics.`
->>>>>>> 05886d93
 			choice
 				`	"It seems odd to have a planetary defense fleet plundering."`
 				`	"It was a tough battle."`
@@ -1110,17 +1065,10 @@
 		dialog "You have disabled the Korath ship that was left over from the raid on <planet>. You can now return there to collect your payment."
 	on fail
 		payment 350000
-<<<<<<< HEAD
-		dialog `You are met by a prefect who looks upset. "The ship was supposed to be disabled so its contents could be salvaged!" he signs angrily. Nonetheless, he shoves a credit chip worth <payment> into your hand. "That's half what you would have earned if the ship had been disabled." He pauses and shakes his head. "I think Taly might have some more work for you in the spaceport, but in the meantime, why don't you go find some Korath to practice disabling? It is a valuable skill among the Remnant."`
-	on complete
-		payment 700000
-		dialog `You are met by a prefect who thanks you for disabling it and hands you a credit chip for <payment>. "I think Taly might have some more work for you in the spaceport, but in the meantime, don't forget to drop off any salvaged outfits in the outfitters so the researchers can look at them."`
-=======
 		dialog `You are met by a prefect who looks upset. "The ship was supposed to be disabled so its contents could be salvaged!" he signs angrily. Nonetheless, he shoves a credit chip worth <payment> into your hand. "That's half what you would have earned if the ship had been disabled." He pauses and shakes his head. "I think Taely might have some more work for you in the spaceport, but in the meantime, why don't you go find some Korath to practice disabling? It is a valuable skill among the Remnant."`
 	on complete
 		payment 700000
 		dialog `You are met by a prefect who thanks you for disabling it and hands you a credit chip for <payment>. "I think Taely might have some more work for you in the spaceport, but in the meantime, don't forget to drop off any salvaged outfits in the outfitters so the researchers can look at them."`
->>>>>>> 05886d93
 
 
 
@@ -1129,11 +1077,7 @@
 	description `Deliver <cargo> to Caelian.`
 	source "Viminal"
 	cargo "Korath salvage" 20
-<<<<<<< HEAD
-	blocked `Taly would like you to deliver some valuable Korath equipment to Caelian, but you will need 20 tons of space to carry it.`
-=======
 	blocked `Taely would like you to deliver some valuable Korath equipment to Caelian, but you will need 20 tons of space to carry it.`
->>>>>>> 05886d93
 	destination "Caelian"
 	to offer
 		or
@@ -1141,47 +1085,27 @@
 			has "Remnant: Salvage 4: failed"
 	on offer
 		conversation
-<<<<<<< HEAD
-			`As you stroll across the tarmac under the great dome you spot Taly heading your way with a flatbed tractor filled with components in tow.`
-=======
 			`As you stroll across the tarmac under the great dome you spot Taely heading your way with a flatbed tractor filled with components in tow.`
->>>>>>> 05886d93
 			`	"<first>! I'm glad I ran into you. The last raid gave us some particularly good pieces of equipment to study. Could you take these to the weapons laboratory on Caelian?"`
 			choice
 				`	"I could do that."`
 				`	"I'm not interested."`
 					decline
-<<<<<<< HEAD
-			`	Taly quickly helps load the cargo onboard your ship. It doesn't appear to be actual whole items anymore, but rather pieces thereof. "They will be expecting you, but you might have to pry them out of their lab to get some help unloading. They can be a bit single-minded when they have something interesting to work on."`
-=======
 			`	Taely quickly helps load the cargo onboard your ship. It doesn't appear to be actual whole items anymore, but rather pieces thereof. "They will be expecting you, but you might have to pry them out of their lab to get some help unloading. They can be a bit single-minded when they have something interesting to work on."`
->>>>>>> 05886d93
 				accept
 	
 	on complete
 		payment 150000
-<<<<<<< HEAD
-		dialog `On Caelian, you are able to find the appropriate research warehouse just off the main landing pad. After a few minutes, a lab technician disentangles herself from a project and brings a wagon and camel team out to the ship to unload the salvage. It strikes you as a bit incongruous that a lab technician is using a graviton repulsion lifter to load cargo from your ship into a wagon pulled by a camel. "If you can, I should have some things to send back to Taly if you could meet me in the cafeteria this afternoon."`
-=======
 		dialog `On Caelian, you are able to find the appropriate research warehouse just off the main landing pad. After a few minutes, a lab technician disentangles herself from a project and brings a wagon and camel team out to the ship to unload the salvage. It strikes you as a bit incongruous that a lab technician is using a graviton repulsion lifter to load cargo from your ship into a wagon pulled by a camel. "If you can, I should have some things to send back to Taely if you could meet me in the cafeteria this afternoon."`
->>>>>>> 05886d93
 
 
 
 mission "Remnant: Salvage 6"
-<<<<<<< HEAD
-	name "Transport outfits to Taly"
-	description `Deliver <cargo> to Viminal.`
-	source "Caelian"
-	cargo "ship parts" 20
-	blocked `The technician you delivered Taly's salvaged parts to would like you to take some finished parts back to Taly, but you will need 20 tons of space to do so.`
-=======
 	name "Transport outfits to Taely"
 	description `Deliver <cargo> to Viminal.`
 	source "Caelian"
 	cargo "ship parts" 20
 	blocked `The technician you delivered Taely's salvaged parts to would like you to take some finished parts back to Taely, but you will need 20 tons of space to do so.`
->>>>>>> 05886d93
 	destination "Viminal"
 	to offer
 		has "Remnant: Salvage 5: done"
@@ -1189,22 +1113,14 @@
 		event "Remnant Salvage Available"
 		conversation
 			`You spot the laboratory technician entering the cafeteria, and she approaches you.`
-<<<<<<< HEAD
-			`	"Thank you for waiting. I have a shipment of parts ready for Taly, and with the recent increase in attacks she needs them sooner rather than later. Please take them to her."`
-=======
 			`	"Thank you for waiting. I have a shipment of parts ready for Taely, and with the recent increase in attacks she needs them sooner rather than later. Please take them to her."`
->>>>>>> 05886d93
 			`	Outside you find a camel pulling a wagon filled with ship parts to be loaded on board the <ship>.`
 				accept
 		
 	on complete
 		payment 150000
 		conversation 
-<<<<<<< HEAD
-			`Taly meets you at the dock with a flatbed ready to offload the shipment. As you run through your shutdown routine you hit the switch for the cargo bay doors, and by the time you have gone down to the hold, Taly has half the shipment already unloaded.`
-=======
 			`Taely meets you at the dock with a flatbed ready to offload the shipment. As you run through your shutdown routine you hit the switch for the cargo bay doors, and by the time you have gone down to the hold, Taely has half the shipment already unloaded.`
->>>>>>> 05886d93
 			`	Her signs flick at you with a gentleness that you are slowly deciding equates to a cheerful tone. "Thank you for all the help you've provided in recovering this salvage," she says as she hands you <payment>. "I have discussed it with the other engineers, and we have decided to give you access to our salvage."`
 			`	She leads you over to the warehouse, scans her ID on the console, and taps a few commands. Then she scans your ID card. "There you go, I have updated your access codes," she signs cheerfully. She hands you your ID and pulls you to a door on the far side of the outfitting shop. Beyond the door is a vast room filled with outfits and weapons that clearly don't fit the same style as the other Remnant technology. You have seen most of the things here on scans and when salvaging equipment from other ships, but never up close.`
 			`	"This section of our warehouse is the salvage area. Everything in here we have we collected in sufficient quantities that it is available for general use." She nods at a rack of Korath Heat Shunts while she explains, then turns back to you.`
@@ -1219,11 +1135,7 @@
 			label threats
 			`	"Yes, sometimes salvage that is brought in is dangerous. System Cores come with fleets of micro-bots, for instance. If they aren't de-activated properly, they keep trying to rebuild their surroundings in the form of the last ship they were configured to serve. And while it hasn't happened yet, we are worried that someday we might run into someone who builds traps into their equipment, or uses nanobots that have run amok. We haven't seen any of that yet, but our science-fiction stories are filled with tales of nanotech apocalypses and things like that.`
 			label end
-<<<<<<< HEAD
-			`	"Well, I need to get back to work. That last battle put us behind schedule on our repairs. Have a good day!" With a final flourish that you think is the equivalent of an exclamation mark, Taly strides out of the outfitters, heading towards another landing bay.`
-=======
 			`	"Well, I need to get back to work. That last battle put us behind schedule on our repairs. Have a good day!" With a final flourish that you think is the equivalent of an exclamation mark, Taely strides out of the outfitters, heading towards another landing bay.`
->>>>>>> 05886d93
 
 event "Remnant Salvage Available"
 	planet "Aventine"
