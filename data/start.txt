# Copyright (c) 2015 by Michael Zahniser
#
# Endless Sky is free software: you can redistribute it and/or modify it under the
# terms of the GNU General Public License as published by the Free Software
# Foundation, either version 3 of the License, or (at your option) any later version.
#
# Endless Sky is distributed in the hope that it will be useful, but WITHOUT ANY
# WARRANTY; without even the implied warranty of MERCHANTABILITY or FITNESS FOR A
# PARTICULAR PURPOSE. See the GNU General Public License for more details.
#
# You should have received a copy of the GNU General Public License along with
# this program. If not, see <https://www.gnu.org/licenses/>.

start "default"
	name "Endless Sky"
	description `You grew up on New Boston, an uninteresting world in the Dirt Belt. You've dreamed of owning a starship ever since your first visit to the spaceport at the age of fifteen. After many long years of working at a textile mill, you've finally saved enough credits to apply for a pilot's license from the Republic.`
	description `	After receiving the license and with freedom from this planet at your fingertips, you travel to the bank to take out a loan on your first ship...`
	thumbnail "scene/lobby"
	date 16 11 3013
	system "Rutilicus"
	planet "New Boston"
<<<<<<< HEAD
	conversation "default intro"
=======
>>>>>>> c772f7bc
	account
		credits 480000
		score 400
		mortgage Mortgage
			principal 480000
			interest 0.004
			term 365
	set "license: Pilot's"
<<<<<<< HEAD



conversation "default intro"
=======
	set "start: default"
	conversation "intro"

conversation "intro"
>>>>>>> c772f7bc
	scene "scene/lobby"
	`The bank's architecture is what you would have called "futuristic" back when you dreamed that the future would be less squalid than the present: story above story of curves and spires and balconies, all in gleaming metal. A doorman stands by each of the heavy glass doors. You are wearing your very best clothes, but you feel shabby next to them.`
	`	The loan broker's office is equally intimidating. Large computer monitors fill the walls, with stock quotes and other information spilling down them almost too fast to read. You occasionally glimpse the names of places that you have only seen in movies: Aldebaran. Tarazed. Earth.`
	`	The pen is heavy as lead but glides almost without friction as you print your initials on the bottom of page after page of ominous legal documents and sign several dozen statements, notices, and agreements. The banker, a balding middle-aged man in a suit that you suspect costs more than the spaceship you are about to purchase, flips the pages past you quickly, uttering a curt, "Sign here. Now here," as he points to each page. He moves swiftly, mechanically.`
	`	The only moment when he becomes truly animated is when explaining the Truth in Lending statement to you. "You are borrowing 480,000 credits," he says, "to be repaid over the course of one year. Your daily interest rate is 0.4%, which means that your daily payments are 2,503 credits, and by the end of the year you will have paid... 434,000 credits in interest. Sign here." He grins.`
	`	You sign your name one final time:`
	name
	`	The elevator is so well-tuned that you do not even realize it is moving until it has deposited you back in the lobby. But as you leave the bank, you are smiling. This crazy adventure suddenly feels real to you. You are going to do it. You are finally going to get off this planet.`
<<<<<<< HEAD
	`	Compared to the bank, you feel much more at home in the shipyard, walking among the rusted out hulks and newer ships that gleam in the sunlight. You smell grease and dirt and rocket fuel; wonderful smells. There are three ship models within your price range. Which one you choose will determine your future...`
=======
	`	Compared to the bank, you feel much more at home in the shipyard, walking among the rusted out hulks and newer ships that gleam in the sunlight. You smell grease and dirt and rocket fuel; wonderful smells. There are three ship models within your price range. Which one you choose will determine your future...`



start "deep"
	name "Deep Desire"
	description `You grew up on Midgard, a world in the advanced Deep region. Semi-autonomous from the Republic, the Deep provides free higher education to its citizens, but you've always been more interested in becoming a starship captain.`
	description `	After finishing primary education, you find that the Deep provides low-interest loans to those who passed with high enough grades, and you made the mark! You make your way to a bank as quick as you can...`
	thumbnail ""
	date 16 11 3013
	system "Aludra"
	planet "Midgard"
	account
		credits 580000
		score 400
		mortgage Mortgage
			principal 580000
			interest 0.003
			term 365
	set "license: Pilot's"
	set "start: deep"
	conversation "deep intro"

conversation "deep intro"
	``
	`	`
	`	`
	`	The loan broker carefully explains the Truth in Lending statement to you. "You are borrowing 580,000 credits to be repaid over the course of one year. Your daily interest rate is 0.3%, which means that your daily payments are 2,617 credits, and by the end of the year you will have paid 375,000 credits in interest. Sign here, please."`
	`	You sign your name one final time:`
	name
	`	Eager to get started, you run straight for the shipyard.`
	`	Although the shipyard is full of massive ships, most far outside of your price range, you spot a few that you'll be able to purchase. Which one you choose will determine your future...`



start "paradise"
	name "Birthday Surprise"
	description `You grew up on Mainsail, a Paradise World terraformed with a perfect climate. Only the richest in the galaxy live on such worlds; luckily, your father is a wealthy financier from the galactic stock exchange.`
	description `	But you've always found the rich life boring and are more interested in living a life among the stars. It's your eighteenth birthday; you are now old enough to have a pilot's license. As the party winds down, your father asks to talk to you for a moment...`
	thumbnail ""
	date 16 11 3013
	system "Alhena"
	planet "Mainsail"
	account
		credits 640000
		score 400
		mortgage Mortgage
			principal 640000
			interest 0
			term 365
	set "license: Pilot's"
	set "start: paradise"
	conversation "paradise intro"

conversation "paradise intro"
	`"I know you've wanted to be the captain of a starship for a long time now," your father says. "So as my birthday gift to you, how about we go get you a pilot's license and a ship from the shipyard?" You say yes without a second thought. `
	`	Your father brings you to the Republic Department of Starship Licensing building in the spaceport. The lines are long, but your father walks right up to one of the desks. Before the person in the front of the line or the one behind the desk can complain, he tosses a credit chip worth a substantial amount at each of them. "I'd like to get a pilot's license for my child."`
	`	"I'm sorry," the person behind the desk starts saying, "but you'll need to go through the process of applying through the net first, then wait three to five business days before-"`
	`	Your father tosses another credit chip at the person behind the desk, prompting them to hand you a stylus and a pad. "Sign here, please. Your pilot's license will be here in a moment."`
	`	Without any hesitation and after skipping past a number of pages of legal text, you sign your name:`
	name
	`	You enter the shipyard with your brand new pilot's license held tight in your hand. Before your father left you at the shipyard, he handed you 640,000 credits and said, "I still have to run a business, so this isn't free money. This is a loan. But since you're my child, it'll be interest free. Pay me back 1,753 credits a day and you should be debt free in a year. Don't take an opportunity like this lightly."`
	`	You wander the shipyard looking at all the ships for sale, but there are only four that you are able to afford. Which one you choose will determine your future...`



start "syndicate"
	name "Escaping Squalor"
	description `You grew up on Earth, an overpopulated world with few opportunities. But you took a contract working for the Syndicate for five years, and they gave you a place to live, enough to eat, and a decent wage off of Earth.` 
	description `	Afterward you moved to Antipode, a cheap frontier world, but found that it wasn't any better than Earth. Fed up with life on planets like this, you used the credits you had left to purchase a ride to the closest planet with a shipyard...`
	thumbnail ""
	date 16 11 3013
	system "Scheat"
	planet "Delve"
	account
		credits 480000
		score 200
		mortgage Mortgage
			principal 530000
			interest 0.005
			term 365
	set "license: Pilot's"
	set "start: syndicate"
	conversation "syndicate intro"

conversation "syndicate intro"
	`You hand the last of your credits to the captain that brought you here. Before she leaves, she gives you some advice. "Just a heads up so you don't get yourself killed right when you get your ship, head north after launching. South of here is nothing but uninhabited systems and pirates. You wouldn't last long in whatever ship you're going to buy." You thank her for the ride and for the advice and part ways.`
	`	You stop by the shipyard first to see what they have. You're noticed by a salesman who seems to reluctantly approach you, perhaps due to the fact that your clothes are rather shabby compared to those around you. You ask them what it would take to purchase a ship here. They mention the neccessity of a pilot's license before beginning their spiel about all their cheapest models, but you cut them short and say that's all you needed.`
	`	The bank is luckily not very busy at the moment. One of the tellers eyes you up as you enter. "What can we help you with?" he asks with a strange glee in his voice. You say how you're in need of a loan to buy a starship; 530,000 credits should be enough to cover the cost of the license and the ship. After handing over your Syndicate Account information, the teller comes back with a piece of paper. This whole process seems suspiciously streamlined to you.`
	`	"Lucky for you the interest rates are great right now!" You take a glance at the paper and feel a sense of dread fall over you. The daily interest rate is 0.5%, meaning the daily payments are 3,162 credits for a whole year. If you don't pay off any of your loan early, you'll have paid a disgusting 624,000 credits in interest. "Just sign here." The teller grins.`
	`	The interest is terrible, but there's nothing else you can do about it. You sign your name:`
	name
	`	After using some of your loan to buy a pilot's license, you're left with 480,000 credits. The process of buying a pilot's license was also surprisingly easy. You can't help but get the feeling that you're being played by the Syndicate once again in all this.`
	`	You return to the shipyard, this time with a credit chip in your hand to draw the attention of the salesman. "Welcome back! I hope we can find you the perfect model," he says. The shipyard is full of ships that you can't buy, but the salesman finds three models within your price range: an interceptor, a light freighter, and a transport ship. Which one you choose will determine your future...`
>>>>>>> c772f7bc
<|MERGE_RESOLUTION|>--- conflicted
+++ resolved
@@ -19,10 +19,6 @@
 	date 16 11 3013
 	system "Rutilicus"
 	planet "New Boston"
-<<<<<<< HEAD
-	conversation "default intro"
-=======
->>>>>>> c772f7bc
 	account
 		credits 480000
 		score 400
@@ -31,17 +27,10 @@
 			interest 0.004
 			term 365
 	set "license: Pilot's"
-<<<<<<< HEAD
-
-
-
-conversation "default intro"
-=======
 	set "start: default"
 	conversation "intro"
 
 conversation "intro"
->>>>>>> c772f7bc
 	scene "scene/lobby"
 	`The bank's architecture is what you would have called "futuristic" back when you dreamed that the future would be less squalid than the present: story above story of curves and spires and balconies, all in gleaming metal. A doorman stands by each of the heavy glass doors. You are wearing your very best clothes, but you feel shabby next to them.`
 	`	The loan broker's office is equally intimidating. Large computer monitors fill the walls, with stock quotes and other information spilling down them almost too fast to read. You occasionally glimpse the names of places that you have only seen in movies: Aldebaran. Tarazed. Earth.`
@@ -50,9 +39,6 @@
 	`	You sign your name one final time:`
 	name
 	`	The elevator is so well-tuned that you do not even realize it is moving until it has deposited you back in the lobby. But as you leave the bank, you are smiling. This crazy adventure suddenly feels real to you. You are going to do it. You are finally going to get off this planet.`
-<<<<<<< HEAD
-	`	Compared to the bank, you feel much more at home in the shipyard, walking among the rusted out hulks and newer ships that gleam in the sunlight. You smell grease and dirt and rocket fuel; wonderful smells. There are three ship models within your price range. Which one you choose will determine your future...`
-=======
 	`	Compared to the bank, you feel much more at home in the shipyard, walking among the rusted out hulks and newer ships that gleam in the sunlight. You smell grease and dirt and rocket fuel; wonderful smells. There are three ship models within your price range. Which one you choose will determine your future...`
 
 
@@ -146,5 +132,4 @@
 	`	The interest is terrible, but there's nothing else you can do about it. You sign your name:`
 	name
 	`	After using some of your loan to buy a pilot's license, you're left with 480,000 credits. The process of buying a pilot's license was also surprisingly easy. You can't help but get the feeling that you're being played by the Syndicate once again in all this.`
-	`	You return to the shipyard, this time with a credit chip in your hand to draw the attention of the salesman. "Welcome back! I hope we can find you the perfect model," he says. The shipyard is full of ships that you can't buy, but the salesman finds three models within your price range: an interceptor, a light freighter, and a transport ship. Which one you choose will determine your future...`
->>>>>>> c772f7bc
+	`	You return to the shipyard, this time with a credit chip in your hand to draw the attention of the salesman. "Welcome back! I hope we can find you the perfect model," he says. The shipyard is full of ships that you can't buy, but the salesman finds three models within your price range: an interceptor, a light freighter, and a transport ship. Which one you choose will determine your future...`