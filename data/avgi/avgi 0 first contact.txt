# Copyright (c) 2023 by Azure
#
# Endless Sky is free software: you can redistribute it and/or modify it under the
# terms of the GNU General Public License as published by the Free Software
# Foundation, either version 3 of the License, or (at your option) any later version.
#
# Endless Sky is distributed in the hope that it will be useful, but WITHOUT ANY
# WARRANTY; without even the implied warranty of MERCHANTABILITY or FITNESS FOR A
# PARTICULAR PURPOSE. See the GNU General Public License for more details.
#
# You should have received a copy of the GNU General Public License along with
# this program. If not, see <https://www.gnu.org/licenses/>.


mission "Avgi: Lost in Twilight"
	landing
	invisible
	to complete
		never
	on enter
		system
			attributes "twilight"
		log "Became trapped in a strange region after entering a system my jump drive could not return from."
		fail
		set "avgi: lost in twilight"
		dialog phrase "lost in twilight"

phrase "lost in twilight"
	word
		`As soon as you jump into the system, you notice something is wrong. The characteristic plasma of your jump drive fades unnaturally quickly, and as you check your ship's systems, you notice its temperature is somehow much lower than normal. Your computer indicates that the system you came from is out of range, and that you cannot jump back to it. It appears you are stuck in this region for now. If you didn't bring a ramscoop, you may wish to reload a previous save and install one before returning.`

mission "Avgi: First Contact"
	landing
	autosave
	name "An Alien Encounter"
	description "Accompany the alien ship to the destination marked on your map."
	source
		attributes "avgi"
	destination "Peripheria"
	mark "Arche"
	clearance
	on offer
		set "avgi: aberrant siege"
		event "twilight label"
		event "tangled shroud label"
		conversation
			branch aviskir
				has "flagship planet: Aviskir"
			branch "core world"
				has "flagship planet attribute: avgi core"
			branch station
				has "flagship planet attribute: station"
			branch uninhabited
				has "flagship planet attribute: uninhabited"

			label aviskir
			`The first thing you notice about this Earth-like world is the utter devastation in orbit. Your ship's sensors pick up the remains of what appear to be dozens of wrecked stations and countless destroyed satellites, forming a large swath of debris scattered in various orbits. A few larger objects are mostly intact, but lifeless, with no signal emissions or heat signatures. As your ship touches the upper atmosphere, you can see, even with your naked eye, glittering fragments of an immensely long tether slowly spinning in orbit.`
			`	Your observations are interrupted by a blared warning from your console. You barely manage to yank your ship aside as a bright trail of plasma nearly clips you, the wake of a hypervelocity projectile fired from the ground. Clearly, someone is still alive down there, despite the destruction in orbit. Proceeding could be dangerous if your ship isn't able to withstand a direct hit from those planetary defense batteries.`
			action
				set "avgi: fired on by planets"
			choice
				`	(Attempt to land regardless.)`
					goto explode
					to display
						"flagship attribute: shields" + "flagship attribute: hull" <= 18000 * 1000
				`	(Attempt to land regardless.)`
					goto hit
					to display
						"flagship attribute: shields" + "flagship attribute: hull" > 18000 * 1000
						"flagship attribute: shields" + "flagship attribute: hull" < 90000 * 1000
				`	(Attempt to land regardless.)`
					goto scratched
					to display
						"flagship attribute: shields" + "flagship attribute: hull" >= 90000 * 1000
				`	(Move to a higher orbit.)`
					goto orbit

			label "core world"
			`The first thing you notice about this habitable world is the utter devastation in orbit. Your ship's sensors pick up the remains of what appear to be a handful of wrecked stations and countless destroyed satellites, forming a large swath of debris scattered in various orbits. A few larger objects are mostly intact, but lifeless, with no signal emissions or heat signatures. As your ship touches the upper atmosphere, you can see the tumbling remains of what looks like half of an enormous starship with an equally large drive, splintered and broken along its spine.`
			`	Your observations are interrupted by a blared warning from your console. You barely manage to yank your ship aside as a bright trail of plasma nearly clips you, the wake of a hypervelocity projectile fired from the ground. Clearly, someone is still alive down there, despite the destruction in orbit. Proceeding could be dangerous if your ship isn't able to withstand a direct hit from those planetary defense batteries.`
			action
				set "avgi: fired on by planets"
			choice
				`	(Attempt to land regardless.)`
					goto explode
					to display
						"flagship attribute: shields" + "flagship attribute: hull" <= 9000 * 1000
				`	(Attempt to land regardless.)`
					goto hit
					to display
						"flagship attribute: shields" + "flagship attribute: hull" > 9000 * 1000
						"flagship attribute: shields" + "flagship attribute: hull" < 60000 * 1000
				`	(Attempt to land regardless.)`
					goto scratched
					to display
						"flagship attribute: shields" + "flagship attribute: hull" >= 60000 * 1000
				`	(Move to a higher orbit.)`
					goto orbit

			label explode
			`	You make it no more than a few seconds before your ship is lanced by a rapid succession of shots from below. Your shields shatter almost instantly, your hull pierced as though it is tissue paper. You don't even have time to think before you are consumed by the rapidly expanding cloud of plasma that was once the <ship>.`
				explode

			label hit
			`	You make it no more than a few seconds before the <ship> is lanced by a rapid succession of shots from below. Your ship appears to be holding up under the fire, but the species that lives here doesn't seem willing to welcome you. When you detect the launch of a rather unreasonable number of missiles, you decide it would be safer to proceed back to orbit.`
				goto orbit

			label scratched
			`	You make it no more than a few seconds before the <ship> is lanced by a rapid succession of shots from below. Your ship easily shrugs off the kinetic impacts, but the species that lives here doesn't seem willing to welcome you. When you detect the launch of a rather unreasonable number of missiles, you decide it would be safer to proceed back to orbit.`
				goto orbit

			label uninhabited
			`While this world looks presently unsettled, you can clearly make out signs that it has been explored, and even exploited, by an alien civilization. However, the signs also show that something disastrous happened here. Ruined satellites litter low orbit, and you can detect the broken remnants of surface outposts smeared across the land below. You take the <ship> in for a close pass over one of the structures, and can see small craters and patches of glassed terrain scattered around it.`
				goto orbit

			label orbit
			`	Back in orbit, you are startled when another ship appears over the horizon on an intercept trajectory with you. It doesn't look like any other ship you've seen before, appearing more than a little ungainly compared to the sleeker human ships you're accustomed to. You aren't sure whether it belongs to the same species that inhabits this space, or an entirely different one, but it at least definitely isn't similar to the hostile ships that seem to infest this star cluster.`
			choice
				`	(Try transmitting a standard hail.)`
					goto talk
				`	(Transmit a series of prime numbers.)`
					goto prime
				`	(Remain silent.)`
					goto silent

			label station
			`This alien station has certainly seen better days. While the bulk of the structure is still intact, avoiding the fate of whatever became the debris fields you have seen elsewhere, the hull is scored and chipped by what appears to be powerful weapons fire. The station's systems all seem to be powered down, as you can detect no emissions of light or heat. Without expecting to find anyone or anything alive, you maneuver near what you think is an open docking bay.`
			`	Just as the <ship> pulls alongside the "docking bay," you spot what looks like a ship tucked away inside. It is like no ship you have ever seen before, appearing more than a little ungainly compared to the sleeker human ships you're accustomed to. You aren't sure whether it belongs to the same species that inhabits this space, or an entirely different one, but it at least definitely isn't similar to the hostile ships that seem to infest this star cluster. What's more, its reactor is powered up and it seems to have an active shield matrix. It appears someone is indeed home.`
			choice
				`	(Transmit a standard hail.)`
					goto talk
				`	(Transmit a series of prime numbers.)`
					goto prime
				`	(Remain silent.)`
					goto silent

			label talk
			`	You aren't quite sure how to proceed in communicating with a completely unknown species, but you transmit a standard hail, if only to assure the alien vessel that you're trying to signal it.`
			`	To your shock, however, the alien vessel responds after only a few minutes, not only in the same frequency band, but with an encoding your ship's computer is able to interpret: a standard human data format, similar to the one you've just sent. Either these aliens have an astonishing ability to decipher transmissions, or they have somehow encountered humanity before.`
			`	The message is short and direct:`
				goto transmission

			label prime
			`	You can't expect a new alien species to be able to decode your transmissions, let alone understand your language, so you transmit a short list of prime numbers via simple amplitude modulated signals, if only to assure the alien vessel that you're attempting to communicate.`
			`	To your shock, however, the alien vessel interrupts you just as you send the number "37," with a transmission not only in the same frequency band, but with an encoding your ship's computer is able to interpret: a standard human data format, similar to the one you've just sent. They must have somehow encountered humanity before.`
			`	The message is short and direct:`
				goto transmission

			label silent
			`	Unsure of the intentions of the alien vessel, you remain silent. However, it seems the aliens have other intentions, as you shortly receive a transmission with an encoding your ship's computer is able to interpret, in a standard human data format. The message is short and direct:`

			label transmission
			`	"Salutations. I am of the Avgi. You human, question? Important. You will follow. This space, Twilight, not safe. You have hyperdrive, correct? Emphasis. Space we will travel is unstable, a maze. Follow closely and be careful."`
			`	The message includes an alien-looking star chart, with a trail of marked systems leading to a system far to the south. Something appears to have been lost in translation, as the systems are unmarked past a certain point and are instead labeled as "shrouded," whatever that means. Just as you are still processing first contact with an alien civilization, a group of the same ships that attacked you earlier jump into the system.`
				launch

	npc
		government "Aberrant"
		personality coward secretive vindictive entering
		fleet
			names "aberrant names"
			variant
				"Aberrant Latte" 2
				"Aberrant Whiskers"

	npc
		government "Aberrant"
		personality
			confusion 90
			coward secretive uninterested vindictive
		system "Quintessence"
		fleet
			names "aberrant names"
			variant
				"Aberrant Chomper"

	npc
		government "Aberrant"
		personality
			confusion 90
			coward secretive uninterested vindictive
		system "Ballad"
		fleet
			names "aberrant names"
			variant
				"Aberrant Trip"

	npc
		government "Aberrant"
		personality
			confusion 90
			coward secretive uninterested vindictive
		system "H-1"
		fleet
			names "aberrant names"
			variant
				"Aberrant Hugger" 2

	npc save accompany
		government "Avgi (Twilight Guard)"
		personality escort fleeing launching timid
		ship "Polari" "Distant Shores"

	on accept
		"reputation: Avgi" >?= 5
		"reputation: Avgi (Consonance)" >?= 5
		"reputation: Avgi (Twilight Guard)" >?= 5

	on enter "Arche"
		mark "Ballad"
		unmark "Arche"

	on enter "Ballad"
		unmark "Ballad"

	on enter "Concerto"
		conversation
			`After a confusing journey through the winding hyperlanes, you finally arrive at the final system the alien marked on your map. You notice that your flight computer has failed to record the locations of most of the systems you passed through, probably due to the same anomaly that made your ship almost completely blind within the region. This region appears unaffected however, and your computer is able to chart its position as usual.`
			`	The alien ship pings you, indicating to follow as it flies towards what looks to be a large inhabited station in the system. Shaped like a circular disk, a large cutout in the center exposes hundreds of docking bays and what looks to be a spaceport. As you watch, a trio of sleek-looking fightercraft launch from the station and take up escort positions around you and the other alien ship you have followed all this way. You can only assume your escort is in communication with the station authorities.`

	on fail
		dialog `The alien ship has been destroyed. If you want to continue the Avgi story, revert to the autosave or another earlier snapshot of the game.`

	on visit
		dialog `You have reached <planet>, but you left the alien ship behind! Better depart and wait for them to properly introduce you.`

	on complete
		"reputation: Avgi" += 10
		"reputation: Avgi (Consonance)" += 10
		"reputation: Avgi (Twilight Guard)" += 10
		set "discovered avgi"
		event "outer limits label"



mission "Avgi: Humans From the Deep"
	landing
	name "Humans Among the Avgi"
	description "Visit the <destination>, where there is another human, Darius Calwell, stranded in Avgi space."
	source "Peripheria"
	destination "Aktina Cylinder"
	to offer
		has "Avgi: First Contact: done"
	on offer
		log `Met an alien species calling themselves the Avgi. Their home cluster appears infested with hostile ships from some unknown advanced civilization. Made contact with a scout ship and followed it back through a region south of Avgi space called the Tangled Shroud. Met with members of the Avgi government and made an agreement to let you purchase civilian technology.`
		log "Factions" "Avgi" `The Avgi are a young race of aliens resembling large, colorful dragonflies, which inhabit the Twilight Nebula in this part of the galaxy. After an overwhelming invasion by ships they call the Aberrant, most of their surviving spacecraft fled south through a maze-like region called the Tangled Shroud.`
		log "Factions" "Avgi Consonance" `The exiled Avgi seem to be led by a central government called the Consonance, but there are many who do not recognize this government.`
		log "People" "Asime" `Asime is one of the three First Speakers of the Consonance Assembly. While reserved, Asime appears to be defensive about the decisions made by the Consonance in response to the Aberrant incursion.`
		log "People" "Galano" `Galano is one of the three First Speakers of the Consonance Assembly. He appears to be an elder statesman, with much pride for what the Avgi have accomplished.`
		log "People" "Prasinos" `Prasinos is one of the three First Speakers of the Consonance Assembly. She seems to take a negative view on the Avgi history of division and fractiousness.`
		set "avgi: met lait"
		set "language: Avgi"
		conversation
			`	Your companion speeds ahead, neatly pulling into one of the bays on the outer levels. When you attempt to follow, the fightercraft zip in front of you, herding you towards a different bay closer to the middle decks.`
			`	The docking bay is full of activity, and you finally get your first glimpse at this new species up close. They appear to be something analogous to an Earth dragonfly, or maybe closer to a damselfly - a meter and a half long on average, and with six limbs and wings. A group of them quickly close in around your ship as you finally land in a clear space, moving precisely. These aliens have clearly been expecting you.`
			`	None of the aliens look to be armed, but are arrayed around your ship in a clearly defensive circular pattern, both on foot and flitting about in the air. Some of them look to be wearing some kind of body armor, but they don't seem to be carrying any obvious weapons. As you step out of the <ship>, noticing the lighter gravity, a small group quickly moves forward to meet you.`
			choice
				`	"Hello, I'm Captain <first> <last>."`
					goto next
				`	"I come in peace."`
					goto next
				`	"Take me to your leader."`
					goto next
				`	(Shoot them.)`

			`	You draw your sidearm and begin firing at the group of aliens, who scatter in all directions. Your first shot glances off alien body armor, but your second burns a hole in a wing, sending the alien tumbling. You have little time to celebrate your short-lived victory, however, before a flash of unfathomably bright blue-green light turns you into a rapidly expanding cloud of hot vapor.`
				die

			label next
			`	The aliens hum and chirp excitedly amongst themselves, the sound reminding you of a string instrument. You notice they seem to produce sounds not from any particular vocal organs, but by rubbing their forearms or legs together akin to a cricket. One of the aliens, with a cream-colored body, seems to hush the others, flaring their wings out before returning them to a folded position on their back. They then raise a curved, black instrument reminiscent of a violin bow, drawing it over one of their forelimbs for a moment before the device begins to speak in a synthetic, vaguely masculine voice.`
			`	"Invitation. Welcome, Captain <first> <last>. I am Lait of the Avgi, the one with whom you spoke earlier. I would show you to our leaders to discuss your arrival to our space."`
			choice
				`	(Follow the aliens.)`
					goto follow
				`	"How can you speak my language?"`
				`	"Who are those hostile aliens back toward the north?"`
				`	"Will you tell me about your civilization?"`

			`	"Reassurance. All of your questions will be answered in time, Captain <last>. Please, now follow."`

			label follow
			`	You are led through the hangar, an entourage of guards separating you from curious onlookers - pilots, mechanics, or soldiers, you aren't sure. It's a bit awkward to be corralled by a group of people whose height barely comes past your knees, but you allow yourself to be escorted nonetheless. After exiting through a downward sloping ramp set in the floor, you then follow a long passageway that seems to perpetually curve upwards. You're reminded of older space stations, ones that relied on spin gravity before gravity plating became commonplace. Surprisingly, despite the short stature of your hosts, the halls and doorways seem to be more than capable of accommodating your height, a feature that makes more sense after you see multiple instances of the aliens making their way in the air, rather than on foot.`
			`	Eventually, after a number of turns and descents, you pass through an open archway into some kind of conference room. Large and circular with a high, rounded ceiling, it is occupied by a trio of multicolored dragonfly aliens, each perched on a metal ring running around a circular table.`
			choice
				`	"Hello."`
				`	"Who are you?"`
			`	The alien directly across from you, gray-white in color, begins speaking with the aid of another of the translator devices - this time taking on a feminine voice.`
			`	"Invitation. I apologize for the inconvenience of traveling so far from your ship to meet us, but I was advised against being present for your arrival for fear of any unexpected hostilities, as small as such chances were estimated. My name, for lack of a direct translation, is 'Asime,' and with me are Speakers Prasinos and Galano. Together, we represent the Avgi Consonance as the First Speakers of the Assembly of Polities."`
			`	Prasinos, grass-green in color, and Galano, a frail-looking milky-white Avgi, both wave at you with their forelimbs in a somewhat surreal imitation of the human gesture.`
			choice
				`	"How can you speak my language?"`
					goto humans
				`	"Who are those hostile aliens back toward the north?"`
					goto aberrant
				`	"Will you tell me about your civilization?"`
			label avgi
			action
				set "avgi: asked about avgi"
			`	She twitches her wings slightly in what might be laughter. "Amusement. That would take a very long time to do in any detail, but I will make an attempt." Reverting back to her own language, she consults with the two other Avgi for a minute before turning back to you.`
			`	"Pride, accomplishment. We are the Avgi. Our six systems, with seven worlds, and hundreds of orbitals each the size of a city, together a thousand polities united towards the betterment of civilization and progress-"`
			`	Galano interrupts, his translator's voice sounding somehow aged. "Remembrance. But before all that, before the hyperdrive, we still crossed the void between stars. I was a child when the last true starship launched, but I remember. Long before we learned to surpass light, we settled the worlds beyond our home star system, at great cost and effort. We first touched space six centuries ago, and-"`
			`	He is cut off by Prasinos. "Rebuke. You should start from the beginning, long before we left Aviskir. Our ancestors made their homes around the springs in the valleys of the Fel Mountains, and spread across our planet for millennia. From fire to spears to the atom, our skill in turning the natural world to our will grew, and with it our ability to form civilization: groups of Avgi bound together by more than close kinship or geography, instead by ideology and heritage and religion. And with that came conflict, each polity striving with the others to-"`
			`	Now both Asime and Galano make noises of dissent, and Galano, sounding rather hurried, interrupts. "Urgency. Perhaps we are not as united as you, the humans, and it is true that we have fought many wars among ourselves. Emphasis. But that time is long since past. We saw reason, and so the Consonance was created, governed by an Assembly of Polities to represent every division of the Avgi, small or large. From the nation-states to the ideolopoli, a consensus government of our species to resolve disputes, to prevent another Great War. And while there have still been wars fought by the foolish and shortsighted, there has not been a nuclear initiation on Aviskir's surface in more than a century. The Assembly, for all its faults, works."`
			`	Asime adds, "Truth. And we are what the Avgi need, now that all of that could be lost to the Incursion, to the Aberrant it spawned. We need what humanity has, a united Republic to lead all of our people."`
			choice
				`	"How do you know of humanity?"`
					goto humans
					to display
						not "avgi: asked about humans"
				`	"What are the Aberrant?"`
					goto aberrant
					to display
						not "avgi: asked about aberrant"
				`	"That's all the questions I have. What happens now?"`
					goto conclusion

			label humans
			action
				set "avgi: asked about humans"
			`	Prasinos thinks for a moment, then says, "Hesitance. It may come as a surprise to you, but you are not the first human to come to our space. Three- no, that would be six of your years ago, an alien ship was found drifting around a star in our space, swarmed by Aberrations. By some miracle they were driven away, and the ship recovered. And those were the first, and until now, the only humans we have had the honor of meeting. A crew of explorers from, I believe they said, 'the depths,' though I am not quite sure if that is a planet or a region of space."`
			`	"Appreciation. They have told us much of humanity, and developed these devices so as to allow us to more easily communicate. And without the ability to return home, they now live among us, helping where they can with their knowledge of humanity's advanced technologies."`
			label "human questions"
			choice
				`	"What are these 'Aberrations?'"`
					goto aberrant
					to display
						not "avgi: asked about aberrant"
				`	"Tell me more about the Avgi."`
					goto avgi
					to display
						not "avgi: asked about avgi"
				`	"I don't know if I'd call human technology advanced."`
					goto technology
					to display
						not "avgi: asked about human tech"
				`	"That's all the questions I have. I'd like to meet these humans."`
					goto conclusion

			label technology
			action
				set "avgi: asked about human tech"
			`	Galano speaks. "Appreciation. Perhaps not to you, but humanity has had the hyperdrive since long before we reached our homeworld's moon. I have seen the changes and advancements even a handful of decades can bring, and your species' advantage over us of centuries has brought you miracles such as shields and repulsors."`
				goto "human questions"

			label aberrant
			action
				set "avgi: asked about aberrant"
			`	Galano speaks. "Sorrow. The Aberrant, as we call them, remain enigmatic despite all they have taken from us. From where they came, we are not completely certain. They came two decades ago, from the east, beyond the reach of our knowledge, from a perilous region of space we have found difficult to probe. The scouts and explorers on the fringes of known space went dark first, and then the outposts fell one by one."`
			`	Asime continues. "Regret. By the time the Consonance finally took note, the Aberrant swept away the ships Aviskir's polities were able to gather to oppose them. An entire generation of the Twilight Guard, wiped away in a single battle. Their technology is far beyond our own, and at the time it was impossible to oppose them. And the few Aberrations we were able to destroy baffled us. No crew, just a single organic entity inside. And systems operating on principles unknown to us. It can be said that we learned how to make shields from humanity, but we first learned what shields could do from the Aberrant."`
			`	Prasinos says, "Anger. And thus we find ourselves here. When the hopelessness of the military situation became evident, every ship with a hyperdrive was ordered to take on passengers and make its way into the Tangled Shroud - this confusing web of broken starways and shadowed space that we now must call home. We abandoned our planets to the mercy of the Aberrant with little more than their surface defenses, scavenging the orbital infrastructure that had been painstakingly built over the centuries."`
			`	He is interrupted by Asime, who seems annoyed. "Clarification. We were not heartless. The decision to evacuate was only made once it became evident the Aberrant had little interest in orbital bombardment, and that our surface batteries could drive off the ones that did. And we took tens of millions of civilians with us, in cryosleep, to be revived as resources allow."`
			`	"Resolve. We will return. We have suffered a defeat, yes, but we will reclaim our systems in the end," says Galano with finality. The others do not dispute this.`
			choice
				`	"How do you know my language?"`
					goto humans
					to display
						not "avgi: asked about humans"
				`	"Tell me more about the Avgi."`
					goto avgi
					to display
						not "avgi: asked about avgi"
				`	"That's all the questions I have. What happens now?"`
					goto conclusion

			label conclusion
			`	Prasinos says, "Assurance. Of course, we will introduce your fellow humans to you. But..." he trails off.`
			`	Asime continues for him. "Apprehension. The humans that came here before you, I must confess are still here for a reason. Perhaps they can give more details, but they have told us that when they first entered our space, they immediately attempted to leave. For whatever reason, they were unable to. I do not know the means by which you were able to travel to our space, but perhaps you will be able to return, and take these stranded humans with you."`
			`	"Or, you may find yourself trapped here, just as they are. In any case, we will of course make you as comfortable as we can, as an honored guest, and treat you as we would any foreign dignitary."`
			choice
				`	"I have a jump drive that lets me travel beyond the hyperlanes, but it won't let me jump back to human space."`
				`	"I have a device that lets me go where I please, but it isn't working at the moment."`

			`	"Regret. Then the situation is most unfortunate," she says. "Commitment. We will offer you what help we can, but I did not wish to lie to you about their predicament, or provide you with false hope."`
			`	"Reservation. Perhaps Captain <last> will be able to find a solution." says Galano. "I would not dismiss the possibility too quickly."`
			choice
				`	"While I'm here, can I buy your technology?"`
					goto "buy stuff"
				`	"Is there anything I can do to help in the meantime?"`

			`	"Consideration. As an alien, you will inevitably be a novelty to most of us, but the existence of humans is well-known among the public enough for you to walk among us without issue. I will speak to others about a more formal role, but until then I am unsure if we can ask anything of you beyond keeping the peace."`
			label "buy stuff"
			`	Galano says, "Interest. I would expect human technology to be superior to our own in most aspects, but we will of course allow you to purchase our items with the agreement of the Assembly. In the event that it becomes possible to open trade relations with your human government, we may find it useful to have prior transactions."`
			`	"Amusement. Not to mention the goodwill such a gesture could buy us," says Asime.`
			`	Prasinos says, more seriously, "Reservation. Our material resources are quite limited at the moment, so for now I would only support providing for the requisition of small items that do not strain the needs of the Guard."`
			`	Asime looks like she wants to object, but then Galano says, "Agreement. A reasonable compromise, one I can sell to the Assembly fairly easily. Beyond that, we will provide you with a line of credit with which to purchase housing and nutrition. I cannot vouch for its usefulness among... certain elements that do not recognize the authority of Consonance, but anywhere else, you should find no issues."`
			`	He twitches his wings. "Satisfaction. For now, we will leave you with some time and space to think. The former captain of the ship that brought the other humans, one Darius Calwell, is currently advising construction on the cylinder habitat in this system. You will find him on Aktina Cylinder, if you wish to speak with him. And should you wish to speak to us as well, there is one last gift we will bestow upon you today that will facilitate that."`
			`	Before you are dismissed, he holds out a long arm, with a black hairpin-shaped rod clutched between his three sharp fingers, like a smaller version of the translator the Avgi have been using to communicate with you. Tucked behind your ear, this device will translate the speech of the most common Avgi languages as is it spoken around you, quietly whispering the meaning into your ear.`
				accept
	on accept
		clear "avgi: asked about avgi"
		clear "avgi: asked about humans"
		clear "avgi: asked about aberrant"
	on complete
		log "Reminders" "Avgi" `Going to return to <destination> with a free bunk to take Darius off the station.`



mission "Avgi: Defend Ensemble 1"
	landing
	name "Avgi Strike Force"
	description "Meet up with the Avgi strike force at <destination>."
	source "Aktina Cylinder"
	destination "Navigeo Yards"
	passengers 1
	blocked "You'll need a free bunk on the <ship> if you want to take Darius anywhere off this station."
	to offer
		has "Avgi: Humans From the Deep: done"
	on offer
		remove log "Reminders" "Avgi"
		log "People" "Darius Caldwell" `Darius was a Deep Security captain, who led an expedition sponsored by the Deep to learn more about Quarg technology. While on the return trip, he ordered his crew to investigate an anomalous extra hyperlane leading south of human space. After becoming trapped in Avgi space, the Deep crew sought refuge with the Consonance. Darius seems to blame himself for his crew's situation.`
		conversation
			`From afar, the Aktina Cylinder looks like a titanic skeletal tube, with ribs of graphene and a metallic spine. Following the instructions of the station's control authority, you fly through the station's open frame to its small pressurized area, which houses the construction workers and maintenance crews.`
			`	You've been told that word of your arrival has been sent ahead of you, so you aren't entirely surprised to see a middle-aged human waiting for you, a look of pure astonishment on his face as your ship settles into a free hangar. You disembark from the <ship> to find Darius waiting right outside the hatch.`
			choice
				`	"Hello there."`
				`	"Greetings, human. I come in peace."`
			`	The man blinks in surprise, then extends a hand, which you shake. "So, another one of us here in Fairyland. I don't know if I should be glad to see another friendly face, or feel bad that another soul is stranded here along with us." He shakes his head. "Let's find somewhere to talk. If you don't mind telling me, how'd you end up here anyway?"`
			choice
				`	"I have a jump drive."`
				`	"I have a device that can bypass hyperlanes."`
			`	He somehow manages to look even more astonished as you walk. "A jump drive? Where the hell did you get one of those?"`
			choice
				`	"I took it from some hostile aliens near the Core."`
					goto korath
					to display
						"reputation: Korath" < -10
				`	"I took it from some aliens in the Deneb system."`
					goto pug
					to display
						has "FWC Pug 2D: done"
				`	"I got it from the Syndicate, who took it from an alien race near the Core."`
					goto korath
					to display
						has "FW Pug 2B: done"
						not "FW Pug 2C: Jump Drive: done"
				`	"I took it from some angry space squirrels."`
					goto unfettered
					to display
						has "Wanderers: Translation Machine: done"
				`	"I took it from the Quarg."`
					goto quarg
					to display
						"reputation: Quarg" < 0
				`	"I'm afraid I can't tell you that."`
			`	He looks skeptical. "Alright then, keep your secrets."`
				goto next

			label korath
			`	"Aliens other than the Quarg?" You nod. "Huh. I've heard rumors about alien attacks in the Core before, but I always thought it was the Syndicate making excuses for the out-of-control piracy in the region."`
				goto next

			label pug
			`	"Deneb? There's no hyperlanes to that system, are there? Strange." He looks thoughtful for a moment. "I've heard stories before, of... never mind, excuse me."`
				goto next

			label unfettered
			`	"The Hai have jump drives? I didn't think their technology was that advanced." He looks thoughtful. "Unless they got them from someone else, that is."`
				goto next

			label quarg
			`	"...What? You're kidding, right? How the hell did you defeat a Quarg ship?" He looks worried for a second, taking a step back. "Do I even want to be seen associating with you?" He laughs nervously.`

			label next
			`	Darius shakes his head for a moment, then looks back at you. "Well, since you're still here, I'm assuming your jump drive couldn't get you out of here?" You tell him about how you were unable to jump back to human space, and he nods along.`
			`	"There has to be a way out, I just know it. But in six years, we've only been able to spend a few days at a time in the systems bordering human space, before those damn space shoggoths forced us back. And," he lowers his voice, looking around surreptitiously, "I don't think the Avgi are that enthusiastic about us trying to map the place either. I don't think they're exactly trying to keep us here or anything, but they've been pretty insistent on us humans not getting ourselves killed doing something stupid, like say, desperately trying to find a way back to our homes." He sounds frustrated.`
			choice
				`	"Don't worry, I'm sure we'll find a way back home."`
					goto reassuring
				`	"The Avgi are trying to keep you here? That's worrying."`
				`	"How'd you end up in Avgi space without a jump drive?"`
					goto story

			`	"I'm probably just paranoid. After all, they're really enthusiastic about trying for an alliance with humanity to help them against these Aberrant, no matter how many times I explain humans aren't really all that technologically advanced. But they think if I can find a way home, we might be able to find a way to open up a connection between human space and Avgi space, especially given the way we got here. Not that I'd want to do that, with the chance of the Aberrant overrunning human space."`

			label reassuring
			`	"Sometimes I find it hard to believe that we'll ever make it home, but it helps to tell myself there's hope," he says.`
			choice
				`	"How'd you end up in Avgi space without a jump drive?"`

			label story
			`	"Funny story, that," he says. "We were part of a big convoy from Valhalla, sponsored by one of the major universities there. I was working with Deep Security, after my stint in the Navy... ended." He trails off. "Anyway, we were in a Mule carrying some scanning equipment. To research the Quarg, you see. Officially we were there for cultural outreach and exchange, you know, the usual, but really we wanted some good scans of a Wardragon. The Quarg don't really approve of it, but they don't do much to discourage it either."`
			`	He continues. "So, we were on our way back, just entering Dabih. Really successful trip and everything, with a big bonus waiting for me thanks to how long the trip across the entire Republic took. But then our scanners started picking up weird readings from particular hyperlanes, and we started hearing some pirates chattering about how something weird was happening in the Sadr system. A new hyperlane, pointing south, they said. It was just a few jumps away from our current location, and we were the only Deep ship in the area that could go off alone."`
			`	He looks at his hands. "So I... I made the decision, as captain. I volunteered my crew to investigate it, to travel through that hyperlane in the name of science. For what the Deep holds highest, because I guess I wanted... I don't know. Not the prestige. But to live up to what the Deep's supposed to be, the ones at the forefront of human exploration and research. They took me in when I had nowhere else to go, and I guess I wanted to repay that somehow. And now, now a dozen good men and women are dead, and the rest are stuck here behind a hyperlane that closed the moment we went through it, living among aliens fighting a war of extinction that they probably can't win."`
			choice
				`	"The other members of your crew, where are they now?"`

			`	"There are a few of us left," he sighs, "but, well, I'm not on the best of terms with them. They blame me for bringing them here, and I can't fault them for it."`
			choice
				`	"That seems unfair. There's no way you could have known what would happen."`
					goto blame
				`	"Is there a chance of reconciling with them?"`
			`	"I've made... a lot of mistakes. Ones with a price paid in lives. But," he looks down, "...maybe. They don't hate me or anything like that, we just... keep our distance. Sora's off doing who knows what with the Twilight Guard on Weledos, and Leon is on and off with those mining guilds to the East. There are a few others left too, but like I said. A price paid in lives."`
				goto end

			label blame
			`	"I wish it was that simple. I made more mistakes after that, ones with a price measured in lives. Eleven dead after our ship was disabled, all because I ordered us to get too close to the scary-looking alien ships in the hope we could communicate with them. Sure, you could say I couldn't have known the Aberrant would try to kill us, but I ignored the advice of my crew, just because I was desperate to get home. Sora, Leon, they both told me we should run, but I didn't listen to them."`

			label end
			`	You sit together in silence for a few more minutes, when Darius seems to receive a message on his communicator. "I get patched in to the emergency alert system," he explains as he reads it. Suddenly, he pales. "A scout is reporting a massive invasion headed towards the Ensemble system. Dozens of Aberrations, flying straight through the Shroud." He looks up at you. "They don't normally try to go too deep in the Shroud. Something about it spooks them, I think, but Ensemble is shallow enough that they've attacked it before. Nothing of this scale though, and... damn, Sora's on Weledos, the moon in the Ensemble system."`
			`	He looks at you, hopeful. "We've got to do something. The Avgi are assembling a relief force around the Navigeo Yards, their big shipyard not too far from here. Come on, let's join it."`
				accept
<<<<<<< HEAD
	on complete
		log "Reminders" "Avgi" `Going to <destination> with a free bunk to transport Darius to Weledos.`
=======
	on visit
		dialog `You land on <planet>, but realize that your escort carrying Darius hasn't entered the system yet. Better depart and wait for it to arrive.`
>>>>>>> 7bc9e847


mission "Avgi: Defend Ensemble 2"
	autosave
	landing
	name "Ensemble Defense"
	description "Help the Avgi in the Ensemble system hold off an Aberrant raid until help arrives."
	source "Navigeo Yards"
	destination "Weledos"
	passengers 1
	blocked "You'll need a free bunk on the <ship> to take Darius to <planet>."
	to offer
		has "Avgi: Defend Ensemble 1: done"
	on offer
		remove log "Reminders" "Avgi"
		log `Agreed to help the Twilight Guard defend the Ensemble system from an Aberrant raid inside the Tangled Shroud. The Avgi appear to enthusiastically use nuclear weapons, contrary to the taboo most humans place on them.`
		log "Factions" "Twilight Guard" `The Twilight Guard is the military arm of the Avgi Consonance, a unified command created in response to the Aberrant incursion.`
		log "Factions" "Avgi" `Notably, the Avgi appear to have no taboo around nuclear weapons, and use them freely against the Aberrant.`
		conversation
			`Navigeo is buzzing with activity as you pull into one of the few open berths available. Avgi ships of all sizes, painted in the deep blue of the Twilight Guard, launch every few minutes, replaced moments later by battle-scarred warships that slip into dry dock for repair.`
			`	Parked a few kilometers from the station, a fleetgroup is assembling in a wide formation. You see a handful of cruiser-sized ships, along with a dozen smaller ships congregated around them. You hail them, asking to join the formation, and a surprised Avgi admiral directs you to fly towards the Ensemble system.`
			`	"Warning. Atomics will be used in the upcoming battle, so stay your distance from our warheads," she says. "It would be appreciated if you flew ahead of our fleet and cleared out any straggler Aberrant in the way, so that we can save as many atomics for the battle in Ensemble."`
			choice
				`	"Acknowledged."`
					goto end
				`	"Wait, nuclear weapons? You people use those?"`

			`	"Confusion. Yes, of course. What else would we use, beam weapons?" She flicks her wings. "Don't tell me you're a beam fan, I'll have you know guided weapons win every time."`
			choice
				`	"It's nothing, I was just surprised."`
					goto end
				`	"I'm not sure I'm comfortable with weapons of genocide."`

			`	"Annoyance. It's not like we're using them against civilian targets, or even a planetary target to begin with. Honestly, you humans have some strange sensibilities."`

			label end
			`	She turns away from the viewscreen as another Avgi starts speaking to her, dismissing you with a flick of her fingers.`
				accept
	npc
		government "Avgi (Twilight Guard)"
		personality heroic frugal escort
		fleet
			names "avgi military names"
			variant
				"Prismaios"
				"Prismaios (Orchid)" 2
				"Tremoros" 3
	npc
		government "Avgi (Twilight Guard)"
		personality heroic frugal waiting escort
		fleet
			names "avgi military names"
			variant
				"Difraktos (Orchid)"
				"Refraktos"
				"Atenuatia (Orchid)"
				"Vibratia" 20
				"Photikon (Ophrys)" 6
	npc
		government "Avgi (Twilight Guard)"
		personality heroic staying waiting
		system "Ensemble"
		fleet
			names "avgi military names"
			variant
				"Prismaios"
				"Tremoros" 3
				"Refraktos"
				"Diaspersi"
				"Vibratia" 6
				"Photikon" 2
	npc
		government "Avgi (Twilight Guard)"
		personality heroic waiting
		system "Arche"
		fleet
			names "avgi military names"
			variant
				"Prismaios" 3
				"Tremoros" 6
				"Refraktos" 2
	npc evade
		government "Aberrant"
		personality
			confusion 40
			coward hunting secretive staying vindictive target
		system "Ensemble"
		fleet
			names "aberrant names"
			variant
				"Aberrant Latte" 2
				"Aberrant Chomper (Disable-able)" 2
				"Aberrant Pileup"
		fleet
			names "aberrant names"
			variant
				"Aberrant Latte" 2
				"Aberrant Chomper"
				"Aberrant Whiskers" 2
		fleet
			names "aberrant names"
			variant
				"Aberrant Latte"
				"Aberrant Chomper" 2
				"Aberrant Whiskers"
		fleet
			names "aberrant names"
			variant
				"Aberrant Icebreaker"
				"Aberrant Mole" 2
		fleet
			names "aberrant names"
			variant
				"Aberrant Icebreaker" 2
				"Aberrant Mole"
		fleet
			names "aberrant names"
			variant
				"Aberrant Trip"
				"Aberrant Triplet (Disable-able)" 3
	on visit
		dialog `You've landed on <planet>, but there are still Aberrant attacking the system. You should take off and help the Avgi defeat them.`

	on complete
		log `Defended Ensemble from the Aberrant raid with the help of a fleet of Twilight Guard ships armed with nuclear weapons. The Aberrant apparently do not usually raid this deep into the Tangled Shroud, which makes the size of this battle worrying.`
		log "People" "Sora Kun" `Sora was part of the Deep expedition that became trapped in Avgi space, serving as an engineer. She has been assisting the Twilight Guard with reinforcing their defenses in the Tangled Shroud. Despite Darius' fears, she does not appear to blame him for their predicament.`
		log "People" "Darius Caldwell" `Despite Darius' pessimism, at least some of his crew do not blame him for their situation.`
		log "People" "Kokkino" `Kokkino is a Captain in the Twilight Guard, who seems interested in the possible help you can provide the Avgi.`
		conversation
			`You land on Weledos after the battle, while most of the surviving Avgi ships begin temporary repairs in orbit before they travel back to the Navigeo Yards. While you and Darius are checking the <ship> for damage, you hear someone walk up with distinctly human footsteps.`
			`	"So, those rumors weren't all talk. There really is another one of us here." You look up to see a woman in combat fatigues standing in front of you, hand extended.`
			choice
				`	(Shake her hand.)`
					goto handshake
				`	"Who are you?"`
			`	She drops her hand after a moment. "Name's Sora. And you?"`
				goto name
			label handshake
			`	"Name's Sora. And you?"`
			label name
			`	"Captain <first> <last>," you say.`
			`	"And I see you've got a tagalong, too. Finally got ol' Darius to come out of his shell, did you?" You look over at Darius, a look of deep shame on his face as he stares at the ground.`
			`	"Now, I'm very interested in how exactly you managed to find your way here. Care to explain?" she asks.`
			`	You fill Sora in on how your travels brought you here, and how you were able to acquire a jump drive. Darius says nothing throughout, standing by silently.`
			`	"Amazing. So, your jump drive can get us out of here then?"`
			choice
				`	"I'm afraid not. It can't return to human space for some reason."`
				`	"No, but I'm not giving up on finding a different way out."`
				`	"Nope!"`
			`	"Damn. That would be too easy, I guess. But it's been too long since I've seen a fresh human face. I've been working for the Twilight Guard here for months, trying to build up a second line of defenses in case that station in Arche falls. At least today's battle shows those defenses, together with a supporting fleet, can hold. You mind if I tag along with you, in case you do manage to find a way out?"`
			choice
				`	"Of course."`
					goto yes
				`	"Sure, as long as Darius doesn't mind."`
			`	You look over at Darius, who responds after a few seconds of silence. "Of course you can come along, Sora."`
			label yes
			`	"Sounds good to me, then. I'll see you around when you're ready to leave." She walks off to collect her belongings.`
			`	A few hours later, an Avgi cruiser, a Refraktos-class Laserstar, settles down on the pad next to yours, and an Avgi officer disembarks.`
			`	"Salutations. Hello, Captain <first> <last>. My name is Kokkino, Captain of the Spectral Collision. Tell me, is the <ship> a warship, question?"`
			choice
				`	"Yes, the <ship> is as powerful as they come."`
					goto warship
				`	"No, the <ship> isn't made for combat."`
			action
				set "avgi: rescue intro"
				log "Reminders" "Avgi" `Going to wrap up a mission on <destination> that requires 12 bunks.`
			`	"Consideration. But, are you still willing to help us in a way that takes advantage of your ship's ability to bypass the starways, question?"`
			choice
				`	"Yes, of course."`
				`	"I'll hear you out."`
			`	"Approval. That is very good, for your unique capabilities may help us save the lives of some very brave people. Come, meet me in the spaceport in an hour." He gives you a set of directions to a small building in Ensemble's main spaceport before leaving. "We will have much to discuss."`
				goto end

			label warship
			action
				set "avgi: warship intro"
				log "Reminders" "Avgi" `Going to wrap up a mission on <destination>.`
			`	"Excellent. I am unsurprised, given its performance in the battle, but for all we know your alien vessel could be a simple freighter and yet still be formidable in our eyes. Are you willing to assist us with your warship's strength, question?"`
			choice
				`	"Yes, of course."`
				`	"I'll hear you out."`
			`	"Enthusiasm. Your help will save many lives. Then, if you would, meet me in the spaceport in an hour." He gives you a set of directions to a small building in Ensemble's main spaceport before leaving. "We will have much to discuss."`

			label end
			`	Darius exits the <ship> behind you. "What was that about?" he asks.`
			choice
				`	"It sounds like they'd like my help with something."`
				`	"I'm going to help them with the war effort."`
			`	He frowns. "I see. When do you think we'll be able to head up north to look for a way out?"`
			choice
				`	"We'll do it soon, I promise."`
				`	"I'm not sure."`
			`	He looks a little disappointed, then collects himself. "Well, I suppose there's no real urgency to it. Though, I've been thinking. If your jump drive wasn't able to let you escape from the north, there might not be a point in looking in that direction."`
			`	"What do you suggest?" you ask.`
			`	"I have a friend among the Avgi, one who doesn't frequent the official circles in the Consonance as much. There's a number of hideaways and side branches in the Tangled Shroud, with outposts mostly ran by miners and small-time shipbuilders. Just the kind of people who talk a lot among themselves about rumors and tall tales. The official story of the Incursion, the invasion of the Aberrant, is that they came from a chain of systems in the East, but no one ever talks about where exactly that chain leads. I think we should pay my friend a visit after you wrap up this next mission."`


mission "Avgi: Scout Rescue"
	name "Search and Rescue"
	description "Find and evacuate the crew of the <npc>, which was last seen in the Twirl system, but could be anywhere in the local star cluster."
	source "Weledos"
	destination "Peripheria"
	mark "Twirl"
	passengers 12
	blocked "You'll need <capacity> to complete this mission."
	to offer
		has "Avgi: Defend Ensemble 2: done"
	to fail
		has "avgi: warship intro"
	on offer
		remove log "Reminders" "Avgi"
		conversation
			`You follow Kokkino's instructions to a prefab building in the spaceport, which looks to be some kind of command center. Kokkino is waiting for you by a table in the middle, which lights up, displaying a map of Avgi space with some colored markings you can't read.`
			`	"Explanation. We send scouting teams and patrols into the space controlled by the Aberrant regularly. Every expedition beyond Evanescence is essentially behind enemy lines, cut off from resupply and in many cases communication. As you might imagine, such adventures are fraught with danger, and it is unfortunately not unheard of for a scout ship to be lost."`
			choice
				`	"Yes, I've found that exploration is often dangerous."`
					goto exploration
				`	"Sounds like you should build stronger scout ships."`
			`	"Agreement. The Polari are a fine line of vessels, but not one made for the environment of war. We have experimented with using the Prismaios as an intelligence platform in more contested environments, but it lacks the versatility and drone bays that has made the Polari so venerable in the first place."`
				goto point
			label exploration
			`	He flicks his wings. "Regret. It is a sad truth, but those on the forefront of expanding our knowledge are often those who face the most danger from the unknown."`
			label point
			`	"But, to the point. A scout team, aboard the Polari-class scout 'Silver Albedo,' was sent to survey the Twirl system two weeks ago, but has missed its check-in by multiple days. To reach that star cluster and return would normally require a trip of weeks, all through perilous territory, and I am ashamed to say that we could be forced to consider writing off the scouts as lost. But I have heard that the visiting human, Captain <last>, is in possession of a new kind of faster-than-light drive, one that can travel without the need for starways. Tell me, is this true, question?"`
			choice
				`	"Yes."`
				`	"Yes, it's called a jump drive."`
			`	"Excitement. Then, the trip could be shortened to mere days, giving us the possibility of mounting a rescue. I will mark the location of the Twirl system on your map, though it is probable that the Silver Albedo is elsewhere in the star cluster. The highest priority is of course the safe recovery of its crew, though if you could recover any data or samples they have managed to gather, that would also be much appreciated."`
				accept
	on accept
		log `Agreed to help Kokkino by trying to rescue the crew of an Avgi scout ship that failed to report in from a mission in the Twilight.`

	on enter "Twirl"
		unmark "Twirl"
		dialog `You've reached the Twirl system, but there is no sign of the Silver Albedo. Perhaps you should check the rest of this star cluster.`

	npc assist
		government "Avgi (Twilight Guard)"
		personality derelict mute pacifist target
		system Whirlwind
		ship "Polari" "Silver Albedo"
		conversation
			`You maneuver alongside the Silver Albedo, which is covered in scorch marks and other signs of damage. After transmitting a code given to you by Captain Kokkino, you wait for any signs of life. After a few minutes you receive a response, which you pass through your translator.`
			`	"Caution. Unfamiliar vessel, how did you obtain Consonance identification codes?"`
			choice
				`	"There's no time for that. I'm here to rescue you."`
					goto serious
				`	"I'm a space alien here in my alien spaceship here to rescue you aliens."`
			`	"Amusement. Very well, I suppose we have little choice but to accept your help, opportune jester. As you can see, the Albedo is in something of a predicament."`
				goto next
			label serious
			`	"Consideration. I suppose we have little choice but to accept your help, stranger. As you can see, the Albedo is in something of a predicament."`
			label next
			`	You speak with the Avgi commander about treating the wounded as you dock your ship with the Silver Albedo. Any Avgi that are able to are clutching armfuls of recordings and logs as they come aboard. After everyone is safely transferred to the <ship>, you decouple from the derelict ship.`
				depart

	on complete
		log "Reminders" "Avgi" `Going to meet Darius in <destination spaceport> with 3 bunks in order to help resolve a political dispute and meet one of his friends.`
		conversation
			`You receive a warm welcome back on Peripheria Station, as the former crew of the Silver Albedo disembarks. Some of the more badly injured crew members are carried out on hammock-like stretchers, but most are able to walk or fly out of the <ship> on their own power.`
			`	After a short celebration and many expressions of deep gratitude toward you, you find Darius and Sora waiting by the <ship> to speak with you.`
			`	"<first>, I think we have a golden opportunity," Darius says. "I was just talking to an Assemblyman, Hriso, who's worried about the political situation in the eastern branch of the Tangled Shroud."`
			`	"A bunch of selfish cowards, they are," says Sora disdainfully.`
			`	"Something about the miners grumbling about price controls on nickel-iron," Darius says after a moment, "but he wants to know if you could use your jump drive to take him there for some outreach to the miners without needing to spend weeks wandering through the mess of twisted hyperlanes. It's the perfect chance to meet my friend and ask him some questions. Meet me in the spaceport in an hour and we'll get this trip sorted out."`
	on visit
		dialog `You land on <planet>, but realize that your escort carrying the rescued crew hasn't entered the system yet. Better depart and wait for it to arrive.`


mission "Avgi: Frontline Combat"
	name "Hunt the Aberrant"
	description "Help the Avgi clear the systems north of Quintessence of Aberrant to free up defensive resources, then return to the <destination>."
	source "Weledos"
	destination "Feo Platform"
	waypoint "Corporeal"
	waypoint "Empyrean"
	waypoint "Firmament"
	waypoint "Lumine"
	to offer
		has "Avgi: Defend Ensemble 2: done"
	to fail
		has "avgi: rescue intro"
	on offer
		remove log "Reminders" "Avgi"
		conversation
			`You follow Kokkino's instructions to a prefab building in the spaceport, which looks to be some kind of command center. Kokkino is waiting for you by a table in the middle, which lights up, displaying a map of Avgi space with some colored markings you can't read.`
			`	"Explanation. The Aberrant are relentless, but as a rule push only lightly into the Tangled Shroud. The recent incursion excepted, of course. But Arche holds the first lines of defense, with the Feo Platform and its cannons." He points to a trinary system just outside the Shroud.`
			`	"But, if we are to reclaim our homes, we cannot merely fight on the defensive. Thus, the front lines of this war are as of late drawn in the Quintessence system, and the triangle of systems to its north, which we are still in the process of clearing."`
			choice
				`	"Where do I come in?"`
				`	"What do you want me to do?"`
			`	"Consideration. Your ship is far beyond anything we can produce indigenously, at least for the moment. While you are certainly skilled in fleet combat, I am of the opinion that you would be best put to use launching independent strikes, those that a single one of our vessels could not manage on their own."`
			`	He looks down at a device similar to a tablet. "With the attack on Ensemble, we were forced to pull back our main fleetgroups from the front lines in Quintessence in an attempt to contain them. While we have since reclaimed many of our initial positions, during all the maneuvering a large number of Aberrant were able to slip past us, not into the Shroud, but rather north, towards the Empyrean system. With the current situation, I do not want to divert an entire strike force from the defenses to hunt them down. Report back to the Feo Platform when the Aberrant are eliminated."`
				accept
	on accept
		log `Agreed to help Kokkino by clearing out Aberrant stragglers infesting a cluster of systems behind the front lines.`
	on visit
		dialog `You've landed on <planet>, but there are still Aberrant left in the systems to the north. Return once you've killed them all.`

	on complete
		log "Reminders" "Avgi" `Going to return to <destination> with 2 bunks to transport Darius and Sora.`

	npc kill
		government "Aberrant"
		personality
			confusion 40
			coward secretive staying target uninterested vindictive
		system "Corporeal"
		fleet
			names "aberrant names"
			variant
				"Aberrant Junior"
				"Aberrant Icebreaker"
	npc kill
		government "Aberrant"
		personality
			confusion 40
			coward secretive staying target uninterested vindictive
		system "Empyrean"
		fleet
			names "aberrant names"
			variant
				"Aberrant Hugger"
				"Aberrant Pileup"
	npc kill
		government "Aberrant"
		personality
			confusion 40
			coward secretive staying target uninterested vindictive
		system "Firmament"
		fleet
			names "aberrant names"
			variant
				"Aberrant Triplet"
	npc kill
		government "Aberrant"
		personality
			confusion 40
			coward secretive staying target uninterested vindictive
		system "Lumine"
		fleet
			names "aberrant names"
			variant
				"Aberrant Chomper" 2



mission "Avgi: Dissonance Outreach 0.5"
	landing
	name "Return to Peripheria"
	description "Return to <destination> to collect Hriso, a Consonance Assemblyman."
	source "Feo Platform"
	destination "Peripheria"
	passengers 2
	blocked "You'll need two free bunks on the <ship> for Darius and Sora."
	to offer
		has "Avgi: Frontline Combat: done"
	on offer
		remove log "Reminders" "Avgi"
		conversation
			`You receive a hero's welcome back on the Feo Platform from the Twilight Guards stationed there. After a short celebration and many expressions of praise toward you, an alien stranger, you find Darius and Sora waiting by the <ship> to speak with you.`
			`	"<first>, I think we have a golden opportunity," Darius says. "I was just talking to an Assemblyman, Hriso, who's worried about the political situation in the eastern branch of the Tangled Shroud."`
			`	"A bunch of selfish cowards, they are," says Sora disdainfully.`
			`	"Something about the miners grumbling about price controls on nickel-iron," Darius says after a moment, "but he wants to know if you could use your jump drive to take him there for some outreach to the miners without needing to spend weeks wandering through the mess of twisted hyperlanes. It's the perfect chance to meet my friend and ask him some questions. We'll need to head to Peripheria to pick up Hriso and get this trip sorted out."`
				accept
	on complete
		log "Reminders" "Avgi" `Going to meet Darius and Hriso in <destination spaceport> with 3 bunks.`
		dialog
			`As you take the <ship> in for a landing in one of the hangars, Darius says, "I'll get in contact with Hriso and have him meet us in the spaceport."`
	on visit
		dialog `You land on <planet>, but realize that your escort carrying Darius and Sora hasn't entered the system yet. Better depart and wait for it to arrive.`


mission "Avgi: Dissonance Outreach"
	name "Dissonance Outreach"
	description "Take Hriso to <destination> for negotiations with the local miners. You may need to hail the station to receive permission to dock."
	source "Peripheria"
	destination "Outpost Tekis"
	passengers 3
	blocked "You'll need <capacity> to transport Darius, Sora, and Hriso."
	clearance "Hriso has an animated argument with the spaceport controller, saying something about access rights, and manages to get you reluctant permission to dock."
	to offer
		or
			has "Avgi: Scout Rescue: done"
			has "Avgi: Frontline Combat: done"
	on offer
		remove log "Reminders" "Avgi"
		log "People" "Hriso" `Hriso is an Avgi diplomat, who negotiates with dissenters unhappy with Consonance rule. While loyal to the Consonance, he seems to have some sympathy for the Dissonance movement and its views.`
		log "People" "Sora Kun" `Sora takes a negative view on the Dissonance, and those who she sees as not contributing to the war effort against the Aberrant.`
		log "Factions" "Avgi Consonance" `Membership in the Consonance varies widely between the various Avgi polities, and a significant portion of the Avgi that escaped the Aberrant do not recognize its legitimacy.`
		log "Factions" "Avgi Dissonance" `The Dissonance is a catchall term for the various groups and individuals who do not accept the Consonance as a unified Avgi government. Ranging from anarchists to dissenting corporations, the Dissonance is a big-tent movement rather than being a centralized group.`
		conversation
			`Hriso turns out to be a yellow-orange Avgi of middling age. "Excitement. A true pleasure to meet you, Captain <first> <last>. I look forward to your company during these negotiations."`
			choice
				`	"Aren't the Avgi united under the Consonance?"`
				`	"Who are you negotiating with exactly?"`
					goto dissonance
			`	He thrums in laughter. "One can only wish our species was that unified. No, membership in the Consonance is purely at-will, and many polities have chosen to go it alone even with the current crisis. Regret. The initial evacuation into the Tangled Shroud was haphazard to say the least, as much of it was, and still is, unmapped. Many captains took their ships down differing paths, meeting up with each other and forming alliances just to survive. In a way, it's a miracle that the Consonance was even able to reconstitute itself at all."`

			label dissonance
			`	"Those polities not fully aligned with the Consonance are largely independent of each other, but their movement has collectively been labeled as the 'Dissonance.' Imperative. Please do understand, we are not enemies, nor would I say we bear them any ill-will. The Dissonance participates in trade with us and de-facto follows the regulations passed by the Assembly, and each and every one of them wants the Aberrant scoured from our space as much as the rest of us."`
			`	He looks directly at you. "The individuals we will be negotiating with on this trip are still loyal to the Consonance, merely unhappy with the price controls in place on certain minerals. Necessary for the Twilight Guard to expand the fleet," he explains.`
			`	Sora says, "I still think they're a bunch of cowards. The existence of your species is threatened, and you let someone else do the fighting? Then you complain about the price they can pay for iron? What kind of person does that?"`
			`	Hriso flicks his wings. "Reproach. The kind that still has to support themselves, and pay for the precision machinery they cannot make themselves. But we can discuss this later. For now, let us set off as soon as possible."`
				accept

	on accept
		log `Agreed to transport Hriso to a Dissonance mining station in the Tangled Shroud, while Darius and Sora investigate a lead that could potentially help you escape the Twilight.`
	on complete
		log "Reminders" "Avgi" `Going to return to <destination> with 3 bunks.`


mission "Avgi: Twilight Escape 1"
	landing
	name "Escape the Twilight"
	description "Find a way out of the Twilight. You may want to look to the far east of the Twilight, where the Incursion first began."
	source "Outpost Tekis"
	destination "Vinci"
	passengers 3
	blocked "You'll need <capacity> on the <ship> to transport Darius, Sora, and Leon."
	to offer
		has "Avgi: Dissonance Outreach: done"
	on offer
		remove log "Reminders" "Avgi"
		log `Heard of a potential way out of the Twilight. Apparently, the Aberrant invaded through a chain of systems stretching to the East, and while no Avgi ships have been able to explore the area since the Incursion, Leon thinks there could be a way back to human space from there.`
		log "Factions" "Avgi Dissonance" `Independent miners, collectives, and corporations alike are unhappy with the price controls the Consonance has placed on minerals mined from asteroids. While the Consonance claims they are necessary due to the austere war economy and the need for raw materials, the artificially low prices make it hard to survive and make a living.`
		log "People" "Leon Shez" `Leon was a scientist aboard Darius' ship when it became trapped in the Twilight. Unlike Sora, he definitely does blame Darius for having been trapped with the Avgi. While somewhat rude, he appears to have made several valuable connections and could be close to uncovering a way back to human space.`
		conversation
			`Outpost Tekis is a large station built into an asteroid several kilometers across, with networks of tubes and habitats crisscrossing the surface. You pull the <ship> into a cramped hangar dug into the rock and disembark with Hriso, who immediately sets out for a prearranged meeting place. You notice many of the Avgi in the outpost stare at you, Darius, and Sora, likely their first glimpse of a human.`
			`	Together, you enter a large, round conference room with walls of polished rock. Waiting there are a handful of Avgi of various ages, who immediately begin conversing with Hriso in their own language.`
			`	One of them looks at you and says, "Displeasure. So, do you expect a show of support by the aliens to move us? We were under the impression you were here to reconsider your positions, not calcify them."`
			choice
				`	"What are they talking about?"`
				`	(Remain silent.)`

			`	"Rebuke. Captain <last> is not here on 'my' side, or any other, merely as an observer curious of our ways." Hriso turns to you. "Consideration. I suppose you might be curious about what we are discussing. The local mining guild here says they cannot sustain their operations with the low price on iron mandated by the Consonance, as we are not buying enough rarer metals like titanium to make up for it."`
			`	"That's stupid," says Sora. "Without cheap steel we wouldn't be able to keep expanding Peripheria or build the Aktina Cylinder."`
			`	Hriso doesn't translate that, returning to conversing with the miners. Sora pulls out a translator of her own, listening intently to the conversation, but Darius pulls you aside. "I had a talk with a few people on the way here, and they say there's someone who knows more about the first days after the Incursion. Come on."`
			`	"What did they say?" you ask.`
			`	"Apparently it's someone we have to meet in person," he grumbles. "I don't like it, but I don't think it's anything dangerous. Just inconvenient." You excuse yourself and walk along with Darius.`
			`	Before long, you find yourself in some kind of mess hall, dozens of Avgi sipping from colorful drinks. Darius freezes as he spots a short man seated on a crude stool, the only human-style seating in the room, together with a few Avgi.`
			`	"Darius. I didn't expect to see you here," he says. "And, what's this, another human here in Avgi space?"`
			`	Darius takes a while to respond. "Leon. It's been a while."`
			`	Leon snorts. "That's to say the least. Is Sora with you, or did you crawl here by yourself?"`
			choice
				`	"She's helping with some negotiations."`
					goto you
				`	(Let Darius do the talking.)`

			`	"She's with someone from the Consonance, negotiating with the miners here," says Darius.`
			label you
			`	"And who's this?" Leon says, looking at you. "How'd you end up here, of all places?"`
			choice
				`	"Captain <last>. I was stranded here, just like you."`
				`	"<first>. Pleased to meet you."`

			`	You quickly explain how you found yourself in Avgi space, and Leon nods. "That explains the questions the good Captain was asking," he says, nodding at Darius. "I've spent years collecting this information, from hearing the official narrative to dredging the corners of Avgi space for rumors."`
			`	He leans in. "So, before I tell you this, one condition. I've spent months looking for a way to get a ship to take me to... well, you'll see. But not a lot of captains are willing to take their ships out of the Tangled Shroud and through the Aberrant blockade, so if this leads anywhere, I want a bunk on your ship."`
			choice
				`	"Agreed."`
					goto agreed
				`	"No deal."`
			`	You open your mouth to reply, but Darius beats you to the punch. "Of course, Leon."`

			label agreed
			`	"Good. Well, it more or less comes down to this: the Incursion didn't come out of nowhere. Everyone says they came from beyond the furthest reaches of Avgi exploration, but that's not quite true. The first to encounter them was a scout ship, which went down within minutes against their weapons. But not before they sent out a single garbled transmission to their sister ship, which fled back to the rest of the Avgi."`
			`	He pauses, taking a drink of what looks like water. "They said they had found a gateway of sorts, an ancient alien artifact built by an unknown Antecessor species. Somehow, they had activated it, and that's where the first Aberrant came from."`
			choice
				`	"And you want to use this gateway as a way out?"`
				`	"Where do you think this gateway leads?"`

			`	"I don't know where it leads, but it'll be somewhere other than Avgi space. Maybe somewhere your jump drive can work, which would let us eventually make our way back to human space. But it's better than sitting here and twiddling our thumbs for another six years."`
			`	"Where is this gateway?" Darius asks.`
			`	"The Aberrant came from the East, beyond the furthest reaches of the Twilight. A place the Avgi always had trouble exploring, due to strange energy storms periodically ionizing entire systems. But it's apparently recognizable by the red nebula suffusing it, just as the Twilight is surrounded by a cluster of blue nebulae."`
			branch "unknown ember waste"
				not "event: ember waste label"
			choice
				`	"I've heard of that area. It's called the Ember Waste."`
			`	"Can it take us back to human space?" asks Leon, to which you nod.`

			label "unknown ember waste"
			`	"There's no point in waiting, then. If there's a chance, even a small one, it's worth checking on," says Darius, looking hopeful for the first time since you've met him. You just hope his hope isn't a false one, for both of your sakes.`
				accept
	on enter "Decet"
		log `Discovered a magnetar in the Decet system that can boost the range of my jump drive in an apparent inversion of the mysterious effect that trapped me here.`
		conversation
			`Just as your jump drive reacted strangely when you first entered Avgi space, it does so again, but this time the effect is inverted. The plasma from your jump lingers unnaturally, as though energized by something outside. Your instrumentation tell you your jump drive is much warmer than it should be just after a jump, almost hot enough to be dangerous. Perhaps your jump drive's range has changed as well?`
	on enter
		system
			attributes "core" "deep" "dirt belt" "near earth" "rim" "south"
		conversation
			`As the purple flames of your jump drive fade, Darius, Sora, and Leon are all speechless. For the first time in six years, they are back in human space.`
			choice
				`	"Heh, told you we'd make it."`
				`	"We're out. Where to now?"`

			`	Leon stares for a moment, then swears. "That damn magnetar was there the entire time? I was there for years. Years!"`
			`	"We all were. And you wouldn't have been able to do anything with it without <first>'s jump drive," reminds Sora.`
			`	"<first>," says Darius in a shaky voice. "Take us to the Deep, please. I need to see my home. And my wife."`
			`	"Drop me off on Vinci first," interjects Leon. "I need to get my life in order again, and there's someone there I need to talk to about all this. It's on the way to the Deep, anyway."`
	on complete
		log "Reminders" "Avgi" `Going to pick up Darius and Sora in <destination spaceport> with 2 bunks before taking off.`
		log `Successfully escaped the Twilight together with the humans stranded there.`
		log "People" "Leon Shez" `Leon is extremely grateful to you for helping him return to Avgi space. He wants to tell a contact on Vinci about the Avgi, and asks you to stay in touch.`
		clear "avgi: lost in twilight"
		"reputation: Avgi (Dissonance Angry)" <?= -10
		conversation
			`The group is quiet as you set the <ship> down on the landing pad. You notice Sora watching out a window as Darius looks into his hands. As for Leon, he has been ready to leave even before you've hit the atmosphere, pacing near the hatch until the moment you open it.`
			`	"I'm going to get some fresh air," says Sora, stepping in front of an outraged Leon out of nowhere, a reluctant Darius dragged along with her. "We'll be in the spaceport, so try not to leave without us."`
			`	Leon, consigned to being the last one out, stops just before he leaves the <ship>, turning to you. "<first>. Thank you." He is uncharacteristically somber, his usual sense of disdain for the world missing, for the moment.`
			choice
				`	"Don't worry about it."`
				`	"I'm glad I was able to help."`

			`	"No, really. I was expecting to die back there, with those Avgi. Six years... I don't know how to thank you, but if you're ever in the area and you need anything don't hesitate to give me a call." With that, he shakes your hand and sets off in the direction Sora and Darius went, toward Vinci's spaceport.`
			`	Remember to meet Darius and Sora in the spaceport before you leave Vinci.`
	on visit
		dialog `You land on <planet>, but realize that your escort carrying Darius, Sora, and Leon hasn't entered the system yet. Better depart and wait for it to arrive.`


mission "Avgi: Twilight Escape 2"
	name "Sora's Return"
	description "Take Sora to her parents' farm on Memory."
	source "Vinci"
	destination "Memory"
	passengers 2
	blocked "You'll need <capacity> on the <ship> to transport Darious and Sora."
	to offer
		has "Avgi: Twilight Escape 1: done"
	on offer
		remove log "Reminders" "Avgi"
		conversation
			`You find Darius and Sora sitting outside a cafe, sipping coffee. "Been a long time since we've had a good cup," explains Sora, pulling a chair out for you.`
			`	"What, no coffee in Avgi space?" you joke.`
			`	"Nah, but you should try their drinks sometime. Man, they're something else."`
			`	"There's nothing like being back, though," Darius says, quiet as he takes in the bustling spaceport around you. "It's hard to believe I'm really here. Harder to understand why it was I that made it out of there when so many who followed me didn't."`
			`	"Oh, stop that." Sora swats the back of his head. "You're not the first to make a wrong turn into a bad neighborhood. Remember that story about your wife?" Her tone is playful, but you can see the look of worry in her eyes at the evident guilt Darius feels.`
			`	Darius shakes his head, then continues. "We should get you home. Your parents probably still have that farm, it's been in the family for years. It's not too far from here, right?"`
			`	A pause, and then Sora says, "Memory. I haven't been there in years, but I guess my apartment is definitely gone... so I have nowhere else to go for now."`
			`	"Let's get to it then. <first>, could you take us to Memory?"`
			`	"Of course," you say.`
				accept

	on accept
		log `Agreed to take Sora to her parents' farm on Memory, as she has nowhere else to go.`
		log "People" "Darius Caldwell" `Despite escaping the Twilight, Darius still feels guilty over his crew members that lost their lives to the Aberrant.`
<<<<<<< HEAD
	on complete
		log "Reminders" "Avgi" `Going to return to <destination> with a free bunk to transport Darius.`
=======
	on visit
		dialog `You land on <planet>, but realize that your escort carrying Darius and Sora hasn't entered the system yet. Better depart and wait for it to arrive.`
>>>>>>> 7bc9e847


mission "Avgi: Twilight Escape 3"
	landing
	name "Darius' Return"
	description "Take Darius to his home on Valhalla, in the hope his wife is still there since his apparent death."
	source "Memory"
	destination "Valhalla"
	passengers 1
	blocked "You'll need <capacity> on the <ship> to transport Darius."
	to offer
		has "Avgi: Twilight Escape 2: done"
	on offer
		remove log "Reminders" "Avgi"
		log "People" "Darius Caldwell" `Darius is extremely devoted to his wife Katrina, but worries that she may have moved on in the six years he's been missing.`
		conversation
			`Memory is a dry world, covered in sands and shrubland. From the spaceport, the three of you catch a shuttle bus that heads out into the countryside, passing miles of cacti and dry plants that abruptly turn into greener fields of crops, probably irrigated by aquifers. It is one of these farms you finally arrive at, the one Sora says belongs to her parents. Traffic must be rare here, because only a few minutes after the bus stops the door to the well-maintained farmhouse opens, a middle-aged couple peering out.`
			`	"...Sora? Is that you?" the older woman calls out while the man gapes in silence.`
			`	Eyes shining, Sora gives you and Darius a crushing hug before she leaves you. "Thank you, <first>. And Darius," she gives him a stern look, "I'll be in touch. Don't be so hard on yourself." He nods mutely as she turns and runs towards the house.`
			`	You don't want to interrupt the reunion, so you and Darius take your leave together, returning to the spaceport. Back aboard the <ship>, you sit in a comfortable silence for a while.`
			choice
				`	"So, where do you want me to take you?"`
				`	"So, where next?"`
			`	"...I don't know. My wife, Katrina... we lived on Valhalla, but it's been six years. She probably thought I was dead, hell, the whole Republic probably thought I was dead. She..." he chokes up, "she's probably moved on by now. I would have wanted her to, she knew that."`
			choice
				`	"You have to find out, one way or another. Let's go to Valhalla."`
				`	"I'm sure she's been waiting for you. Let's go to Valhalla."`
					goto optimism
			`	"I don't know if I can face the truth. But I also can't just go my own way without even checking on her, just in case there's a chance she didn't give up in me."`
			label optimism
			`	Darius rubs his eyes. "Thank you, <first>. I hope I'm wrong. Let's go to Valhalla."`
				accept

	on accept
		log `After reuniting Sora with her parents, agreed to help Darius find his wife on Valhalla.`

	on complete
		log `Successfully reunited Darius with his wife Katrina, who refused to believe he was dead.`
		log "Minor People" "Katrina Caldwell" `Katrina is Darius' wife, who moved out of the city but refused to believe he was dead.`
		conversation
			`You land in Valhalla's main spaceport, and Darius practically jumps out of your ship before it can even touch down. A quick call for an automated taxi, and you soon find yourselves outside an expansive, fancy-looking apartment complex. "Our old address," he explains. "We were still renting, but were looking at buying our apartment within a few years."`
			`	You knock on the door to the right apartment, but it is answered by a tall man with black hair. "Hello, can I help you?" he asks cautiously.`
			`	Darius looks crushed. "Is... Is there a Katrina here?"`
			`	"Katrina? Can't say I've met anyone with that name in the five years I've lived here. Is that a friend of yours?"`
			`	Darius looks morose as he turns away. "Yes. I'm sorry for troubling you, we'll be on our way."`
			choice
				`	"Don't give up. She probably just moved or something."`
				`	"We could try looking her information up."`
					goto lookup
			`	"Of course she did. But I don't understand why, buying that apartment was our dream. It doesn't make any sense!" He stops himself. "Sorry, <first>. I'm just on edge." He sighs before continuing. "I can try looking her up, maybe..." he trails off, thinking.`
			`	"Any public records on Valhalla?" you ask.`
			label lookup
			`	"...Yes, we'll try the record books. We can check them at the library."`
			`	A short trip to the library later, and you sit at a table while Darius checks the public records. He scrolls down the list of names and addresses before stopping at a single name. "Katrina... Caldwell. Our name." Hope is plainly visible on his face. "She kept our name, at least."`
			`	You glance over at the address, taking note of it. It looks like it's further out of the city. "Let's try the address. We can still make it there by tonight," you say.`
			`	The address appears to be out in the country, and you take in the view as the taxi smoothly glides along the roads. Unlike on Memory, the landscape here is lush and green, with rolling hills, abundant forests, and rushing streams. You find that the address belongs to a cozy-looking riverfront house, a large garden visible next to it.`
			`	Darius has never looked so nervous in his life, but you give him a gentle shove towards the door. His knocking is unanswered, and his face starts to once more slip into despair, but you hear a voice from the garden.`
			`	"Darius? Is that you?" A woman with greying hair steps onto the porch, eyes shining. "You're back... I knew you were alive!" she cries out, rushing to embrace him. The two begin speaking, faster than you can follow, as you hang back somewhat awkwardly.`
			`	After a few minutes, you try to excuse yourself, but Darius won't have it. "No, no, I owe this all to you, <first>. You're the only reason I'm here."`
			`	Katrina looks at you curiously. "Aliens, huh? You don't look like an alien."`
			choice
				`	"Huh?"`
				`	"That's because I'm not."`
				`	"Yeah, these skinsuits are pretty good."`
			`	She bursts out laughing. "I wouldn't believe it if anyone else had told me. I mean, men come up with all sorts of excuses for coming home late, but this is something else!" Her tone suddenly turns serious. "It'll be a headache, working all this out with the government. They gave me the money for this place as recompense for your supposed 'death,' no matter how much I insisted you were still alive."`
			`	"We'll work it out. They owe me backpay anyway," jokes Darius, still in Katrina's arms.`
			`	As the pair move to the door, you say your goodbyes, and Darius promises he will keep in touch with you about the Avgi. Neither of you have forgotten the aliens fighting to survive at the edge of the galaxy, and now that you know of a safe way in and out of their space, you can go back without fear of becoming trapped.`
	on visit
		dialog `You land on <planet>, but realize that your escort carrying Darius hasn't entered the system yet. Better depart and wait for it to arrive.`<|MERGE_RESOLUTION|>--- conflicted
+++ resolved
@@ -499,13 +499,10 @@
 			`	You sit together in silence for a few more minutes, when Darius seems to receive a message on his communicator. "I get patched in to the emergency alert system," he explains as he reads it. Suddenly, he pales. "A scout is reporting a massive invasion headed towards the Ensemble system. Dozens of Aberrations, flying straight through the Shroud." He looks up at you. "They don't normally try to go too deep in the Shroud. Something about it spooks them, I think, but Ensemble is shallow enough that they've attacked it before. Nothing of this scale though, and... damn, Sora's on Weledos, the moon in the Ensemble system."`
 			`	He looks at you, hopeful. "We've got to do something. The Avgi are assembling a relief force around the Navigeo Yards, their big shipyard not too far from here. Come on, let's join it."`
 				accept
-<<<<<<< HEAD
 	on complete
 		log "Reminders" "Avgi" `Going to <destination> with a free bunk to transport Darius to Weledos.`
-=======
 	on visit
 		dialog `You land on <planet>, but realize that your escort carrying Darius hasn't entered the system yet. Better depart and wait for it to arrive.`
->>>>>>> 7bc9e847
 
 
 mission "Avgi: Defend Ensemble 2"
@@ -1051,13 +1048,10 @@
 	on accept
 		log `Agreed to take Sora to her parents' farm on Memory, as she has nowhere else to go.`
 		log "People" "Darius Caldwell" `Despite escaping the Twilight, Darius still feels guilty over his crew members that lost their lives to the Aberrant.`
-<<<<<<< HEAD
 	on complete
 		log "Reminders" "Avgi" `Going to return to <destination> with a free bunk to transport Darius.`
-=======
 	on visit
 		dialog `You land on <planet>, but realize that your escort carrying Darius and Sora hasn't entered the system yet. Better depart and wait for it to arrive.`
->>>>>>> 7bc9e847
 
 
 mission "Avgi: Twilight Escape 3"
