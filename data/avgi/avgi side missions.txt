--- conflicted
+++ resolved
@@ -62,15 +62,9 @@
 				`	(Focus on getting my stones out. Move a stone towards my color's escape.)`
 					goto escape1
 				`	(Focus on blocking Wisteria. Move a stone towards his triangle.)`
-<<<<<<< HEAD
-					goto blockwisteria1
+					goto "block wisteria 1"
 				`	(Focus on blocking the foil. Move a stone towards its triangle.)`
-					goto blockfoil1
-=======
-					goto "block wisteria 1"
-				`	(Focus on blocking the third color. Move a stone towards its triangle.)`
-					goto "block third 1"
->>>>>>> 14a58c9f
+					goto "block foil 1"
 
 			label escape1
 			action
@@ -84,11 +78,7 @@
 			`	"Amusement. Ah, already moving to block me, I see. That is often an approach taken by more advanced players, but I must warn you, executing it successfully is difficult."`
 				goto next1
 
-<<<<<<< HEAD
-			label blockfoil1
-=======
-			label "block third 1"
->>>>>>> 14a58c9f
+			label "block foil 1"
 			action
 				"avgi: trefoil chaotic" ++
 			`	"Interest. I do not often see players prioritize blocking the Foil, especially as their first move. But perhaps you will surprise me."`
@@ -99,17 +89,14 @@
 			choice
 				`	(Move one of the Foil's stones towards my own side, to start building a link.)`
 					goto escape2
-<<<<<<< HEAD
 				`	(Move one of the Foil's stones towards Wisteria's side, to block him in the future.)`
 					goto blockwisteria2
 				`	(Move one of the Foil's stones towards its own exit. Why not?)`
 					goto escapefoil2
-=======
-				`	(Move one of the Third's stones towards Wisteria's side, to block him in the future.)`
+				`	(Move one of the Foil's stones towards Wisteria's side, to block him in the future.)`
 					goto "block wisteria 2"
-				`	(Move one of the Third's stones towards its own exit. Why not?)`
+				`	(Move one of the Foil's stones towards its own exit. Why not?)`
 					goto "escape third 2"
->>>>>>> 14a58c9f
 
 			label escape2
 			action
@@ -123,11 +110,7 @@
 			`	"Interest. It is a good move, to try and build a wall I cannot jump over, but you must take care not to accidentally create a chain with an endpoint placed to my advantage."`
 				goto next2
 
-<<<<<<< HEAD
-			label escapefoil2
-=======
-			label "escape third 2"
->>>>>>> 14a58c9f
+			label "escape foil 2"
 			action
 				"avgi: trefoil chaotic" ++
 			`	"Surprise. I have not seen that done before. The Foil cannot win, of course, so you have nothing to gain by removing its pieces from the board aside from denying them to the opposing player."`
@@ -182,13 +165,8 @@
 					goto "block wisteria 3c"
 					to display
 						has "avgi: trefoil aggressive"
-<<<<<<< HEAD
-				`	(Move a stone towards the Foil's triangle. Why not?)`
-					goto blockfoil3
-=======
-				`	(Move a stone towards the Third triangle. Why not?)`
-					goto "block third 3"
->>>>>>> 14a58c9f
+				`	(Move a stone towards the Foil triangle. Why not?)`
+					goto "block foil 3"
 
 			label escape3a
 			action
@@ -226,11 +204,7 @@
 			`	"Consideration. Your efforts thus far are focused on reacting to me, but you should keep in mind that a single stone will not do much to block me, and may in fact be exploited to form a chain for my own use, should you not use your own pieces to constrain its endpoint."`
 				goto next4
 
-<<<<<<< HEAD
-			label blockfoil3
-=======
-			label "block third 3"
->>>>>>> 14a58c9f
+			label "block foil 3"
 			action
 				"avgi: trefoil chaotic" ++
 			`	"Bemusement. I am not sure if you are tricking me with some plan, but that is certainly an unusual move."`
