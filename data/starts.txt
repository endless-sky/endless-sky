# Copyright (c) 2015 by Michael Zahniser
# Copyright (c) 2024 by Hurleveur
#
# Endless Sky is free software: you can redistribute it and/or modify it under the
# terms of the GNU General Public License as published by the Free Software
# Foundation, either version 3 of the License, or (at your option) any later version.
#
# Endless Sky is distributed in the hope that it will be useful, but WITHOUT ANY
# WARRANTY; without even the implied warranty of MERCHANTABILITY or FITNESS FOR A
# PARTICULAR PURPOSE. See the GNU General Public License for more details.
#
# You should have received a copy of the GNU General Public License along with
# this program. If not, see <https://www.gnu.org/licenses/>.

start "default"
	name "Endless Sky"
	description `You grew up on New Boston, an uninteresting world in the Dirt Belt. You've dreamed of owning a starship ever since your first visit to the spaceport at the age of fifteen. After many long years of working at a textile mill, you've finally saved enough credits to apply for a pilot's license from the Republic.`
	description `	After receiving the license and with freedom from this planet at your fingertips, you travel to the bank to take out a loan on your first ship...`
	thumbnail "scene/lobby"
	date 16 5 3013
	system "Rutilicus"
	planet "New Boston"
	conversation "default intro"
	account
		credits 480000
		score 400
		mortgage Mortgage
			principal 480000
			interest 0.004
			term 365
	set "license: Pilot's"
	set "species: human"
	set "human space start"


# Patch for if the player started a game before 0.10.11
mission "Default Start Patch"
	invisible
	landing
	to offer
		has "Intro [0]: offered"
		not "human space start"
	on offer
		set "species: human"
		set "human space start"
		fail


conversation "default intro"
	scene "scene/lobby"
	`The bank's architecture is what you would have called "futuristic" back when you dreamed that the future would be less squalid than the present: story above story of curves and spires and balconies, all in gleaming metal. A doorman stands by each of the heavy glass doors. You are wearing your very best clothes, but you feel shabby next to them.`
	`	The loan broker's office is equally intimidating. Large computer monitors fill the walls, with stock quotes and other information spilling down them almost too fast to read. You occasionally glimpse the names of places that you have only seen in movies: Aldebaran. Tarazed. Earth.`
	`	The pen is heavy as lead but glides almost without friction as you print your initials on the bottom of page after page of ominous legal documents and sign several dozen statements, notices, and agreements. The banker, a balding middle-aged man in a suit that you suspect costs more than the spaceship you are about to purchase, flips the pages past you quickly, uttering a curt, "Sign here. Now here," as he points to each page. He moves swiftly, mechanically.`
	`	The only moment when he becomes truly animated is when explaining the Truth in Lending statement to you. "You are borrowing 480,000 credits," he says, "to be repaid over the course of one year. Your daily interest rate is 0.4%, which means that your daily payments are 2,503 credits, and by the end of the year you will have paid... 433,567 credits in interest. Sign here." He grins.`
	`	You sign your name one final time:`
	name
	`	The elevator is so well-tuned that you do not even realize it is moving until it has deposited you back in the lobby. But as you leave the bank, you are smiling. This crazy adventure suddenly feels real to you. You are going to do it. You are finally going to get off this planet.`
	`	Compared to the bank, you feel much more at home in the shipyard, walking among the rusted out hulks and newer ships that gleam in the sunlight. You smell grease and dirt and rocket fuel; wonderful smells. There are three ship models within your price range. Which one you choose will determine your future...`



start "hai space"
	name "Hai Origins"
	description `You grew up on Greenwater, a Hai world with a rich and mixed culture thanks to its climate. You've dreamed of owning your own fleet since you were given toy spaceships as a small child. To reach that goal, you worked hard at a travel company, recommending locations in human space.`
	description `	Now, as your ferry docks at the main spaceport, you feel like this is the start of a new life as a captain.`
	thumbnail "scene/hai start"
	system "Fah Soom"
	planet "Greenwater"
	date 16 05 3013
	to reveal
		has "Ask the Hai about the Unfettered"
	on reveal
		name "Hai Origins"
		description `You grew up on Greenwater, a Hai world with a rich and mixed culture thanks to its climate. You've dreamed of owning your own fleet since you were given toy spaceships as a small child. To reach that goal, you worked hard at a travel company, recommending locations in human space.`
		description `	Now, as your ferry docks at the main spaceport, you feel like this is the start of a new life as a captain.`
		system "Fah Soom"
		planet "Greenwater"
<<<<<<< HEAD
		date 16 11 3013
		credits 1431000
		debt 1431000
=======
		date "Sun, 16 May 3013"
		credits "1.431M"
		debt "1.431M"
>>>>>>> c4ad0a58
	to unlock
		has "main plot completed"
		has "Ask the Hai about the Unfettered"
		# TODO: think about what point of HR should unlock this once it's back in the game, if any
		# has "event: hai-human resolution announced"
	conversation "hai intro"
	account
		credits 1431000
		score 400
		mortgage Mortgage
			principal 1431000
			interest 0.003
			term 730
	set "species: human"
	set "hai space start"
	# need to set it here to not have it trigger alongside the invisible mission
	set "First Contact: Hai: offered"
	set "First Contact: Unfettered: offered"
	set "Ask the Hai about the Unfettered: done"


conversation "hai intro"
	scene "scene/hai shipyard"
	action
		event "not from boston" 0
		event "grew up on greenwater" 0
		log "Finally scraped together enough money for a down payment on a starship. The interest on the mortgage is exorbitant."
		log "Factions" "Republic" `Hundreds of years ago, the independent territories in different parts of human space agreed to join together into a single democratic government, with Earth as its capital. The rise of the Republic ushered in a long period of peace and prosperity in human history.`
			`Representation in the Republic Parliament is based on population. That means that some individual "Paradise Worlds" have more representatives than entire regions of space like the Dirt Belt that are more sparsely settled.`
		log "Factions" "Syndicate" `The Syndicate is a megacorporation, the largest employer in human space. People who cannot find steady work elsewhere flock to the Syndicate factory worlds, where they are almost guaranteed to find a job. Although the Syndicate is technically part of the Republic, Syndicate worlds are governed directly by the corporation.`
			`The Syndicate is a central part of the Republic's economy, but they are also well known for selling shoddy products and for doing damage to the environment on the worlds they control. Their treatment of workers is questionable, and their opposition to organized labor is legendary. Some Syndicate factory towns have even been accused of human rights abuses.`
		log "Factions" "Pirates" `In poorer and more remote star systems, where the Navy seldom patrols, pirate attacks on merchant ships are frequent. Pirates are also known to attack large, unguarded convoys of freighters even in more populated areas. Most pirate fleets come from lawless worlds on the outskirts of human space.`
		log "Factions" "Hai" `The Hai are a species of giant, intelligent rodents, who live to the north of human space. They allow any humans who discover their territory to live alongside them, and to trade with them and purchase their technology.`
		log "Factions" "Unfettered Hai" `The "Unfettered" are a faction within the Hai species who are not as peaceful as the rest, and are normally not friendly toward humans. They claim that long ago the Drak altered the Hai to make them docile and peaceful, and that the Unfettered are descendants of those Hai who avoided undergoing that alteration. They are seeking jump drives so that they can escape the "prison" they are now stuck in: a few deteriorating worlds on the far northern edge of Hai space.`
		log "Factions" "Sheragi" `A long extinct dragon-like species called the "Sheragi" used to live in human space, back when much of what is now human territory was occupied by the Hai.`
	
	`Going to the North Pole already makes you feel as if you're on another world; even within the berth for your ferry, you can see more Hai than there are in your entire hometown. After some parting words from the PA system, you and your fellow passengers disembark, the flow of humanity breaking against the Hai crowd.`
	`	Making your way towards the shipyard, you pull up the human-language version of your loan agreement to review: You have borrowed 1.431 million credits to be repaid over the course of two years. Your interest rate is 0.3%, making your repayments 4,836 credits per day.`
	`	You look up from your tablet just before running head-on into a gray-furred Hai wearing a flight suit, knocking him over. As you bend over to help, he takes a glance at your mortgage documents. "You're about to become a captain, aren't you?" he says after dusting himself off.`
	
	choice
		`	"Yes, I am."`
		`	"How could you tell?"`
			goto tell
		`	"Who said you could look at that?"`
			goto look
	
	`	"Then maybe I can help. Follow me."`
		goto help
	
	label tell
	`	"From your loan," he replies. "There's only one reason to have that exact number of credits. Speaking of which, I think I can help you."`
		goto help
	
	label look
	`	He scratches the back of his head. "Sorry. I was just trying to help, but if I'm causing too much trouble, I'll get out of your way.`
	choice
		`	"I don't mind."`
			goto happy
		`	"I'd rather handle things myself."`
			goto leave
	label happy
	`	He bows. "Thank you."`
	
	label help
	`	The Hai brings you to the landing pads of Greenwater, where a large number of humans and Hai are gathered around several vessels. From the crowd, another Hai approaches your companion, talking to him in Hai. The gray-furred Hai simply nods and hands the other Hai a set of keys in exchange for a credit chip. The other Hai quickly bows before dashing towards one of the landed ships.`
	`	"I'm selling off my fleet before retiring," the Hai says. "Sure, I could just go to the shipyard, but I could never have started if it weren't for another retiring captain selling me a ship for cheap when I was young. So, I've decided to pay it forward and help out other captains-to-be."`
	`	The Hai walks up to one of the smaller ships in the fleet, a Grasshopper interceptor. "This is the Pristine Jewel. She's served me well over the past century, but I'm sure she'll be safe in your hands."`
	choice
		`	"You're giving it to me?"`
		`	"Is there a freighter I could take instead?"`
			goto freighter
		`	"What about the other people here? Shouldn't they get first pick?"`
			goto pick
	
	`	The Hai chuckles. "That would be nice, wouldn't it? Unfortunately, retirement isn't cheap. I'd be happy to part with her for 1.132 million credits, though; that's less than a Aphid, let alone a new Grasshopper.`
		goto deal
	
	label freighter
	`	"Unfortunately, all my Aphids were bought earlier today. Still, I'm sure you can survive; the Unfettered'll be a tough ask, but pirates in human space won't be much of a match. Plus, if you still can't handle it, you can always sell her. She'll only cost you 1.132 million credits, and you'll be able to use the old parts of the Pristine Jewel to buy an Aphid at a discount.`
		goto deal
	
	label pick
	`	The Hai shakes his head. "Don't worry. Most of the crowd are just spectators. Usually it'd be a human captain pulling a stunt like selling their fleet publicly; most retiring Hai just donate their fleets to the government. I'm not exactly handing these ships out for free either. If you want her, the Pristine Jewel's 1.132 million credits.`
	
	label deal
	`	"So, do we have a deal?"`
	choice
		`	"We do!"`
		`	"I think I'd be better off buying from the shipyard."`
			goto leave
	
	`	"Great!" He holds out a data tablet. "Just sign here, and she's yours."`
	name
	action
		set "hai space start: Grasshopper"
		give ship "Grasshopper (Hai Start)" "Pristine Jewel"
		payment -1132000
	`	The Hai gives you the keys to the Grasshopper after you hand over the tablet and your payment. "Looks like this your first step to becoming an interstellar entrepreneur. I'd say we'll meet again someday, but I'd rather not lie. In all my years, I never did meet the captain who sold me my first ship again. Not that that should matter, anyway; this is your story, not mine."`
	`	He gives you one last salute before returning to the crowd to sell yet another ship.`
		decline
	
	label leave
	`	He nods as you head towards the shipyard.`
	`	At its entrance is an automated security kiosk. You quickly fill out the form on the screen before picking up the stylus and signing your name:`
	name
	`	You step through glass sliding doors into Greenwater's shipyard. In most of the berths, workers are busy refurbishing old vessels for resale, but in some of the more distant bays, you can see the flash of welding torches on brand-new ship skeletons. Vessels of all sizes are lined up within the yard, but for you, there's only one option...`



# This ship uses the most expensive loadout possible so its sell price is roughly equal to the buy price.
ship "Grasshopper" "Grasshopper (Hai Start)"
	outfits
		`"Benga" Atomic Thruster`
		`"Biroo" Atomic Steering`
		"Fuel Pod"
		"Hai Chasm Batteries"
		"Hai Corundum Regenerator"
		"Hai Williwaw Cooling"
		Hyperdrive
		"Ion Cannon"
		"Pebble Core"
		"Pulse Rifle"
		"Quantum Keystone" 2



event "not from boston"
	planet "New Boston"
		description `New Boston is a completely unremarkable world. Most of the land here is wet and marshy, and the coastal regions are prone to flooding. The planet's economy is largely agricultural; some of the farms here grow food for export to Earth and elsewhere, but a significant portion of farming land is devoted to growing fiber crops, which is then processed in the textile mills in the spaceport city.`
		spaceport `New Boston's shabby spaceport is as about as basic as a spaceport can be. Many of the concrete landing pads are tilted and uneven, having sunk into the muddy soil since they were poured, and you have to be careful landing on them.`
		spaceport `	The market where ship captains buy and sell cargo is a large tent rather than a permanent building, but it is sturdy enough to keep off the rain. Loads are brought in and out by trucks and the occasional hovercraft. Here some enterprising local mechanics have set up not only a repair shop and outfitter, but also a shipyard with several small, refurbished ships for sale.`

event "grew up on greenwater"
	planet "Greenwater"
		description `Greenwater is unique among Hai worlds, not only in that it is home to a sizable human population, but also because it happens to be the world where you grew up.`
		description `	Most of the humans here live as fishers and farmers on islands and archipelagoes across the equator of Greenwater, where the Hai seldom visit on account of their heavy fur coats. According to those beyond the wormhole, the climate here is like a Paradise Planet, even though it lacks the extensive terraforming common to those worlds.`
		description `	Thanks to its high human population, the human language is dominant on Greenwater, with the Hai language limited to the poles of the planet where Hai merchants are more frequent.`
		spaceport `In this bustling spaceport, deeply tanned human merchants are busy haggling with the Hai natives over the price of loads of fish and produce. The atmosphere is quite friendly and relaxed - even here, well into the planet's temperate zone, it is warm enough that everyone, Hai and human alike, moves at a languid pace.`

substitutions
	"<starting planet>" "New Boston"
	"<starting planet>" "Greenwater"
		has "hai space start"



start "lampyrid"
	name "Lampyrid Start"
	description `You grew up on New Boston, a world in the Dirt Belt. You've dreamed of owning a starship ever since your first visit to the spaceport, and years later you managed to acquire the wreck of an old Lampyrid-class transport.`
	description `	After many long years of working at a textile mill during the day and working on your ship during the night, you've finally saved enough credits to apply for a pilot's license from the Republic and take to the skies in the old ship.`
	thumbnail "scene/lobby"
	date 16 5 3013
	system "Rutilicus"
	planet "New Boston"
	to reveal
		has "tranquility achieved"
	conversation "lampyrid intro"
	account
		credits 300000
		score 400
		mortgage Mortgage
			principal 480000
			interest 0.004
			term 365
	set "license: Pilot's"
	ship "Lampyrid Mk. II"
		sprite "ship/lampyrid"
		thumbnail "thumbnail/lampyrid"
		attributes
			category "Transport"
			"cost" 2760000
			"shields" 5400
			"hull" 4400
			"required crew" 5
			"bunks" 14
			"mass" 240
			"drag" 8.5
			"heat dissipation" .7
			"fuel capacity" 700
			"cargo space" 160
			"outfit space" 300
			"engine capacity" 130
			"weapon capacity" 50
			"reverse thruster slot" 1
			"steering slot" 1
			"thruster slot" 1
			weapon
				"blast radius" 100
				"shield damage" 1000
				"hull damage" 500
				"hit force" 1500
		outfits
			"Anti-Missile Turret"
			"S3 Thermionic"
			"LP036a Battery Pack"
			"D67-TM Shield Generator"
			"Large Radar Jammer"
			"Ramscoop"
		
			"Impala Plasma Thruster"
			"Impala Plasma Steering"
			"Hyperdrive"

		engine -64 28 0.7
		engine 0 80 1.8
		engine 0 100 1.2
		engine 64 28 0.7
		"reverse engine" -64.5 -31.5 0.7
		"reverse engine" 64.5 -31.5 0.7
		"steering engine" -64.5 -31.5 0.7
			angle -180
			left
		"steering engine" 64 28 0.7
			left
		"steering engine" -64 28 0.7
			right
		"steering engine" 64.5 -31.5 0.7
			angle -180
			right
		turret 0 9 "Anti-Missile Turret"
		bay "Fighter" -26.5 9.5 under
		bay "Fighter" 26.5 9.5 under
		explode "tiny explosion" 10
		explode "small explosion" 25
		explode "medium explosion" 30
		explode "large explosion" 15
		"final explode" "final explosion medium" 1


conversation "lampyrid intro"
	scene "scene/lobby"
	`The bank's architecture is what you would have called "futuristic" back when you dreamed that the future would be less squalid than the present: story above story of curves and spires and balconies, all in gleaming metal. A doorman stands by each of the heavy glass doors. You are wearing your very best clothes, but you feel shabby next to them.`
	`	The loan broker's office is equally intimidating. Large computer monitors fill the walls, with stock quotes and other information spilling down them almost too fast to read. You occasionally glimpse the names of places that you have only seen in movies: Aldebaran. Tarazed. Earth.`
	`	The pen is heavy as lead but glides almost without friction as you print your initials on the bottom of page after page of ominous legal documents and sign several dozen statements, notices, and agreements. The banker, a balding middle-aged man in a suit that you suspect costs more than the value of the ship you have been working on, flips the pages past you quickly, uttering a curt, "Sign here. Now here," as he points to each page. He moves swiftly, mechanically.`
	`	The only moment when he becomes truly animated is when explaining the Truth in Lending statement to you. "You are borrowing 480,000 credits," he says, "to be repaid over the course of one year. 180,000 will be paid directly to the bureau of registrars for your license and ship registration, with the remainder deposited in your account. Your daily interest rate is 0.4%, which means that your daily payments are 2,503 credits, and by the end of the year you will have paid... 433,567 credits in interest. Sign here." He grins.`
	`	You sign your name one final time:`
	name
	`	The elevator is so well-tuned that you do not even realize it is moving until it has deposited you back in the lobby. But as you leave the bank, you are smiling. This crazy adventure suddenly feels real to you. You are going to do it. You are finally going to get off this planet.`
	`	Compared to the bank, you feel much more at home in the shipyard, walking among the rusted out hulks and newer ships that gleam in the sunlight. You smell grease and dirt and rocket fuel; wonderful smells. There are three ship models within your price range, but the one that stands out is the one off to the side on a private pad.`
	`	A Lampyrid Mk. II, an antique that was old back when Firebirds were just starting to make a name for themselves. Your repairs over the past few years have not been enough to give it the 'like-new' shine that a collector would want, but it has been more than enough to get it flying. The only things holding it back was your lack of a license and the payment of the ship registration fee. Now it beckons to you, ready to take you up into space, eager to repay your hard work with the adventure of a lifetime.`
	`	The final step is to pull up your pilot profile and register the name of your ship.`<|MERGE_RESOLUTION|>--- conflicted
+++ resolved
@@ -75,15 +75,9 @@
 		description `	Now, as your ferry docks at the main spaceport, you feel like this is the start of a new life as a captain.`
 		system "Fah Soom"
 		planet "Greenwater"
-<<<<<<< HEAD
-		date 16 11 3013
+		date 16 05 3013
 		credits 1431000
 		debt 1431000
-=======
-		date "Sun, 16 May 3013"
-		credits "1.431M"
-		debt "1.431M"
->>>>>>> c4ad0a58
 	to unlock
 		has "main plot completed"
 		has "Ask the Hai about the Unfettered"
