--- conflicted
+++ resolved
@@ -130,12 +130,7 @@
 
 conversation "paradise intro"
 	action
-<<<<<<< HEAD
-		log "Got a pilot's license for my birthday, as well as 490,000 credits to purchase a starship. The galaxy is now at my fingertips."
-=======
-		event "paradise descriptions" 0
 		log "Got a pilot's license for my birthday, as well as 500,000 credits to purchase a starship. The galaxy is now at my fingertips."
->>>>>>> 1770daf1
 		log "Factions" "Republic" `Hundreds of years ago, the independent territories in different parts of human space agreed to join together into a single democratic government, with Earth as its capital. The rise of the Republic ushered in a long period of peace and prosperity in human history.`
 			`Representation in the Republic Parliament is based on population. That means that some individual "Paradise Worlds" have more representatives than entire regions of space like the Dirt Belt that are more sparsely settled.`
 		log "Factions" "Syndicate" `The Syndicate is a megacorporation, the largest employer in human space. People who cannot find steady work elsewhere flock to the Syndicate factory worlds, where they are almost guaranteed to find a job. Although the Syndicate is technically part of the Republic, Syndicate worlds are governed directly by the corporation.`
