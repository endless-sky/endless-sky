# Copyright (c) 2015 by Michael Zahniser
# Copyright (c) 2024 by Hurleveur
#
# Endless Sky is free software: you can redistribute it and/or modify it under the
# terms of the GNU General Public License as published by the Free Software
# Foundation, either version 3 of the License, or (at your option) any later version.
#
# Endless Sky is distributed in the hope that it will be useful, but WITHOUT ANY
# WARRANTY; without even the implied warranty of MERCHANTABILITY or FITNESS FOR A
# PARTICULAR PURPOSE. See the GNU General Public License for more details.
#
# You should have received a copy of the GNU General Public License along with
# this program. If not, see <https://www.gnu.org/licenses/>.

start "default"
	name "Endless Sky"
	description `You grew up on New Boston, an uninteresting world in the Dirt Belt. You've dreamed of owning a starship ever since your first visit to the spaceport at the age of fifteen. After many long years of working at a textile mill, you've finally saved enough credits to apply for a pilot's license from the Republic.`
	description `	After receiving the license and with freedom from this planet at your fingertips, you travel to the bank to take out a loan on your first ship...`
	thumbnail "scene/lobby"
	date 16 5 3013
	system "Rutilicus"
	planet "New Boston"
	conversation "default intro"
	account
		credits 480000
		score 400
		mortgage Mortgage
			principal 480000
			interest 0.004
			term 365
	set "license: Pilot's"
	set "species: human"
	set "human space start"


# Patch for if the player started a game before 0.10.11
mission "Default Start Patch"
	invisible
	landing
	to offer
		has "Intro [0]: offered"
		not "human space start"
	on offer
		set "species: human"
		set "human space start"
		fail


conversation "default intro"
	scene "scene/lobby"
	`The bank's architecture is what you would have called "futuristic" back when you dreamed that the future would be less squalid than the present: story above story of curves and spires and balconies, all in gleaming metal. A doorman stands by each of the heavy glass doors. You are wearing your very best clothes, but you feel shabby next to them.`
	`	The loan broker's office is equally intimidating. Large computer monitors fill the walls, with stock quotes and other information spilling down them almost too fast to read. You occasionally glimpse the names of places that you have only seen in movies: Aldebaran. Tarazed. Earth.`
	`	The pen is heavy as lead but glides almost without friction as you print your initials on the bottom of page after page of ominous legal documents and sign several dozen statements, notices, and agreements. The banker, a balding middle-aged man in a suit that you suspect costs more than the spaceship you are about to purchase, flips the pages past you quickly, uttering a curt, "Sign here. Now here," as he points to each page. He moves swiftly, mechanically.`
	`	The only moment when he becomes truly animated is when explaining the Truth in Lending statement to you. "You are borrowing 480,000 credits," he says, "to be repaid over the course of one year. Your daily interest rate is 0.4%, which means that your daily payments are 2,503 credits, and by the end of the year you will have paid... 433,567 credits in interest. Sign here." He grins.`
	`	You sign your name one final time:`
	name
	`	The elevator is so well-tuned that you do not even realize it is moving until it has deposited you back in the lobby. But as you leave the bank, you are smiling. This crazy adventure suddenly feels real to you. You are going to do it. You are finally going to get off this planet.`
	`	Compared to the bank, you feel much more at home in the shipyard, walking among the rusted out hulks and newer ships that gleam in the sunlight. You smell grease and dirt and rocket fuel; wonderful smells. There are three ship models within your price range. Which one you choose will determine your future...`



start "hai space"
	name "Hai Origins"
	description `You grew up on Greenwater, a Hai world with a rich and mixed culture thanks to its climate. You've dreamed of owning your own fleet since you were given toy spaceships as a small child. To reach that goal, you worked hard at a travel company, recommending locations in human space.`
	description `	Now, as your ferry docks at the main spaceport, you feel like this is the start of a new life as a captain.`
	thumbnail "scene/hai start"
	system "Fah Soom"
	planet "Greenwater"
	date 16 11 3013
	to reveal
		has "Ask the Hai about the Unfettered"
	on reveal
		name "Hai Origins"
		description `You grew up on Greenwater, a Hai world with a rich and mixed culture thanks to its climate. You've dreamed of owning your own fleet since you were given toy spaceships as a small child. To reach that goal, you worked hard at a travel company, recommending locations in human space.`
		description `	Now, as your ferry docks at the main spaceport, you feel like this is the start of a new life as a captain.`
		system "Fah Soom"
		planet "Greenwater"
<<<<<<< HEAD
		date "Tue, 16 Nov 3013"
		credits "1.431M"
		debt "1.431M"
=======
		date 16 5 3013
		credits 1431000
		debt 1431000
>>>>>>> d0795209
	to unlock
		has "main plot completed"
		has "Ask the Hai about the Unfettered"
		# TODO: think about what point of HR should unlock this once it's back in the game, if any
		# has "event: hai-human resolution announced"
	conversation "hai intro"
	account
		credits 1431000
		score 400
		mortgage Mortgage
			principal 1431000
			interest 0.003
			term 730
	set "species: human"
	set "hai space start"
	# need to set it here to not have it trigger alongside the invisible mission
	set "First Contact: Hai: offered"
	set "First Contact: Unfettered: offered"
	set "Ask the Hai about the Unfettered: done"


conversation "hai intro"
	scene "scene/hai shipyard"
	action
		event "not from boston" 0
		event "grew up on greenwater" 0
		log "Finally scraped together enough money for a down payment on a starship. The interest on the mortgage is exorbitant."
		log "Factions" "Republic" `Hundreds of years ago, the independent territories in different parts of human space agreed to join together into a single democratic government, with Earth as its capital. The rise of the Republic ushered in a long period of peace and prosperity in human history.`
			`Representation in the Republic Parliament is based on population. That means that some individual "Paradise Worlds" have more representatives than entire regions of space like the Dirt Belt that are more sparsely settled.`
		log "Factions" "Syndicate" `The Syndicate is a megacorporation, the largest employer in human space. People who cannot find steady work elsewhere flock to the Syndicate factory worlds, where they are almost guaranteed to find a job. Although the Syndicate is technically part of the Republic, Syndicate worlds are governed directly by the corporation.`
			`The Syndicate is a central part of the Republic's economy, but they are also well known for selling shoddy products and for doing damage to the environment on the worlds they control. Their treatment of workers is questionable, and their opposition to organized labor is legendary. Some Syndicate factory towns have even been accused of human rights abuses.`
		log "Factions" "Pirates" `In poorer and more remote star systems, where the Navy seldom patrols, pirate attacks on merchant ships are frequent. Pirates are also known to attack large, unguarded convoys of freighters even in more populated areas. Most pirate fleets come from lawless worlds on the outskirts of human space.`
		log "Factions" "Hai" `The Hai are a species of giant, intelligent rodents, who live to the north of human space. They allow any humans who discover their territory to live alongside them, and to trade with them and purchase their technology.`
		log "Factions" "Unfettered Hai" `The "Unfettered" are a faction within the Hai species who are not as peaceful as the rest, and are normally not friendly toward humans. They claim that long ago the Drak altered the Hai to make them docile and peaceful, and that the Unfettered are descendants of those Hai who avoided undergoing that alteration. They are seeking jump drives so that they can escape the "prison" they are now stuck in: a few deteriorating worlds on the far northern edge of Hai space.`
		log "Factions" "Sheragi" `A long extinct dragon-like species called the "Sheragi" used to live in human space, back when much of what is now human territory was occupied by the Hai.`
	
	`Going to the North Pole already makes you feel as if you're on another world; even within the berth for your ferry, you can see more Hai than there are in your entire hometown. After some parting words from the PA system, you and your fellow passengers disembark, the flow of humanity breaking against the Hai crowd.`
	`	Making your way towards the shipyard, you pull up the human-language version of your loan agreement to review: You have borrowed 1.431 million credits to be repaid over the course of two years. Your interest rate is 0.3%, making your repayments 4,836 credits per day.`
	`	You look up from your tablet just before running head-on into a gray-furred Hai wearing a flight suit, knocking him over. As you bend over to help, he takes a glance at your mortgage documents. "You're about to become a captain, aren't you?" he says after dusting himself off.`
	
	choice
		`	"Yes, I am."`
		`	"How could you tell?"`
			goto tell
		`	"Who said you could look at that?"`
			goto look
	
	`	"Then maybe I can help. Follow me."`
		goto help
	
	label tell
	`	"From your loan," he replies. "There's only one reason to have that exact number of credits. Speaking of which, I think I can help you."`
		goto help
	
	label look
	`	He scratches the back of his head. "Sorry. I was just trying to help, but if I'm causing too much trouble, I'll get out of your way.`
	choice
		`	"I don't mind."`
			goto happy
		`	"I'd rather handle things myself."`
			goto leave
	label happy
	`	He bows. "Thank you."`
	
	label help
	`	The Hai brings you to the landing pads of Greenwater, where a large number of humans and Hai are gathered around several vessels. From the crowd, another Hai approaches your companion, talking to him in Hai. The gray-furred Hai simply nods and hands the other Hai a set of keys in exchange for a credit chip. The other Hai quickly bows before dashing towards one of the landed ships.`
	`	"I'm selling off my fleet before retiring," the Hai says. "Sure, I could just go to the shipyard, but I could never have started if it weren't for another retiring captain selling me a ship for cheap when I was young. So, I've decided to pay it forward and help out other captains-to-be."`
	`	The Hai walks up to one of the smaller ships in the fleet, a Grasshopper interceptor. "This is the Pristine Jewel. She's served me well over the past century, but I'm sure she'll be safe in your hands."`
	choice
		`	"You're giving it to me?"`
		`	"Is there a freighter I could take instead?"`
			goto freighter
		`	"What about the other people here? Shouldn't they get first pick?"`
			goto pick
	
	`	The Hai chuckles. "That would be nice, wouldn't it? Unfortunately, retirement isn't cheap. I'd be happy to part with her for 1.132 million credits, though; that's less than a Aphid, let alone a new Grasshopper.`
		goto deal
	
	label freighter
	`	"Unfortunately, all my Aphids were bought earlier today. Still, I'm sure you can survive; the Unfettered'll be a tough ask, but pirates in human space won't be much of a match. Plus, if you still can't handle it, you can always sell her. She'll only cost you 1.132 million credits, and you'll be able to use the old parts of the Pristine Jewel to buy an Aphid at a discount.`
		goto deal
	
	label pick
	`	The Hai shakes his head. "Don't worry. Most of the crowd are just spectators. Usually it'd be a human captain pulling a stunt like selling their fleet publicly; most retiring Hai just donate their fleets to the government. I'm not exactly handing these ships out for free either. If you want her, the Pristine Jewel's 1.132 million credits.`
	
	label deal
	`	"So, do we have a deal?"`
	choice
		`	"We do!"`
		`	"I think I'd be better off buying from the shipyard."`
			goto leave
	
	`	"Great!" He holds out a data tablet. "Just sign here, and she's yours."`
	name
	action
		set "hai space start: Grasshopper"
		give ship "Grasshopper (Hai Start)" "Pristine Jewel"
		payment -1132000
	`	The Hai gives you the keys to the Grasshopper after you hand over the tablet and your payment. "Looks like this your first step to becoming an interstellar entrepreneur. I'd say we'll meet again someday, but I'd rather not lie. In all my years, I never did meet the captain who sold me my first ship again. Not that that should matter, anyway; this is your story, not mine."`
	`	He gives you one last salute before returning to the crowd to sell yet another ship.`
		decline
	
	label leave
	`	He nods as you head towards the shipyard.`
	`	At its entrance is an automated security kiosk. You quickly fill out the form on the screen before picking up the stylus and signing your name:`
	name
	`	You step through glass sliding doors into Greenwater's shipyard. In most of the berths, workers are busy refurbishing old vessels for resale, but in some of the more distant bays, you can see the flash of welding torches on brand-new ship skeletons. Vessels of all sizes are lined up within the yard, but for you, there's only one option...`



# This ship uses the most expensive loadout possible so its sell price is roughly equal to the buy price.
ship "Grasshopper" "Grasshopper (Hai Start)"
	outfits
		`"Benga" Atomic Thruster`
		`"Biroo" Atomic Steering`
		"Fuel Pod"
		"Hai Chasm Batteries"
		"Hai Corundum Regenerator"
		"Hai Williwaw Cooling"
		Hyperdrive
		"Ion Cannon"
		"Pebble Core"
		"Pulse Rifle"
		"Quantum Keystone" 2



event "not from boston"
	planet "New Boston"
		description `New Boston is a completely unremarkable world. Most of the land here is wet and marshy, and the coastal regions are prone to flooding. The planet's economy is largely agricultural; some of the farms here grow food for export to Earth and elsewhere, but a significant portion of farming land is devoted to growing fiber crops, which is then processed in the textile mills in the spaceport city.`
		spaceport `New Boston's shabby spaceport is as about as basic as a spaceport can be. Many of the concrete landing pads are tilted and uneven, having sunk into the muddy soil since they were poured, and you have to be careful landing on them.`
		spaceport `	The market where ship captains buy and sell cargo is a large tent rather than a permanent building, but it is sturdy enough to keep off the rain. Loads are brought in and out by trucks and the occasional hovercraft. Here some enterprising local mechanics have set up not only a repair shop and outfitter, but also a shipyard with several small, refurbished ships for sale.`

event "grew up on greenwater"
	planet "Greenwater"
		description `Greenwater is unique among Hai worlds, not only in that it is home to a sizable human population, but also because it happens to be the world where you grew up.`
		description `	Most of the humans here live as fishers and farmers on islands and archipelagoes across the equator of Greenwater, where the Hai seldom visit on account of their heavy fur coats. According to those beyond the wormhole, the climate here is like a Paradise Planet, even though it lacks the extensive terraforming common to those worlds.`
		description `	Thanks to its high human population, the human language is dominant on Greenwater, with the Hai language limited to the poles of the planet where Hai merchants are more frequent.`
		spaceport `In this bustling spaceport, deeply tanned human merchants are busy haggling with the Hai natives over the price of loads of fish and produce. The atmosphere is quite friendly and relaxed - even here, well into the planet's temperate zone, it is warm enough that everyone, Hai and human alike, moves at a languid pace.`

substitutions
	"<starting planet>" "New Boston"
	"<starting planet>" "Greenwater"
		has "hai space start"



start "lampyrid"
	name "Lampyrid Start"
	description `You grew up on New Boston, a world in the Dirt Belt. You've dreamed of owning a starship ever since your first visit to the spaceport, and years later you managed to acquire the wreck of an old Lampyrid-class transport.`
	description `	After many long years of working at a textile mill during the day and working on your ship during the night, you've finally saved enough credits to apply for a pilot's license from the Republic and take to the skies in the old ship.`
	thumbnail "scene/lobby"
	date 16 5 3013
	system "Rutilicus"
	planet "New Boston"
	to reveal
		has "tranquility achieved"
	conversation "lampyrid intro"
	account
		credits 300000
		score 400
		mortgage Mortgage
			principal 480000
			interest 0.004
			term 365
	set "license: Pilot's"
	ship "Lampyrid Mk. II"
		sprite "ship/lampyrid"
		thumbnail "thumbnail/lampyrid"
		attributes
			category "Transport"
			"cost" 2760000
			"shields" 5400
			"hull" 4400
			"required crew" 5
			"bunks" 14
			"mass" 240
			"drag" 8.5
			"heat dissipation" .7
			"fuel capacity" 700
			"cargo space" 160
			"outfit space" 300
			"engine capacity" 130
			"weapon capacity" 50
			"reverse thruster slot" 1
			"steering slot" 1
			"thruster slot" 1
			weapon
				"blast radius" 100
				"shield damage" 1000
				"hull damage" 500
				"hit force" 1500
		outfits
			"Anti-Missile Turret"
			"S3 Thermionic"
			"LP036a Battery Pack"
			"D67-TM Shield Generator"
			"Large Radar Jammer"
			"Ramscoop"
		
			"Impala Plasma Thruster"
			"Impala Plasma Steering"
			"Hyperdrive"

		engine -64 28 0.7
		engine 0 80 1.8
		engine 0 100 1.2
		engine 64 28 0.7
		"reverse engine" -64.5 -31.5 0.7
		"reverse engine" 64.5 -31.5 0.7
		"steering engine" -64.5 -31.5 0.7
			angle -180
			left
		"steering engine" 64 28 0.7
			left
		"steering engine" -64 28 0.7
			right
		"steering engine" 64.5 -31.5 0.7
			angle -180
			right
		turret 0 9 "Anti-Missile Turret"
		bay "Fighter" -26.5 9.5 under
		bay "Fighter" 26.5 9.5 under
		explode "tiny explosion" 10
		explode "small explosion" 25
		explode "medium explosion" 30
		explode "large explosion" 15
		"final explode" "final explosion medium" 1


conversation "lampyrid intro"
	scene "scene/lobby"
	`The bank's architecture is what you would have called "futuristic" back when you dreamed that the future would be less squalid than the present: story above story of curves and spires and balconies, all in gleaming metal. A doorman stands by each of the heavy glass doors. You are wearing your very best clothes, but you feel shabby next to them.`
	`	The loan broker's office is equally intimidating. Large computer monitors fill the walls, with stock quotes and other information spilling down them almost too fast to read. You occasionally glimpse the names of places that you have only seen in movies: Aldebaran. Tarazed. Earth.`
	`	The pen is heavy as lead but glides almost without friction as you print your initials on the bottom of page after page of ominous legal documents and sign several dozen statements, notices, and agreements. The banker, a balding middle-aged man in a suit that you suspect costs more than the value of the ship you have been working on, flips the pages past you quickly, uttering a curt, "Sign here. Now here," as he points to each page. He moves swiftly, mechanically.`
	`	The only moment when he becomes truly animated is when explaining the Truth in Lending statement to you. "You are borrowing 480,000 credits," he says, "to be repaid over the course of one year. 180,000 will be paid directly to the bureau of registrars for your license and ship registration, with the remainder deposited in your account. Your daily interest rate is 0.4%, which means that your daily payments are 2,503 credits, and by the end of the year you will have paid... 433,567 credits in interest. Sign here." He grins.`
	`	You sign your name one final time:`
	name
	`	The elevator is so well-tuned that you do not even realize it is moving until it has deposited you back in the lobby. But as you leave the bank, you are smiling. This crazy adventure suddenly feels real to you. You are going to do it. You are finally going to get off this planet.`
	`	Compared to the bank, you feel much more at home in the shipyard, walking among the rusted out hulks and newer ships that gleam in the sunlight. You smell grease and dirt and rocket fuel; wonderful smells. There are three ship models within your price range, but the one that stands out is the one off to the side on a private pad.`
	`	A Lampyrid Mk. II, an antique that was old back when Firebirds were just starting to make a name for themselves. Your repairs over the past few years have not been enough to give it the 'like-new' shine that a collector would want, but it has been more than enough to get it flying. The only things holding it back was your lack of a license and the payment of the ship registration fee. Now it beckons to you, ready to take you up into space, eager to repay your hard work with the adventure of a lifetime.`
	`	The final step is to pull up your pilot profile and register the name of your ship.`<|MERGE_RESOLUTION|>--- conflicted
+++ resolved
@@ -66,7 +66,7 @@
 	thumbnail "scene/hai start"
 	system "Fah Soom"
 	planet "Greenwater"
-	date 16 11 3013
+	date 16 05 3013
 	to reveal
 		has "Ask the Hai about the Unfettered"
 	on reveal
@@ -75,15 +75,9 @@
 		description `	Now, as your ferry docks at the main spaceport, you feel like this is the start of a new life as a captain.`
 		system "Fah Soom"
 		planet "Greenwater"
-<<<<<<< HEAD
-		date "Tue, 16 Nov 3013"
+		date "Sun, 16 May 3013"
 		credits "1.431M"
 		debt "1.431M"
-=======
-		date 16 5 3013
-		credits 1431000
-		debt 1431000
->>>>>>> d0795209
 	to unlock
 		has "main plot completed"
 		has "Ask the Hai about the Unfettered"
