--- conflicted
+++ resolved
@@ -1819,8 +1819,32 @@
 		"X3700 Ion Thruster"
 		"A375 Atomic Steering"
 		"Hyperdrive"
-
-
+    
+    
+    
+ship "Vanguard" "Vanguard (Missile)"
+	outfits
+		"Sidewinder Missile Launcher" 4
+		"Sidewinder Missile" 200
+		"Torpedo Launcher" 3
+		"Torpedo" 90
+		"Heavy Anti-Missile Turret"
+		"Fission Reactor"
+		"Supercapacitor"
+		"D94-YV Shield Generator" 2
+		"Large Radar Jammer" 2
+		"Liquid Nitrogen Cooler"
+		"X3700 Ion Thruster"
+		"X4200 Ion Steering"
+		"Hyperdrive"
+	gun "Torpedo Launcher"
+	gun "Torpedo Launcher"
+	gun "Torpedo Launcher"
+	gun "Sidewinder Missile Launcher"
+	gun "Sidewinder Missile Launcher"
+	gun "Sidewinder Missile Launcher"
+	gun "Sidewinder Missile Launcher"
+	turret "Heavy Anti-Missile Turret"
 
 ship "Vanguard" "Vanguard (Particle)"
 	outfits
@@ -1842,71 +1866,6 @@
 
 
 
-<<<<<<< HEAD
-ship "Wasp" "Wasp (Gatling)"
-	outfits
-		"Gatling Gun" 3
-		"Gatling Gun Ammo" 9000
-		"nGVF-BB Fuel Cell"
-		"LP036a Battery Pack"
-		"D14-RN Shield Generator"
-		"X2700 Ion Thruster"
-		"X2200 Ion Steering"
-		"Hyperdrive"
-		
-ship "Wasp" "Wasp (Laser)"
-	outfits
-		"Beam Laser" 3
-		"nGVF-BB Fuel Cell"
-		"LP036a Battery Pack"
-		"D14-RN Shield Generator"
-		"X2700 Ion Thruster"
-		"X2200 Ion Steering"
-		"Hyperdrive"
-		
-=======
-ship "Vanguard" "Vanguard (Missile)"
-	outfits
-		"Sidewinder Missile Launcher" 4
-		"Sidewinder Missile" 200
-		"Torpedo Launcher" 3
-		"Torpedo" 90
-		"Heavy Anti-Missile Turret"
-		"Fission Reactor"
-		"Supercapacitor"
-		"D94-YV Shield Generator" 2
-		"Large Radar Jammer" 2
-		"Liquid Nitrogen Cooler"
-		"X3700 Ion Thruster"
-		"X4200 Ion Steering"
-		"Hyperdrive"
-	gun "Torpedo Launcher"
-	gun "Torpedo Launcher"
-	gun "Torpedo Launcher"
-	gun "Sidewinder Missile Launcher"
-	gun "Sidewinder Missile Launcher"
-	gun "Sidewinder Missile Launcher"
-	gun "Sidewinder Missile Launcher"
-	turret "Heavy Anti-Missile Turret"
-
-
-
->>>>>>> 9a5188ed
-ship "Wasp" "Wasp (Proton)"
-	outfits
-		"Proton Gun"
-		"nGVF-BB Fuel Cell"
-		"LP036a Battery Pack"
-		"D14-RN Shield Generator"
-		"X2700 Ion Thruster"
-		"X2200 Ion Steering"
-		"Hyperdrive"
-	gun "Proton Gun"
-	gun
-	gun
-
-
-
 ship "Wasp" "Wasp (Bomber)"
 	outfits
 		"Beam Laser"
@@ -1918,6 +1877,37 @@
 		"X2700 Ion Thruster"
 		"X2200 Ion Steering"
 		"Hyperdrive"
+	gun "Beam Laser"
 	gun "Meteor Missile Launcher"
-	gun "Beam Laser"
-	gun "Meteor Missile Launcher"+	gun "Meteor Missile Launcher"
+
+ship "Wasp" "Wasp (Gatling)"
+	outfits
+		"Gatling Gun" 3
+		"Gatling Gun Ammo" 9000
+		"nGVF-BB Fuel Cell"
+		"LP036a Battery Pack"
+		"D14-RN Shield Generator"
+		"X2700 Ion Thruster"
+		"X2200 Ion Steering"
+		"Hyperdrive"
+		
+ship "Wasp" "Wasp (Laser)"
+	outfits
+		"Beam Laser" 3
+		"nGVF-BB Fuel Cell"
+		"LP036a Battery Pack"
+		"D14-RN Shield Generator"
+		"X2700 Ion Thruster"
+		"X2200 Ion Steering"
+		"Hyperdrive"
+		
+ship "Wasp" "Wasp (Proton)"
+	outfits
+		"Proton Gun"
+		"nGVF-BB Fuel Cell"
+		"LP036a Battery Pack"
+		"D14-RN Shield Generator"
+		"X2700 Ion Thruster"
+		"X2200 Ion Steering"
+		"Hyperdrive"