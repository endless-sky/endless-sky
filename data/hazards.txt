--- conflicted
+++ resolved
@@ -11,8 +11,99 @@
 # You should have received a copy of the GNU General Public License along with
 # this program. If not, see <https://www.gnu.org/licenses/>.
 
-<<<<<<< HEAD
-=======
+hazard "Black Hole Accretion Disk"
+	"constant strength"
+	"range" 600
+	weapon
+		"target effect" "nano spark"
+		"damage dropoff" 150 600
+		"dropoff modifier" 0
+		"relative shield damage" .0018
+		"fuel damage" -0.5
+
+hazard "Black Hole Event Horizon"
+	"constant strength"
+	"range" 150
+	weapon
+		"target effect" "nano spark"
+		"damage dropoff" 0 150
+		"dropoff modifier" 0
+		"relative hull damage" .0009
+		"piercing" 10
+
+hazard "Black Hole Gravity"
+	"constant strength"
+	"range" 2500
+	weapon
+		"gravitational"
+		"hit force" -25
+		"damage dropoff" 150 2500
+		"dropoff modifier" 0
+
+hazard "Small Black Hole Accretion Disk"
+	"constant strength"
+	"range" 50
+	weapon
+		"target effect" "nano spark"
+		"damage dropoff" 50 200
+		"dropoff modifier" 0
+		"relative shield damage" .0009
+		"fuel damage" -0.2
+
+hazard "Small Black Hole Event Horizon"
+	"constant strength"
+	"range" 20
+	weapon
+		"target effect" "nano spark"
+		"damage dropoff" 0 50
+		"dropoff modifier" 0
+		"relative hull damage" .0004
+		"piercing" 10
+
+hazard "Small Black Hole Gravity"
+	"constant strength"
+	"range" 1500
+	weapon
+		"gravitational"
+		"hit force" -17
+		"damage dropoff" 120 1700
+		"dropoff modifier" 0
+
+
+hazard "Core Exposed Heat"
+	"constant strength"
+	"range" 50000
+	weapon
+		"burn damage" 0.06
+		"relative heat damage" 0.0012
+# replace 0.0006 rel. heat damage with 0.00006 rel. burn damage if/when implemented.
+
+hazard "Core Heat Flare"
+	"duration" 10 60
+	"strength" 0.5 3
+	"range" 50000
+	weapon
+		"heat damage" 50
+		"burn damage" 1
+		"relative heat damage" 0.04
+# replace 0.04 rel. heat damage with 0.0004 rel. burn damage if/when implemented.
+
+hazard "Core Sheltered Heat"
+	"duration" 1
+	"strength" 0.65 0.85
+	"range" 50000
+	weapon
+		"burn damage" 0.06
+		"relative heat damage" 0.0012
+# replace 0.0006 rel. heat damage with 0.00006 rel. burn damage if/when implemented.
+
+hazard "Core Shadow Passing"
+	"duration" 10 360
+	"strength" 1 3
+	"range" 50000
+	weapon
+		"relative heat damage" -0.002
+
 hazard "Ember Waste Base Heat"
 	"duration" 1 200
 	"strength" 0.25 1.75
@@ -27,7 +118,6 @@
 	"environmental effect" "ion hazard" 20
 	weapon
 		"ion damage" 0.5
-		"scrambling damage" 0.5
 		"shield damage" 5
 		"hull damage" 0.01
 
@@ -41,129 +131,6 @@
 	"random velocity" 2
 
 
-
->>>>>>> 1bd61eb9
-hazard "Black Hole Accretion Disk"
-	"constant strength"
-	"range" 600
-	weapon
-		"target effect" "nano spark"
-		"damage dropoff" 150 600
-		"dropoff modifier" 0
-		"relative shield damage" .0018
-		"fuel damage" -0.5
-
-hazard "Black Hole Event Horizon"
-	"constant strength"
-	"range" 150
-	weapon
-		"target effect" "nano spark"
-		"damage dropoff" 0 150
-		"dropoff modifier" 0
-		"relative hull damage" .0009
-		"piercing" 10
-
-hazard "Black Hole Gravity"
-	"constant strength"
-	"range" 2500
-	weapon
-		"gravitational"
-		"hit force" -25
-		"damage dropoff" 150 2500
-		"dropoff modifier" 0
-
-hazard "Small Black Hole Accretion Disk"
-	"constant strength"
-	"range" 50
-	weapon
-		"target effect" "nano spark"
-		"damage dropoff" 50 200
-		"dropoff modifier" 0
-		"relative shield damage" .0009
-		"fuel damage" -0.2
-
-hazard "Small Black Hole Event Horizon"
-	"constant strength"
-	"range" 20
-	weapon
-		"target effect" "nano spark"
-		"damage dropoff" 0 50
-		"dropoff modifier" 0
-		"relative hull damage" .0004
-		"piercing" 10
-
-hazard "Small Black Hole Gravity"
-	"constant strength"
-	"range" 1500
-	weapon
-		"gravitational"
-		"hit force" -17
-		"damage dropoff" 120 1700
-		"dropoff modifier" 0
-
-
-hazard "Core Exposed Heat"
-	"constant strength"
-	"range" 50000
-	weapon
-		"burn damage" 0.06
-		"relative heat damage" 0.0012
-# replace 0.0006 rel. heat damage with 0.00006 rel. burn damage if/when implemented.
-
-hazard "Core Heat Flare"
-	"duration" 10 60
-	"strength" 0.5 3
-	"range" 50000
-	weapon
-		"heat damage" 50
-		"burn damage" 1
-		"relative heat damage" 0.04
-# replace 0.04 rel. heat damage with 0.0004 rel. burn damage if/when implemented.
-
-hazard "Core Sheltered Heat"
-	"duration" 1
-	"strength" 0.65 0.85
-	"range" 50000
-	weapon
-		"burn damage" 0.06
-		"relative heat damage" 0.0012
-# replace 0.0006 rel. heat damage with 0.00006 rel. burn damage if/when implemented.
-
-hazard "Core Shadow Passing"
-	"duration" 10 360
-	"strength" 1 3
-	"range" 50000
-	weapon
-		"relative heat damage" -0.002
-
-
-hazard "Ember Waste Base Heat"
-	"duration" 1 200
-	"strength" 0.25 1.75
-	"system-wide"
-	weapon
-		"relative heat damage" 0.00035
-
-hazard "Ember Waste Base Storm"
-	"duration" 300 1500
-	"strength" 1 3
-	"system-wide"
-	"environmental effect" "ion hazard" 20
-	weapon
-		"ion damage" 0.5
-		"shield damage" 5
-		"hull damage" 0.01
-
-effect "ion hazard"
-	sprite "effect/spark"
-		"frame rate" 30
-		"random start frame"
-	"lifetime" 120
-	"random lifetime" 60
-	"random spin" 10
-	"random velocity" 2
-
-
 hazard "Neutron Star Magnetic Field"
 	"constant strength"
 	"range" 450
