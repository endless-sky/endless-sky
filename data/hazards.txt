--- conflicted
+++ resolved
@@ -41,8 +41,36 @@
 		"damage dropoff" 150 2500
 		"dropoff modifier" 0
 
+hazard "Small Black Hole Accretion Disk"
+	"constant strength"
+	"range" 50
+	weapon
+		"target effect" "nano spark"
+		"damage dropoff" 50 200
+		"dropoff modifier" 0
+		"relative shield damage" .0009
+		"fuel damage" -0.2
 
-<<<<<<< HEAD
+hazard "Small Black Hole Event Horizon"
+	"constant strength"
+	"range" 20
+	weapon
+		"target effect" "nano spark"
+		"damage dropoff" 0 50
+		"dropoff modifier" 0
+		"relative hull damage" .0004
+		"piercing" 10
+
+hazard "Small Black Hole Gravity"
+	"constant strength"
+	"range" 1500
+	weapon
+		"gravitational"
+		"hit force" -17
+		"damage dropoff" 120 1700
+		"dropoff modifier" 0
+
+
 hazard "Core Exposed Heat"
 	"constant strength"
 	"range" 50000
@@ -103,34 +131,3 @@
 	"random lifetime" 60
 	"random spin" 10
 	"random velocity" 2
-=======
-
-hazard "Small Black Hole Accretion Disk"
-	"constant strength"
-	"range" 50
-	weapon
-		"target effect" "nano spark"
-		"damage dropoff" 50 200
-		"dropoff modifier" 0
-		"relative shield damage" .0009
-		"fuel damage" -0.2
-
-hazard "Small Black Hole Event Horizon"
-	"constant strength"
-	"range" 20
-	weapon
-		"target effect" "nano spark"
-		"damage dropoff" 0 50
-		"dropoff modifier" 0
-		"relative hull damage" .0004
-		"piercing" 10
-
-hazard "Small Black Hole Gravity"
-	"constant strength"
-	"range" 1500
-	weapon
-		"gravitational"
-		"hit force" -17
-		"damage dropoff" 120 1700
-		"dropoff modifier" 0
->>>>>>> 5036c303
