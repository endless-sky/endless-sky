--- conflicted
+++ resolved
@@ -126,7 +126,6 @@
 	"sound" "gravity well"
 
 
-<<<<<<< HEAD
 hazard "Core Sheltered Heat"
 	"duration" 1
 	"strength" 0.65 0.85
@@ -142,7 +141,7 @@
 	"system-wide"
 	weapon
 		"relative heat damage" -0.002
-=======
+
 
 hazard "Predecessors Base Spatial Decay"
 	"duration" 1 200
@@ -194,5 +193,4 @@
 		"relative shield damage" 0.0005
 		"piercing" 0.1
 		"damage dropoff" 1100
-		"target effect" "spatial hazard" 1
->>>>>>> 1bd61eb9
+		"target effect" "spatial hazard" 1