# Copyright (c) 2020 by Zitchas
#
# Endless Sky is free software: you can redistribute it and/or modify it under the
# terms of the GNU General Public License as published by the Free Software
# Foundation, either version 3 of the License, or (at your option) any later version.
#
# Endless Sky is distributed in the hope that it will be useful, but WITHOUT ANY
# WARRANTY; without even the implied warranty of MERCHANTABILITY or FITNESS FOR A
# PARTICULAR PURPOSE. See the GNU General Public License for more details.
#
# You should have received a copy of the GNU General Public License along with
# this program. If not, see <https://www.gnu.org/licenses/>.

hazard "Ember Waste Base Heat"
	"duration" 1 200
	"strength" 0.25 1.75
	"system-wide"
	weapon
		"relative heat damage" 0.000233

hazard "Ember Waste Base Storm"
	"duration" 300 1500
	"strength" 1 3
	"system-wide"
	"environmental effect" "ion hazard" 20
	weapon
		"ion damage" 0.5
		"scrambling damage" 0.5
		"shield damage" 5
		"hull damage" 0.01

effect "ion hazard"
	sprite "effect/spark"
		"frame rate" 30
		"random start frame"
	"lifetime" 120
	"random lifetime" 60
	"random spin" 10
	"random velocity" 2



hazard "Black Hole Accretion Disk"
	"constant strength"
	"range" 600
	weapon
		"target effect" "nano spark"
		"damage dropoff" 150 600
		"dropoff modifier" 0
		"relative shield damage" .0018
		"fuel damage" -0.5

hazard "Black Hole Event Horizon"
	"constant strength"
	"range" 150
	weapon
		"target effect" "nano spark"
		"damage dropoff" 0 150
		"dropoff modifier" 0
		"relative hull damage" .0009
		"piercing" 10

hazard "Black Hole Gravity"
	"constant strength"
	"range" 2500
	weapon
		"gravitational"
		"hit force" -25
		"damage dropoff" 150 2500
		"dropoff modifier" 0



hazard "Small Black Hole Accretion Disk"
	"constant strength"
	"range" 50
	weapon
		"target effect" "nano spark"
		"damage dropoff" 50 200
		"dropoff modifier" 0
		"relative shield damage" .0009
		"fuel damage" -0.2

hazard "Small Black Hole Event Horizon"
	"constant strength"
	"range" 20
	weapon
		"target effect" "nano spark"
		"damage dropoff" 0 50
		"dropoff modifier" 0
		"relative hull damage" .0004
		"piercing" 10

hazard "Small Black Hole Gravity"
	"constant strength"
	"range" 1500
	weapon
		"gravitational"
		"hit force" -17
		"damage dropoff" 120 1700
		"dropoff modifier" 0



hazard "Neutron Star Magnetic Field"
	"constant strength"
	"range" 450
	weapon
		"damage dropoff" 0 450
		"dropoff modifier" 0
		"shield damage" 6

hazard "Magnetar Magnetic Field"
	"constant strength"
	"range" 1800
	weapon
		"damage dropoff" 0 1800
		"dropoff modifier" 0
		"disruption damage" 0.5
		"discharge damage" 1

hazard "Magnetar Induction"
	"constant strength"
	"range" 900
	weapon
		"gravitational"
		"damage dropoff" 0 900
		"dropoff modifier" 0
		"heat damage" 24
		"slowing damage" 0.3
		"hit force" 12



hazard "Rulei Gravity Field"
	"constant strength"
	"range" 200
	"environmental effect" "gravity well"
	weapon
		"gravitational"
		"hit force" -7
		"damage dropoff" 100 1000
		"dropoff modifier" 0

effect "gravity well"
	"sound" "gravity well"



hazard "Predecessors Base Spatial Decay"
	"duration" 1 200
	"strength" 0.25 1.75
	"system-wide"
	"environmental effect" "void spark" 100
	weapon
		"relative hull damage" 0.00015
		"corrosion damage" 0.005
		"piercing" 0.25
		"target effect" "void spark tiny"

hazard "Predecessors Spatial Rift Weak"
	"duration" 200 1000
	"strength" 0.2 1.5
	"system-wide"
	"environmental effect" "void spark" 100
	weapon
		"corrosion damage" 0.05
		"shield damage" 5
		"relative hull damage" 0.0012
		"piercing" 0.25
		"target effect" "spatial hazard" 1
		"target effect" "void spark tiny"

hazard "Predecessors Spatial Rift Intense"
	"duration" 300 1500
	"strength" 1 3
	"system-wide"
	"environmental effect" "void spark" 100
	weapon
		"corrosion damage" 0.05
		"shield damage" 5
		"relative hull damage" 0.0012
		"piercing" 0.25
		"target effect" "spatial hazard" 1
		"target effect" "void spark tiny"

hazard "Predecessors Void Scar Erosion"
	"constant strength"
	"period" 60
	"duration" 60
	"strength" 1
	"range" 1100
	weapon
		"corrosion damage" 0.2
		"discharge damage" 0.2
		"relative hull damage" 0.0005
		"relative shield damage" 0.0005
		"piercing" 0.1
		"damage dropoff" 1100
<<<<<<< HEAD
		"target effect" "spatial hazard" 1



hazard "Avgi Beamed Power"
	"constant strength"
	"range" 600
	"environmental effect" "power beaming" 12
	weapon
		"damage dropoff" 0 600
		"relative energy damage" -0.03
		"target effect" "power beaming" 24

effect "power beaming"
	sprite "effect/spark"
		"scale" 0.25
		"frame rate" 5
		"random start frame"
		"rewind"
	"lifetime" 30
	"random lifetime" 30
	"random angle" 180
	"random velocity" 1
	"random spin" 10
	"random frame rate" 5



hazard "Smoke Ring Drag"
	range 2000 2600
	"constant strength"
	weapon
		"shield damage" 0.6
		"heat damage" 6
		"relative heat damage" 0.006
=======
		"target effect" "spatial hazard" 1
>>>>>>> b130a4f7
<|MERGE_RESOLUTION|>--- conflicted
+++ resolved
@@ -197,7 +197,6 @@
 		"relative shield damage" 0.0005
 		"piercing" 0.1
 		"damage dropoff" 1100
-<<<<<<< HEAD
 		"target effect" "spatial hazard" 1
 
 
@@ -232,7 +231,4 @@
 	weapon
 		"shield damage" 0.6
 		"heat damage" 6
-		"relative heat damage" 0.006
-=======
-		"target effect" "spatial hazard" 1
->>>>>>> b130a4f7
+		"relative heat damage" 0.006