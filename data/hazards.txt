# Copyright (c) 2020 by Zitchas
#
# Endless Sky is free software: you can redistribute it and/or modify it under the
# terms of the GNU General Public License as published by the Free Software
# Foundation, either version 3 of the License, or (at your option) any later version.
#
# Endless Sky is distributed in the hope that it will be useful, but WITHOUT ANY
# WARRANTY; without even the implied warranty of MERCHANTABILITY or FITNESS FOR A
# PARTICULAR PURPOSE. See the GNU General Public License for more details.
#
# You should have received a copy of the GNU General Public License along with
# this program. If not, see <https://www.gnu.org/licenses/>.

<<<<<<< HEAD
=======
hazard "Ember Waste Base Heat"
	"duration" 1 200
	"strength" 0.25 1.75
	"system-wide"
	weapon
		"relative heat damage" 0.00035

hazard "Ember Waste Base Storm"
	"duration" 300 1500
	"strength" 1 3
	"system-wide"
	"environmental effect" "ion hazard" 20
	weapon
		"ion damage" 0.5
		"scrambling damage" 0.5
		"shield damage" 5
		"hull damage" 0.01

effect "ion hazard"
	sprite "effect/spark"
		"frame rate" 30
		"random start frame"
	"lifetime" 120
	"random lifetime" 60
	"random spin" 10
	"random velocity" 2


>>>>>>> c024ff9c

hazard "Black Hole Accretion Disk"
	"constant strength"
	"range" 600
	weapon
		"target effect" "nano spark"
		"damage dropoff" 150 600
		"dropoff modifier" 0
		"relative shield damage" .0018
		"fuel damage" -0.5

hazard "Black Hole Event Horizon"
	"constant strength"
	"range" 150
	weapon
		"target effect" "nano spark"
		"damage dropoff" 0 150
		"dropoff modifier" 0
		"relative hull damage" .0009
		"piercing" 10

hazard "Black Hole Gravity"
	"constant strength"
	"range" 2500
	weapon
		"gravitational"
		"hit force" -25
		"damage dropoff" 150 2500
		"dropoff modifier" 0

hazard "Small Black Hole Accretion Disk"
	"constant strength"
	"range" 50
	weapon
		"target effect" "nano spark"
		"damage dropoff" 50 200
		"dropoff modifier" 0
		"relative shield damage" .0009
		"fuel damage" -0.2

hazard "Small Black Hole Event Horizon"
	"constant strength"
	"range" 20
	weapon
		"target effect" "nano spark"
		"damage dropoff" 0 50
		"dropoff modifier" 0
		"relative hull damage" .0004
		"piercing" 10

hazard "Small Black Hole Gravity"
	"constant strength"
	"range" 1500
	weapon
		"gravitational"
		"hit force" -17
		"damage dropoff" 120 1700
		"dropoff modifier" 0


<<<<<<< HEAD
hazard "Core Exposed Heat"
	"constant strength"
	"range" 50000
	weapon
		"burn damage" 0.06
		"relative heat damage" 0.0012
#replace 0.0006 rel. heat damage with 0.00006 rel. burn damage if/when implemented.

hazard "Core Heat Flare"
	"duration" 10 60
	"strength" 0.5 3
	"range" 50000
	weapon
		"heat damage" 50
		"burn damage" 1
		"relative heat damage" 0.04
#replace 0.04 rel. heat damage with 0.0004 rel. burn damage if/when implemented.

hazard "Core Sheltered Heat"
	"duration" 1
	"strength" 0.65 0.85
	"range" 50000
	weapon
		"burn damage" 0.06
		"relative heat damage" 0.0012
#replace 0.0006 rel. heat damage with 0.00006 rel. burn damage if/when implemented.

hazard "Core Shadow Passing"
	"duration" 10 360
	"strength" 1 3
	"range" 50000
	weapon
		"relative heat damage" -0.002


hazard "Ember Waste Base Heat"
	"duration" 1 200
	"strength" 0.25 1.75
	"system-wide"
	weapon
		"relative heat damage" 0.00035

hazard "Ember Waste Base Storm"
	"duration" 300 1500
	"strength" 1 3
	"system-wide"
	"environmental effect" "ion hazard" 20
	weapon
		"ion damage" 0.5
		"shield damage" 5
		"hull damage" 0.01

effect "ion hazard"
	sprite "effect/spark"
		"frame rate" 30
		"random start frame"
	"lifetime" 120
	"random lifetime" 60
	"random spin" 10
	"random velocity" 2
=======

hazard "Neutron Star Magnetic Field"
	"constant strength"
	"range" 450
	weapon
		"damage dropoff" 0 450
		"dropoff modifier" 0
		"shield damage" 6
>>>>>>> c024ff9c
<|MERGE_RESOLUTION|>--- conflicted
+++ resolved
@@ -10,38 +10,6 @@
 #
 # You should have received a copy of the GNU General Public License along with
 # this program. If not, see <https://www.gnu.org/licenses/>.
-
-<<<<<<< HEAD
-=======
-hazard "Ember Waste Base Heat"
-	"duration" 1 200
-	"strength" 0.25 1.75
-	"system-wide"
-	weapon
-		"relative heat damage" 0.00035
-
-hazard "Ember Waste Base Storm"
-	"duration" 300 1500
-	"strength" 1 3
-	"system-wide"
-	"environmental effect" "ion hazard" 20
-	weapon
-		"ion damage" 0.5
-		"scrambling damage" 0.5
-		"shield damage" 5
-		"hull damage" 0.01
-
-effect "ion hazard"
-	sprite "effect/spark"
-		"frame rate" 30
-		"random start frame"
-	"lifetime" 120
-	"random lifetime" 60
-	"random spin" 10
-	"random velocity" 2
-
-
->>>>>>> c024ff9c
 
 hazard "Black Hole Accretion Disk"
 	"constant strength"
@@ -102,7 +70,6 @@
 		"dropoff modifier" 0
 
 
-<<<<<<< HEAD
 hazard "Core Exposed Heat"
 	"constant strength"
 	"range" 50000
@@ -163,7 +130,7 @@
 	"random lifetime" 60
 	"random spin" 10
 	"random velocity" 2
-=======
+
 
 hazard "Neutron Star Magnetic Field"
 	"constant strength"
@@ -171,5 +138,4 @@
 	weapon
 		"damage dropoff" 0 450
 		"dropoff modifier" 0
-		"shield damage" 6
->>>>>>> c024ff9c
+		"shield damage" 6