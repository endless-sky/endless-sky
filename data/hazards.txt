--- conflicted
+++ resolved
@@ -8,36 +8,6 @@
 # WARRANTY; without even the implied warranty of MERCHANTABILITY or FITNESS FOR A
 # PARTICULAR PURPOSE.  See the GNU General Public License for more details.
 
-<<<<<<< HEAD
-=======
-hazard "Ember Waste Base Heat"
-	"duration" 1 200
-	"strength" 0.25 1.75
-	"system-wide"
-	weapon
-		"relative heat damage" 0.00035
-
-hazard "Ember Waste Base Storm"
-	"duration" 300 1500
-	"strength" 1 3
-	"system-wide"
-	"environmental effect" "ion hazard" 20
-	weapon
-		"ion damage" 0.5
-		"shield damage" 5
-		"hull damage" 0.01
-
-effect "ion hazard"
-	sprite "effect/spark"
-		"frame rate" 30
-		"random start frame"
-	"lifetime" 120
-	"random lifetime" 60
-	"random spin" 10
-	"random velocity" 2
-
-
->>>>>>> f7681e86
 
 hazard "Black Hole Accretion Disk"
 	"constant strength"
@@ -104,25 +74,22 @@
 		"relative heat damage" -0.002
 
 
-
 hazard "Ember Waste Base Heat"
 	"duration" 1 200
 	"strength" 0.25 1.75
-	"range" 20000
+	"system-wide"
 	weapon
 		"relative heat damage" 0.00035
 
 hazard "Ember Waste Base Storm"
 	"duration" 300 1500
 	"strength" 1 3
-	"range" 10000
+	"system-wide"
 	"environmental effect" "ion hazard" 20
 	weapon
 		"ion damage" 0.5
 		"shield damage" 5
 		"hull damage" 0.01
-
-
 
 effect "ion hazard"
 	sprite "effect/spark"
@@ -131,4 +98,4 @@
 	"lifetime" 120
 	"random lifetime" 60
 	"random spin" 10
-	"random velocity" 2+	"random velocity" 2
