--- conflicted
+++ resolved
@@ -1854,191 +1854,4 @@
 	explode "large explosion" 40
 	explode "huge explosion" 10
 	"final explode" "final explosion large"
-<<<<<<< HEAD
-	description `This is an old war-torn Hai Ladybug with numerous modifications done on the hull. Apart from the additional turret mounts, the main adjustments on the vessel are three huge engine cells - two in the back replacing the old engine pods, and one in the front replacing the gun mounts. These push the Modified Ladybug to speeds only an insane captain would enjoy.`
-
-
-
-person "Patrol Team"
-	government "Author"
-	frequency 300
-	personality
-		mining harvests plunders
-	phrase
-		word
-#		Marksman
-			"If you're interested in helping out but don't have time, consider being a proofreader! You can take my job, and I get to laze around doing nothing!"
-			"The number of times someone breaks the fourth wall, it's mind-boggling!"
-			"Look, we aren't here for your money. We do all this for free and look where that gets us."
-			"If you're interested in helping out but don't have time, consider looking through the proposals on GitHub! Sometimes, a new perspective is needed!"
-			"What do you mean you don't have a save file for this pull request!?"
-			"This statement is, intentionally wrote wrongly to make point."
-
-#		Saugia
-			"Sometimes, a large amount of detail on a model can look less appealing."
-			"Sometimes, a small amount of detail on a model can look more appealing."
-			"Make sure to look at an image from a few steps back as well."
-			"Down with tangents, up with overlaps."
-			"Don't be afraid of adding more contrast."
-			"If you want to learn how to create artwork, start with a donut."
-
-#		tibetiroka
-			"It's just the Steam CI, no need to panic."
-			"Did you check for nullptr?"
-			"		How do we indent after line breaks again?"
-			"Please put the includes in alphabetical order."
-			"Always keep three empty lines between functions."
-			"Why do aliens speak English?"
-
-#		bene-dictator
-			"Just a syntax review. Hold on, I have to rewrite this whole paragraph for you quickly. Delay the merge!"
-			"I was requested for spelling? Oh my goodness, this needs a rewrite..."
-			"One more review. Pretty please?"
-			"Just one more review before merging."
-			"Capitalise that proper noun. Use American English for consistency. For goodness' sake, that needs a comma!"
-			"Comma here. Comma doesn't go there. I think that one needs a comma. Hold on, what was a comma again?"
-			"Unidentified sentence appears to be lacking a comma. Very dangerous, and highly likely to incite multiple suggestions on where the comma should go. Calling backup reviewers."
-			"Commas are your greatest friends."
-			"Commas are your greatest enemies."
-
-#		roadrunner56
-			"More semicolons!"
-			"...I think I broke something."
-			"Canadian spelling fails me again."
-			"This is my last review, I swear."
-			"Looks like school's starting back up again. See you in a few months."
-			"Typo detected. Initiating weapons engagement."
-			"Code non-functional. Destroy them."
-
-#		EjoThims
-	phrase
-		word
-			"If you want your pull request not to be merged"
-			"If you prefer that your pull request never be merged"
-			"If you prefer that your pull request sits idle"
-			"If you want your pull request to be closed"
-		word
-			", "
-		word
-			"make sure you keep adding content to it"
-			"always change unrelated things"
-			"do not ever test it and don't add integration tests. Whatever those even are, they're apparently important"
-			"try your best to avoid respecting existing syntax and conventions"
-			"just forget about it for a while"
-			"use the forbidden word: 'realism'"
-			"bury the new feature in semi-relevant data changes"
-			"do not, under any circumstances, ever be willing to compromise"
-			"make sure to completely ignore what the reviewers tell you to do"
-			"skip over writing an issue about it first"
-		word
-			"!"
-			"."
-			". Trust me! It works."
-			". You shouldn't do those things, though! I'm just kidding."
-
-	phrase
-		word
-			"You don't have to be a Reviewer to review pull requests"
-			"Anyone can review a pull request, even you"
-			"If you're unsure of how to help, try reviewing some pull requests"
-			"We welcome an alternative view to the reviews on the pull requests"
-			"If you spot a typo, do start a review"
-			"If you have an idea to make something better, do start a review"
-		word
-			"."
-			"!"
-
-	ship "Waverider" "Proofreader's Pain"
-		"never disabled"
-	ship "Waverider" "Art Critics' Regret"
-		"never disabled"
-	ship "Waverider" "Code Herders' Curse"
-		"never disabled"
-		add attributes
-			"required crew" 2
-	ship "Waverider" "Choreographers' Tears"
-		"never disabled"
-	ship "Waverider" "Adjuncators' Blood"
-		"never disabled"
-		outfits
-			"Particle Cannon" 4
-			"S-970 Regenerator"
-			"Dwarf Core"
-			"LP072a Battery Pack"
-			"Liquid Nitrogen Cooler"
-			"Catalytic Ramscoop"
-			"Tactical Scanner"
-			"Cargo Scanner"
-			"Outfit Scanner"
-			"Asteroid Scanner"
-
-			"A120 Atomic Thruster"
-			"A125 Atomic Steering" 2
-			"Scram Drive"
-
-			"Emotional Baggage"
-			"Tear of Skade" 2
-	ship "Waverider" "Balancers' Madness"
-		"never disabled"
-		add attributes
-			"shields" 12000
-			"hull" 5000
-			"mass" 100
-
-ship "Waverider"
-	sprite "ship/waverider"
-	attributes
-		category "Light Warship"
-		"cost" 3000000
-		"shields" 10000
-		"hull" 7000
-		"required crew" 1
-		"bunks" 1
-		"mass" 150
-		"drag" 1.5
-		"heat dissipation" 1
-		"fuel capacity" 1000
-		"cargo space" 100
-		"outfit space" 346
-		"weapon capacity" 120
-		"engine capacity" 54
-		weapon
-			"blast radius" 340
-			"shield damage" 3400
-			"hull damage" 1700
-			"hit force" 5000
-	outfits
-		"Particle Cannon" 4
-		"S-970 Regenerator"
-		"Dwarf Core"
-		"LP072a Battery Pack"
-		"Liquid Nitrogen Cooler"
-		"Catalytic Ramscoop"
-		"Tactical Scanner"
-		"Cargo Scanner"
-		"Outfit Scanner"
-		"Asteroid Scanner"
-
-		"A120 Atomic Thruster"
-		"A125 Atomic Steering" 2
-		"Scram Drive"
-
-		"Emotional Baggage"
-	engine 0 56
-	engine -23 64
-	engine 23 64
-	gun -22.5 -56.5 "Particle Cannon"
-	gun 22.5 -56.5 "Particle Cannon"
-	gun -31.5 -7 "Particle Cannon"
-	gun 31.5 -7 "Particle Cannon"
-	description `The Waverider was a ship that was first requested and never used for five years, seven months and twenty-seven days.`
-	description `	Its disappointment was so immense, it willed itself into being.`
-
-outfit "Emotional Baggage"
-	category "Unique"
-	thumbnail "outfit/unknown"
-	description `The physical embodiment of everything that makes the Reviewers who they are today.`
-	description `	Unfortunately, it's not for sale.`
-=======
-	description `This is an old war-torn Hai Ladybug with numerous modifications done on the hull. Apart from the additional turret mounts, the main adjustments on the vessel are three huge engine cells - two in the back replacing the old engine pods, and one in the front replacing the gun mounts. These push the Modified Ladybug to speeds only an insane captain would enjoy.`
->>>>>>> 575c3351
+	description `This is an old war-torn Hai Ladybug with numerous modifications done on the hull. Apart from the additional turret mounts, the main adjustments on the vessel are three huge engine cells - two in the back replacing the old engine pods, and one in the front replacing the gun mounts. These push the Modified Ladybug to speeds only an insane captain would enjoy.`