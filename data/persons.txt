--- conflicted
+++ resolved
@@ -799,6 +799,7 @@
 	explode "huge explosion" 50
 
 
+
 person "Subsidurial"
 	government "Indigenous Lifeform"
 	frequency 100
@@ -809,7 +810,207 @@
 	system
 		government "Uninhabited"
 
-<<<<<<< HEAD
+
+
+person "Prototype B3-CC4"
+	frequency 20000
+	government "Author"
+	personality
+		forbearing mining surveillance unconstrained
+	system
+		attributes "ember waste"
+	phrase
+		phrase
+			"friendly author"
+	phrase
+		word
+			"I may be just a piece of rock, but I know that"
+			"Even for a floating gathering of debris I know that"
+			"If there's something being unconstrained by gravity taught me, it's that"
+		word
+			" "
+		word
+			"those reactors the Navy uses are absurdly overpriced"
+			"you shouldn't buy anything the Syndicate sells. That stuff's terrible, even for their price"
+			"many reactors are in terrible conditions the moment they are sold to you. Fortunately, downloading Restock can fix this"
+			"there are lots of used engines that, after the previous owner sells them, are just refurbished enough to pass the checks and put in the local outfitter without even cleaning them a little. If I were you, I'd just download Restock and look at the new models all around the spaceport"
+		word
+			"."
+			"!"
+	phrase
+		word
+			"Long years of technological development were for this ship a pathway to many abilities some consider to be unnatural."
+			"If you ever feel useless, just remember that the people at Betelgeuse Shipyards spent months while developing the Heavy Shuttle trying to add one more gun port to it, without ever thinking about giving it more weapon space."
+			"What were you thinking about when you hailed me? 'Oh look, an asteroid. Let's chat.'"
+			"How does it feel to try hailing an asteroid and actually succeeding?"
+			"What a day to be a non-sentient rock floating in the middle of the eternal void."
+			"When even the local asteroid belt starts chatting with you, you can tell you've been jumping a little too much lately."
+			"What's weirder, an asteroid that emits purple rays or the person that tried to talk with it?"
+			"My goals are beyond your understanding."
+	phrase
+		word
+			"What are you looking at?"
+			"Stop staring at my ship."
+		word
+			" "
+		word
+			"I thought captains like you saw asteroids passing by every day."
+			"I'm just a normal minor planet trying its best to ignore the law of gravity."
+
+	phrase # The ones below are EVN Krypt Pod references
+		word
+			"<"
+		word
+			"Unauthorised"
+			"Unknown"
+		word
+			" "
+		word
+			"interface"
+			"computer access"
+		word
+			">"
+	phrase
+		word
+			"<Transmission disrupted at source>"
+	phrase
+		word
+			"<Incoherent signal>"
+	phrase
+		word
+			"<"
+		word
+			"Incoherent"
+			"Irregular"
+			"Static"
+			"Undecipherable"
+		word
+			" "
+		word
+			"response"
+			"EM beam"
+			"transmission brust"
+		word
+			">"
+	phrase
+		word
+			"<"
+		word
+			"Unregistered"
+			"Undecipherable"
+		word
+			" "
+		word
+			"language"
+			"transmission burst"
+		word
+			">"
+	ship "Shooting Star" "Prototype B3-CC4"
+		"never disabled"
+
+ship "Shooting Star"
+	sprite "ship/shooting star/shooting star"
+		"frame time" 3
+	"never disabled"
+	attributes
+		category "Heavy Warship"
+		"hull" 31500
+		"required crew" 1
+		"bunks" 2
+		"energy capacity" 100
+		"mass" 450
+		"drag" 3.9
+		"heat dissipation" 10
+		"fuel capacity" 100
+		"outfit space" 273
+		"cargo space" 10
+		"hull repair" 3
+		"thrust" 15.6
+		"reverse thrust" 15.6
+		"flare sound" "ion medium"
+		"turn" 1089.2
+		"jump speed" .2
+		"jump fuel" 50
+		"hyperdrive" 1
+		"energy generation" 1
+		"outfit scan power" 24
+		"outfit scan speed" 1
+		"asteroid scan power" 30
+		"atmosphere scan" 100
+		weapon
+			"blast radius" 180
+			"shield damage" 720
+			"hull damage" 360
+			"hit force" 1080
+	outfits
+		"Shooting Star Flare"
+		"Shooting Star Hit"
+		"Shooting Star Impact"
+		"Shooting Star Mover"
+		"Quantum Key Stone"
+	gun 0 0
+	turret 0 0
+	turret 0 0
+	turret 0 0
+	explode "tiny explosion" 5
+	explode "small explosion" 20
+	explode "medium explosion" 25
+	explode "large explosion" 15
+	"final explode" "final explosion medium"
+	description "This ship appears to be a hollowed-out asteroid filled with strange equipment. It is unclear what is creating the rays of light, but they must have something to do with how it moves without obvious engines."
+
+outfit "Shooting Star Flare"
+	category "Guns"
+	thumbnail "outfit/unknown"
+	"gun ports" -1
+	weapon
+		"hardpoint sprite" "hardpoint/shooting star flare/ss-rays"
+			"frame time" 3
+
+outfit "Shooting Star Mover"
+	category "Turrets"
+	thumbnail "outfit/unknown"
+	"turret mounts" -1
+	weapon
+		"turret turn" 6
+		"velocity" 250
+		"lifetime" 3
+		"reload" 4
+		"firing force" -68
+		"hit force" -43
+
+outfit "Shooting Star Hit"
+	category "Turrets"
+	thumbnail "outfit/unknown"
+	"turret mounts" -1
+	weapon
+		sound "crunch"
+		"hit effect" "void sprite chewing"
+		"turret turn" 6
+		"velocity" 46
+		"lifetime" 1
+		"reload" 1
+		"piercing" 1
+		"hull damage" 293
+
+outfit "Shooting Star Impact"
+	category "Turrets"
+	thumbnail "outfit/unknown"
+	"turret mounts" -1
+	weapon
+		sound "crunch"
+		"hit effect" "void sprite chewing" 3
+		"turret turn" 6
+		"velocity" 42
+		"lifetime" 1
+		"reload" 30
+		"piercing" 1
+		"firing force" 2700
+		"hit force" 3500
+		"hull damage" 2160
+
+
+
 person "Rais Iris XVIII"
 	frequency 200
 	government "Author"
@@ -875,207 +1076,4 @@
 	explode "medium explosion" 35
 	explode "large explosion" 45
 	explode "huge explosion" 30
-	"final explode" "final explosion large" 1
-=======
-
-
-person "Prototype B3-CC4"
-	frequency 20000
-	government "Author"
-	personality
-		forbearing mining surveillance unconstrained
-	system
-		attributes "ember waste"
-	phrase
-		phrase
-			"friendly author"
-	phrase
-		word
-			"I may be just a piece of rock, but I know that"
-			"Even for a floating gathering of debris I know that"
-			"If there's something being unconstrained by gravity taught me, it's that"
-		word
-			" "
-		word
-			"those reactors the Navy uses are absurdly overpriced"
-			"you shouldn't buy anything the Syndicate sells. That stuff's terrible, even for their price"
-			"many reactors are in terrible conditions the moment they are sold to you. Fortunately, downloading Restock can fix this"
-			"there are lots of used engines that, after the previous owner sells them, are just refurbished enough to pass the checks and put in the local outfitter without even cleaning them a little. If I were you, I'd just download Restock and look at the new models all around the spaceport"
-		word
-			"."
-			"!"
-	phrase
-		word
-			"Long years of technological development were for this ship a pathway to many abilities some consider to be unnatural."
-			"If you ever feel useless, just remember that the people at Betelgeuse Shipyards spent months while developing the Heavy Shuttle trying to add one more gun port to it, without ever thinking about giving it more weapon space."
-			"What were you thinking about when you hailed me? 'Oh look, an asteroid. Let's chat.'"
-			"How does it feel to try hailing an asteroid and actually succeeding?"
-			"What a day to be a non-sentient rock floating in the middle of the eternal void."
-			"When even the local asteroid belt starts chatting with you, you can tell you've been jumping a little too much lately."
-			"What's weirder, an asteroid that emits purple rays or the person that tried to talk with it?"
-			"My goals are beyond your understanding."
-	phrase
-		word
-			"What are you looking at?"
-			"Stop staring at my ship."
-		word
-			" "
-		word
-			"I thought captains like you saw asteroids passing by every day."
-			"I'm just a normal minor planet trying its best to ignore the law of gravity."
-
-	phrase # The ones below are EVN Krypt Pod references
-		word
-			"<"
-		word
-			"Unauthorised"
-			"Unknown"
-		word
-			" "
-		word
-			"interface"
-			"computer access"
-		word
-			">"
-	phrase
-		word
-			"<Transmission disrupted at source>"
-	phrase
-		word
-			"<Incoherent signal>"
-	phrase
-		word
-			"<"
-		word
-			"Incoherent"
-			"Irregular"
-			"Static"
-			"Undecipherable"
-		word
-			" "
-		word
-			"response"
-			"EM beam"
-			"transmission brust"
-		word
-			">"
-	phrase
-		word
-			"<"
-		word
-			"Unregistered"
-			"Undecipherable"
-		word
-			" "
-		word
-			"language"
-			"transmission burst"
-		word
-			">"
-	ship "Shooting Star" "Prototype B3-CC4"
-		"never disabled"
-
-
-
-ship "Shooting Star"
-	sprite "ship/shooting star/shooting star"
-		"frame time" 3
-	"never disabled"
-	attributes
-		category "Heavy Warship"
-		"hull" 31500
-		"required crew" 1
-		"bunks" 2
-		"energy capacity" 100
-		"mass" 450
-		"drag" 3.9
-		"heat dissipation" 10
-		"fuel capacity" 100
-		"outfit space" 273
-		"cargo space" 10
-		"hull repair" 3
-		"thrust" 15.6
-		"reverse thrust" 15.6
-		"flare sound" "ion medium"
-		"turn" 1089.2
-		"jump speed" .2
-		"jump fuel" 50
-		"hyperdrive" 1
-		"energy generation" 1
-		"outfit scan power" 24
-		"outfit scan speed" 1
-		"asteroid scan power" 30
-		"atmosphere scan" 100
-		weapon
-			"blast radius" 180
-			"shield damage" 720
-			"hull damage" 360
-			"hit force" 1080
-	outfits
-		"Shooting Star Flare"
-		"Shooting Star Hit"
-		"Shooting Star Impact"
-		"Shooting Star Mover"
-		"Quantum Key Stone"
-	gun 0 0
-	turret 0 0
-	turret 0 0
-	turret 0 0
-	explode "tiny explosion" 5
-	explode "small explosion" 20
-	explode "medium explosion" 25
-	explode "large explosion" 15
-	"final explode" "final explosion medium"
-	description "This ship appears to be a hollowed-out asteroid filled with strange equipment. It is unclear what is creating the rays of light, but they must have something to do with how it moves without obvious engines."
-
-
-outfit "Shooting Star Flare"
-	category "Guns"
-	thumbnail "outfit/unknown"
-	"gun ports" -1
-	weapon
-		"hardpoint sprite" "hardpoint/shooting star flare/ss-rays"
-			"frame time" 3
-
-outfit "Shooting Star Mover"
-	category "Turrets"
-	thumbnail "outfit/unknown"
-	"turret mounts" -1
-	weapon
-		"turret turn" 6
-		"velocity" 250
-		"lifetime" 3
-		"reload" 4
-		"firing force" -68
-		"hit force" -43
-
-outfit "Shooting Star Hit"
-	category "Turrets"
-	thumbnail "outfit/unknown"
-	"turret mounts" -1
-	weapon
-		sound "crunch"
-		"hit effect" "void sprite chewing"
-		"turret turn" 6
-		"velocity" 46
-		"lifetime" 1
-		"reload" 1
-		"piercing" 1
-		"hull damage" 293
-
-outfit "Shooting Star Impact"
-	category "Turrets"
-	thumbnail "outfit/unknown"
-	"turret mounts" -1
-	weapon
-		sound "crunch"
-		"hit effect" "void sprite chewing" 3
-		"turret turn" 6
-		"velocity" 42
-		"lifetime" 1
-		"reload" 30
-		"piercing" 1
-		"firing force" 2700
-		"hit force" 3500
-		"hull damage" 2160
->>>>>>> c28295a1
+	"final explode" "final explosion large" 1