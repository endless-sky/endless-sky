# Copyright (c) 2020 MasterOfGrey
#
# Endless Sky is free software: you can redistribute it and/or modify it under the
# terms of the GNU General Public License as published by the Free Software
# Foundation, either version 3 of the License, or (at your option) any later version.
#
# Endless Sky is distributed in the hope that it will be useful, but WITHOUT ANY
# WARRANTY; without even the implied warranty of MERCHANTABILITY or FITNESS FOR A
# PARTICULAR PURPOSE. See the GNU General Public License for more details.
#
# You should have received a copy of the GNU General Public License along with
# this program. If not, see <https://www.gnu.org/licenses/>.

########################################################################

# Part 4: The crisis expands in scope.

#Timer trigger runs off Reveal 2 events, and ensures a minimum time between events if you do Reveal 3 events very quickly.
mission "Hai Reveal [A00] Darkwaste Timer"
	landing
	invisible
	source
		government "Republic" "Free Worlds" "Syndicate" "Neutral" "Independent" "Hai"
		not attributes "uninhabited"
		not planet Darkwaste
	destination Darkwaste
	to offer
		"hai slave prereq" >= 3
		"combat rating" > 3000
		has "Hai Leaks Response 6: done"
	on offer
		event "hai rescue: teeneep message" 20 30
		fail


event "hai rescue: teeneep message"


mission "Hai Reveal [A01] Visit Darkwaste"
	landing
	name "Meet Teeneep"
	description "Fly to <destination> to meet a Hai associated with the investigation you've been doing."
	source
		government "Republic" "Free Worlds" "Syndicate" "Neutral" "Independent" "Hai"
		not attributes "uninhabited"
		not planet "Darkwaste"
	destination Darkwaste
	to offer
		has "event: hai rescue: teeneep message"
		has "Hai Building Mountaintop [3] Furnishings: done"
	on offer
		conversation
			`You receive a high priority communication from a Hai woman named Teeneep. The message is brief and cryptic, but you deduce that it refers to the Hai you've rescued from human space in the past. It advises that she needs to talk to you as soon as possible. There is a set of landing coordinates on the uninhabited Hai planet, <planet>.`
				accept



mission "Hai Reveal [A02] Symbol Identification"
	landing
	name "Symbol Identification"
	description "Fly to <destination> and ask Alondo if he can help in some way."
	source Darkwaste
	destination Hai-home
	to offer
		has "Hai Reveal [A01] Visit Darkwaste: done"
	on offer
		log "People" "Teeneep Goot'r" `Teeneep is an activist and social leader among the Hai who heads an organization with hundreds of employees and many sponsors. She's used her extensive resources to search for answers about kidnapped specialists.`
		log `Many Hai and humans have gone missing over the past few decades. Many of the ones who have subsequently been rescued have had mild cadmium poisoning from some technology not of human or Hai origin. Teeneep, a Hai social leader, is using her network of information-gatherers to find out what's going on. Heading to the Quarg south of Hai space to begin the search.`
		conversation
			`You follow the landing coordinates to a flat area of hardened dirt near a cave. A Hai Centipede is parked next to you; it draws your attention immediately as it is equipped with some non-standard human outfits. You can see the emission components of a Scram Drive sticking out the back, and the collection prongs of a Catalytic Ramscoop. The steering is Hai, but the thrusters are human. The ship appears ready to fly rapidly through unfriendly territory without stopping.`
			choice
				`	(Walk into the cave.)`
				`	(Come back later.)`
					defer
			`	You walk twenty meters into the cave and enter an open doorway before passing through a presently unmanned security post into a small and roughly designed underground facility. There's a variety of medical machinery in rooms with large glass windows immediately to the left, and several computers arrayed around a makeshift living area with what looks to be some sleeping quarters off to the back and right. Some of the people you've rescued are present, though there are many more humans and Hai that you haven't met. A few of them have pulse rifles, but your attention is quickly captured by a woman walking towards you.`
			`	"Greetings Captain <last>, my name is Teeneep Goot'r. I'm a social advocate among the Hai, and I'm trying to help your friends with a problem. As you know, they were kidnapped by humans. A few other Hai and human victims are here; they were mostly rescued by other kind merchants in human space, but around half of those here are my staff."`
			`	"My organization has been researching the issue of disappearing Hai ever since some humans also began disappearing here under similar circumstances, and we've discovered some patterns to the disappearances. Perhaps more pertinently though, since we've found those patterns we've been able to reach some of the victims more quickly upon their return and even rescue a couple ourselves. However, those Hai that you rescued and several others, too, have a very strange commonality. These kidnap victims are all experiencing mild cadmium poisoning."`
			choice
				`	"What patterns have you noticed in the kidnappings?"`
					goto patterns
				`	"Tell me about the cadmium poisoning."`
					goto cadmium
				`	"How long have the kidnappings been happening?"`
					goto kidnappings
			label questions
			`	"Do you have any other questions?"`
			choice
				`	"How do you know all of this?"`
					goto know
				`	"Why are you on an uninhabited planet?"`
					goto uninhabited
				`	"Is anyone helping you?"`
					goto anyone
				`	"What patterns have you noticed in the kidnappings?"`
					goto patterns
				`	"Tell me about the cadmium poisoning."`
					goto cadmium
				`	"How long have the kidnappings been happening?"`
					goto kidnappings
				`	"How can I help you?"`
					goto help
			label uninhabited
			`	Teeneep looks at you as if you were daft. "The kidnappings happen on Hai and human worlds. The kidnappers have no reason to search an uninhabited planet for potential victims. This gives us a safe place to hide any critical people or information. We have reason to believe that if there is a coordinated organization behind this as we suspect, they would have strong reason to track us down and silence some those who have previously escaped, and probably shut us down too. We have plenty of space here to do our work and investigate what we need to without the precautions that would be necessary somewhere more populated."`
				goto questions
			label cadmium
			`	A Hai in a medical uniform explains, "The victims each seem to have been exposed to airborne particulates containing cadmium which must be circulating through their ships ventilation. I should also clarify that it's not strictly 'poisoning'. The level of exposure is quite low, but enough that testing shortly after being rescued does show clearly elevated levels in many who were taken.`
			`	"No known technology of human or Hai origin exhausts anything which could create this effect. There are some microbots used in Hai medicine that are used to seal off ruptures causing internal bleeding. Their dispenser canisters have a residue of residual cadmium dust in them, but those are the only thing we even bring onto a ship that uses it and are self-contained for disposal. The molecular bonding doesn't match anyway. There are some materials involved with properties unlike anything either of us make, which suggests this is coming from another race's technology."`
			`	They share a glance with Teeneep, "We have our suspicions but they're not conclusive yet."`
			branch questions
				not "00 Hai Leaks Response 4B: declined"
			`	"We did, however, get a hold of the scan results from the Geocoris you rescued. Interestingly, the self-repair systems it has appear to use a technology which could be responsible for something like this, and we suspect they came from the same place."`
				goto questions
			label patterns
			`	Teeneep explains, "I head a large activist organization for social direction and civil rights alignment; we have some resources of our own. We've combed police records for the past few decades and noticed patterns in disappearances."`
			`	"There are violent crimes and kidnappings in Hai space, though much less frequently than in human space. Murder, assault, estranged parents kidnapping their children, all of that happens here. Many of those crimes are solved, eventually: the victim is found dead or alive. Some of them are not solved. There are also disappearances that go unreported until long after they occur. Hai who simply get up and decide to go on an adventure one day out of boredom, and then get stuck up a mountain, fall into a crevasse, or any encounter any number of other fatal natural phenomena. Their bodies are sometimes found, but they're usually only hard to find when they're local to the destination with the danger."`
			`	"In recent years a disproportionate number are from the intelligentsia: doctors, scientists, engineers, architects. In particular, they are specialists of some kind in their field, but not prominent enough for the field to be significantly set back by their absence. The same is happening in human space, people with niche skills are occasionally disappearing. In Hai space particularly, some of these disappearances are from worlds where we would expect to be able to track them to the general area of their disappearance, but, instead, they are simply... gone. We believe someone is targeting researchers and specialists and trying to hide it beneath the noise."`
				goto questions
			label kidnappings
			`	Teeneep answers, "In human space, we don't know, but after collating records in Hai space it seems to have happened in three spates each lasting several years. The first of which date back to only about a decade after we made contact with humans, though it doesn't seem to have been consistent in either time or method, merely in the type of people targeted. This of course means that we can't even say for sure if it's even been the same people, but every investigation has ultimately dead-ended with similar difficulties."`
			`	"Nevertheless, from the rate at which the disappearances have happened, possibly as many as five thousand Hai have vanished this way. The number may be less; some of those cases may be undiscovered murders, secret changes of identity, or defections to the Unfettered. We have no idea how many humans, we don't have that level of access to your records and they're not that good anyway."`
				goto questions
			label know
			`	Teeneep explains, "The organization I lead has contacts with sympathetic individuals and organizations throughout Hai space. We have enough funding to hire a few hundred full-time employees of our own. Most of them are lawyers, social workers, or administrative employees. A few are investigative journalists or various types of researchers."`
			`	"We've spent the last three years researching this problem, but it helped a lot to meet the people who have been rescued."`
				goto questions
			label anyone
			`	A Hai near Teeneep responds. "Yes... and no. Apart from our own people, we're regularly in contact with police. They investigate the disappearances, and sometimes find the missing person. Other times, they eventually have to give up and work on other crimes.`
			`	"Our biggest problem is the lack of help in human space. Local police are generally overwhelmed with crime in the regions where the kidnapping victims are found. There, kidnappings are commonplace. In the areas where the victims were taken, there's virtually no evidence. Your navies and intelligence agencies haven't the time to help us; they're busy cleaning up after the war. There is a lot of unfinished business in Syndicate space they don't want to talk about.`
			`	"While the crime in Hai space is rather more manageable, the evidence of a pattern just isn't strong enough for the Elders to justify a dedicated task force when more visible priorities still dominate the news feeds. They tell me that if we can prove the kidnappings are from a coordinated effort, they'll put all the resources they can spare into stopping the crime. So far, they say, their investigators have been unable to discover anything. Then there are some cases where the Elders' responses simply don't add up and, we presume, whatever is missing must be classified for some reason."`
			`	Teeneep nods. "What we need is a skilled pilot with the strength and connections to investigate some locations we cannot easily access... and that pilot needs to be someone we can trust. You are recommended by our mutual friend."`
				goto questions
			label help
			branch gipeep
				has "Hai Rescue: Gipeep: done"
			`	Teeneep smiles and gestures for you to follow as she walks over to a desk where an elderly Hai is conversing with another, younger, Hai. "Wayou, sorry to interrupt you. Could you please show Captain <last> the symbol?"`
			`	Wayou taps on the controls for a moment and brings up a symbol that looks like an angry cat in a circle. Teeneep asks, "Have you seen this before?"`
			choice
				`	"Yes, I have."`
				`	"No, I've never seen it before."`
			`	She nods. "This symbol has been found a number of times in association with the circumstances where rescued Hai have had some level of cadmium poisoning. We have not been able to identify where it originates from. We must know and seek out who they are and where they are hiding, though I believe our mutual friend will be satisfied with merely the 'who' for now."`
			
			label gipeep
			`	Teeneep smiles and gestures for you to follow as she walks over to a desk where an elderly Hai is in conversation with someone who you realize, to your surprise, is Gipeep. "Captain <last>! It's good to see you again. I still can't thank you enough," he enthuses.`
			`	Teeneep smiles and cuts in to address the older Hai, "Wayou, sorry to interrupt you. Could you please show Captain <last> the symbol?"`
			`	Wayou taps on the controls for a moment and brings up a symbol that looks like an angry cat in a circle. Teeneep asks, "Do you remember this?"`
			choice
				`	"Yes, I do."`
				`	"No, I don't remember this symbol."`
			`	She nods. "This symbol was on the key to the crate Gipeep had been locked in. He swiped it and brought it back with you. It has been found a number of times in association with the circumstances where rescued Hai have had some level of cadmium poisoning. We have not been able to identify where it originates from. We must know and seek out who they are and where they are hiding, though I believe our mutual friend will be satisfied with merely the 'who' for now."`
			`	She hands you a data card. "This has as many images of the symbol as we have, and information on where we've found it so far. Perhaps you might find it useful. Think about who you might be able to ask, and follow any leads. If you can find out where this symbol comes from or who uses it, return here, and we will pay you 2,000,000 credits."`
			choice
				`	"I'll start right away."`
					goto questaccept
				`	"No, I don't know if I'm willing to do that."`
			`	Her eyes narrow at you. "Are you sure? Are you absolutely sure you won't help us?"`
			`	You've had a lot of information to absorb in the last few minutes but with a moment of thought you realize that the entire crisis may depend upon you helping to find the source of this.`
			choice
				`	"Yes, sorry, I'll start right away."`
					goto questaccept
				`	"No, that's definitely in too deep for me."`
			`	Teeneep's expression goes blank. Behind you, you hear the sound of a pulse rifle firing before everything goes dark.`
				die
			label questaccept
			# This will need to be a different branch for each campaign where you just start by asking the one you know the best.
			`	As you return to your ship you can't help but think you have no idea where you would find this information, but you are pretty sure you can ask Alondo for an idea of where to start.`
				accept



# Eventually needs a whole conversation variant for each main campaign. Potentially needs whole different goals. (To be a, b and c versions.)
mission "Hai Reveal [A03a] Symbol Identification"
	autosave
	landing
	name "Symbol Identification"
	description "Check out the worlds near Allhome and make sure the Hai seem normal."
	source "Hai-home"
	to offer
		has "Hai Reveal [A02] Symbol Identification: done"
	on offer
		event "alondo symbol timer" 12
		log `Alondo asked me to check out the Hai spaceports in various systems near the wormhole, to see if anything unexpected is happening.`
		conversation
			`You make what is beginning to feel like a standard request to land at the secure spaceport and disembark with relevant copies of files on a data stick in hand. It doesn't take long to track down Alondo, though you do have to wait nearly half an hour while he finishes a meeting with a Hai official. When he's done, Alondo waves you into the room and asks you to take a seat. The seat you choose is clearly designed to be comfortable for a Hai, making for a rather strange experience for a human.`
			# TODO: Replace this paragraph with actual content. Include something about him working at Remington lately.
			`	You show Alondo the cat symbol you found. He says, "There's a research institute on Earth that specializes in the history of politics during the early hyperspace travel era. If anyone would recognize this symbol, it's them. I'll pass it on and let you know what they say."`
			`	"In the meantime," he says, "could you stop by some of the Hai worlds near the wormhole? They've obviously ramped up security on Allhome, but I'd like to have a pair of friendly eyes check it out. The Hai may be using this as a cover to put thir military into a threatening position... not that I think they'd do that, but we've just been through one war. I may be getting paranoid sitting in the most Hai place that there is."`
				accept
	to complete
		has "event: alondo symbol timer"
		
event "alondo symbol timer"


mission "Hai Reveal [A03a1]"
	minor
	invisible
	source
		government "Republic" "Syndicate" "Hai" "Free Worlds" "Independent"
		attributes "spaceport"
	to offer
		has "event: alondo symbol timer"
		has "Hai Reveal: Pirate Troubles [0]: done"
	on offer
		fail "Hai Reveal [A03a] Symbol Identification"
		# This presumably does nothing if it's already failed.
		dialog `A message from Alondo informs you that he has a tenuous lead he can give you when you're not busy.`


mission "Hai Reveal [A03a2]"
	minor
	invisible
	source
		government "Republic" "Syndicate" "Hai" "Free Worlds" "Independent"
		attributes "spaceport"
	to offer
		has "Hai Reveal: Pirate Troubles [0]: done"
	on offer
		fail "Hai Reveal [A03a] Symbol Identification"



mission "Hai Reveal: Pirate Troubles [0]"
	name "Defend <system>"
	description "A sizable group of pirates has found their way into Hai space and is terrorizing the system. Help the Hai fight back against them."
	source
		near "Waypoint" 3
		government "Hai"
		not planet "Allhome"
	to offer
		has "Hai Reveal [A03a] Symbol Identification: offered"
		# Now integrated into the plot, previous conditions temporarily kept for posterity.
		# has "First Contact: Unfettered: offered"
		# or
		#	has "event: pirates respond to leaks"
		#	and
		#		"combat rating" > 1100
		#		random < 10
	on offer
		conversation
			`The peaceful spaceport is suddenly filled with the harsh sound of sirens. You spot some Hai and a small number of humans running to their ships and speeding quickly into orbit. It appears that the system is under attack, but this is behind the security front and the Unfettered Hai never reach this far south... A loud speaker begins blaring throughout the spaceport: "Unfettered humans have entered the system in a large fleet and have begun attacking! Requesting all combat-worthy pilots to assist in the defense of our space. These enemies of harmony are not welcome here."`
			branch unfettered
				has "Unfettered: Jump Drive Source: offered"
			`	You find the phrase "unfettered humans" odd, but guess that they may be referring to pirates who have somehow slipped through. The Hai probably expect you help with your reputation, and this is certainly a significant threat to be attacking here.`
				goto choice
			label unfettered
			`	Your heart drops at the phrase "unfettered humans," as the last time you heard that was when the Unfettered Hai used that phrase to refer to the Alphas. If it is really the Alphas attacking the Hai, then it is probably a good idea to help.`
			label choice
			choice
				`	(Join the defense fleet.)`
					launch
				`	(Stay here until the fight is over.)`
					decline
	on decline
		dialog `You have declined an essential narrative mission. If you want to complete this story line, revert to the autosave or another earlier snapshot of the game.`
		# Maybe we'll put in a workaround alternative pathway later.
	npc
		government "Hai"
		personality staying
		fleet "Large Hai"
	npc
		government "Merchant"
		personality staying
		fleet "Large Human Merchants (Hai)"
	npc evade
		government "Pirate"
		personality staying
		fleet
			names "pirate"
			variant
				"Leviathan" 2
				"Mule" 2
				"Firebird"
				"Headhunter" 3
				"Raven" 3



# If older mission chain was done: Need to remove the planet the asteroid orbits, then re-add it without the landable location to reset.
mission "Hai Reveal: Pirate Troubles [0a]"
	landing
	invisible
	to offer
		has "Pirate Troubles [2]: offered"
		has "Hai Reveal [A03a] Symbol Identification: offered"
	on offer
		event "clean danoa"

event "clean danoa"
	system "Danoa"
		remove object
			sprite planet/gas6
			distance 2069.42
			period 3240.9
		add object
			sprite planet/gas6
			distance 2069.42
			period 3240.9
			object
				sprite planet/lava1-b
				distance 293
				period 11.3672
			object
				sprite planet/rock0-b
				distance 440
				period 20.9186
			object
				sprite planet/lava2-b
				distance 607
				period 33.895
			object
				sprite "planet/asteroid base"
				distance 809
				period 52.153



mission "Hai Reveal: Pirate Troubles [1]"
	landing
	name "Unfettered Humans"
	description `Track down the leaders of the pirate gang "Scar's Legion" and "persuade" them to stop attacking Hai space, then return to <destination> to tell the Hai.`
	source
		government "Hai"
	destination "Hai-home"
	clearance
	to offer
		has "Hai Reveal: Pirate Troubles [0]: done"
	on offer
		"reputation: Hai" += 20
		"reputation: Hai (Wormhole Access)" += 20
		"reputation: Hai Merchant" += 20
		"reputation: Hai Merchant (Human)" += 20
		"reputation: Hai Merchant (Sympathizers)" += 20
		conversation
			`The battle has ended, but the spaceport still seems more hectic than usual. Ships are jumping in from the surrounding systems to help any injured and to repair any damage that may have occurred. After some hours pass and the commotion has died down, a Hai in uniform approaches you. "We have heard from several people here that you are considered a seasoned fighter among your people, and learned of your current status assisting our government on other matters. May you lend your combat prowess to us to resolve this issue?"`
			choice
				`	"I'd be glad to help. What can I do?"`
					goto explain
				`	"What issue?"`
			`	"I understand that you just defended this system from human pirates. That is the issue that needs resolved.`
			label explain
			`	"Human attacks on our systems are very rare, but recently we have experienced an increased number of raids. I'm told you recently assisted in dealing with a much more successful one on Allhome. We captured a crew member of this most recent attack who was attempting to flee in an escape pod, and he gave us information that a gang that calls themselves 'Scar's Legion' has discovered our territory and is responsible for some of the recent raids.`
			`	"Unfortunately, he would not tell us where this gang is, or who the leader is, so there is nothing we are able to do about it. Many humans who live peacefully among us told us that you might be capable of assistance, though."`
			choice
				`	"I'll see what I can do."`
					goto yes
				`	"You want me to hunt down Scar's Legion to stop them from attacking you?"`
				`	"Sorry, I'm not interested."`
					decline
			`	"We understand that these humans are likely misguided. We ask that you resolve this peacefully if possible, but the loss of life from these continued attacks is unacceptable."`
			choice
				`	"I'll see what I can do."`
					goto yes
				`	"Sorry, but I'm not interested."`
					decline
			label yes
			`	"Thank you. Please return to <planet> after you have sought to resolve this situation."`
				accept
	on enter
		dialog `You receive a short message from Teeneep. "I heard what happened <last>. This is not one of the groups that was already on our radar, so once you're done I would very much like to hear what you find out."`
	on visit
		dialog "You've returned to <planet>, but you haven't yet tracked down Scar's Legion. Perhaps you should ask around the spaceport of pirate planets near the wormhole into Hai space for information."
	to complete
		or
			has "hr accepted scar's legion tribute"
			has "hr defeated scar's legion"



mission "Hai Reveal: Pirate Troubles [1]: Farpoint"
	landing
	invisible
	source "Farpoint"
	to offer
		has "Hai Reveal: Pirate Troubles [1]: active"
	on offer
		conversation
			`You visit the Navy outpost on <origin> and ask the officers there if they have any information on Scar's Legion. After running a background check on you to make sure you're not up to no good, and sheepishly apologizing once they recognize you, an officer hands you a copy of a folder containing all the information that the Navy has on the gang. "Nothing in here is classified, so you're free to keep it," the officer says.`
			`	You return to your ship and sift through the files. The leader of the gang is named Scar (to no one's surprise), who used to be an important member of another pirate gang before forming his own. The Navy estimates their numbers to be in the low thousands, mostly responsible for petty crime in the Far North and not a cause of too much trouble, but the files all date back to a number of years ago. Clearly something has changed in the time since these files were last updated if Scar's Legion is now powerful enough to even attempt to attack the Hai.`
				decline



mission "Hai Reveal: Pirate Troubles [1]: Freedom or Zenith"
	landing
	invisible
	source
		planet "Freedom" "Zenith"
	to offer
		has "Hai Reveal: Pirate Troubles [1]: active"
	on offer
		payment -5000
		conversation
			`You wander the <origin> spaceport on the lookout for anyone who might have any information on the whereabouts of Scar's Legion. A self-described fixer promises you information in exchange for payment, but after handing her the few credits that she's asking for, she runs off with her gun in her hands to discourage you from following. Perhaps someone on another nearby pirate planet will have actual information for you.`
				decline



mission "Hai Reveal: Pirate Troubles [1]: Haven"
	landing
	invisible
	source "Haven"
	to offer
		has "Hai Reveal: Pirate Troubles [1]: active"
	on offer
		payment -100
		"hr scar's legion information" ++
		conversation
			`You order a drink from a small rundown bar in the <origin> spaceport and try to make small talk with the bartender to get him open to giving information about Scar's Legion. He seems reluctant at first, but eventually warms up to you. A few other patrons of the bar join in on the conversation. Luckily no one seems mad about you asking about Scar's Legion. One of the patrons makes it clear that Scar's Legion has no friends on this world, or "at least not anymore."`
			`	You leave the bar after an hour or two. Once you return to your ship, you write down all the information you can remember. The gang used to operate exclusively out of the Far North until they crossed one of the larger gangs, causing them to flee the region a few years ago. One of the pirates guessed that they fled for the Core.`
			`	Another person mentioned that the leader of the gang used to always talk about making their own base in an uninhabited system where no one would find it. "He always talked about hollowing out an asteroid to use as a hideout. My guess is he was just always high on the ringworld shavings his gang was dealing."`
				decline



mission "Hai Reveal: Pirate Troubles [1]: Stormhold"
	landing
	invisible
	source "Stormhold"
	to offer
		has "Hai Reveal: Pirate Troubles [1]: active"
	on offer
		"hr scar's legion information" ++
		conversation
			`It doesn't take long for you to find someone who knows something about Scar's Legion. You meet someone who says he'll give you information "free of charge."`
			`	"Scar's Legion have been a thorn in my side for months now. Wrecked my ship a while back, and have been causing me trouble ever since. If you're planning on taking them out, then I'll tell you everything you need to know."`
			`	The pirate tells you that he doesn't know where the base of Scar's Legion is, but he mentions that they spend a lot of time in the uninhabited systems of the Far North. "Nothing out there but cold rocks and gas giants, but if they're spending so much time out there then they must have set up a base of some sort on one of those frozen planets."`
				decline



mission "Hai Reveal: Pirate Troubles [2]"
	landing
	name "Scar's Legion"
	description "You've pieced together enough information to find out that the Scar's Legion hideout is in one of four systems in the Far North. Search those systems for the gang's hideout and confront them."
	waypoint "Danoa"
	waypoint "Rajak"
	waypoint "Sumar"
	waypoint "Hassaleh"
	to offer
		"hr scar's legion information" >= 2
	on offer
		event "scar's hideout"
		conversation
			`After having visited various pirate worlds asking about Scar's Legion, you believe that you know where their hideout is.`
			`	You know that the leader of Scar's Legion used to talk about wanting a hollowed out asteroid as a base. You also know that Scar's Legion has recently been very active in the uninhabited systems of the Far North. You conclude that the gang's hideout is likely an asteroid located in one of a few systems that are in proximity to the wormhole that leads to the Hai. You mark <waypoints> on your map and get ready to confront them.`
				accept
	to complete
		never
	to fail
		has "Hai Reveal: Pirate Troubles [3]: offered"

event "scar's hideout"
	system "Danoa"
		remove object
			sprite planet/gas6
			distance 2069.42
			period 3240.9
		add object
			sprite planet/gas6
			distance 2069.42
			period 3240.9
			object
				sprite planet/lava1-b
				distance 293
				period 11.3672
			object
				sprite planet/rock0-b
				distance 440
				period 20.9186
			object
				sprite planet/lava2-b
				distance 607
				period 33.895
			object "Scar's Hideout"
				sprite "planet/asteroid base"
				distance 809
				period 52.153

planet "Scar's Hideout"
	attributes uninhabited
	landscape land/loc1
	description "Scar's Hideout is a hollowed-out asteroid used by Scar's Legion as their main base of operations. From here they harass anyone making the journey through the uninhabited systems of the Far North. Recently the gang has discovered the wormhole to Hai space, leading them to start causing trouble for more than just unlucky merchants."
	spaceport "The spaceport of Scar's Hideout is a massive hangar dug into the core of the asteroid, accessible only by a single blast door on the ceiling. Judging by the size of the hangar, you'd guess that about a third of the entire asteroid was hollowed out for the spaceport alone."
	security 0
	government "Scar's Legion"



mission "Hai Reveal: Pirate Troubles [3]"
	landing
	name "Scar's Legion"
	description "Having declined the tribute, the leader of Scar's Legion has challenged you to a fight to the death. Defeat the <npc>, then return to <destination>."
	source "Scar's Hideout"
	destination "Hai-home"
	clearance
	to offer
		has "Hai Reveal: Pirate Troubles [2]: offered"
		has "event: scar's hideout"
	on offer
		conversation
			`You've located the Scar's Hideout, a massive asteroid in orbit around a gas giant. As you fly over the asteroid's surface, you spot an open blast door. They must be inviting you inside. It surprises you that a gang of pirates would be capable of creating such a base, as the materials and time needed to make something like this are immense.`
			`	Upon entering the blast door, it closes behind you, leaving you in complete dark. Suddenly, floodlights flash on all around your ship. The brightness of the lights prevents you from seeing anyone beyond them, but you suspect that there are a number of weapons pointed at your ship right now.`
			`	"Who are you and what do you want?" a voice booms from a loud speaker. You press a button to activate your ship's external speakers.`
			choice
				`	"I'm <first> <last>, here to negotiate on behalf of the Hai."`
					goto negotiate
				`	"I'm <first> <last>, here to take this gang down."`
			`	The voice laughs. "Well too bad, because you're right in the middle of a hornet's nest. Fire, boys!"`
				goto die
			
			label negotiate
			`	The voice laughs. "Ah, yes. Those squirrels. I take it they've had enough of us plundering their systems. Boys!"`
			`	The floodlights turn off, revealing a large room with what must be hundreds of pirates with guns of various sizes trained on your ship. One wrong move and you're toast. "Please, Captain. Step out of your ship."`
			choice
				`	(Comply with the orders.)`
					goto comply
				`	(Attempt to escape.)`
			`	You activate your ship's engines to escape. The floodlights suddenly reactivate.`
			
			label die
			`	Before you can even react, several dozen lasers and streams of bullets come flying out from behind the floodlights. You attempt to pull your ship up and fly straight through the ceiling before your ship is too damaged to move, but then you spot a number of rockets flying straight at your cockpit. You die instantly as the rockets impact the glass in front of you.`
				die
			
			label comply
			`	You step out of your ship, and a tall man with a scar across his cheek steps forward from the crowd of pirates. Presumably, it's the eponymous leader of the gang.`
			choice
				`	"The Hai ask that you stop attacking their systems."`
					goto negotiations
				`	"You must be Scar."`
			`	"No. Scar is long dead," the leader says.`
			choice
				`	"Oh, so does that make you Scab?"`
				`	"The Hai ask that you stop attacking their systems."`
					goto negotiations
			`	The leader grimaces. "I'll cut your tongue out if you don't watch your mouth."`
			`	You take a step back. "The Hai ask that you stop attacking their systems," you say, attempting not to get shanked.`
			
			label negotiations
			`	"Perhaps we will stop," the leader says with a smile. "Under one condition. We'd like a one time shipment of various Hai weapons and technology. The shipment should be as big as possible. I've seen the freighters those aliens have. They're massive. Load two or three up with the goods and we'll consider focusing our attention elsewhere."`
			choice
				`	"Okay. I'll meet with the Hai and see what they can provide."`
					goto tribute
				`	"I'm afraid that I can't allow that."`
					goto disallow
			label disallow
			`	The crowd of pirates respond with a cacophony of jeers and boos. The leader raises his fist in the air, and the crowd falls silent. "Well I'm afraid that just won't do."`
			`	The leader paces back and forth in silence for a moment. "Well if we don't get what we want, then we're just going to need to keep on attacking. Which means that your presence here is pretty useless."`
			`	The leader turns to the crowd. "How about a fight? To the death!" The crowd erupts in cheers. The leader turns back to you. "We fight in this system only. Just you and me. You attempt to run, my men hunt you down. How's that sound?" You attempt to respond, but before you can, the leader pulls his gun and aims it at you. "Run."`
				launch
			
			label tribute
			`	"Excellent!" the pirate says, which is met with cheers from the rest of the pirates in the room. "But make it quick. Wouldn't want to keep us waiting." The blast doors reopen, and you return to your ship to leave immediately.`
				flee
	
	on decline
		set "hr accepted scar's legion tribute"
	on accept
		event "battle against scar's legion"
	
	npc kill
		government "Scar's Legion (Killable)"
		personality nemesis
		ship "Leviathan (Hai Weapons)" "Keloid"
		dialog "You've defeated the leader of Scar's Legion. The various spectators to the fight aren't attacking you, but it may only be a matter of time before they decide to turn their guns on you for killing their leader. Better head to <planet> before that happens."
	
	npc
		government "Scar's Legion"
		personality nemesis
		fleet "Small Northern Pirates"
		fleet "Large Northern Pirates" 4
	
	on enter
	on enter
		"reputation: Scar's Legion" = -1000
	
	on visit
		dialog phrase "generic bounty hunting on visit"
		
	on complete
		set "hr defeated scar's legion"
		event "battle against scar's legion over"

event "battle against scar's legion"
	system "Danoa"
		fleet "Human Miners" 1600

event "battle against scar's legion over"
	system "Danoa"
		fleet "Small Northern Merchants" 15000
		fleet "Small Northern Pirates" 5000
		fleet "Large Northern Pirates" 16000
		fleet "Large Republic" 30000
		fleet "Human Miners" 1600



mission "Hai Reveal: Pirate Troubles [4]"
	landing
	name "Pirate Tribute"
	description "Escort the three Hai freighters carrying Hai weapons and technology to <stopovers>, then escort the freighters back to <destination>."
	source "Hai-home"
	stopover "Scar's Hideout"
	clearance
	to offer
		or
			has "hr defeated scar's legion"
			has "hr accepted scar's legion tribute"
	on offer
		"reputation: Hai" += 20
		"reputation: Hai (Wormhole Access)" += 20
		"reputation: Hai Merchant" += 20
		"reputation: Hai Merchant (Human)" += 20
		"reputation: Hai Merchant (Sympathizers)" += 20
		payment 2500000
		conversation
			`Upon landing on <origin>, the authorities at the secure spaceport give you <payment> for your assistance in defending their systems and for helping to track down the culprits. They also direct you to an emergency session of the Council of Elders, the now increasingly familiar elected ruling body of the Hai, to tell them about Scar's Legion. Unlike last time there is almost no wait, and the Elders are very direct. The very first one of them to address you says, "Please, tell us what has occurred."`
			branch defeated
				has "hr defeated scar's legion"
			
			`	"They asked that you load three large freighters with various weapons and technology to give to them. Only then will they stop attacking you."`
			`	"A simple request," the elders says. "Little more than what the Unfettered ask of us. We shall load three Geocoris immediately."`
			`	"Who is to say that they will not use our own weapons against us?" another elder chimes in. "This deal could only hurt us."`
			choice
				`	"There's no guarantee that they will not attack again, but they promised that they would focus elsewhere."`
					goto guarantee
				`	"I could return to them and defeat them if you desire."`
			`	"No," says the elder. "We are not interested in condemning these humans to death if all they ask is for technology."`
			
			label guarantee
			`	"I believe a bigger issue here is how this will impact our human friends beyond the wormhole," an elder says. "If these pirates are not attacking us, then who will they be attacking? Will we not simply become weapons dealers for a far off war?"`
			`	"We will inform the Republic Ambassador that we are providing these pirates with our technology for our own sake. They have been capable of combating our technology in the past. I am sure that they will be able to handle it now. Please, <first>, escort the freighters to these pirates so that they may leave us alone."`
				accept
			
			label defeated
			`	"I defeated the leader of Scar's Legion. They shouldn't cause any more trouble for you now."`
			`	One of the elders frowns. "Did you kill their leader in cold blood, or was it self defense?"`
			choice
				`	"They asked for a tribute of your weapons and technology, but I refused the offer, so they attacked me."`
					goto refused
				`	"They were not willing to negotiate, and I was forced to defend myself."`
			action
				set "lied to elders"
			`	"This is most unfortunate," another elder says. "But I am happy to hear that they will not cause any more loss of life among our people."`
				goto end
			
			label refused
			`	"This is most unfortunate," another elder says. "We would have been willing to provide them the technology they sought if only they had asked nicely in the first place."`
			`	"Better that we eliminate a threat instead of making them stronger through becoming their weapons dealer," the first elder says. "These pirates might have attacked us with our own technology, or, worse still, attacked other humans with them, making us complicit in their slaughter."`
			
			label end
			`	The elders thank you for your assistance in this situation and send you on your way.`
				decline
	
	on decline
		"reputation: Hai" += 40
		"reputation: Hai (Wormhole Access)" += 40
		"reputation: Hai Merchant" += 40
		"reputation: Hai Merchant (Human)" += 40
		"reputation: Hai Merchant (Sympathizers)" += 40
	
	npc save accompany
		government "Hai (Wormhole Access)"
		personality escort
		fleet
			names "hai"
			cargo 10
			variant
				"Geocoris" 3
	
	on stopover
		dialog `You lead the Hai freighters into the blast doors. Despite the massive size of the freighters, they all manage to fit into the asteroid's spaceport with some room to spare, a testament to how much work was put into this base. The pirates of Scar's Legion unload all the Hai technology from the freighters. After the last crate is gone, the freighters quickly launch from the asteroid.`
	
	on visit
		dialog phrase "generic arrived-without-npc dialog"
	
	on complete
		"reputation: Hai" += 40
		"reputation: Hai (Wormhole Access)" += 40
		"reputation: Hai Merchant" += 40
		"reputation: Hai Merchant (Human)" += 40
		"reputation: Hai Merchant (Sympathizers)" += 40
		payment 500000
		dialog `With the freighters safely returned, the Hai thank you for resolving the situation with Scar's Legion and hand you <payment> for your help.`



# This mission needs an odd name so it lexically sorts after "Hai Reveal: Pirate Troubles [4]"
# Otherwise, you'll get the Teeneep note about Scar's Legion being resolved,
# before the Scar's Legion issue is resolved
mission "ZZ Hai Reveal [A04] Report to Teeneep"
	landing
	name "Report to Teeneep"
	description `Tell Teeneep about the experience with Scar's Legion.`
	source "Hai-home"
	destination Darkwaste
	to offer
		has "event: alondo symbol timer"
		or
			has "Hai Reveal: Pirate Troubles [4]: done"
			has "Hai Reveal: Pirate Troubles [4]: declined"
			has "hr defeated scar's legion"
	on offer
		dialog `Alondo is apparently away somewhere and unavailable for a short while. So, now that the situation with Scar's Legion is resolved, it's time to report to Teeneep about the experience. Maybe it will shed some light on what's going on?`


mission "Hai Reveal [A05] Take Teeneep to Hai-home"
	landing
	name "Return to Hai-home"
	description `Take Teeneep to Hai-home.`
	source Darkwaste
	destination Hai-home
	passengers 1
	blocked `It's probably not advisable to bring so many unnecessary people to a secret location on Darkwaste. You should return when your spare bunks are unoccupied.`
	to offer
		has "event: alondo symbol timer"
		or
			has "ZZ Hai Reveal [A04] Report to Teeneep: done"
			has "Hai Reveal [A03b] Report to Teeneep: offered"
	on visit
		dialog `Teeneep is on another ship not yet in the system. Take off and wait for the ship to arrive in order to continue.`
	on offer
		conversation
			`Teeneep is waiting for you when you return to her base on Darkwaste, though notably the security point at the front is properly manned this time. Perhaps the most recent raid has given them cause for concern. There is a quiet corner of the living area that is unoccupied at the time, and she gestures for you to join her there.`
			`	"So," she says, "please, tell me everything about this recent experience. I must know what happened and what the Elders chose to do."`
			`	You briefly relay the initial events, starting with the raid, then the request for your assistance, the search that you went on, and the eventual discovery of Scar's Legion and their secret base in Danoa where they issued their demands.`
			branch "appeased scar"
				has "Hai Reveal: Pirate Troubles [4]: done"
			branch lied
				has "lied to elders"
			choice
				`	"The Elders were glad they were dealt with, but some would have handed over your technology to appease them."`
					goto "wanted to appease"
				`	"The Elders would have handed them Hai tech, but I could not allow them to use it to terrorize other humans."`
			`	Teeneep's eyebrows shoot up but she restrains herself at the tone of your response. "Indeed, it would not be wise to enable more of your people to suffer their predations. I must be clear on something though; the Elders, you said they'd have given them what they wanted? They said that? They explicitly said they'd have rather dealt arms to human pirates than eliminate a threat?"`
			choice
				`	"Yes, they were very focused on a peaceful solution and felt the outcome was unfortunate."`
					goto unfortunate
				`	"Actually, they said they'd have handed it over if they'd only asked nicely."`
					goto fury
			label "wanted to appease"
			`	Teeneep's eyebrows shoot up in an extremely human-like expression. "They said that? They explicitly said they'd have rather dealt arms to human pirates than eliminate a threat?"`
			choice
				`	"Yes, they said it was most unfortunate."`
					goto unfortunate
				`	"Actually, they said they'd have handed it over if they'd only asked nicely."`
					goto fury
			
			label "appeased scar"
			choice
				`	"Scar's Legion wanted Hai tech. The Elders have handed over your technology to appease them."`
					goto fury
				`	"Scar's Legion wanted Hai tech. Some Elders argued against dealing arms, but they handed them over anyway."`
			`	When you mention the Elders who argued against dealing arms, she nods as if expecting to be satisfied, but the rest of the sentence seems to take a brief moment to register. When you finish, her face flashes through a range of expressions too quickly for you to follow.`
			
			label fury
			`	"WHAT!?"`
			`	Teeneep's exclamation is loud enough that every head in the room turns towards you both. "The Elders would prioritize our secrecy over our safety, even when the purpose of the secrecy is to maintain our safety?!"`
			label unfortunate
			`	"Clearly many of the Elders have become weak and misguided, lost in the miasma of our current difficulties. I must speak to our mutual friend and investigate this. No Hai should be accepting of this subversion of our society's critical values.`
				goto conclusion
			
			label lied
			choice
				`	"Scar's Legion wanted Hai tech, but I could not allow them to use it to terrorize other humans."`
				`	"The Elders seemed intent on a peaceful solution, but I do not believe that was truly possible."`
			`	She nods seriously, "Indeed, I would expect that a serious threat capable of slipping the current heightened security and raiding our worlds should not be expected to actually engage in peace, nor trusted to do so. You say the Elders wanted a peaceful solution though, yet it sounds like that did not happen. Did you destroy them?"`
			choice
				`	"I defeated their leader."`
				`	"I destroyed their ships."`
					goto ships
			`	"Ah, so bloodied, but perhaps not gone," she muses.`
			label ships
			`	"Even with the ships you destroyed, there will doubtless be remnants of the group left. We shall have to do some investigation of our own in Danoa." She narrows her eyes at you suddenly. "You did not tell the Elders everything you have told me, did you? What did you tell them?"`
			`	Teeneep seems to have an incredibly perceptive sense of both humans and their use of language to have picked up on this.`
			choice
				`	"I told them Scar's Legion was not willing to negotiate, and I was forced to defend myself."`
					goto "complete honesty"
				`	"I simply did not mention the terms which I found unacceptable, and said I was forced to defend myself."`
			`	She cocks her head and looks at you searchingly for a moment, but doesn't seem to reach any particular conclusion.`
			label "complete honesty"
			`	"Yes, well, I suppose you would have to defend yourself in any situation where you didn't give them what they wanted," she says. "In any event, this raises some serious questions about what exactly is going on in those chambers where they make their decisions.`
				goto conclusion
			
			label conclusion
			`	"You must take me to <planet> immediately. My people here can analyze any sensor logs or other data you have on Scar's Legion. It doesn't sound like they're connected to our mystery, but we can do our due diligence. I must personally investigate these new concerns and I cannot do that from here. I also cannot fly my own ship there, right now, without becoming snarled in bureaucracy, but, if I come with you, I can catch up with our mutual friend easily from the secure spaceport. I have sufficient privileges to be there, even if I have no existing clearance for landing my ship."`
			`	She waves over Wayou towards you. "Please, give Wayou any relevant data files while I pack for departure. I suspect that I have kept you away from <planet> far too long as it is. According to my sources, people there await your return."`
			`	You've barely had time to load your logs onto a data stick and hand them to Wayou before Teeneep is packed and waiting to depart. It would seem your course is set.`
				accept



# Eventually needs a whole conversation variant for each main campaign. This time with similar goals. (To be a, b and c versions.)
mission "Hai Reveal [A06a] The Calm"
	landing
	name "Preparation & Investigation"
	description `Stop by <planet> on your way to following up the lead from Alondo.`
	source Hai-home
	destination Mountaintop
	cargo "hyperspace relays" 8
	blocked `When you advise Alondo of your return he requests you ensure you have at least 8 tonnes of cargo space available.`
	to offer
		has "Hai Reveal [A05] Take Teeneep to Hai-home: done"
	on offer
		conversation
			`As soon as you disembark Teeneep slips off through an entirely different security checkpoint. She definitely shows them some sort of ID but you're some distance away by that point. A quick inquiry confirms that Alondo is actually around this time and you send him a message to alert him that you're heading his way.`
			`	As you approach the office where Alondo seems to have been set up for the time being you can hear voices through the open door and you slow to a stop as you realize they sound agitated. "Look, Gruyere, you can't expect me to not organize some things around you when you're off being busy elsewhere. Regardless of whether it was your idea."`
			`	You clearly identify Alondo when he responds, "I wouldn't blame you if you'd at least tried to contact me, or left a message, but it's just typical of how you operate."`
			`	"You were eleven hours out of sync across timezones, it was four in the morning where you are, and you know damn well we've all been more than busy enough to let a message slip here or there. Especially since Terry is now on Mountaintop and I am absent any assistance."`
			choice
				`	(Come back after his call is complete.)`
					goto doorway
				`	(Listen in on the conversation.)`
			`	"Sam, it's done, it's fine, the things that need to be happening are happening. I don't care, just stop expecting me to thank you for it. I'm not doing this again," says Alondo, exasperated.`
			`	The man you now recognize as Remington pauses for a moment before speaking in a low tone. "Are you going to hold that one against me forever, Gru?"`
			`	"Don't call me Gru."`
			`	A protracted silence ensues.`
			`	You almost expect the silence to be broken by a cough, but instead you hear the sound of a datapad being firmly set to one side. "Anyway, Captain <last> will be here momentarily. Why don't you see if they're on their way?"`
			`	You hear someone, presumably Remington, stand up and you quickly backpedal a few steps before resuming a nonchalant walk towards the office just as Remington steps out to look for you.`
			choice
				`	(Make your appearance.)`
					goto meeting
			label doorway
			`	You wander off for a few minutes, giving Alondo his privacy. Upon your return, you are face to face with Remington who has stood up to greet you.`
			label meeting
			`	"Ah, <last>, please come in." Remington moves over and clears your path to the nearest seat.`
			`	"It's good to see you back again, <last>," says Alondo, "and just in time for something that I think it's best to ask you to do. Would you like to tell the good Captain what the plan is, Remington?"`
			`	The slightly accentuated formality on 'Remington' is not lost on you, but the Syndicate PR man doesn't react to it as he hands you a datapad displaying a hyperspace relay. "Since this crisis began, the Navy maintained hyperspace relays in Rajak and Hasseleh, linking our communication network to the Hai's through a secure portal. However, while this has allowed us to communicate to anywhere back home, it has some disadvantages. What you see there is the solution.`
			`	"There are fourteen relays between the wormhole and Earth, but that means routing through Elnath or Aldebaran. Lovelace Labs owns those relays, and they get priority access, so our bandwidth is poor there. During a backlog, information will be routed through even more indirect routes, which is holding up Syndicate business by problematic degrees."`
			choice
				`	"And you want me to place some new relays?"`
					goto relays
				`	"Can't you just change the priorities of the Lovelace Labs relays?"`
					goto lovenot
				`	"What if you distribute the traffic over multiple routes?"`
					goto multiple
				`	"So why haven't you placed more relays?"`
					goto more
			label lovenot
			`	Remington says, "They're privately-owned relays, so we have no say over them. Lovelace Labs reserves priority status on that bandwidth for their internal purposes. We pay a stiff sum to get the highest priority they are willing to part with, but often they don't leave much for anyone else."`
			choice
				`	"And you want me to place some more relays?"`
					goto relays
				`	"So why haven't you placed more relays?"`
					goto more
			label multiple
			`	Remington says, "That's how the hyperspace relay system already works, but if part of a transmission passes through a long route, the whole transmission is delayed. You get choppy and degraded video, sound problems, and the like. None of the routes are great."`
			`	"As I said before, there are fourteen relays between the wormhole and Earth, which is theoretically the same number as there are to Markab, but for us that means routing through Elnath or Aldebaran. Those two relays are owned and maintained by Lovelace Labs, who ferry an enormous volume of data back and forth between those two systems. This means that communications back to the Syndicate tend to either get held up in a buffer waiting on priority data streams that Lovelace reserves for itself, or it gets routed for eighteen links through Sirius, or seventeen through Sol itself. Both of these systems have strained infrastructure with high throughput latencies as it is, even for priority communications. So while Xilin has the highest priority access and the shortest distance and Alondo here has all his comms routing a whole different way entirely, the Syndicate is getting many of our comms held up to sometimes problematic degrees."`
			choice
				`	"And you want me to place some more relays?"`
					goto relays
				`	"So why haven't you placed more relays?"`
					goto more
			label more
			`	Remington makes an unimpressed face. "We have. They keep getting blown up by marauders."`
			choice
				`	"I thought even pirates wouldn't blow up relays?"`
				`	"Why would they be doing that, don't they use them too?"`
			label relays
<<<<<<< HEAD
			`	Remington nods. "Yes, well, this end of space has never had relays since nobody needed them. For a long time the marauders here have been using the communications darkness out this way to do their business with impunity. The sole advantage of these relays is that ships out this way can call for help when they couldn't before. So the relays the Syndicate have been putting up have been getting destroyed, along with several of our security ships.`
			`	"This one that you see in front of you is different, though." He makes eye contact with Alondo and very deliberately emphases the word as he continues, "WE have been working with the Hai to make relays that look human-made, but utilize advanced Hai technology to baffle scanners attempting to find them. They'll form communication links the marauders can't destroy."`
			`	He looks at you, "But of course, since they have Hai tech in them, they need to be delivered a trustworthy human who's not likely to get blown up by a marauder."`
=======
			`	Remington nods. "Yes, well, this deep end of space has never had relays. No one out here has needed them; and for a long time the marauders here have been using the communications darkness out this way to be able to get around and do their business with impunity. There are no worlds disconnected, so there's little benefit to them. The sole advantage is that ships out this way can call for help when they couldn't before. So the relays the Syndicate have been putting up have been getting destroyed, along with several of our security ships.`
			`	"This one that you see in front of you is different though." He makes eye contact with Alondo and very deliberately emphases the word as he continues, "We have been working with the Hai to make some relays that look like they're human-made, but utilize some more advanced Hai technology to baffle any scanners attempting to identify their location within a system. These should allow us to make the communication links without having marauders come through and destroy them."`
			`	He looks at you, "But of course, since they have Hai tech in them, they need to be delivered by someone human, trustworthy, and who's not likely to get blown up by a marauder. Which would be you."`
>>>>>>> d9259751
			choice
				`	"I can deploy the relays for you."`
					goto accepted
				`	"Not sure I want to do this."`
			`	Alondo looks at you and says, "We need you to do this. It'll be very helpful."`
			`	The emphasis he places on the words 'you' and 'helpful' suddenly give you the sense that this might be coordinated specifically for your benefit. Realizing this, you nod and accept it, on his account.`
			label accepted
			`	"Excellent," says Remington, standing up and flicking over the pickup details to your pad. "Check in with Terry on your way; she may have updated scouting information. Now I have another meeting to get to momentarily, but thank you, Captain. It's been a pleasure seeing you again."`
			`	He gives a meaningful look to Alondo on his way out, but exactly what it means is not clear to you. Alondo's posture relaxes as he gets up and quietly closes the door.`
			`	"Now," says Alondo, setting aside his pad. "We have some other business. I have a lead on this symbol you wanted investigating. I still wish you'd tell me why you're looking for it, but for now, I'll accept that it's important." he fishes around in a small satchel bag that usually carries his pad and pulls out an actual piece of physical paper. The text on it reads, 'Adjunct Research Library, Navy Intelligence Observatory, Moscow. Room number: 3017A19'.`
			`	"Fortunately, I found someone for you to speak to, and a cover for being there in the first place. Xilin needs a trusted aide to stay on top of things here, especially as Mountaintop progresses. So far he's found the staff provided there to be... lacking. I get the sense from him that he's expecting things to get more complicated, though he hasn't said in so many words. So, you get to go to Earth to pick up his assistant, and while you're there, you can speak to a certain Ms. Giti Gilani. She's an expert in the history of space flight and related archaic topics. Meanwhile the aide you'll pick up is a young man called Batu Cegeen. You'll have to land at the Ulaanbaatar spaceport for him, and travel locally for your business with Ms. Gilani."`
			choice
				`	"Thank you."`
					goto finish
				`	"Do I need to speak to Xilin myself?"`
			`	Alondo shakes his head. "No, I have already told him about the plan to have you drop off some relays, and explained that it's just a minor detour to ask you to go on a bit further. It saves them having to try and arrange suitably secure transport all the way from Earth to <origin> and then back to <planet>. This way the worst he'll have to deal with is the one trip from here back to wormhole later, which is easy enough."`
			label finish
			`	Alondo leans forward on his desk. "And <last>, I don't know what's going on, but if you won't even tell me, it must be dangerous. Please, be careful."`
			choice
				`	"I will."`
					accept
		
		
		
mission "Hai Reveal [A07] Deliver the Relays"
	# TODO: The relays should vanish from your cargo bay when deployed if it ever becomes possible.
	autosave
	landing
	name "Preparation & Investigation"
	description `Deploy relays in <waypoints>, and pick up Batu Cegeen on <planet>.`
	source Mountaintop
	waypoint Sumar
	waypoint Cardax
	waypoint Moktar
	waypoint Volax
	destination Earth
	cargo "hyperspace relays" 8
	to offer
		has "Hai Reveal [A06a] The Calm: done"
	on offer
		log "People" "Terry Adrianopoulos" `Turns out Terry is not the secretary of Samuel Remington, but has been relegated to that position by a change in management. She was in fact the Chief Operations Officer, or COO; one of the most important people in the Syndicate before the war ended. She is now managing the organizational side of the movie production very competently.`
		log "People" "David Turner" `An entrepreneur with a sharp mind, he was drawn into the cover story in the instrumental role of providing the funding, at least officially, for the movie production. It was not clear if he expected to profit from it, or simply saw it as an incomparable experience.`
		conversation
			`Stopping in to <origin>, it takes practically no time to find Terry. She seems to be in motion at almost all times, trailed by a plethora of people constantly bringing things to her attention and then scurrying away once they've received whatever answer they were seeking. Between seeing her and crossing the eighty or so meters to come face to face, you see her put her thumbprint to at least three separate datapads; presumably approvals of some sort.`
			`	"Ah, <last>. Excellent," she says as you arrive. "Come with me."`
			`	The main concourse of this station is set up for a movie production, littered with small meeting rooms squeezed between significant operations. They'd probably be storage cupboards on a normal station, but everything and everyone on this station seems to be occupied. A diligent attendant blocks the door as she closes it behind you, and you see the queue of people scatter through the door's window. No doubt they'd return as soon as Terry was available again.`
			`	"David Cohen is an eccentric character, but things are progressing rapidly and smoothly so far. The station is working, and the cover is gaining traction. From what I hear they're even making the movie now. They've almost made enough progress that people could believe the movie has been in production long enough to justify all this."`
			choice
				`	"You certainly seem busy."`
					goto busy
				`	"Looks like it's thanks to you."`
			`	She momentarily adopts a self-satisfied smile.`
			label busy
			`	"Yes, well, this poses a few issues of its own with the increased demand on the relay bandwidth from here, but I wouldn't have my regular job if something like this was too much to stay on top of."`
			choice 
				`	"Your regular job?"`
					goto regular
				`	"Your job as a secretary?"`
			`	She rolls her eyes and shakes her head with a little huff. "It's ridiculous that Sam tried to make me look like some common witless secretary. No, I mean the job I had right before the end of the war, and the job I still seem to be doing seventy percent of even while I'm here."`
				goto card
			label regular
			`	"Yes, my regular job. Specifically the one I had before the end of the war, and before this farce they have me doing now, while my successor tries and fails to be half as competent."`
			label card
			`	She pushes a button her datapad's case and it ejects a business card which she hands to you. You see on the card, "Chief Operations Officer".`
			`	"Of course," she says, taking the card back and neatly pushing into the case, "I'm not allowed to disseminate those cards at the moment. At least not until this is over, when I can take back my position after the fool in my place has made a mess of things."`
			`	She seems absolutely sure that that's exactly how things are going to turn out.`
			`	"Now, speaking of my second job, you have relays on your ship that will make that easier, yes?"`
			choice
				`	"Yes, I have the relays."`
			`	"Wonderful, the latency has been killing me lately. These are the coordinates for deployment." She flicks the relevant data files from her pad to you. "Make sure those are loaded into the relays. Deploy them roughly in the right place, and they'll move to their own positions."`
			`	She checks something on her pad and then stands up. "Now, come with me. I need to introduce you to someone in case you need each other and I'm busy."`
			`	With astonishing speed she strides down the concourse, clearing a path between all manner of employees and visitors. This clear path perhaps being the only reason you are able to keep up. She calls out to a human dressed in a business suit who turns with evident surprise, sees you both, and approaches.`
			`	"Captain <last>, one of the many heroes of humanity! I noticed you right away when I laid my eyes upon you. I'd like to personally thank you for what you've done."`
			choice
				`	"Glad to get some recognition for all the hard work I've done."`
					goto boast
				`	"Don't mention it. I just did what I could to help."`
					goto downplay
				`	"Can I help you, sir?"`
			`	"I'm the one who should be using formal titles to address you, so please, Captain, don't call me sir.`
				goto introduction
			label boast
			`	"A personality as big as yourself should be receiving praise and recognition wherever you go! People must really have no respect these days.`
				goto introduction
			label downplay
			`	"No need to downplay yourself, Captain! You've done God's work in saving humanity from that alien scourge.`
			label introduction
			`	Terry looks between you. "Captain <last> is doing a lot to help us out, so please make yourselves acquainted. Don't be too long though, the Captain has a job to do." With that, she gives the both of you a parting nod and strides back into the chaos. Almost immediately a swarm of people with datapads materialize from nowhere and pursue her.`
			`	The man grins and shakes his head as she departs. "Remarkable woman. Anyway, the name's David Joseph Turner, venture capitalist, entrepreneur, and famous Paradise Worlds businessman." Turner grabs a business card from his pocket and hands it to you. It contains his contact information, an address on Martini, and boasts in golden letters his net worth of more than three billion credits.`
			`	"You may not have heard of me, but I've sure as hell heard of you." Turner turns around and waves his arm across the crowd of people working on the station concourse. "To be involved in funding and producing this movie, though, what an adventure. You know I've paid for movies to be made, or at least invested in them, but I've never actually been there while it was happening. Quite remarkable."`
			# TODO: add a turner blurb about the movie, but allow the player to interrupt it
			`	"Of course, there are the communication latency issues, and the dreadful matter of the black spot that is the route through Cardax. We need proper coverage of that area if we're going to provide security to the tourists who seem intent on coming here. Though I hear that you might be working on that as we speak, am I right?"`
			choice
				`	"Yes, I'll fix it."`
					goto yes
				`	"It's on my way."`
			`	Turner smiles with a little twinkle in his eye.`
			label yes
			`	"Of course, the famous Captain <last> always has a finger on the pulse. Being right where they need to be. Good thing we got the advertising out there up in time, hey?" He taps his nose and gives a shockingly conspicuous wink.`
			`	"Anyway, give me your details too just in case I need them, and I'll let you get to your business. Good luck out there." He checks your details into his pad and gives you a firm handshake before hurrying off towards people moving a very large prop. 'No, no, they said they wanted that on stage five! Stage five!'.`
			`	Time to drop off those relays and head to <planet>.`
				accept
	on enter Sumar
		dialog `You fly to the coordinates given to deploy the relay and eject it from an airlock, making sure that there are no ships in range to see it happen. The relay gives you a confirmation ping when it's successfully activated.`
	on enter Cardax
		dialog `You fly to the coordinates given to deploy the relay and eject it from an airlock, making sure that there are no ships in range to see it happen. The relay gives you a confirmation ping when it's successfully activated.`
	on enter Moktar
		dialog `You fly to the coordinates given to deploy the relay and eject it from an airlock, making sure that there are no ships in range to see it happen. The relay gives you a confirmation ping when it's successfully activated.`
	on enter Volax
		dialog `You fly to the coordinates given to deploy the relay and eject it from an airlock, making sure that there are no ships in range to see it happen. The relay gives you a confirmation ping when it's successfully activated.`
	on visit
		dialog `To finish this mission, you must visit all four systems, and return the deployment hardware to <planet>. It may be in an escort that hasn't arrived.`


mission "Hai Reveal [A08] Symbol Identification"
	landing
	name "Preparation & Investigation"
	description "Return to <destination> with Batu Cegeen and your new information."
	source Earth
	destination Hai-home
	passengers 1
	to offer
		has "Hai Reveal [A07] Deliver the Relays: done"
	on visit
		dialog `Batu is on another ship not yet in the system. Take off and wait for the ship to arrive in order to continue.`
	on offer
		log "People" "Giti Gilani" `Giti is a research librarian on Earth that specializes in the history of space flight and related archaic topics.`
		log "Factions" "Base Principles" `A clandestine organization that existed within the Syndicate that was founded upon anarcho-syndicalist ideals. Its ranks eventually became bloated by enthusiastic recruits from Freedom that were keen to get rich, and were more anarchist than anarcho-syndicalist. The resulting tensions undermined the group, and the Syndicate Internal Affairs scoured them from the organization.`
		log "Factions" "Syndicate Internal Affairs" `An internal police force within the Syndicate that enforces the Syndicate's laws.`
		log "Giti identified the angry cat symbol. It is from a long-defunct subversive group within the Syndicate called Base Principles. Somehow they obtained alien technology, and used the knowledge gained from it to advance their influence within the organization. A half-century ago, Syndicate Internal Affairs scoured them from the Syndicate's ranks in an extremely thorough and prejudiced inquisition."
		
		conversation
			`After landing, you search up the way to the adjunct research library at the Navy Intelligence Observatory in Moscow. It takes three shuttle journeys and one high-speed rail trip, but you reach the building in under three hours. For someone of your background there are parts of this trip that seem dizzyingly unreal. As well traveled as you now are, actually navigating the urban environments of <origin> away from any particular spaceport is an experience not quite like any other. Once you reach the building in question you take a moment at the reception desk to interpret 'room number: 3017A19' - the 301st floor, section 7A, room 19 - and get directions. It's amazing how large Earth's megabuildings have become. Some planets have smaller populations than the building you are standing in right now, and it is but one of hundreds you've seen on your short journey.`
			`	Reaching the room in question you knock on the door which has a nameplate that reads, 'Giti Gilani' with the title 'Research Librarian' in small print underneath. You are swiftly greeted by a short, energetic looking lady. She looks you up and down and nods. "Captain <last>, you're not as tall as I thought you'd be in person. Please, please come in."`
			`	Clearly someone took the liberty of informing Giti of at least the basic information about what was being searched for, and that it was you doing so. Once the door is shut and locked, though, it becomes clear she is quite excited about this search. She gestures to a seat near her work desk and briefly tidies some of the more egregiously scattered research items. "Would you like a drink? Tea, coffee, vodka? I already have some notes on the cat symbol but I need to discuss some things with you. Do you have any more images?"`
			choice
				`	"Tea please."`
				`	"Coffee would be good."`
				`	"Uh, vodka?"`
				`	"I'm fine thanks."`
				`	"I do have some other pictures here with me."`
					goto pictures
			`	She acknowledges your selection and then pours herself a coffee from the pot with a quarter shot of vodka added in. "Gives it some kick," she says with a wink. "And did you have other pictures?"`
			`	When you indicate that you do she beams and flounces into her seat with a flourish.`
				goto explain
			label pictures
			`	"Oh excellent," she says, quickly pouring herself a coffee from the pot and practically skipping over to take her seat.`
			label explain
			`	"Well, you'll probably be disappointed with what I have so far," she begins, "but I'll start with what I have found and then you can show me any new pictures you have and we can see what I can do." She waits for you to indicate your understanding before she continues.`
			`	"So, this cat symbol was originally used by a clandestine organization that worked within the Syndicate over a half-century ago. They called themselves 'Base Principles.' They were anarcho-syndicalists infiltrating the Syndicate from within, supposedly advancing their positions through research findings gleaned from captured alien equipment, but nobody knows where they got it. The organization was eventually torn in two by a collection of regular anarchists and other unsavory characters looking to profit off the backdoor access to the Syndicate; this group kidnapped researchers from other institutes to expand their capabilities.`
			`	"These others didn't cover their tracks well enough; the trail led back to the syndicalists that started it all in the first place, and Syndicate Internal Affairs quickly put a stop to the organization with extreme prejudice. Most of the anarchist leaders were killed in battle or executed after capture, but the internal players simply... disappeared.`
			`	"Officially, the Syndicate maintains that they wiped Base Principles out to the last individual, but evidence never proved it had been conclusively terminated."`
			choice
				`	"That's it?"`
					goto rude
				`	"Was there anything else?"`
			`	"Yes. That was over a century ago, but only a few decades back the same symbol came up again in conjunction with a smuggling ring that was kidnapping gifted children. It seems that a minor error resulted in a crate being misplaced by the smugglers, complete with a child inside and the symbol surreptitiously stamped on the corner plate. The ship the crate was meant to be on self-destructed when it was caught, and any potential affiliates went to ground. A handful of ships and individuals were identified retrospectively to have been involved, but none of them were ever seen again. The kidnappings stopped."`
				goto newpictures
			label rude
			`	She frowns at you. "No. Somewhat more recently, only a few decades back in fact, the same symbol came up again in conjunction with a smuggling ring that was kidnapping gifted children. It seems that a minor error resulted in a crate being misplaced by the smugglers, complete with a child inside and the symbol surreptitiously stamped on the corner plate. The ship the crate was meant to be on self-destructed when it was caught, and any potential affiliates went to ground. A handful of ships and individuals were identified retrospectively to have been involved, but none of them were ever seen again. The kidnappings stopped."`
			label newpictures
			`	She waves a hand dismissively at her screen. "Of course, I only received the one image to refer to, and the older records are not necessarily very good quality or captured with future research librarians in mind. So, please, show me what else you have."`
			`	You pull out your datapad and hand it to her with the folder of relevant pictures, some carefully redacted of Hai paraphernalia, for her to look at. As she begins flicking through them she makes some comments.`
			`	"You know, there's quite a lot more of these than I expected. All quite recent too judging by the file quality and also by that crate design. They really are exactly the same as the original. Someone clearly has made a deliberate decision to reuse the exact symbol, no re-imagining or stylistic alterations whatsoever. If you ask me that sounds like a group that has set itself to having the same goals, which means the Syndicate would probably be very interested in this. Though I suppose you'd have the connections there if... Oh!" She pauses. "Now this is interesting."`
			`	She turns the datapad to you and shows you what looks like an amulet or maybe a jewelry charm. The scale in the image isn't very clear. "Do you see this patterning around the outside of the symbol on this? I'm quite sure nearly everyone in the galaxy would simply pass that off as decorative, but it's not. This is an archaic written shorthand notation used for ship's logs, back when they were considering data storage requirements for the thousands of people on board the slow ships they sent to Alpha Centauri. You'd be amazed how much space just logs and diaries can take up when the journey takes as long as theirs did." She smiles at you, "As it happens I wrote my Ph.D. thesis about that notation! Now I finally need that information for something other than getting a degree!"`
			`	She frowns at it for a long moment, "There's quite a lot of notation here actually and... well, gosh, it's been twenty-eight years since I did that thesis. I can't just translate this on the fly. It'll take me some time to dig up my resources and work on it. Am I allowed to keep these pictures?"`
			choice
				`	"Absolutely, I'll send you the folder."`
				`	"Yes, and I can also give you some other data too."`
			`	"Excellent, look, leave it with me and give me your contact info. I'll see if I can work out whether there's anything meaningful there and let you know."`
			`	You thank Giti for her time and depart to make the return trip to the Ulaanbaatar spaceport. You message ahead once you're on your way and arrive to find Batu waiting for you ready to depart.`
			`	For now it's back to Hai-home, and hope that Giti turns up something useful. At this point, though, maybe this whole thing is just a red herring?`
				accept



mission "Hai Reveal [A09] History of Appeasement"
	landing
	name "Demanding Satisfaction"
	description "Take Teeneep to <destination> to treat with the Unfettered."
	source Hai-home
	destination Darkcloak
	passengers 1
	to offer
		has "Hai Reveal [A08] Symbol Identification: done"
	on visit
		dialog `Teeneep is on another ship not yet in the system, take off and wait for the ship to arrive in order to continue.`
	on offer
		"reputation: Hai (Unfettered)" >?= 10
		conversation
			`You return, giving Batu directions to Xilin, and check availabilities. The other diplomats all appear to be busy and so you soon find yourself at Sayari's office only to be met by Teeneep and Sayari arguing. You came to get an update and instead walked into a very tense standoff, with Sayari standing in front of the door and brandishing a drink bottle in one hand while Teeneep shouts in Hai and gestures at various datapads. It looks like Sayari is doing her best to prevent Teeneep from leaving, though it's hard to say if she'd actually be capable of stopping the much younger Hai physically.`
			`	Realizing that you've arrived Sayari tilts her head slightly to one side to indicate she's speaking to you, while not taking her eyes off Teeneep. "Welcome back captain <last>, I must apologize for my friend's state. She's just discovered some rather unfortunate information."`
			`	"Unfortunate!" Teeneep very nearly shrieks the word. "They've been doing this for decades! Decades, Sayari! Tracking down and ultimately paying off pirates with our technology to leave us alone, even when they've hurt, killed, kidnapped, and enslaved our people!"`
			`	"They gave them our weapons so that they could more efficiently go and enslave other people rather than just dealing with them properly they way they should have!" She manages to sound kind of funny. Instead of emphasizing the 'our', 'properly' and 'should have', she's placed the stresses on 'weapons', 'efficiently' and 'dealing'. It's possible that it's deliberate, but you can't help but get the sense that Teeneep hasn't had a lot of practice being angry in your language. "One hundred and seventy three reports, Sayari. That's how many times they've done this, or something like it, and those are just the ones that came up in the sweep. There's no telling how many others might be filed improperly, missing key words, or just be outside of my search range."`
			`	Sayari looks at you apologetically. "I promise, we normally get along very well." She turns back to Teeneep. "Look, I'm not saying you shouldn't do something about it. I'm just saying your first course of action shouldn't be to parade it across every network in the whole damn cluster."`
			choice
				`	"What should she do?"`
					goto do
				`	"Does Hai media not do that?"`
			`	Sayari gives you a quizzical look, "Of course they do, though Tee has access to more efficient options. That's not the point, though."`
			label do
			`	Teeneep seems to be taking a moment to breathe and Sayari takes that opportunity to lower the drink bottle and let you into the room, closing the door again behind you. "The grievance is against the Elders. There's a process to seek redress of grievances with the Elders. Teeneep needs to at least attempt to follow that process, and if she does not go through with normal resolution channels, she will be censured from public life. She must confront the Elders directly."`
			`	Teeneep makes the effort to give a final, defiant snarl of disgust, and then throws herself into an empty chair. "She's right," she grates out. "I hate it but she's right. Especially because several of those reports indicate that the Navy knew of Hai on some ships and stood by while they were taken away. Which makes it your business too."`
			`	"Look, the Elders are pretty much permanently on call at the moment. None of them are leaving <origin> and they're in session as we speak. Let me put a priority audience request into the system, and you can probably see them this afternoon. In the meantime, why don't I order some food here and you can use my spare desk over there to prepare what you need to say?"`
			`	Teeneep takes a deep breath and accepts the plan with sudden and surprising grace. She gathers her pads and sets up where indicated. "If you're getting food, get me something with nutmeg in it. I recently discovered it at that fusion restaurant chain that's been picking up."`
			`	Sayari makes an odd noise and Teeneep seems to take it as acknowledgment. "Now, sit down and tell me what you've been up to."`
			choice
				`	(Pass a little time.)`
			`	Time passes swiftly and before long Teeneep's audience with the Elders has been and gone.`
			# Possibly rework in the future to have you witness this audience where she confronts the Elders? Reuse the secrecy over safety line. (Sayari interprets while you spectate.) Probably not though. Lots of text for little reward.
			`	Back in Sayari's office Teeneep seems to have shifted from anger to impotent frustration. "We don't want to risk larger problems with humanity," she imitates a deep stuffy voice. "You're already risking larger issues with your current actions," she whines, speaking with one hand while rolling her eyes at the imagined Elder on her arm.`
			`	"Do they even hear themselves? The Hai expect their Elders to be wise." She scoffs, "You'd find more wisdom in a kindergarten."`
			`	Sayari gives you a long-suffering look but humors her friend. "You're right, of course, in this matter. The Elders have ever struggled with change. They're not wise for this, they were not elected to be so. They were elected to continue the long march of incremental development. Besides, you know far better than most exactly what challenges they contend with these past couple decades. More of them have died or retired than been unelected."`
			`	Teeneep looks grumpy but doesn't contradict the older diplomat.`
			`	"Besides, we know our next steps. Deputy Minster Yang will be here in a moment and we can see what the Republic might do."`
			`	Only moments later, Xilin arrives with Batu in tow. While occasionally consulting Teeneep for specific information and details, Sayari, as the actual diplomat, lays out the concerns to do with the Navy knowing of and willfully not intervening. Xilin sympathizes, and, when it comes to deciding what to do, the Hai request that the Navy be deployed to rescue those captured. Before Xilin can commit anything, however, Batu cuts in. "I'm sorry, deputy minister, but I must interject. It is unfortunate I have not had time to fully brief you on everything I've been told before coming, but I have been advised that the Navy will not be deployed to clean up any of the Hai's messes."`
			`	He clears his throat awkwardly, "Technically they said 'not under any circumstances', though it's possible the matter of five thousand missing civilians was not one of the things they considered when they said that."`
			`	Xilin frowns. "We should definitely present that case. It does sound somewhat outside of the realm of expectations. It'll be slow though. They'll have to do another whole round of private representative briefings, and then no doubt it will still be a large debate. Even if we started the process today, Parliament won't act any time this month, and probably not next month either. I'll kick things off, but you'll have to be patient."`
			`	When Teeneep makes a noise as if to speak, Sayari silences her with a gentle touch and thanks Xilin in the formal capacity. He briefly thanks you for delivering Batu safely and then the two excuse themselves to see if they can get a hold of someone before their day ended.`
			choice
				`	"Well, what now?"`
				`	"That's a long time."`
			`	Teeneep sighs in exasperation. "I won't wait for your parliament to spend months deliberating. Sayari, you have a crisis of your own here, and I cannot accept a resolution without an avenue to rescue our people. I would hope you cannot either... I must go to the Unfettered. If they can be swayed then the Elders may be pressured into acting.`
			`	"Captain <last>," she says, giving you a calculating look. "I would very much appreciate it if you'd be so kind as to take me."`
			`	"Teeneep, no! You cannot just commandeer the Captain to act as your chauffeur wherever you want to go," says Sayari. "They have an important role here, in this crisis."`
			# Teeneep yes.
			`	"And what would you have them do next then?" When Sayari seems at a loss to respond, Teeneep continues. "Exactly. Your crisis is mostly resolved behind closed doors, but this crisis requires transportation. The thing you seem to be missing is that they're the same crisis, Sayari. They can't be resolved separately."`
			`	Sayari slumps back in her chair with a huff, for a moment looking as old as she says she is. Teeneep waits patiently while her friend spends a good thirty seconds seriously thinking about something. "She is right, <last>," says Sayari eventually. "This is worth trying. Please take her to the Unfettered if that is what she wishes; their government is on <destination>, but please, be careful."`
			`	As you both get up to leave Teeneep walks over and places a hand gently on the old diplomat's shoulder. "They call themselves the True Hai, maybe it's time they demonstrated it."`
				accept



mission "Hai Reveal [A10] Demanding Satisfaction"
	landing
	name "Demanding Satisfaction"
	description "Fly to <destination> and deliver Teeneep and her ultimatum to the Elders."
	source "Darkcloak"
	destination "Hai-home"
	passengers 1
	to offer
		has "Hai Reveal [A09] History of Appeasement: done"
	on offer
		log `Traveled to Unfettered Hai space with Teeneep and convinced them to throw their support behind her.`
		payment 100000
		conversation
			`Teeneep makes a request on your approach and then goes to prepare. You are subsequently directed to a restricted landing zone near their government complex. When she reappears Teeneep has prepared to meet the Unfettered in a somewhat surprising manner; she's wearing what looks like a fencing outfit. There are two swords on her back and several balanced knives on her belt. She's wearing a headband with a medallion on it that looks like an athletic medal.`
			`	She pays you for the trip and explains, "These blades are not ceremonial. Bring your gun with you, but hand it to them when we reach the chambers, or the Unfettered may think you're an assassin. Trust me, we'll be fine.`
			`	"Let's go," she says.`
			choice
				`	"What's your plan?"`
				`	(Follow her.)`
					goto follow
			`	"To Unfettered Hai leadership, this meeting is all a political ploy. They know it's in their best interest to help us. It will raise public opinion towards them among the "Fettered" and likely lure more recruits to their side. But before they agree, I have to prove myself in front of their troops. If I don't, the public's perception will be that the Unfettered leaders helped a weak coward. Fortunately, dangerous sports have a tendency to open doors for you in Hai society. They're an essential hobby for anyone who hopes to have influence, and I have kept up with mine reasonably well. It's been a couple decades since I won anything, but I was regional champion in fencing a number of times when I was really into it."`
			label follow
			`	Teeneep goes to disembark, pauses, then turns back to you. "Actually, before we leave the ship, there was something I wanted to make sure I explained before we meet the Unfettered leadership: I'm carrying real weapons for a reason. This meeting will probably seem violent, and that will probably make you think the Unfettered are a barbaric people. They're not; they 'play up' their violent nature. It's a hard concept to explain - we have Hai words for this that don't translate well into your language. That's the simplest way I can think to explain it without spending twenty minutes here, so it'll have to suffice."`
			`	She glances around. "Besides, we're already close to running late. Let's get going."`
			`	You enter the complex and she speaks as you pass through a hallway filled with battle trophies. "I have requested this conversation happen in your language. This is not only politeness for your benefit, but it is also to mine. To shy from a challenge is not befitting a True Hai, and for this matter I think your tongue may be more eloquent. I should have them at a disadvantage in using it, as well." A moment later you reach a guarded door; you hand your gun to an Unfettered guard and hope Teeneep understands the Unfettered Hai as much as she claims to. Beyond, you enter a large room filled with uniformed Hai. You notice many of them have swords similar to Teeneep's, though they look more ceremonial than functional.`
			`	As Teeneep walks in, an Unfettered moves to block her path. From the extensive decorations on his uniform, it appears he's a high-ranking officer. "You're not welcome here, False Hai." He starts to push her away. In one motion, Teeneep spins around, unsheathes a sword, and swipes it across his arm, drawing blood. The Hai grunts, surprised, and steps aside to let Teeneep pass. She walks toward the gigantic leader of the Unfettered, whose face betrays his surprise and admiration.`
			choice
				`	(Walk in and join Teeneep.)`
				`	(Stand in the room's entrance and watch.)`
					goto watch
			`	As you enter the room, a pair of Unfettered grab you. Teeneep draws a throwing knife, saying with intensity, "Let Captain <last> go. Now." The Unfettered let go immediately, and she nods for you to stay where you are, sheathing the knife.`
			label watch
			`	The leader's voice booms from where he sits at the other end of the room. "Come, False Hai. You have entered here to make a case, have at it."`
			`	Teeneep explains to the leader, "Five thousand Hai have been enslaved by human pirates, or vaporised when the human authorities have shot down their captors with no regard for the innocents on board. The Elders do not act. Will not act. They know, and do nothing. I have learned that they have known of some pirates who they felt were too much of a headache for decades, and that rather than hunt them down, they have paid them with technology. Our weapons and technology. Paid them off to simply leave us alone, and not even to return any Hai they may have captured.`
			`	"You were once the protectors of all Hai. I would honor that not out of political opportunism, but because our people need heroes and protectors that the Elders are not. So I stand here to ask you to be so again. Free our people from slavery and kill their human slavers."`
			`	The Unfettered leader responds, "Your people have outlawed and abandoned us. You give us insulting food donations with propaganda on them. You block our ships from returning to Hai-home. Why should we help you, a race of slothful cowards? Your people are willingly blind and lost, an insult to all Hai."`
			`	Teeneep suddenly takes three strides forward, closing the distance between her and the Unfettered leader in less than a second. You had forgotten how quick Hai are; few humans could do what she just did. "I challenge you for rule of the Unfettered military!"`
			`	"You haven't the authority to do that," he responds, laughing.`
			`	"Besides..." you see one of the other Unfettered to the right of the leader begin to step out. "You would ha..." Teeneep cuts the leader off as she draws a throwing knife and launches it. It zips through the air, and spears the shoulder of the Unfettered who began to move, embedding itself in the wall behind and pinning them in place.`
			`	"I would have to do what, defeat your right hand first?" She takes a step back and smirks at him. "Now, will you face a woman half your size?" From her expression, you're unsure if she genuinely has that much faith in her abilities, or if this is a bluff.`
			`	The Unfettered leader pauses, then smiles. "There is no need. Even on our planets, I've rarely met a Hai half as brave as you. You have the courage to turn an act into action. You are a True Hai, and we protect our own. You have vouched for the value of the lives of these Hai, so I say now we are willing to send our fleets to their aid. I would come myself."`
			`	She re-sheaths her swords and calls you over. "I have brought with me one of the greatest war heroes of the humans."`
			choice
				`	(Walk to her.)`
			`	"Captain <first> <last> led great fleets during a civil war of the humans. We will have the honor of fighting alongside this warrior of the humans."`
			`	He looks at you appraisingly. "That is well, but there is a matter yet to be addressed. We cannot just 'waltz' through Hai and human space without being blasted. How will you convince your Elders to allow us passage?"`
			`	"They will not allow it," says Teeneep. "We must force them."`
			`	A round of muttering breaks out around the room.`
			`	"The threat of true war, then..." In the ensuing silence you swear you could have heard a pin drop.`
			`	Teeneep bows her head. "I know it is distasteful to consider this sort of show."`
			`	The Unfettered leader considers her for a long moment before raising his head and slowly assessing the room, making eye contact with each of the others standing by.`
			`	All bravado and bluster seems to be gone from him now as he finally speaks. "Five thousand Hai, you say?"`
			`	"At least," she says, lifting her head to lock eyes with him.`
			`	With the weight of a proclamation he responds, "Then it shall be so."`
			`	There is a moment where it seems as if something respectful is being observed and then, like a switch being flicked, the energy returns and the leader smiles at you as those around start jostling and making quiet remarks to each other.`
			`	The Unfettered leader seems to sense your confusion. "Neither True Hai nor Fettered truly desire to shed the blood of the other. Our disagreement is a protest, a lesson to be learned that we are learning but slowly. Perhaps it is time though that we demonstrate the seriousness of our resolve, especially if the Elders have become so mired as for it to have come to this."`
			`	He grins. "I look forward to seeing you fight, human. Now both of you, go. Do what you must."`
			`	Teeneep turns and leads you out, making sure they return your weapon as you leave. "Now we must return to <planet> and address the Elders again. Hopefully they will now see reason."`
				accept



mission "Hai Reveal [A11] Sound the Alarm"
	landing
	name "Sound the Alarm"
	description "Reach <planet> and deliver a warning."
	source "Hai-home"
	destination "Mountaintop"
	to offer
		has "Hai Reveal [A10] Demanding Satisfaction: done"
	on offer
		event "hai and human ships at wormhole"
		log `Teeneep has been rejected by the Elders again, but has set in a motion a plan which has triggered an election instead. This snap election has closed the border and risked creating a diplomatic incident.`
		conversation
			`Upon your return, Teeneep demands another audience with the Elders. None of them seem thrilled about a repeat session, but this time you must attend as a witness in the Chambers in support of the case. Sayari accompanies you to act as interpreter. When Teeneep presents the Unfettered's offer of assistance there is a smattering of largely disbelieving sounds, though when she tells them about their willingness to force the matter the tone of the conversation gets remarkably more tense. "If you don't do it, they will. Whether that's with you, or through you."`
			`	One of the Elders takes the time to address you as a witness, and confirm that threat was indeed real. Even so, though, that only seems to sway a small selection. One of the more stubborn Elders stands up. "The Unfettered have made serious attempts to push through at Wah Ki before, to no avail. More recently, they've been more trouble again, and again we have organized more than enough security to keep their disruption contained, even with the current human crisis. This is ridiculous, and the Unfettered would not dare, not while they are so dependent on our food and medical supplies these past years."`
			`	"You are blind. Blind and old and foolish," snaps Teeneep. "If you will not even listen to this, then apparently I must now be the one to present a pathway to avoid war. If you do not take action, I will make the history of inaction I have discovered public knowledge. Every Hai from Greenwater to Snowfeather will know by the end of the day."`
			`	Two different Elders respond simultaneously. The first says, "Five thousand Hai in two hundred years is barely a concern. That many managed to get themselves killed swimming with Gelo Appanoh in the last decade alone."`
			`	That one is left searching the room for someone who might actually be listening halfway through his sentence, though, as the second points at Teeneep and loudly says, "You wouldn't dare!" To which Teeneep responds, "It is already scheduled to happen unless I actively stop it!"`
			`	Sayari has to raise her voice above the din and disentangles their two responses for you as the room devolves into shouting and several Elders who look quite worried leave the room. A moment later all three of you are escorted out and the chambers are closed.`
			`	Teeneep just shakes her head, pulls out a datapad, and quickly taps a few times. "Well, that was going to happen in an hour. No point waiting, though. Let's get dinner."`
			choice
				`	(Get dinner.)`
					goto dinner
				`	(Decline and maybe eat with the diplomats.)`
			`	There are some perfectly adequate meal places in the cafeteria area. There you manage to join Alondo and Remington, who have a surprisingly civilized conversation the entire time. Albeit mostly about work.`
			`	You're still finishing up a little shortly after they leave, at which point a harried-looking Sayari appears and practically sprints across the room to you.`
				goto alarm
			label dinner
			`	You join Teeneep and Sayari at a fusion restaurant about a block down the road from the 'Elders' Chambers' - which turns out to be the official name of the whole government complex.`
			`	Having finished your main meal, and while waiting for some dessert that Teeneep has ordered, Sayari pulls out her datapad. "You know, while we're waiting. It's probably a good idea to check the damage. I don't know if your plan is actually going to have the desired effect, you know. I mean, seriously, Tee, what will you do if it doesn't? Will the Hai actually have to shed our brethren's blood with lethal intent?"`
			`	Teeneep just sips her drink and shakes her head. "Oh, Sayari, you really are getting too long in the tooth for domestic politics these days."`
			`	A moment later Sayari squeaks and looks up in horror. "You triggered an election?! This wasn't just making it public, you had the petition for redress ready to go all along!"`
			`	She scrolls down on her pad several times and begins to mutter, "Oh dear, oh no." She lapses into Hai for a moment before returning. "It hit the trending issues board, and triggered the safety policy alert response. People got direct notifications that this was an issue. There are over two billion supporting votes for an injunctive action and it's only been two hours... this is what you hoped would happen, isn't it?"`
			`Teeneep places a gentle hand on Sayari's arm. "Better this than war."`
			label alarm
			`	Sayari's eyes are alive with thinly-veiled panic as she slams her hand down on the table. "Captain <last>, you must leave immediately. Get on your ship and fly to <planet> right now! The winds of change are afoot and we will have an election. They'll hit the threshold in maybe only twenty minutes, and it'll take maybe thirty more for the bureaucracy to act on it. The instant the election is announced formally, all non-essential ships will be grounded, all communication in or out of Hai space will be cut off, and the border will be sealed to everyone - not in the polite way either. If even one ship tries to cross the border to investigate... there's no telling what will happen."`
			`	"Go, go with all possible haste! I will tell the others, but right now you must go. Now!"`
				launch
	on enter "Waypoint"
		dialog `As you enter Waypoint one of the Hai captains hails you. "Captain, we've orders to close the border to everyone, but... we know you've been doing official business, and we haven't been told to specifically block you. We also owe you one. You can go through, but don't try and bring anyone with you. We'll have no choice but to fire upon you and them if you do."`

event "hai and human ships at wormhole"
	system "Waypoint"
		remove fleet "Anti-Pirate Hai (Wormhole Travel)"
		add fleet "Hai Wormhole Guards" 400
	system "Heia Due"
		remove fleet "Anti-Pirate Hai (Wormhole Travel)"
		add fleet "Hai Wormhole Guards" 1000
	system "Ultima Thule"
		remove fleet "Anti-Pirate Hai (Wormhole Travel)"
		remove fleet "Smuggler (Hai Traffickers)"
		# Things just got locked down.
		add fleet "Human Wormhole Guards" 400
	system "Rajak"
		remove fleet "Anti-Pirate Hai (Wormhole Travel)"
		remove fleet "Smuggler (Hai Traffickers)"
		# Things just got locked down.
		add fleet "Human Wormhole Guards" 1000


# Ensure there are some impressive fleets at each system.
mission "Hai Reveal [A11-A] Permanent Fleets"
	landing
	invisible
	source "Hai-home"
	to offer
		has "Hai Reveal [A10] Demanding Satisfaction: done"
	to complete
		never
	npc
		government "Republic"
		system "Ultima Thule"
		personality heroic opportunistic staying
		fleet "Human Wormhole Guards" 15
	npc
		government "Hai"
		system "Waypoint"
		personality heroic staying
		fleet "Hai Wormhole Guards" 30

#These are separated because they leave at a different time.
mission "Hai Reveal [A11-B] Permanent Fleets"
	landing
	invisible
	source "Hai-home"
	to offer
		has "Hai Reveal [A10] Demanding Satisfaction: done"
	to complete
		never
	npc
		government "Republic"
		system "Ultima Thule"
		personality heroic opportunistic staying
		fleet "Human Wormhole Guards" 15



# <insert text only mission(s?) that provides news updates on the election if you land anywhere en route>



mission "Hai Reveal [A12] Into the Lion's Den"
	landing
	name "Into the Lion's Den"
	description "Travel back to <planet> and ensure the diplomats are safe."
	source "Mountaintop"
	destination "Hai-home"
	to offer
		has "Hai Reveal [A11] Sound the Alarm: done"
	on offer
		log `Alerted Turner and Danforth to the situation. Been sent back to <planet> to ensure the safety of the diplomats.`
		conversation
			`Mountaintop appears to be in chaos by the time you dock and make your way onto the promenade. Discarded equipment is scattered in many places and a whole group of Hai are desperately lining up to try and get on one of the Hai merchant ships to return to Hai space, all while trying to pretend like it's for some movie exercise. A selection of brave but confused tourists are trying to work out how to get from one place to another, now that the line has disrupted all normal flow through this section. Someone is crying behind a greenscreen, and a great many people involved both in running the station and making the movie seem to be frantically attempting to keep up with events. The hectic order that was present last time is nowhere to be seen.`
			`	You can't find Terry. She seems to be battling organizational fires and moving round the station fast enough that by the time you get to where she's last been, she's already moved on somewhere else; possibly twice. However, Turner manages to find you in relatively short order.`
			`	"Captain <last>!" he calls out, audible even over the chaos. He strides up to you quickly and then pulls you aside to a sheltered spot. "Thank the cosmos you're here. I don't know what the devil is going on, either out there or in here, but it's absolute madness."`
			`	Before you can get a word in he's powered on.`
			`	"Look at this!" He thrusts a stack of pages at you, pointing to some text that's too small to read while he keeps moving it. "Somehow there's now three alien races involved in this plot, and two are transparently Quarg and Korath. People aren't even meant to know about the Korath! There's philosopher kings involved, and they go off to some ringworld that someone's made up just to work out how to track something through hyperspace! Have you ever heard of anything so ridiculous? This whole plot device wasn't explained until today, and now we've got two thirds of the scenes shot and a script that needs massive rewrites!`
			`	"I mean look at this, look!" He flips to another page with a section circled in red. He takes it back reads aloud, "The two come close and look into each other's eyes for a moment before kissing. Stage Note: Produce different models to focus group the aesthetic look of open-mouth kissing when both participants have finger-length incisors."`
			`	He gesticulates, apparently at a loss for words. "Who even wrote this? Who writes this stuff? Why would you even put that in there?"`
			choice 
				`	(Interrupt him.)`
					goto interrupt
				`	(Wait.)`
			`	"Sorry, you were presumably here on business, what's going on out there?"`
			label interrupt
			choice
				`	"The border is closed."`
					goto closed
				`	"They're having an election."`
			`	"They're having a what?" He listens incredulously as you explain the situation with pirate slavers, the Unfettered support, the public shaming and the snap election.`
				goto continue
			label closed
			`	"We suspected that, we haven't been game to test, but why?" He listens incredulously as you explain the situation with pirate slavers, the Unfettered support, the public shaming and the snap election.`
			label continue
			`	When you finish on the possibility of an Unfettered war fleet appearing at the wormhole to scour pirate worlds, he stops you with a pained expression. "Well, it's all falling apart, isn't it... Alright, look, this is above my pay-grade, and I don't think within Terry's either. You need to go contact Admiral Danforth. The connection from here to Farpoint is excellent, now since all our traffic is routing through those new relays, so it should be easy enough. I'll make sure no one does anything stupid from this side. I'm sure there's a solution here, we all just need to keep our heads and call the right people."`
			`	From back on your ship it is easy enough to use the station's network to place a call. You get in contact with Danforth to brief him on what's going on, with the possibility of an Unfettered fleet coming through the wormhole in a matter of days. He seems unsurprised, but disappointed. "Well, I'll scramble some additional Navy forces. We'll hopefully make sure that whatever happens, we'll have some options."`
			`	You can hear him grimace on the call. "When this went on as long as it did, I pulled strings to get some Cruisers specially equipped for deep-range, long-duration missions." He sighs. "This is one of those situations where I really wish I hadn't prepared for an eventuality and been right about it.`
			`	"I'll be there with a fleet soon. In the meantime, you need to go back to <planet> to ensure the safety of the diplomatic corps. Get them out if need be, otherwise just be there with a ship so you can monitor the situation."`
				accept



mission "Hai Reveal [A13] A New Elder"
	landing
	name "A New Elder"
	description "Travel with Teeneep and the diplomatic corps to <stopovers> and escort the Unfettered to <planet>."
	source "Hai-home"
	stopover "Everhope"
	destination "Mountaintop"
	passengers 1
	to offer
		has "Hai Reveal [A12] Into the Lion's Den: done"
	on offer
#		log ``
		conversation
			`You are granted access to the secure spaceport, potentially because nobody has filed any paperwork to stop you, and you can't help but notice that the strangely-outfitted Centipede from Teeneep's operations on Darkwaste has made its way here as well. You have arrived late in the day and there is a gloom developing as the sun disappears behind the buildings of the capital as you enter into what you have begun to think of as the 'diplomatic wing' of the government complex. Fortunately, though the place appears nearly deserted, you swiftly run into Alondo and Remington who are sitting in the empty cafeteria area with paired glasses of what appears to be scotch whiskey.`
			`	When he sees you Alondo raises a hand and gestures for you to sit with them. "<first>! Bloody hell, come join us."`
			choice
				`	"Are you all ok?"`
					goto ok
				`	"How long have you been here?"`
			`	Remington shifts his weight and determinedly pushes his wrist across his chest until his jacket sleeve pushes up far enough for him to look at his watch. After a lengthy pause spent staring at it's screen he screws up his face, finishes his drink, and says, "At least two hours too long."`
				goto ok
			label ok
			`	Alondo grimaces, raises his eyebrows, and gives a lopsided shrug which altogether does a remarkable job of conveying the sentiment: 'so far it looks like it, but I still need at least one more stiff drink to get over it'. Remington looks at him and chuckles halfheartedly before emptying his glass and putting it down with a sharp clink. "We weren't sure for a while there, but other than being cut off, we're okay."`
			label continue
			`	Alondo gestures at the large, wall-mounted monitor they've been watching, and you realize that it must be displaying some kind of post-election coverage. The writing is all in Hai, but it seems that the majority of the information that would matter to the diplomats has been displayed visually. On its own you'd have never guessed at trying to read Teeneep's name written in Hai, but when it's presented next to her face and then shown on a pie chart next to percentages and other graphics, it becomes easy enough to follow what's happening.`
			`	"Every so often they have a segment in something we can understand, presumably because of the rest of us out there," says Remington, gesturing vaguely beyond the walls to the outside. "You wouldn't believe some of the rhetoric the last few days while you've been gone."`
			`	Alondo visibly shudders, and pushes the bottle across the table back to Remington. "Sometimes it was like watching the old documentaries and political dramas I studied back at school. The ones where there's some populist extremist with dangerous ideas that the establishment is just blindly assuming couldn't possibly be successful, while at the same time that same populist is whipping crowds into a violent frenzy on the streets outside."`
			`	On the screen the face of a charming-looking male Hai comes up and Alondo points with sudden vigor. "Him! I swear there was going to be torches and pitchforks right below my window one night thanks to him. He's here on Hai-home, as are his followers."`
			`	You are relieved to see that when it flicks over to the stats, the individual in question looks to be losing out on whatever his target was by a nice, comfortable, seven percentage points.`
			`	Remington nods sagely and an unreadable expression flicks between them for a moment before he looks back at you. "The Hai electoral system seems quite simple on the surface, but they seem to have a complex series of reserve steps and fail-safes for if any outcomes aren't clear enough for their thresholds. For almost all of yesterday I couldn't even find a Hai in this very building who could translate what was going on well enough to make sense of it.`
			`	"They only started locking in the last few seats a couple of hours ago. Until then we could have been prisoners and at war by now for all we knew. Peace-oriented heads seem to have prevailed though, but there's no lack of passion even in them. Near as I can tell from what has been explained and what I'm seeing; a third of the Elders have been replaced, which is the fastest change they've had since they were invaded by Korath... which I also didn't know was a thing that had happened until yesterday."`
			`	He manages to make that last line sound both bewildered and grumpy at the same time. "That Teeneep you've been running around with - and yes, don't look at me in shock, Sayari told me when we were concerned you might not get out. You've developed some friends in high places and I admire that... where was I?"`
			`	"Teeneep!" says Alondo, perhaps a little too loudly, nearly poking Remington in the face.`
			`	"Of course, that Teeneep of yours, she had her position settled yesterday. She's being..." He curls his lip and frowns while looking for the right word. "Inaugurated! She's being inaugurated in about an hour or so. It's why we're still here. She's the youngest 'elder' since before we developed fire, or some similarly ridiculous time-frame. She seems to have the most influence among the new lot, at least now that 'sir pitchforks and pulse rifles' down there has definitively lost. She's a firebrand, that one, but she seems principled and decent. We're waiting to hear what she has to say in her victory speech."`
			choice
				`	(Wait with them.)`
				`	(Drink with them.)`
			`	As it turns out, Teeneep's speech is in Hai with no translation available. It's short and punchy, but restrained; or at least her delivery of it has that feeling. With nothing else to do, and it being well into the evening, you call it a night.`
			`	The following morning Sayari finds you with Alondo, Remington, Xilin and Batu all having vending machine breakfasts in the cafeteria. It turns out Hai vending machines aren't half bad.`
			`	"Morning to all of you." She seems a little stiff compared to normal. "I'm glad you're all here together, it'll save me some time. Now, I have good news and bad news. I believe it's polite to as which do you want first?"`
			`	Alondo and Remington both groan, neither having pulled up particularly well this morning. Xilin has a great deal more composure but looks like he's not had a break from stress in well over a month... which is probably accurate. "Why don't you pick, <last>?" he says.`
			choice
				`	"Good news."`
					goto goodnews
				`	"Bad news."`
			`	"Well, the bad news is that I'm afraid you're all going somewhere. You have an hour to collect your things and be ready to go. We are going to rendezvous with a fleet."`
			`	That seems to make people sit up a bit straighter and Alondo seems to unconsciously stabilize himself against Remington's shoulder. "The good news is that we're probably not going to be getting into a fight. The new Elder council has somewhat more, uh, flexibility than the previous one."`
				goto summary
			label goodnews
			`	"Well, the good news is that we're probably not going to be getting into a fight with the Republic. Peaceful voices for change triumphed over more radical instigators. The new Elder council has somewhat more, uh, flexibility than the previous one."`
			`	Xilin actively seems to draw strength from this news, and Remington claps Alondo on the shoulder with a quiet, "told ya." Sayari continues. "The bad news is that I'm afraid you're all going somewhere. You have an hour to collect your things and be ready to go. We have a fleet to meet and there's more work ahead of us."`
			label summary
			`	The freshest of the group, Batu, seems to twig to something first. "There's going to be an ultimatum, isn't there? The fleet is a threat."`
			`	"Yes," says Sayari. "It's going to be a very broad ultimatum though, with lots of room for the Republic to decide how it's addressed; and no one is shooting at anyone without talking first. Now, all of you except <last> are traveling with Elder Teeneep. I suggest you go and prepare immediately."`
			`	She approaches you as they leave. "Things might be tense now, but I promise, things aren't as bad as they look. I know Teeneep, and she has the influential backing of another long-time advocate for sensible change elsewhere who was also jusy elected. They are remaining here to reinforce her position. Teeneep displaced that Elder who threatened her in the chambers. It's upset all the long-term power dynamics in the Council, but it's a much better Council overall now. You're to come with us too, and I'm told I'm required to travel with you, as insurance."`
			`She hesitates, seeming oddly nervous for the one who theoretically has all the power in the room. "<last>, this will sound silly, but I'm a bit of a traditionalist sometimes. There's a superstition about space travel, and under the circumstances... I'm too old for this stress. Could you please do me a favor and make sure you have a Quantum Keystone on your ship? It's meant to be good luck, and well, I think we need it."`
			choice
				`	"Of course."`
					goto course
				`	"No."`
			`	Her expression is deeply wounded, but she sets her resolve. "Then this is no longer a request. It's a requirement.`
				goto end
			label course
			`	She looks relieved. "Thank you, I really appreciate it.`
			label end
			`	"I'll be along in a bit, I need to go and collect my things for traveling now too."`
				accept
	npc save accompany
		government "Hai (Wormhole Access)"
		personality timid escort
		ship "Centipede (Teeneep)" "Teeneep's Ship"
	on accept
		dialog `As you prepare your ship you are informed that you will be traveling to <stopovers> before going to <planet>.`
	on stopover
		dialog `It seems Teeneep has got the Elders to agree to the deal with the Unfettered. A large Unfettered fleet joins you here.`
	on complete
		require "Quantum Keystone"
		# Apparently I can't make this either Keystones *or* Key Stones, so it'll have to be a Hai one.
	on visit
		dialog `Under the circumstances Sayari's superstition has got the better of her. She must travel with you, and you must have a Quantum Keystone installed for her to do so.`
	on decline
		dialog `You have declined an essential narrative mission. You've also made the Hai hostile. If you want to complete this story line, revert to the autosave or another earlier snapshot of the game.`
		"reputation: Hai" -= 10000
		"reputation: Hai (Wormhole Access)" -= 10000
		"reputation: Hai Merchant" -= 10000
		"reputation: Hai Merchant (Human)" -= 10000
		"reputation: Hai Merchant (Sympathizers)" -= 10000
	on fail
		dialog `You have declined an essential narrative mission. You've also made the Hai hostile. If you want to complete this story line, revert to the autosave or another earlier snapshot of the game.`
		"reputation: Hai" -= 10000
		"reputation: Hai (Wormhole Access)" -= 10000
		"reputation: Hai Merchant" -= 10000
		"reputation: Hai Merchant (Human)" -= 10000
		"reputation: Hai Merchant (Sympathizers)" -= 10000
		# Maybe we'll put in an alternative pathway later.


mission "Hai Reveal [A13-A] Unfettered Pickup"
	landing
	invisible
	source "Everhope"
	destination "Mountaintop"
	to offer
		has "Hai Reveal [A13] A New Elder: active"
	npc
		government "Hai (Friendly Unfettered)"
		system "Bote Asu"
		personality escort heroic opportunistic
		fleet "Large Friendly Unfettered" 7


# Ambassadorial Centipede designed to fly deep into hostile space if necessary:
ship "Centipede" "Centipede (Teeneep)"
	# Add some ambassadorial staff:
	add attributes
		"required crew" 50
	outfits
		"Catalytic Ramscoop"
		"Scram Drive"
		"Chameleon Anti-Missile" 3
		"Quantum Keystone"
		"Outfits Expansion"
		`"Biroo" Atomic Steering`
		"Hai Diamond Regenerator"
		"Hai Williwaw Cooling" 2
		"Hai Chasm Batteries" 2
		"Boulder Reactor"
		Brig
		"Fuel Pod" 3
		"A370 Atomic Thruster"
		"Pulse Rifle" 131



mission "Hai Reveal [A14] A Time of Trouble"
	landing
	name "A Time of Trouble"
	description "Escort innocent civilians to <planet>, safely away from the 'Pirate Menace'."
	source "Mountaintop"
	destination "Sunracer"
	passengers 2
	to offer
		has "Hai Reveal [A13] A New Elder: done"
	on offer
		log `The Hai have threatened the Republic if suitable action isn't taken. Required to escort civilians out of the possible danger zone.`
		conversation
			`Upon docking at <planet>, now bereft of civilians, you and Sayari are kept out of things for a little while, as some business occurs behind a Navy security barricade in the direction of where Teeneep's ship docked. Neither Terry nor Turner are are allowed through either, as Navy personnel progressively establish operations and set secure areas on the station. Eventually Batu is sent out to get all of you and escort you in.`
			`	Sayari is intercepted by a Hai functionary and led away as you reach Xilin and the other diplomats, also joined by Danforth. Xilin looks at you all. "So. The Hai have broadcast the threat that if the Republic does not treat with them seriously, the united Hai will move in without Republic approval to search for their people. The Navy has blockaded the wormhole to the best of its ability, but the reality is that the Navy is already heavily committed, and barely look to be a match for the Hai fleet numbers. The Hai, on the other hand, do not yet appear to be committed heavily." He looks at Alondo briefly. "We had the unstated privilege of observing the Hai security fleet left behind on Everhope in addition to what we saw beyond the wormhole on our way in."`
			`	Danforth interjects, "In short, we doubt we can stop them while we're stretched out here... and if the reality is that they're only going to go after pirate worlds... well, we'd be under orders to disengage. The political crisis would be more tolerable than the probable military defeat."`
			`	Xilin nods grimly. "However, that would be a drastic failure of foreign policy. It would undermine the legitimacy of the Republic, especially after the war we've just had, and it would be impossible to realistically assure people that an invasion is really not going to happen. True or not. In all likelihood The Republic would fracture and the Free Worlds would probably be on the receiving end of a migration crisis. Parliament has tried to say that they'll take care of it themselves, but the Hai say they've had enough of sitting around and want to be there to save their own people.`
			`	"They haven't outright said it... but they've implied that the Navy could end up killing the Hai involved in the process by not understanding the capabilities of the Hai, or by placing too great an emphasis on preserving Navy lives. Enough people in the Cabinet disagree, that we're sort of at an impasse, for the moment."`
			`	"Who in the Cabinet is blocking it?" The speaker is Turner, and everyone turns to look at him with a mixture of irritation or surprise.`
			`	Xilin proceeds to list off a number of names, but after a few Turner cuts in again. "Remington, I know you're the PR guy, and you keep your nose out of sales, so I apologize if it's presumptuous for me to assume you haven't considered this, but, most of those names are people who listen to the Syndicate. I should know, I've had to negotiate with them as a bloc often enough for government contracts. Has anyone on your side reported back to the Syndicate Board and suggested that perhaps, if we can influence them to support a solution that we propose, even if we don't have that solution defined yet, the Hai could be a very large and very profitable market for Syndicate goods?"`
			`	There is a long, expectant pause as Remington looks to Terry and they engage in some kind of silent exchange before he replies. "You know, I don't think we'd connected those two specific dots just yet." He looks at Terry. "We need to make some calls."`
			# If absolutely necessary you could break this conversation here and have a short mission. Anything more than a couple days strains believability though.
			`	The next several hours pass slowly as they do their work, support in the Cabinet is gained, and the data sets collected are assessed for potentially viable priorities. Towards the end of it, you're not really in the loop anymore. The mechanisms of government simply don't include you, but after a while Batu comes to find you. "Come on, there's a meeting between the President and the Elders. You should come and join the witnesses."`
			`	It takes a short while, but after some doing they manage to set up a clear channel dedicated to this particular call and you are all gathered into a room with large wall-mounted displays. You knew it was coming, and yet you're still a little surprised to see before you the President of the Republic and the Chancellor of the Free Worlds in remarkable clarity and surprisingly low latency. The windows behind the Chancellor suggest they were awoken in the middle of the night for this, but you wouldn't guess it from looking at them.`
			`	Teeneep begins, "I speak as the voice of the Hai and with the full authority of the Elder Council. Thousands of our people have been kidnapped over the past few decades, and they still largely reside under the servitude of various pirate factions that the Republic allows to continue. Even worse, your authorities have allowed numerous Hai to be slipped past on slaver ships, without attempting rescue because of the no boarding policy your forces employ, even on disabled and potentially doomed ships. We demand the return of our people and an immediate end to the policy of letting slaves die or escape without attempting boarding and rescue."`
			`	The President is the first to respond. "The problem of piracy in human space is a difficult one and cannot be solved overnight. The pirates are well-entrenched in their planets, and fighting them is a long and brutal struggle. With our navies distracted fighting one another, our recent war has left them stronger than ever."`
			`	The Chancellor continues, "The Free Worlds has made great strides reducing piracy by befriending the peoples of the anarchist worlds. We are discussing similar approaches with the Republic. Perhaps in another few years, piracy will be entirely eliminated."`
			`	"We have a counter-proposal," the President says. "We cannot afford to change that policy in totality, it would cost too many lives. However, we propose the following: The Free Worlds and Republic will establish a customs service on Mountaintop. Hai visiting human space will check in with us there. Our intelligence agencies will then track their movements in order to see to their safety as best we can. They'll also be given contacts on every human planet that they can go to for help. In the meantime, we will place extensive surveillance fleets at Ultima Thule to detect any unapproved Hai travel. We will do our best to disable and capture ships with kidnapped Hai, no matter the risk to Navy lives."`
			`	"The Free Worlds will also extend our protection, of course," the Chancellor adds.`
			`	Teeneep takes a moment to respond, "That sounds like an acceptable future state... but I cannot sign any treaty yet. The Hai will not be satisfied until our kidnapped brethren are returned."`
			`	The President replies, "The Minister for Foreign Affairs has been keeping Cabinet apprised of the major details and proposals reported back by Deputy Minister Yang. Under the circumstances we believe it would be appropriate for us to attempt a joint effort to address your concerns. We agree to making this effort against one target, and to reassessing the situation afterwards depending upon what is discovered in that process. The Republic representatives there with you now will work with you to identify that target and plan the action accordingly."`
			`	The smoothness with which this goes down gives you the sense that the main points of this were all provisionally agreed to already, with only a little wiggle room left to be settled in this conversation.`
			`	Sayari steps up and whispers something to Teeneep who then seems to think for a moment before returning to the screens. "This pathway is acceptable."`
			`	A number of people involved in the busywork of bureaucracy start slipping out of the room, doubtlessly to get a head start on certain preparations as Teeneep and the leaders on the screen conclude some formal thanks for continued cooperation and other matters of protocol. You are too visible to slip away though and have to wait.`
			`	When you finally emerge Terry and Turner are waiting for you. Terry addresses you. "Captain <last>. We have a little problem. The many civilians that have been living under this cover or being serviced by it have been kept in the dark, and are very nervous about the massed Navy ships. They've been so far sold a story about a 'pirate menace,' and now we need them out of here."`
			`	Turner smiles, "And I think it would be appropriate if you, as the famous war hero, were the one to escort them to safety and keep everyone's eyes away from what's happening here."`
			`	The two of them look at each other for a second before Terry says,  "We also need to get out of here ourselves. With the movie cover shutting down, we both have other things we really should be doing, and so we'd like to come with you. It would be much safer on your ship than with any of the merchant ships that need escorting."`
				accept
	npc accompany
		government "Merchant"
		system "Ultima Thule"
		personality timid escort coward
		fleet "Large Northern Merchants" 2
	npc accompany
		government "Merchant"
		system "Ultima Thule"
		personality timid escort coward
		fleet "Paradise Merchants" 3<|MERGE_RESOLUTION|>--- conflicted
+++ resolved
@@ -856,15 +856,9 @@
 				`	"I thought even pirates wouldn't blow up relays?"`
 				`	"Why would they be doing that, don't they use them too?"`
 			label relays
-<<<<<<< HEAD
 			`	Remington nods. "Yes, well, this end of space has never had relays since nobody needed them. For a long time the marauders here have been using the communications darkness out this way to do their business with impunity. The sole advantage of these relays is that ships out this way can call for help when they couldn't before. So the relays the Syndicate have been putting up have been getting destroyed, along with several of our security ships.`
 			`	"This one that you see in front of you is different, though." He makes eye contact with Alondo and very deliberately emphases the word as he continues, "WE have been working with the Hai to make relays that look human-made, but utilize advanced Hai technology to baffle scanners attempting to find them. They'll form communication links the marauders can't destroy."`
 			`	He looks at you, "But of course, since they have Hai tech in them, they need to be delivered a trustworthy human who's not likely to get blown up by a marauder."`
-=======
-			`	Remington nods. "Yes, well, this deep end of space has never had relays. No one out here has needed them; and for a long time the marauders here have been using the communications darkness out this way to be able to get around and do their business with impunity. There are no worlds disconnected, so there's little benefit to them. The sole advantage is that ships out this way can call for help when they couldn't before. So the relays the Syndicate have been putting up have been getting destroyed, along with several of our security ships.`
-			`	"This one that you see in front of you is different though." He makes eye contact with Alondo and very deliberately emphases the word as he continues, "We have been working with the Hai to make some relays that look like they're human-made, but utilize some more advanced Hai technology to baffle any scanners attempting to identify their location within a system. These should allow us to make the communication links without having marauders come through and destroy them."`
-			`	He looks at you, "But of course, since they have Hai tech in them, they need to be delivered by someone human, trustworthy, and who's not likely to get blown up by a marauder. Which would be you."`
->>>>>>> d9259751
 			choice
 				`	"I can deploy the relays for you."`
 					goto accepted
