--- conflicted
+++ resolved
@@ -1248,15 +1248,10 @@
 			choice 
 				`	"Turner, I'm here on urgent business."`
 					goto interrupt
-<<<<<<< HEAD
 				`	(Wait for him to finish.)`
 			`	He continues, "There's philosopher kings involved, and they go off to some ringworld that someone's made up just to work out how to track something through hyperspace! Have you ever heard of anything so ridiculous? This whole plot device wasn't explained until today, and now we've got two thirds of the scenes shot and a script that needs massive rewrites!`
 			`	"I mean look at this, look!" He flips to another page with a section circled in red. He takes it back reads aloud, "The two come close and look into each other's eyes for a moment before kissing. Stage Note: Produce different models to focus group the aesthetic look of open-mouth kissing when both participants have finger-length incisors."`
 			`	He gesticulates, apparently at a loss for words. "Who even wrote this? Who writes this stuff? Why would you even put that in there?"`
-=======
-				`	(Wait.)`
-			`	"Sorry, you were presumably here on business, what's going on out there?"`
->>>>>>> d9259751
 			label interrupt
 			choice
 				`	"The Hai have closed their borders and may shoot anyone trying to pass through the wormhole."`
