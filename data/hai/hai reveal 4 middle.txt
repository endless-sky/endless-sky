# Copyright (c) 2020 MasterOfGrey
#
# Endless Sky is free software: you can redistribute it and/or modify it under the
# terms of the GNU General Public License as published by the Free Software
# Foundation, either version 3 of the License, or (at your option) any later version.
#
# Endless Sky is distributed in the hope that it will be useful, but WITHOUT ANY
# WARRANTY; without even the implied warranty of MERCHANTABILITY or FITNESS FOR A
# PARTICULAR PURPOSE. See the GNU General Public License for more details.
#
# You should have received a copy of the GNU General Public License along with
# this program. If not, see <https://www.gnu.org/licenses/>.

########################################################################

# Part 4: The crisis expands in scope.

# Timer trigger runs off Reveal 2 events, and ensures a minimum time between events if you do Reveal 3 events very quickly.
mission "Hai Reveal [A00] Darkwaste Timer"
	landing
	invisible
	source
		government "Republic" "Free Worlds" "Syndicate" "Neutral" "Independent" "Hai"
		not attributes "uninhabited"
		not planet Darkwaste
	destination Darkwaste
	to offer
		"hai slave prereq" >= 3
		"combat rating" > 2400
		has "Hai Leaks Response 6: done"
	on offer
		event "hai rescue: teeneep message" 20 30
		fail


event "hai rescue: teeneep message"


mission "Hai Reveal [A01] Visit Darkwaste"
	landing
	name "Meet Teeneep"
	description "Fly to <destination> to meet a Hai associated with the investigation you've been doing."
	source
		government "Republic" "Free Worlds" "Syndicate" "Neutral" "Independent" "Hai"
		not attributes "uninhabited"
		not planet "Darkwaste"
	destination Darkwaste
	to offer
		has "event: hai rescue: teeneep message"
		has "Hai Building Mountaintop [3] Furnishings: done"
	on offer
		conversation
			`You receive a high priority communication from a Hai woman named Teeneep. The message is brief and cryptic, but you deduce that it refers to the Hai you've rescued from human space in the past. It advises that she needs to talk to you as soon as possible. There is a set of landing coordinates on the uninhabited Hai planet, <planet>.`
				accept



mission "Hai Reveal [A02] Symbol Identification"
	landing
	name "Symbol Identification"
	description "Fly to <destination> and ask Alondo if he can help in some way."
	source Darkwaste
	destination Hai-home
	to offer
		has "Hai Reveal [A01] Visit Darkwaste: done"
	on offer
		log "People" "Teeneep Goot'r" `Teeneep is an activist and social leader among the Hai who heads an organization with hundreds of employees and many sponsors. She's used her extensive resources to search for answers about disappearing specialists and suspects a large kidnapping operation.`
		log `Many Hai and humans have gone missing over the past few decades. Many of the ones who have subsequently been rescued have had mild cadmium poisoning from some technology not of human or Hai origin. Teeneep, a Hai social leader, is using her network of information-gatherers to find out what's going on. Heading to the Quarg south of Hai space to begin the search.`
		log `Teeneep doubts the Hai government would arm pirates, but she claims to be able to shut down any such operation, if she has solid evidence.`
		conversation
			`You follow the landing coordinates to a flat area of hardened dirt near a cave. A Hai Centipede is parked next to you; it draws your attention immediately as it is equipped with some non-standard human outfits. You can see the emission components of a Scram Drive sticking out the back, and the collection prongs of a Catalytic Ramscoop. The steering is Hai, but the thrusters are human. The ship appears ready to fly rapidly through unfriendly territory without stopping.`
			choice
				`	(Walk into the cave.)`
				`	(Come back later.)`
					defer
			`	You walk twenty meters into the cave before coming up to a concrete wall that fills up the entirety of the cavity. An open door passes through to an unmanned security post, until it finally leads into a small and roughly designed underground facility. Through some large windows immediately to the left, you can see a room containing a variety of medical machinery, while off to the right there are computers arrayed around a makeshift living area and some sleeping quarters. You notice that some of the people you've rescued are present, but there are many more humans and Hai you haven't met, some armed with Pulse Rifles. Despite all this, your attention is quickly captured by a Hai woman walking towards you.`
			`	"Greetings Captain <last>, my name is Teeneep Goot'r. I'm a social advocate among the Hai, and I'm trying to help your friends with a problem. As you know, they were kidnapped by humans. A few other Hai and human victims are here; they were mostly rescued by other kind merchants in human space, but around half of those here are my staff." As she speaks she directs you to some seats that are just far enough away from the other people in the room to confer at least the illusion of privacy.`
			`	"My organization has been researching the disappearance of Hai ever since humans began disappearing here under similar circumstances. We've discovered some patterns to these abductions, and through those we've been able to reach some of the victims more quickly upon their return, and even rescue some ourselves. But we have noticed something strange among the abductees: those Hai that you rescued, and several others, too, are all experiencing mild cadmium poisoning."`
			`	Teeneep is your best lead so far on Hai arming pirates, and this may be your only option for information. It's time to ask, but perhaps this calls for a careful choice of words.`
			choice
				`	"Before we discuss that, can you tell me if the Hai government is arming pirates?"`
					goto direct
				`	"It sounds like something I can help with, but there's something I need from you first."`
					goto infotrade
				# TODO: Allow the player to NOT provide information here, and investigate some other way in the future.
			label infotrade
			`	She seems quite familiar with the practice of trading information, as she simply says, "What do you need?"`
				goto tribute
			label direct
			`	Teeneep and the other Hai seem shocked. After a surprised exclamation in Hai, she says, "What!?"`
			`	The Hai laugh for a while until they notice your face. "Oh, you're not joking," says Teeneep.`
			label tribute
			`	You explain about pirates having Hai weapons, and about a "trusted source" that told you about an entire warehouse of them.`
			`	"That's... worrying, but the Elders are pacifists to a fault, so I can't imagine them doing it. It is more likely that smugglers took it there, or ordinary pilots sold their used Hai gear. Do you have more evidence?"`
			`	After you describe what Sayari said about Hai pirate deals, Teeneep shakes her head and says, "Sayari would put a stop to any weapon deals. I'm sure it's something innocuous, like cash or basic supplies for their anarchist worlds.`
			`	"If you find solid proof that our government is arming pirates, I can, and will, stop them. There are extreme legal maneuvers civilians can use to force the Elder Council to change their minds.`
			`	"In the meantime, can you help me?"`
			label questions
			choice
				`	"How do you know so much about the disappearances?"`
					goto know
					to display
						not "Hai Reveal [A02] Symbol Identification: label know"
				`	"Why are you on an uninhabited planet?"`
					goto uninhabited
					to display
						not "Hai Reveal [A02] Symbol Identification: label uninhabited"
				`	"Is anyone helping you?"`
					goto anyone
					to display
						not "Hai Reveal [A02] Symbol Identification: label anyone"
				`	"What patterns have you noticed in the disappearances?"`
					goto patterns
					to display
						not "Hai Reveal [A02] Symbol Identification: label patterns"
				`	"Tell me about the cadmium poisoning."`
					goto cadmium
					to display
						not "Hai Reveal [A02] Symbol Identification: label cadmium"
				`	"How long have the disappearances been happening?"`
					goto disappearances
					to display
						not "Hai Reveal [A02] Symbol Identification: label disappearances"
				`	"That's enough information. How can I help you?"`
					goto help
			label uninhabited
			action
				set "Hai Reveal [A02] Symbol Identification: label uninhabited"
			`	Teeneep looks at you as if you were daft. "Kidnappers have no reason to search an uninhabited planet for potential victims. This gives us a safe place to hide critical people or information. If there is a coordinated kidnapping effort as we suspect, they would track down threats to the operation, like escaped victims or our organization. We have plenty of space here to do our work without precautions that would be necessary on a populated planet."`
				goto questions
			label cadmium
			action
				set "Hai Reveal [A02] Symbol Identification: label cadmium"
			`	A Hai in a medical uniform explains. "The victims each have been exposed to airborne cadmium particles, which must have been circulating through a ship's ventilation. Although the level of exposure is quite low, after being rescued we can detect clearly elevated levels in many who were taken.`
			`	"No known human or Hai ship technology exhausts these particles. There are some Hai medical microbots that leave behind something similar, but not quite the same, and those are microbots are self-contained for disposal. We believe this is coming from another race's technology."`
			`	They share a glance with Teeneep, "We have our suspicions but they're not conclusive yet."`
			branch questions
				not "00 Hai Leaks Response 4B: declined"
			`	"We were able to look at the scan of that modified Geocoris you recovered. It has self-repair systems that use technology which could be responsible for something like this, and we suspect they came from the same place."`
				goto questions
			label patterns
			action
				set "Hai Reveal [A02] Symbol Identification: label patterns"
			`	"First, you must understand that violent crimes in Hai space are not a rare thing, though they aren't a day-to-day part of life as in human space. Murder, assault, estranged parents kidnapping their children, all of that happens here. Some Hai go on an adventure one day and then fall in a crevasse or get eaten by a beast. Some join the Unfettered but don't tell anyone. Most cases are solved: the person is found dead or alive. Sometimes, though, no person or body is ever found."`
			`	"In recent years, a disproportionate number of Hai and human disappearances are from the intelligentsia: doctors, scientists, engineers, architects. Most were specialists within their field. None were prominent enough for their departure to send shock waves in the community though. Some disappeared from worlds where we'd expect to be able to track them to their general area, but instead, they are simply... gone.`
			`	"We believe someone is kidnapping researchers and specialists and trying to hide it beneath the noise."`
				goto questions
			label disappearances
			action
				set "Hai Reveal [A02] Symbol Identification: label disappearances"
			`	Teeneep answers, "In human space, we don't know, but after collating records in Hai space it seems to have happened in three spates each lasting several years. The earliest date back to only about a decade after we made contact with humans, but the circumstances and types of victims varied over the years. This means that we can't even say for sure if the same people are behind it, but every investigation has ultimately dead-ended with similar difficulties."`
			`	"Nevertheless, from the rate at which the disappearances have happened, possibly as many as five thousand Hai have vanished this way. The number may be less; some of those cases may be undiscovered murders, secret changes of identity, or defections to the Unfettered. We don't have the data to make an estimate for human disappearances."`
				goto questions
			label know
			action
				set "Hai Reveal [A02] Symbol Identification: label know"
			`	Teeneep explains, "The organization I lead has contacts with sympathetic individuals and organizations throughout Hai space. We have enough funding to hire a few hundred full-time employees of our own. Most of them are lawyers, social workers, or administrative employees. A few are investigative journalists or various types of researchers."`
			`	"We've spent the last three years researching this problem, but it helped a lot to meet the people who have been rescued."`
				goto questions
			label anyone
			action
				set "Hai Reveal [A02] Symbol Identification: label anyone"
			`	A Hai near Teeneep responds. "Yes... and no. We work with police who investigate the disappearances, and sometimes they find the missing person.`
			`	"Our biggest problem is a lack of help in human space. Local police are overwhelmed with crime in the regions where the kidnapping victims are found. Worse, the kidnappers leave behind virtually no evidence to investigate. Your navies and agencies haven't the time to help us; they're busy cleaning up after the war. The Syndicate has unfinished business they won't talk about.`
			`	"Hai space is more manageable, but our resources are not infinite. The pattern just isn't clear enough yet for the Elders to justify more expenditure. They tell me that if we can prove the disappearances are part of a coordinated kidnapping effort, they'll put all the resources they can spare into stopping the crime. They also say their investigators have been unable to discover anything, but sometimes their responses don't add up. We presume this is because they're blocking our access to classified information."`
			`	Teeneep nods. "We need a skilled and trustworthy pilot with the strength and connections to investigate locations we cannot easily access. Our mutual friend recommended you."`
				goto questions
			label help
			branch gipeep
				has "Hai Rescue: Gipeep: done"
			`	Teeneep smiles and gestures for you to follow as she walks over to a desk where an elderly Hai is conversing with another, younger, Hai. "Wayou, sorry to interrupt you. Could you please show Captain <last> the symbol?"`
			`	Wayou taps on the controls for a moment and brings up a symbol that looks like an angry cat in a circle. Teeneep asks, "Have you seen this before?"`
			choice
				`	"Yes, I have."`
				`	"No, I've never seen it before."`
			`	Wayou nods. "This symbol has been found a number of times where rescued Hai have had cadmium poisoning, but we cannot identify its origin or meaning. This may be key to finding the kidnappers' identity and whereabouts."`
			
			label gipeep
			`	Teeneep smiles and gestures for you to follow as she walks over to a desk where an elderly Hai is in conversation with someone who you realize, to your surprise, is Gipeep. "Captain <last>! It's good to see you again. I still can't thank you enough," he enthuses.`
			`	Teeneep smiles and cuts in to address the older Hai, "Wayou, sorry to interrupt you. Could you please show Captain <last> the symbol?"`
			`	Wayou taps on the controls for a moment and brings up a symbol that looks like an angry cat in a circle. Teeneep asks, "Do you remember this?"`
			choice
				`	"Yes, I do."`
				`	"No, I don't remember this symbol."`
			`	She nods. "This symbol was on the key to the crate Gipeep had been locked in. He swiped it and brought it back with you. It has been found a number of times in association with the circumstances where rescued Hai have had some level of cadmium poisoning. We have not been able to identify where it originates from. We must know and seek out who they are and where they are hiding, though I believe our mutual friend will be satisfied with merely the 'who' for now."`
			`	She hands you a data card. "This has as many images of the symbol as we have, and information on where we've found it so far. Perhaps you might find it useful. Think about who you might be able to ask, and follow any leads. If you can find out where this symbol comes from or who uses it, return here, and we will pay you 2,000,000 credits."`
			choice
				`	"I'll start right away."`
					goto questaccept
				`	"No, I don't know if I'm willing to do that."`
			`	Her eyes narrow at you. "Are you sure? Are you absolutely sure you won't help us?"`
			`	You've had a lot of information to absorb in the last few minutes but with a moment of thought you realize that the entire crisis may depend upon you helping to find the source of this.`
			choice
				`	"Yes, sorry, I'll start right away."`
					goto questaccept
				`	"No, that's definitely in too deep for me."`
			`	Teeneep's expression goes blank. Behind you, you hear the sound of a Pulse Rifle firing before everything goes dark.`
				die
			label questaccept
			# This will need to be a different branch for each campaign where you just start by asking the one you know the best.
			`	As you return to your ship you can't help but think you have no idea where you would find this information, but you are pretty sure you can ask Alondo for an idea of where to start.`
				accept



# Eventually needs a whole conversation variant for each main campaign. Potentially needs whole different goals. (To be a, b and c versions.)
mission "Hai Reveal [A03a] Symbol Identification"
	autosave
	landing
	name "Symbol Identification"
	description "Check out the worlds near Allhome, explore the spaceports, and make sure the Hai seem normal."
	source "Hai-home"
	to offer
		has "Hai Reveal [A02] Symbol Identification: done"
	on offer
		event "alondo symbol timer" 14
		log `Alondo asked me to check out the Hai spaceports in various systems near the wormhole, to see if anything unexpected is happening.`
		conversation
			`You make what is beginning to feel like a standard request to land at the secure spaceport and disembark with relevant copies of files on a data stick in hand. It doesn't take long to track down Alondo, though you do have to wait nearly half an hour while he finishes a meeting with a Hai official. When he's done, Alondo waves you into the room and asks you to take a seat. The seat you choose is clearly designed to be comfortable for a Hai, making for a rather strange experience for a human.`
			# TODO: Replace this paragraph with actual content. Include something about him working at Remington lately.
			`	You show Alondo the cat symbol you found. He says, "There's a research institute on Earth that specializes in the history of politics during the early hyperspace travel era. If anyone would recognize this symbol, it's them. I'll pass it on and let you know what they say.`
			`	"In the meantime, could you stop by some of the Hai worlds near the wormhole? They've obviously ramped up security on Allhome, but I'd like to have a pair of friendly eyes check it out. The Hai may be using this as a cover to put their military into a threatening position... not that I think they'd do that, but we've just been through one war. We have concerns, and I may be getting paranoid sitting here in the most Hai place that there is.`
			`	"Plus," he pauses, visibly softening. "It'd be nice to know how they're handling things. It seems to have been quite a shock to them, and civilian populations don't always react well to suddenly heightened security. There's a lot of very high-level stuff going on, and I'd personally feel better if someone could tell me the regular people were handling things alright. No need to do anything special, just have a look around and see how things are going."`
				accept
	to complete
		has "event: alondo symbol timer"
		
event "alondo symbol timer"


mission "Hai Reveal [A03a1]"
	name "Lead from Alondo"
	description "Meet Alondo on <planet> to get the lead for your investigation, but only when you have no other business to attend to."
	source
		government "Republic" "Syndicate" "Hai" "Free Worlds" "Independent"
		attributes "spaceport"
	destination "Hai-home"
	to offer
		has "event: alondo symbol timer"
		has "Hai Reveal: Pirate Troubles [0]: done"
	on offer
		dialog `A message from Alondo informs you that he has a tenuous lead he can give you. It also says to look for him only when you're not busy with other business.`
	to complete
		never


mission "Hai Reveal [A03a2]"
	invisible
	source
		government "Republic" "Syndicate" "Hai" "Free Worlds" "Independent"
		attributes "spaceport"
	to offer
		has "Hai Reveal: Pirate Troubles [0]: done"
	on offer
		fail "Hai Reveal [A03a] Symbol Identification"



mission "Hai Reveal: Pirate Troubles [0]"
	name "Defend <system>"
	description "A sizable group of pirates has found their way into Hai space and is terrorizing the system. Help the Hai fight back against them."
	source
		near "Waypoint" 3
		government "Hai"
		not planet "Allhome"
	to offer
		has "Hai Reveal [A03a] Symbol Identification: offered"
		# Now integrated into the plot, previous conditions temporarily kept for posterity.
		# has "First Contact: Unfettered: offered"
		# or
		#	has "event: pirates respond to leaks"
		#	and
		#		"combat rating" > 1100
		#		random < 10
	on offer
		conversation
			`The peaceful spaceport is suddenly filled with the harsh sound of sirens. You spot some Hai and a small number of humans running to their ships and speeding quickly into orbit. It appears that the system is under attack, but this is behind the heightened security front in Allhome and the Unfettered Hai never reach this far south... A loud speaker begins blaring throughout the spaceport: "Unfettered humans have entered the system in a large fleet and have begun attacking! Requesting all combat-worthy pilots to assist in the defense of our space. These enemies of harmony are not welcome here."`
			branch unfettered
				has "Unfettered: Jump Drive Source: offered"
			`	You find the phrase "unfettered humans" odd, but guess that they may be referring to pirates who have somehow slipped through. The Hai probably expect you help with your reputation, and this is certainly a significant threat to be attacking here.`
				goto choice
			label unfettered
			`	Your heart drops at the phrase "unfettered humans," as the last time you heard that was when the Unfettered Hai used that phrase to refer to the Alphas. If it is really the Alphas attacking the Hai, then it is probably a good idea to help.`
			label choice
			choice
				`	(Join the defense fleet.)`
					launch
				`	(Stay here until the fight is over.)`
					decline
	on decline
		dialog `You have declined an essential narrative mission. If you want to complete this story line, revert to the autosave or another earlier snapshot of the game.`
		# Maybe we'll put in a workaround alternative pathway later.
	npc
		government "Hai"
		personality staying
		fleet "Large Hai"
	npc
		government "Merchant"
		personality staying
		fleet "Large Human Merchants (Hai)"
	npc evade
		government "Pirate"
		personality staying
		fleet
			names "pirate"
			variant
				"Leviathan" 2
				"Mule" 2
				"Firebird"
				"Headhunter" 3
				"Raven" 3



# If older mission chain was done: Need to remove the planet the asteroid orbits, then re-add it without the landable location to reset.
mission "Hai Reveal: Pirate Troubles [0a]"
	landing
	invisible
	to offer
		has "Pirate Troubles [2]: offered"
		has "Hai Reveal [A03a] Symbol Identification: offered"
	on offer
		event "clean danoa"

event "clean danoa"
	system "Danoa"
		remove object
			sprite planet/gas6
			distance 2069.42
			period 3240.9
		add object
			sprite planet/gas6
			distance 2069.42
			period 3240.9
			object
				sprite planet/lava1-b
				distance 293
				period 11.3672
			object
				sprite planet/rock0-b
				distance 440
				period 20.9186
			object
				sprite planet/lava2-b
				distance 607
				period 33.895
			object
				sprite "planet/asteroid base"
				distance 809
				period 52.153



mission "Hai Reveal: Pirate Troubles [1]"
	landing
	name "Unfettered Humans"
	description `Track down the leaders of the pirate gang "Scar's Legion" and "persuade" them to stop attacking Hai space, then return to <destination> to tell the Hai.`
	source
		government "Hai"
	destination "Hai-home"
	clearance
	to offer
		has "Hai Reveal: Pirate Troubles [0]: done"
	on offer
		"reputation: Hai" += 20
		"reputation: Hai (Wormhole Access)" += 20
		"reputation: Hai Merchant" += 20
		"reputation: Hai Merchant (Human)" += 20
		"reputation: Hai Merchant (Sympathizers)" += 20
		conversation
			`The battle has ended, but the spaceport still seems more hectic than usual. Ships are jumping in from the surrounding systems to help any injured and to repair any damage that may have occurred. Despite the heightened security there is an air of concern and worry that seems to be exactly the thing Alondo was worried about.`
			`	After some hours pass and the commotion has died down, a Hai in uniform approaches you. "We have heard from several people here that you are considered a seasoned fighter among your people and learned of your current status assisting our government on other matters. Would you lend your combat prowess to us to resolve this issue?"`
			choice
				`	"I'd be glad to help. What can I do?"`
					goto explain
				`	"What issue?"`
			`	"I understand that you just helped to defend this system from human pirates. That is the issue that needs to be resolved.`
			label explain
			`	"Human attacks on our systems are very rare, but recently we have experienced an increased number of raids. I'm told you recently assisted in dealing with a much more successful one on Allhome. We captured a crew member of this most recent attack who was attempting to flee in an escape pod, and he gave us information that a gang that calls themselves 'Scar's Legion' has discovered our territory and is responsible for some of the recent raids.`
			`	"Unfortunately, he would not tell us where this gang is, or who the leader is, so there is nothing we are able to do about it. Many humans who live peacefully among us told us that you might be capable of assistance, though."`
			choice
				`	"I'll see what I can do."`
					goto yes
				`	"You want me to hunt down Scar's Legion to stop them from attacking you?"`
				`	"Sorry, I'm not interested."`
					decline
			`	"We understand that these humans are likely misguided. We ask that you resolve this peacefully if possible, but the loss of life from these continued attacks is unacceptable."`
			choice
				`	"I'll see what I can do."`
					goto yes
				`	"Sorry, but I'm not interested."`
					decline
			label yes
			`	"Thank you. Please return to <planet> after you have sought to resolve this situation."`
				accept
	on enter
		dialog `You receive a short message from Teeneep. "I heard what happened <last>. This is not one of the groups that was already on our radar, so once you're done I would very much like to hear what you find out."`
	on visit
		dialog "You've returned to <planet>, but you haven't yet tracked down Scar's Legion. Perhaps you should ask around the spaceport of pirate planets near the wormhole into Hai space for information."
	on decline
		dialog `You have declined an essential narrative mission. If you want to complete this story line, revert to the autosave or another earlier snapshot of the game.`
		# Maybe we'll put in a workaround alternative pathway later.
	to complete
		or
			has "hr accepted scar's legion tribute"
			has "hr defeated scar's legion"



mission "Hai Reveal: Pirate Troubles [1]: Farpoint"
	landing
	invisible
	source "Farpoint"
	to offer
		has "Hai Reveal: Pirate Troubles [1]: active"
	on offer
		conversation
			`You visit the Navy outpost on <origin> and ask the officers there if they have any information on Scar's Legion. After running a background check on you to make sure you're not up to no good, and sheepishly apologizing once they recognize you, an officer hands you a copy of a folder containing all the information that the Navy has on the gang. "Nothing in here is classified, so you're free to keep it," the officer says.`
			`	You return to your ship and sift through the files. The leader of the gang is named Scar (to no one's surprise), who used to be an important member of another pirate gang before forming his own. The Navy estimates their numbers to be in the low thousands, mostly responsible for petty crime in the Far North and not a cause of too much trouble, but the files all date back to a number of years ago. Clearly something has changed in the time since these files were last updated if Scar's Legion is now powerful enough to even attempt to attack the Hai.`
				decline



mission "Hai Reveal: Pirate Troubles [1]: Freedom or Zenith"
	landing
	invisible
	source
		planet "Freedom" "Zenith"
	to offer
		has "Hai Reveal: Pirate Troubles [1]: active"
	on offer
		payment -5000
		conversation
			`You wander the <origin> spaceport on the lookout for anyone who might have any information on the whereabouts of Scar's Legion. A self-described fixer promises you information in exchange for payment, but after handing her the few credits that she's asking for, she runs off with her gun in her hands to discourage you from following. Perhaps someone on another nearby pirate planet will have actual information for you.`
				decline



mission "Hai Reveal: Pirate Troubles [1]: Haven"
	landing
	invisible
	source "Haven"
	to offer
		has "Hai Reveal: Pirate Troubles [1]: active"
	on offer
		payment -100
		"hr scar's legion information" ++
		conversation
			`You order a drink from a small rundown bar in the <origin> spaceport and try to make small talk with the bartender to get him open to giving information about Scar's Legion. He seems reluctant at first, but eventually warms up to you. A few other patrons of the bar join in on the conversation. Luckily no one seems mad about you asking about Scar's Legion. One of the patrons makes it clear that Scar's Legion has no friends on this world, or "at least not anymore."`
			`	You leave the bar after an hour or two. Once you return to your ship, you write down all the information you can remember. The gang used to operate exclusively out of the Far North until they crossed one of the larger gangs, causing them to flee the region a few years ago. One of the pirates guessed that they fled for the Core.`
			`	Another person mentioned that the leader of the gang used to always talk about making their own base in an uninhabited system where no one would find it. "He always talked about hollowing out an asteroid to use as a hideout. My guess is he was just always high on the ringworld shavings his gang was dealing."`
				decline



mission "Hai Reveal: Pirate Troubles [1]: Stormhold"
	landing
	invisible
	source "Stormhold"
	to offer
		has "Hai Reveal: Pirate Troubles [1]: active"
	on offer
		"hr scar's legion information" ++
		conversation
			`It doesn't take long for you to find someone who knows something about Scar's Legion. You meet someone who says he'll give you information "free of charge."`
			`	"Scar's Legion have been a thorn in my side for months now. Wrecked my ship a while back, and have been causing me trouble ever since. If you're planning on taking them out, then I'll tell you everything you need to know."`
			`	The pirate tells you that he doesn't know where the base of Scar's Legion is, but he mentions that they spend a lot of time in the uninhabited systems of the Far North. "Nothing out there but cold rocks and gas giants, but if they're spending so much time out there then they must have set up a base of some sort on one of those frozen planets."`
				decline



mission "Hai Reveal: Pirate Troubles [2]"
	landing
	name "Scar's Legion"
	description "You've pieced together enough information to find out that the Scar's Legion hideout is in one of four systems in the Far North. Search those systems for the gang's hideout and confront them."
	waypoint "Danoa"
	waypoint "Rajak"
	waypoint "Sumar"
	waypoint "Hassaleh"
	to offer
		"hr scar's legion information" >= 2
	on offer
		event "scar's hideout"
		conversation
			`After having visited various pirate worlds asking about Scar's Legion, you believe that you know where their hideout is.`
			`	You know that the leader of Scar's Legion used to talk about wanting a hollowed out asteroid as a base. You also know that Scar's Legion has recently been very active in the uninhabited systems of the Far North. You conclude that the gang's hideout is likely an asteroid located in one of a few systems that are in proximity to the wormhole that leads to the Hai. You mark <waypoints> on your map and get ready to confront them.`
				accept
	to complete
		never
	to fail
		has "Hai Reveal: Pirate Troubles [3]: offered"

event "scar's hideout"
	system "Danoa"
		remove object
			sprite planet/gas6
			distance 2069.42
			period 3240.9
		add object
			sprite planet/gas6
			distance 2069.42
			period 3240.9
			object
				sprite planet/lava1-b
				distance 293
				period 11.3672
			object
				sprite planet/rock0-b
				distance 440
				period 20.9186
			object
				sprite planet/lava2-b
				distance 607
				period 33.895
			object "Scar's Hideout"
				sprite "planet/asteroid base"
				distance 809
				period 52.153

planet "Scar's Hideout"
	attributes uninhabited
	landscape land/loc1
	description "Scar's Hideout is a hollowed-out asteroid used by Scar's Legion as their main base of operations. From here they harass anyone making the journey through the uninhabited systems of the Far North. Recently the gang has discovered the wormhole to Hai space, leading them to start causing trouble for more than just unlucky merchants."
	spaceport "The spaceport of Scar's Hideout is a massive hangar dug into the core of the asteroid, accessible only by a single blast door on the ceiling. Judging by the size of the hangar, you'd guess that about a third of the entire asteroid was hollowed out for the spaceport alone."
	security 0
	government "Scar's Legion"



mission "Hai Reveal: Pirate Troubles [3]"
	landing
	name "Scar's Legion"
	description "Having declined the tribute, the leader of Scar's Legion has challenged you to a fight to the death. Defeat the <npc>, then return to <destination>."
	source "Scar's Hideout"
	destination "Hai-home"
	clearance
	to offer
		has "Hai Reveal: Pirate Troubles [2]: offered"
		has "event: scar's hideout"
	on offer
		conversation
			`You've located the Scar's Hideout, a massive asteroid in orbit around a gas giant. As you fly over the asteroid's surface, you spot an open blast door. They must be inviting you inside. It surprises you that a gang of pirates would be capable of creating such a base, as the materials and time needed to make something like this are immense.`
			`	Upon entering the blast door, it closes behind you, leaving you in complete dark. Suddenly, floodlights flash on all around your ship. The brightness of the lights prevents you from seeing anyone beyond them, but you suspect that there are a number of weapons pointed at your ship right now.`
			`	"Who are you and what do you want?" a voice booms from a loud speaker. You press a button to activate your ship's external speakers.`
			choice
				`	"I'm <first> <last>, here to negotiate on behalf of the Hai."`
					goto negotiate
				`	"I'm <first> <last>, here to take this gang down."`
			`	The voice laughs. "Well too bad, because you're right in the middle of a hornet's nest. Fire, boys!"`
				goto die
			
			label negotiate
			`	The voice laughs. "Ah, yes. Those squirrels. I take it they've had enough of us plundering their systems. Boys!"`
			`	The floodlights turn off, revealing a large room with what must be hundreds of pirates with guns of various sizes trained on your ship. One wrong move and you're toast. "Please, Captain. Step out of your ship."`
			choice
				`	(Comply with the orders.)`
					goto comply
				`	(Attempt to escape.)`
			`	You activate your ship's engines to escape. The floodlights suddenly reactivate.`
			
			label die
			`	Before you can even react, several dozen lasers and streams of bullets come flying out from behind the floodlights. You attempt to pull your ship up and fly straight through the ceiling before your ship is too damaged to move, but then you spot a number of rockets flying straight at your cockpit. You die instantly as the rockets impact the glass in front of you.`
				die
			
			label comply
			`	You step out of your ship, and a tall man with a scar across his cheek steps forward from the crowd of pirates. Presumably, it's the eponymous leader of the gang.`
			choice
				`	"The Hai ask that you stop attacking their systems."`
					goto negotiations
				`	"You must be Scar."`
			`	"No. Scar is long dead," the leader says.`
			choice
				`	"Oh, so does that make you Scab?"`
				`	"The Hai ask that you stop attacking their systems."`
					goto negotiations
			`	The leader grimaces. "I'll cut your tongue out if you don't watch your mouth."`
			`	You take a step back. "The Hai ask that you stop attacking their systems," you say, attempting not to get shanked.`
			
			label negotiations
			`	"Perhaps we will stop," the leader says with a smile. "Under one condition. We'd like a one time shipment of various Hai weapons and technology. The shipment should be as big as possible. I've seen the freighters those aliens have. They're massive. Load two or three up with the goods and we'll consider focusing our attention elsewhere."`
			choice
				`	"Okay. I'll meet with the Hai and see what they can provide."`
					goto tribute
				`	"I'm afraid that I can't allow that."`
					goto disallow
			label disallow
			`	The crowd of pirates respond with a cacophony of jeers and boos. The leader raises his fist in the air, and the crowd falls silent. "Well I'm afraid that just won't do."`
			`	The leader paces back and forth in silence for a moment. "Well if we don't get what we want, then we're just going to need to keep on attacking. Which means that your presence here is pretty useless."`
			`	The leader turns to the crowd. "How about a fight? To the death!" The crowd erupts in cheers. The leader turns back to you. "We fight in this system only. Just you and me. You attempt to run, my men hunt you down. How's that sound?" You attempt to respond, but before you can, the leader pulls his gun and aims it at you. "Run."`
				launch
			
			label tribute
			`	"Excellent!" the pirate says, which is met with cheers from the rest of the pirates in the room. "But make it quick. Wouldn't want to keep us waiting." The blast doors reopen, and you return to your ship to leave immediately.`
				flee
	
	on decline
		set "hr accepted scar's legion tribute"
	on accept
		event "battle against scar's legion"
	
	npc kill
		government "Scar's Legion (Killable)"
		personality nemesis
		ship "Leviathan (Hai Weapons)" "Keloid"
		dialog "You've defeated the leader of Scar's Legion. The various spectators to the fight aren't attacking you, but it may only be a matter of time before they decide to turn their guns on you for killing their leader. Better head to <planet> before that happens."
	
	npc
		government "Scar's Legion"
		personality nemesis
		fleet "Small Northern Pirates"
		fleet "Large Northern Pirates" 4
	
	on enter
	on enter
		"reputation: Scar's Legion" = -1000
	
	on visit
		dialog phrase "generic bounty hunting on visit"
		
	on complete
		set "hr defeated scar's legion"
		event "battle against scar's legion over"

event "battle against scar's legion"
	system "Danoa"
		fleet "Human Miners" 1600

event "battle against scar's legion over"
	system "Danoa"
		fleet "Small Northern Merchants" 15000
		fleet "Small Northern Pirates" 5000
		fleet "Large Northern Pirates" 16000
		fleet "Large Republic" 30000
		fleet "Human Miners" 1600



mission "Hai Reveal: Pirate Troubles [4]"
	landing
	name "Pirate Tribute"
	description "Escort the three Hai freighters carrying Hai weapons and technology to <stopovers>, then escort the freighters back to <destination>."
	source "Hai-home"
	stopover "Scar's Hideout"
	clearance
	to offer
		or
			has "hr defeated scar's legion"
			has "hr accepted scar's legion tribute"
	on offer
		"reputation: Hai" += 20
		"reputation: Hai (Wormhole Access)" += 20
		"reputation: Hai Merchant" += 20
		"reputation: Hai Merchant (Human)" += 20
		"reputation: Hai Merchant (Sympathizers)" += 20
		payment 2500000
		conversation
			`Upon landing on <origin>, the authorities at the secure spaceport give you <payment> for your assistance in defending their systems and for helping to track down the culprits. They also direct you to an emergency session of the Council of Elders, the now increasingly familiar elected ruling body of the Hai, to tell them about Scar's Legion. Unlike last time there is almost no wait, and the Elders are very direct. The very first one of them to address you says, "Please, tell us what has occurred."`
			branch defeated
				has "hr defeated scar's legion"
			
			`	"They asked that you load three large freighters with various weapons and technology to give to them. Only then will they stop attacking you."`
			`	"A simple request," the elders says. "Little more than what the Unfettered ask of us. We shall load three Geocoris immediately."`
			`	"Who is to say that they will not use our own weapons against us?" another elder chimes in. "This deal could only hurt us."`
			choice
				`	"There's no guarantee that they will not attack again, but they promised that they would focus elsewhere."`
					goto guarantee
				`	"I could return to them and defeat them if you desire."`
			`	"No," says the elder. "We are not interested in condemning these humans to death if all they ask is for technology."`
			
			label guarantee
			`	"I believe a bigger issue here is how this will impact our human friends beyond the wormhole," an elder says. "If these pirates are not attacking us, then who will they be attacking? Will we not simply become weapons dealers for a far off war?"`
			`	"We will inform the Republic Ambassador that we are providing these pirates with our technology for our own sake. They have been capable of combating our technology in the past. I am sure that they will be able to handle it now. Please, <first>, escort the freighters to these pirates so that they may leave us alone."`
				accept
			
			label defeated
			`	"I defeated the leader of Scar's Legion. They shouldn't cause any more trouble for you now."`
			`	One of the elders frowns. "Did you kill their leader in cold blood, or was it self defense?"`
			choice
				`	"They asked for a tribute of your weapons and technology, but I refused the offer, so they attacked me."`
					goto refused
				`	"They were not willing to negotiate, and I was forced to defend myself."`
			action
				set "lied to elders"
			`	"This is most unfortunate," another elder says. "But I am happy to hear that they will not cause any more loss of life among our people."`
				goto end
			
			label refused
			`	"This is most unfortunate," another elder says. "We would have been willing to provide them the technology they sought if only they had asked nicely in the first place."`
			`	"Better that we eliminate a threat instead of making them stronger through becoming their weapons dealer," the first elder says. "These pirates might have attacked us with our own technology, or, worse still, attacked other humans with them, making us complicit in their slaughter."`
			
			label end
			`	The elders thank you for your assistance in this situation and send you on your way.`
				decline
	
	on decline
		"reputation: Hai" += 40
		"reputation: Hai (Wormhole Access)" += 40
		"reputation: Hai Merchant" += 40
		"reputation: Hai Merchant (Human)" += 40
		"reputation: Hai Merchant (Sympathizers)" += 40
	
	npc save accompany
		government "Hai (Wormhole Access)"
		personality escort
		fleet
			names "hai"
			cargo 10
			variant
				"Geocoris" 3
	
	on stopover
		dialog `You lead the Hai freighters into the blast doors. Despite the massive size of the freighters, they all manage to fit into the asteroid's spaceport with some room to spare, a testament to how much work was put into this base. The pirates of Scar's Legion unload all the Hai technology from the freighters. After the last crate is gone, the freighters quickly launch from the asteroid.`
	
	on visit
		dialog phrase "generic arrived-without-npc dialog"
	
	on complete
		"reputation: Hai" += 40
		"reputation: Hai (Wormhole Access)" += 40
		"reputation: Hai Merchant" += 40
		"reputation: Hai Merchant (Human)" += 40
		"reputation: Hai Merchant (Sympathizers)" += 40
		payment 500000
		dialog `With the freighters safely returned, the Hai thank you for resolving the situation with Scar's Legion and hand you <payment> for your help.`



# This mission needs an odd name so it lexically sorts after "Hai Reveal: Pirate Troubles [4]"
# Otherwise, you'll get the Teeneep note about Scar's Legion being resolved,
# before the Scar's Legion issue is resolved
mission "ZZ Hai Reveal [A04] Report to Teeneep"
	landing
	name "Report to Teeneep"
	description `Tell Teeneep about the experience with Scar's Legion.`
	source "Hai-home"
	destination Darkwaste
	to offer
		has "event: alondo symbol timer"
		or
			has "Hai Reveal: Pirate Troubles [4]: done"
			has "Hai Reveal: Pirate Troubles [4]: declined"
			has "hr defeated scar's legion"
	on offer
		dialog `While resolving the situation with Scar's Legion, you have learned information which should be reported to Alondo, but apparently he is away somewhere and unavailable for a short while. Simply waiting for him at this point may be suspicious, and this is also something Teeneep should be informed of. Perhaps doing so will also help shed some light on what's going on?`


mission "Hai Reveal [A05] Take Teeneep to Hai-home"
	landing
	name "Return to Hai-home"
	description `Take Teeneep to Hai-home so she can investigate the Elders arming pirates with Hai weapons.`
	source Darkwaste
	destination Hai-home
	passengers 1
	blocked `It's probably not advisable to bring so many unnecessary people to a secret location on Darkwaste. You should return when your spare bunks are unoccupied.`
	to offer
		has "event: alondo symbol timer"
		or
			has "ZZ Hai Reveal [A04] Report to Teeneep: done"
			has "Hai Reveal [A03b] Report to Teeneep: offered"
	on visit
		dialog `Teeneep is on another ship not yet in the system. Take off and wait for the ship to arrive in order to continue.`
	on offer
		conversation
			`Teeneep is waiting for you when you return to her base on Darkwaste, though notably the security point at the front is properly manned this time. Perhaps the most recent raid has given them cause for concern. There is a quiet corner of the living area that is unoccupied at the time, and she gestures for you to join her there.`
			`	"So," she says, "please, tell me everything about this recent experience. I must know what happened and what the Elders chose to do."`
			`	You briefly relay the initial events, starting with the raid, then the request for your assistance, the search that you went on, and the eventual discovery of Scar's Legion and their secret base in Danoa where they issued their demands.`
			branch "appeased scar"
				has "Hai Reveal: Pirate Troubles [4]: done"
			branch lied
				has "lied to elders"
			choice
				`	"The Elders were glad they were dealt with, but some would have handed over your technology to appease them."`
					goto "wanted to appease"
				`	"The Elders would have handed them Hai tech, but I could not allow them to use it to terrorize other humans."`
			`	Teeneep's eyebrows shoot up but she restrains herself at the tone of your response. "Indeed, it would not be wise to enable more of your people to suffer their predations. I must be clear on something though; the Elders, you said they'd have given them what they wanted? They said that? They explicitly said they'd have rather dealt arms to human pirates than eliminate a threat?"`
			choice
				`	"Yes, they were very focused on a peaceful solution and felt the outcome was unfortunate."`
					goto unfortunate
				`	"Actually, they said they'd have handed it over if they'd only asked nicely."`
					goto fury
			label "wanted to appease"
			`	Teeneep's eyebrows shoot up in an extremely human-like expression. "They said that? They explicitly said they'd have rather dealt arms to human pirates than eliminate a threat?"`
			choice
				`	"Yes, they said it was most unfortunate."`
					goto unfortunate
				`	"Actually, they said they'd have handed it over if they'd only asked nicely."`
					goto fury
			
			label "appeased scar"
			choice
				`	"Scar's Legion wanted Hai tech. The Elders have handed over your technology to appease them."`
					goto fury
				`	"Scar's Legion wanted Hai tech. Some Elders argued against dealing arms, but they handed them over anyway."`
			`	When you mention the Elders who argued against dealing arms, she nods as if expecting to be satisfied, but the rest of the sentence seems to take a brief moment to register. When you finish, her face flashes through a range of expressions too quickly for you to follow.`
			
			label fury
			`	"WHAT!?"`
			`	Teeneep's exclamation is loud enough that every head in the room turns towards you both. "The Elders would prioritize our secrecy over our safety, even when the purpose of the secrecy is to maintain our safety?!"`
			label unfortunate
			`	"Clearly many of the Elders have become weak and misguided, lost in the miasma of our current difficulties. I must speak to our mutual friend and investigate this. No Hai should be accepting of this subversion of our society's critical values.`
				goto conclusion
			
			label lied
			choice
				`	"Scar's Legion wanted Hai tech, but I could not allow them to use it to terrorize other humans."`
				`	"The Elders seemed intent on a peaceful solution, but I do not believe that was truly possible."`
			`	She nods seriously, "Indeed, I would expect that a serious threat capable of slipping the current heightened security and raiding our worlds should not be expected to actually engage in peace, nor trusted to do so. You say the Elders wanted a peaceful solution though, yet it sounds like that did not happen. Did you destroy them?"`
			choice
				`	"I defeated their leader."`
				`	"I destroyed their ships."`
					goto ships
			`	"Ah, so bloodied, but perhaps not gone," she muses.`
			label ships
			`	"Even with the ships you destroyed, there will doubtless be remnants of the group left. We shall have to do some investigation of our own in Danoa." She narrows her eyes at you suddenly. "You did not tell the Elders everything you have told me, did you? What did you tell them?"`
			`	Teeneep seems to have an incredibly perceptive sense of both humans and their use of language to have picked up on this.`
			choice
				`	"I told them Scar's Legion was not willing to negotiate, and I was forced to defend myself."`
					goto "complete honesty"
				`	"I simply did not mention the terms which I found unacceptable, and said I was forced to defend myself."`
			`	She cocks her head and looks at you searchingly for a moment, but doesn't seem to reach any particular conclusion.`
			label "complete honesty"
			`	"Yes, well, I suppose you would have to defend yourself in any situation where you didn't give them what they wanted," she says. "In any event, this raises some serious questions about what exactly is going on in those chambers where they make their decisions.`
				goto conclusion
			
			label conclusion
			`	"You must take me to <planet> immediately. This is something I should investigate personally if I hope to find the truth of things, but I cannot land my own ship there right now because of... bureaucratic reasons. My people here can analyze any sensor logs or other data you have on Scar's Legion. You've found solid proof of the Elders arming pirates, though I doubt this is a lead on the kidnappings. At <planet>, I will catch up with our mutual friend from the secure spaceport. I have sufficient privileges to be there, even if I have no clearance for landing my ship."`
			`	She waves over Wayou towards you. "Please, give Wayou any relevant data files while I pack for departure. I suspect that I have kept you away from <planet> far too long as it is. According to my sources, people there await your return."`
			`	You've barely had time to load your logs onto a data stick and hand them to Wayou before Teeneep is packed and waiting to depart. It would seem your course is set.`
				accept


mission "Pirates with Hai Weapons 2: Await Teeneep's Research"
	landing
	name "Pirates with Hai Weapons"
	description "Wait for Teeneep and her organization to finish researching past weapons transfers."
	source Hai-home
	destination Hai-home
	to offer
		has "Hai Reveal [A05] Take Teeneep to Hai-home: done"
	to complete
		has "Hai Reveal [A08] Symbol Identification: done"
	on offer
		log `Took Teeneep to Hai-home so she can research other deals between the Elders and pirates.`


# Eventually needs a whole conversation variant for each main campaign. This time with similar goals. (To be a, b and c versions.)
mission "Hai Reveal [A06a] The Calm"
	landing
	name "Preparation & Investigation"
	description `Stop by <planet> on your way to following up the lead from Alondo.`
	source Hai-home
	destination Mountaintop
	cargo "hyperspace relays" 8
	blocked `When you advise Alondo of your return he requests you ensure you have at least 8 tonnes of cargo space available.`
	to offer
		has "Hai Reveal [A05] Take Teeneep to Hai-home: done"
	on offer
		conversation
			`As soon as you disembark Teeneep slips off through an entirely different security checkpoint. She definitely shows them some sort of ID but you're some distance away by that point. A quick inquiry confirms that Alondo is actually around this time and you send him a message to alert him that you're heading his way.`
			`	As you approach the office where Alondo seems to have been set up for the time being you can hear voices through the open door and you slow to a stop as you realize they sound agitated. "Look, Gruyere, you can't expect me to not organize some things around you when you're off being busy elsewhere. Regardless of whether it was your idea."`
			`	You clearly identify Alondo when he responds, "I wouldn't blame you if you'd at least tried to contact me, or left a message, but it's just typical of how you operate."`
			`	"You were eleven hours out of sync across timezones, it was four in the morning where you are, and you know damn well we've all been more than busy enough to let a message slip here or there. Especially since Terry is now on Mountaintop and I am absent any assistance."`
			choice
				`	(Come back after his call is complete.)`
					goto doorway
				`	(Listen in on the conversation.)`
			`	"Sam, it's done, it's fine, the things that need to be happening are happening. I don't care, just stop expecting me to thank you for it. I'm not doing this again," says Alondo, exasperated.`
			`	The man you now recognize as Remington pauses for a moment before speaking in a low tone. "Are you going to hold that one against me forever, Gru?"`
			`	"Don't call me Gru."`
			`	A protracted silence ensues.`
			`	You almost expect the silence to be broken by a cough, but instead you hear the sound of a datapad being firmly set to one side. "Anyway, Captain <last> will be here momentarily. Why don't you see if they're on their way?"`
			`	You hear someone, presumably Remington, stand up and you quickly backpedal a few steps before resuming a nonchalant walk towards the office just as Remington steps out to look for you.`
			choice
				`	(Make your appearance.)`
					goto meeting
			label doorway
			`	You wander off for a few minutes, giving Alondo his privacy. Upon your return, you are face to face with Remington who has stood up to greet you.`
			label meeting
			`	"Ah, <last>, please come in." Remington moves over and clears your path to the nearest seat.`
			`	"It's good to see you back again, <last>," says Alondo, "and just in time for something that I think it's best to ask you to do. Would you like to tell the good Captain what the plan is, Remington?"`
			`	The slightly accentuated formality on 'Remington' is not lost on you, but the Syndicate PR man doesn't react to it as he hands you a datapad displaying a hyperspace relay. "Since this crisis began, the Navy maintained hyperspace relays in Rajak and Hasseleh, linking our communication network to the Hai's through a secure portal. However, while this has allowed us to communicate to anywhere back home, it has some disadvantages. What you see there is the solution.`
			`	"There are fourteen relays between the wormhole and Earth, but that means routing through Elnath or Aldebaran. Lovelace Labs owns those relays, and they get priority access, so our bandwidth is poor there. During a backlog, information will be routed through even more indirect routes, which is holding up Syndicate business by problematic degrees."`
			choice
				`	"And you want me to place some new relays?"`
					goto relays
				`	"Can't you just change the priorities of the Lovelace Labs relays?"`
					goto lovenot
				`	"What if you distribute the traffic over multiple routes?"`
					goto multiple
				`	"So why haven't you placed more relays?"`
					goto more
			label lovenot
			`	Remington says, "They're privately-owned relays, so we have no say over them. Lovelace Labs reserves priority status on that bandwidth for their internal purposes. We pay a stiff sum to get the highest priority they are willing to part with, but often they don't leave much for anyone else."`
			choice
				`	"And you want me to place some more relays?"`
					goto relays
				`	"So why haven't you placed more relays?"`
					goto more
			label multiple
			`	Remington says, "That's how the hyperspace relay system already works, but if part of a transmission passes through a long route, the whole transmission is delayed. You get choppy and degraded video, sound problems, and the like. None of the routes are great."`
			`	"As I said before, there are fourteen relays between the wormhole and Earth, which is theoretically the same number as there are to Markab, but for us that means routing through Elnath or Aldebaran. Those two relays are owned and maintained by Lovelace Labs, who ferry an enormous volume of data back and forth between those two systems. This means that communications back to the Syndicate tend to either get held up in a buffer waiting on priority data streams that Lovelace reserves for itself, or it gets routed for eighteen links through Sirius, or seventeen through Sol itself. Both of these systems have strained infrastructure with high throughput latencies as it is, even for priority communications. So while Xilin has the highest priority access and the shortest distance and Alondo here has all his comms routing a whole different way entirely, the Syndicate is getting many of our comms held up to sometimes problematic degrees."`
			choice
				`	"And you want me to place some more relays?"`
					goto relays
				`	"So why haven't you placed more relays?"`
					goto more
			label more
			`	Remington makes an unimpressed face. "We have. They keep getting blown up by marauders."`
			choice
				`	"I thought even pirates wouldn't blow up relays?"`
				`	"Why would they be doing that, don't they use them too?"`
			label relays
			`	Remington nods. "Yes, well, this end of space has never had relays since nobody needed them. For a long time the marauders here have been using the communications darkness out this way to do their business with impunity. The sole advantage of these relays is that ships out this way can call for help when they couldn't before. So the relays the Syndicate have been putting up have been getting destroyed, along with several of our security ships.`
			`	"This one that you see in front of you is different, though." He makes eye contact with Alondo and very deliberately emphases the word as he continues, "WE have been working with the Hai to make relays that look human-made, but utilize advanced Hai technology to baffle scanners attempting to find them. They'll form communication links the marauders can't destroy."`
			`	He looks at you, "But of course, since they have Hai tech in them, they need to be delivered by a trustworthy human who's not likely to get blown up by a marauder."`
			choice
				`	"I can deploy the relays for you."`
					goto accepted
				`	"Not sure I want to do this."`
			`	Alondo looks at you and says, "We need you to do this. It'll be very helpful."`
			`	The emphasis he places on the words 'you' and 'helpful' suddenly give you the sense that this might be coordinated specifically for your benefit. Realizing this, you nod and accept it, on his account.`
			label accepted
			`	"Excellent," says Remington, standing up and flicking over the pickup details to your pad. "Check in with Terry on your way; she may have updated scouting information. Now I have another meeting to get to momentarily, but thank you, Captain. It's been a pleasure seeing you again."`
			`	He gives a meaningful look to Alondo on his way out, but exactly what it means is not clear to you. Alondo's posture relaxes as he gets up and quietly closes the door.`
			`	"Now," says Alondo, setting aside his pad. "We have some other business. I have a lead on this symbol you wanted investigating. I still wish you'd tell me why you're looking for it, but for now, I'll accept that it's important." he fishes around in a small satchel bag that usually carries his pad and pulls out an actual piece of physical paper. The text on it reads, 'Adjunct Research Library, Navy Intelligence Observatory, Moscow. Room number: 3017A19'.`
			`	"Fortunately, I found someone for you to speak to and a cover for being there in the first place. Xilin needs a trusted aide to stay on top of things here, especially as Mountaintop progresses. So far he's found the staff provided there to be... lacking. I get the sense from him that he's expecting things to get more complicated, though he hasn't said in so many words. So, you get to go to Earth to pick up his assistant, and while you're there, you can speak to a certain Ms. Giti Gilani. She's an expert in the history of space flight and related archaic topics. Meanwhile the aide you'll pick up is a young man called Batu Cegeen. You'll have to land at the Ulaanbaatar spaceport for him, and travel locally for your business with Ms. Gilani."`
			choice
				`	"Thank you."`
					goto finish
				`	"Do I need to speak to Xilin myself?"`
			`	Alondo shakes his head. "No, I have already told him about the plan to have you drop off some relays, and explained that it's just a minor detour to ask you to go on a bit further. It saves them having to try and arrange suitably secure transport all the way from Earth to <origin> and then back to <planet>. This way the worst he'll have to deal with is the one trip from here back to wormhole later, which is easy enough."`
			label finish
			`	Alondo leans forward on his desk. "And <last>, I don't know what's going on, but if you won't even tell me, it must be dangerous. Please, be careful."`
			choice
				`	"I will."`
					accept
	on accept
		fail "Hai Reveal [A03a1]"
		
		
		
mission "Hai Reveal [A07] Deliver the Relays"
	# TODO: The relays should vanish from your cargo bay when deployed if it ever becomes possible.
	autosave
	landing
	name "Preparation & Investigation"
	description `Deploy relays in <waypoints>, and pick up Batu Cegeen on <planet>.`
	source Mountaintop
	waypoint Sumar
	waypoint Cardax
	waypoint Moktar
	waypoint Volax
	destination Earth
	cargo "hyperspace relays" 8
	to offer
		has "Hai Reveal [A06a] The Calm: done"
	on offer
		log "People" "Terry Adrianopoulos" `Turns out Terry is not the secretary of Samuel Remington, but has been relegated to that position by a change in management. She was in fact the Chief Operations Officer, or COO; one of the most important people in the Syndicate before the war ended. She is now managing the organizational side of the movie production very competently.`
		log "People" "David Turner" `An entrepreneur with a sharp mind, he was drawn into the cover story in the instrumental role of providing the funding, at least officially, for the movie production. It was not clear if he expected to profit from it, or simply saw it as an incomparable experience.`
		conversation
			`Stopping in to <origin>, it takes practically no time to find Terry. She seems to be in motion at almost all times, trailed by a plethora of people constantly bringing things to her attention and then scurrying away once they've received whatever answer they were seeking. Between seeing her and crossing the eighty or so meters to come face to face, you see her put her thumbprint to at least three separate datapads; presumably approvals of some sort.`
			`	"Ah, <last>. Excellent," she says as you arrive. "Come with me."`
			`	The main concourse of this station is set up for a movie production, littered with small meeting rooms squeezed between significant operations. They'd probably be storage cupboards on a normal station, but everything and everyone on this station seems to be occupied. A diligent attendant blocks the door as she closes it behind you, and you see the queue of people scatter through the door's window. No doubt they'd return as soon as Terry was available again.`
			`	"David Cohen is an eccentric character, but things are progressing rapidly and smoothly so far. The station is working, and the cover is gaining traction. From what I hear they're even making the movie now. They've almost made enough progress that people could believe the movie has been in production long enough to justify all this."`
			choice
				`	"You certainly seem busy."`
					goto busy
				`	"Looks like it's thanks to you."`
			`	She momentarily adopts a self-satisfied smile.`
			label busy
			`	"Yes, well, this poses a few issues of its own with the increased demand on the relay bandwidth from here, but I wouldn't have my regular job if something like this was too much to stay on top of."`
			choice
				`	"Your regular job?"`
					goto regular
				`	"Your job as a secretary?"`
			`	She rolls her eyes and shakes her head with a little huff. "It's ridiculous that Sam tried to make me look like some common witless secretary. No, I mean the job I had right before the end of the war, and the job I still seem to be doing seventy percent of even while I'm here."`
				goto card
			label regular
			`	"Yes, my regular job. Specifically the one I had before the end of the war, and before this farce they have me doing now, while my successor tries and fails to be half as competent."`
			label card
			`	She pushes a button her datapad's case and it ejects a business card which she hands to you. You see on the card, "Chief Operations Officer".`
			`	"Of course," she says, taking the card back and neatly pushing into the case, "I'm not allowed to disseminate those cards at the moment. At least not until this is over, when I can take back my position after the fool in my place has made a mess of things."`
			`	She seems absolutely sure that that's exactly how things are going to turn out.`
			`	"Now, speaking of my second job, you have relays on your ship that will make that easier, yes?"`
			choice
				`	"Yes, I have the relays."`
			`	"Wonderful, the latency has been killing me lately. These are the coordinates for deployment." She flicks the relevant data files from her pad to you. "Make sure those are loaded into the relays. Deploy them roughly in the right place, and they'll move to their own positions."`
			`	She checks something on her pad and then stands up. "Now, come with me. I need to introduce you to someone in case you need each other and I'm busy."`
			`	With astonishing speed she strides down the concourse, clearing a path between all manner of employees and visitors. This clear path perhaps being the only reason you are able to keep up. She calls out to a human dressed in a business suit who turns with evident surprise, sees you both, and approaches.`
			`	"Captain <last>, one of the many heroes of humanity! I noticed you right away when I laid my eyes upon you. I'd like to personally thank you for what you've done."`
			choice
				`	"Glad to get some recognition for all the hard work I've done."`
					goto boast
				`	"Don't mention it. I just did what I could to help."`
					goto downplay
				`	"Can I help you, sir?"`
			`	"I'm the one who should be using formal titles to address you, so please, Captain, don't call me sir."`
				goto introduction
			label boast
			`	"A personality as big as yourself should be receiving praise and recognition wherever you go! People must really have no respect these days."`
				goto introduction
			label downplay
			`	"No need to downplay yourself, Captain! You've done God's work in saving humanity from that alien scourge."`
			label introduction
			`	Terry looks between you. "Captain <last> is doing a lot to help us out, so please make yourselves acquainted. Don't be too long though, the Captain has a job to do." With that, she gives the both of you a parting nod and strides back into the chaos. Almost immediately a swarm of people with datapads materialize from nowhere and pursue her.`
			`	The man grins and shakes his head as she departs. "Remarkable woman. Anyway, the name's David Joseph Turner, venture capitalist, entrepreneur, and famous Paradise Worlds businessman." Turner grabs a business card from his pocket and hands it to you. It contains his contact information, an address on Martini, and boasts in golden letters his net worth of more than three billion credits.`
			`	"You may not have heard of me, but I've sure as hell heard of you." Turner turns around and waves his arm across the crowd of people working on the station concourse. "To be involved in funding and producing this movie, though, what an adventure. You know I've paid for movies to be made, or at least invested in them, but I've never actually been there while it was happening. Quite remarkable."`
			# TODO: add a turner blurb about the movie, but allow the player to interrupt it
			`	"Of course, there are the communication latency issues, and the dreadful matter of the black spot that is the route through Cardax. We need proper coverage of that area if we're going to provide security to the tourists who seem intent on coming here. Though I hear that you might be working on that as we speak, am I right?"`
			choice
				`	"Yes, I'll fix it."`
					goto yes
				`	"It's on my way."`
			`	Turner smiles with a little twinkle in his eye.`
			label yes
			`	"Of course, the famous Captain <last> always has a finger on the pulse. Being right where they need to be. Good thing we got the advertising out there up in time, hey?" He taps his nose and gives a shockingly conspicuous wink.`
			`	"Anyway, give me your details too just in case I need them, and I'll let you get to your business. Good luck out there." He checks your details into his pad and gives you a firm handshake before hurrying off towards people moving a very large prop. 'No, no, they said they wanted that on stage five! Stage five!'.`
			`	Time to drop off those relays and head to <planet>.`
				accept
	on enter Sumar
		dialog `You fly to the coordinates given to deploy the relay and eject it from an airlock, making sure that there are no ships in range to see it happen. The relay gives you a confirmation ping when it's successfully activated.`
	on enter Cardax
		dialog `You fly to the coordinates given to deploy the relay and eject it from an airlock, making sure that there are no ships in range to see it happen. The relay gives you a confirmation ping when it's successfully activated.`
	on enter Moktar
		dialog `You fly to the coordinates given to deploy the relay and eject it from an airlock, making sure that there are no ships in range to see it happen. The relay gives you a confirmation ping when it's successfully activated.`
	on enter Volax
		dialog `You fly to the coordinates given to deploy the relay and eject it from an airlock, making sure that there are no ships in range to see it happen. The relay gives you a confirmation ping when it's successfully activated.`
	on visit
		dialog `To finish this mission, you must visit all four systems, and return the deployment hardware to <planet>. It may be in an escort that hasn't arrived.`


mission "Hai Reveal [A08] Symbol Identification"
	landing
	name "Preparation & Investigation"
	description "Return to <destination> with Batu Cegeen and your new information."
	source Earth
	destination Hai-home
	passengers 1
	to offer
		has "Hai Reveal [A07] Deliver the Relays: done"
	on visit
		dialog `Batu is on another ship not yet in the system. Take off and wait for the ship to arrive in order to continue.`
	on offer
		log "People" "Giti Gilani" `Giti is a research librarian on Earth that specializes in the history of space flight and related archaic topics.`
		log "Factions" "Base Principles" `A clandestine organization that existed within the Syndicate that was founded upon anarcho-syndicalist ideals. Its ranks eventually became bloated by enthusiastic recruits from Freedom that were keen to get rich, and were more anarchist than anarcho-syndicalist. The resulting tensions undermined the group, and the Syndicate Internal Affairs scoured them from the organization.`
		log "Factions" "Syndicate Internal Affairs" `An internal police force within the Syndicate that enforces the Syndicate's laws.`
		log "Giti identified the angry cat symbol. It is from a long-defunct subversive group within the Syndicate called Base Principles. Somehow they obtained alien technology, and used the knowledge gained from it to advance their influence within the organization. A half-century ago, Syndicate Internal Affairs scoured them from the Syndicate's ranks in an extremely thorough and prejudiced inquisition."
		
		conversation
			`You land at Ulaanbaatar's spaceport and receive a message that Batu has to finalize some arrangements and will arrive in the evening. That leaves plenty of time for you to see to your other business about the symbol.`
			`	At an information desk, you inquire about the route to Moscow and are given two options. You can take a very expensive private taxi service, which you could bill to Alondo, or you can take the long route and see the sights. Either way, you'll have plenty of time before Batu arrives.`
			`	The attendant at the information desk asks you, "Would you like to contact the direct taxi service, or take the slow route and see the sights?"`
			choice
				`	"I'm in a hurry. I should take the direct route."`
					goto "take the direct route"
				`	"The slow route sounds more scenic. I'll try that."`
			`	Moscow is thousands of kilometers away, so you travel most of the route on shuttlecraft. It seems some new pilots took an option you never considered: planet-side travel in an exclusive contract with local transit authorities who pay half the mortgage. Certainly a safe career, but it would be too dull to be restrained to just one planet.`
			`	You fly past mountain ranges and lakes, and over bare tundras and steppes. The gray cities of Earth stand out when you pass them; packed in their ancient locations and their new ones. Even from far above, the cities' vast megabuildings are an imposing sight. There's still some farmland on this route, even now that farming has largely moved off-world, but not enough for the twenty billion people living on Earth.`
			`	After three shuttle trips, you land in the city of Nizhny and board a two-story train that hovers in a tunnel of superconducting magnets. Such a complex system would be unprofitable anywhere else in human space, but the population is so high here that these village-sized trains run non-stop at full capacity. You must look lost as you disembark in the vast station in Moscow, and a passerby asks if you need directions.`
			choice
				`	"How do I get to the surface?"`
				`	"I'm looking for this address."`
			`	You follow his directions and, while strolling through Moscow to your destination, pass many historic sites. An unmistakable sight catches your eye: the Museum of Cosmonautics, one of the largest museums of spaceflight on Earth. It is most famous for having the first hyperspace-capable human-made ship on display, painstakingly preserved for hundreds of years. The museum extends into the three megabuildings surrounding it, containing all manner of spaceflight firsts.`
			`	At length you arrive at the building you seek and pass through its main doors into a room as big as a football field, filled with in-building trains, moving walkways, and hover-platform elevators. It's amazing how large Earth's megabuildings have become; some planets have smaller populations than the building you are standing in right now, and it is but one of hundreds you've seen on your short journey.`
			`	You find an information desk, and inquire about the meaning of 'room number: 3017A19' - the 301st floor, section 7A, room 19 - and get directions. They point you to what looks like a cross between a train and an elevator. A robotic voice asks your destination.`
			choice
				`	"Please take me to the 301st floor, section 7A, room 19."`
				`	"Room 3017A19, please."`
			`	Reaching the room in question you knock on the door which has a nameplate that reads, 'Giti Gilani' with the title 'Research Librarian' in small print underneath. You are swiftly greeted by a short, energetic looking lady. She looks you up and down and nods. "Captain <last>, you're not as tall as I thought you'd be in person. Please, please come in."`
				goto "converse with giti"
			label "take the direct route"
			`	You're ushered into a luxury taxi, complete with a built-in bar and the latest forms of entertainment. The taxi enters a ballistic trajectory into space and back down into the atmosphere, reaching your destination in under an hour. It links its aft exit port to a hover vehicle access port about half the way up the side of the building. The well-dressed driver leads you into the building and, after briefly consulting a directory, escorts you to your destination.`
			`	"Floor 301, section 7A, room 19, sir," he says. "This is the office of research librarian Giti Giliani."`
			choice
				`	"Thank you for the smooth trip."`
			`	The friendly taxi driver bows slightly and returns to his taxi. As he leaves, you knock on the door.`
			`	The door opens and you are swiftly greeted by a short, energetic looking lady. She looks you up and down and nods. "Captain <last>, you're not as tall as I thought you'd be in person. Please, please come in."`
			label "converse with giti"
			`	Clearly someone took the liberty of informing Giti of at least the basic information about what was being searched for, and that it was you doing so. Once the door is shut and locked, though, it becomes clear she is quite excited about this search. She gestures to a seat near her work desk and briefly tidies some of the more egregiously scattered research items. "Would you like a drink? Tea, coffee, vodka? I already have some notes on the cat symbol but I need to discuss some things with you. Do you have any more images?"`
			choice
				`	"Tea please."`
				`	"Coffee would be good."`
				`	"Uh, vodka?"`
				`	"I'm fine thanks."`
				`	"I do have some other pictures here with me."`
					goto pictures
			`	She acknowledges your selection and then pours herself a coffee from the pot with a quarter shot of vodka added in. "Gives it some kick," she says with a wink. "And did you have other pictures?"`
			`	When you indicate that you do she beams and flounces into her seat with a flourish.`
				goto explain
			label pictures
			`	"Oh excellent," she says, quickly pouring herself a coffee from the pot and practically skipping over to take her seat.`
			label explain
			`	"Well, you'll probably be disappointed with what I have so far," she begins, "but I'll start with what I have found and then you can show me any new pictures you have and we can see what I can do." She waits for you to indicate your understanding before she continues.`
			`	"This cat symbol was used a century ago by a clandestine organization called 'Base Principles' that worked within the Syndicate."`
			choice
				`	"Who were 'Base Principles?'"`
				`	"Wait. What were they doing in the Syndicate?"`
			`	She explains, "Base Principles were anarcho-syndicalists infiltrating the Syndicate from within, gaining clout through research findings gleaned from alien equipment, but nobody knows where they got it. The organization was eventually torn in two by regular anarchists and other unsavory characters looking to profit off the backdoor access to the Syndicate; this group kidnapped researchers from other institutes to expand their capabilities.`
			`	"These others didn't cover their tracks well enough; the trail led back to the syndicalists that started it all in the first place, and Syndicate Internal Affairs quickly put a stop to the organization with extreme prejudice. Most of the anarchist leaders were killed in battle or executed after capture, but the internal players simply... disappeared.`
			`	"Officially, the Syndicate maintains that they wiped Base Principles out to the last individual, but evidence never proved it had been conclusively terminated."`
			choice
				`	"That's it?"`
					goto rude
				`	"Was there anything else?"`
			`	"Yes. That was over a century ago, but only a few decades back the same symbol came up again in conjunction with a smuggling ring that was kidnapping gifted children. It seems that a minor error resulted in a crate being misplaced by the smugglers, complete with a child inside and the symbol surreptitiously stamped on the corner plate. The ship the crate was meant to be on self-destructed when it was caught, and any potential affiliates went to ground. A handful of ships and individuals were identified retrospectively to have been involved, but none of them were ever seen again. The kidnappings stopped."`
				goto newpictures
			label rude
			`	She frowns at you. "No. Somewhat more recently, only a few decades back in fact, the same symbol came up again in conjunction with a smuggling ring that was kidnapping gifted children. It seems that a minor error resulted in a crate being misplaced by the smugglers, complete with a child inside and the symbol surreptitiously stamped on the corner plate. The ship the crate was meant to be on self-destructed when it was caught, and any potential affiliates went to ground. A handful of ships and individuals were identified retrospectively to have been involved, but none of them were ever seen again. The kidnappings stopped."`
			label newpictures
			`	She waves a hand dismissively at her screen. "Of course, I only received the one image to refer to, and the older records are not necessarily very good quality or captured with future research librarians in mind. So, please, show me what else you have."`
			choice
				`	"I have some pictures to show you."`
				`	"Can you glean more from this?"`
			`	You pull out your datapad and hand it to her with the folder of relevant pictures, some carefully redacted of Hai paraphernalia, for her to look at. As she begins flicking through them she makes some comments.`
			`	"You know, there's quite a lot more of these than I expected. All quite recent too, judging by the file quality and that crate design. They are exactly the same as the original. Someone clearly has made a deliberate decision to reuse the exact symbol, with no re-imagining or stylistic alterations whatsoever. If you ask me, that sounds like a group that has set itself to having the same goals, which means the Syndicate would probably be very interested in this. Though I suppose you'd have the connections there if... Oh!" She pauses. "Now this is interesting."`
			`	She turns the datapad to you and shows you what looks like an amulet or maybe a jewelry charm. The scale in the image isn't very clear. "Do you see this patterning around the outside of the symbol on this? I'm quite sure nearly everyone in the galaxy would simply pass that off as decorative, but it's not." She pauses for a moment, perhaps expecting a response.`
			choice
				`	(Politely wait for her to finish.)`
					goto disappointed
				`	"I have a hunch you're going to tell me it's a form of writing."`
			`	She looks impressed and says, "Very good! I underestimated you, Captain <last>.`
				goto archaic
			label disappointed
			`	After a couple seconds, Giti looks slightly disappointed but makes no comment on the matter.`
			label archaic
			`	"This is an archaic written shorthand notation used for ship's logs, back when they were considering data storage requirements for the thousands of people on board the slow ships they sent to Alpha Centauri. You'd be amazed how much space just logs and diaries can take up when the journey takes as long as theirs did." She smiles at you, "As it happens I wrote my Ph.D. thesis about that notation! Now I finally need that information for something other than getting a degree!"`
			`	She frowns at it for a long moment, "There's quite a lot of notation here actually and... well, gosh, it's been twenty-eight years since I did that thesis. I can't just translate this on the fly. It'll take me some time to dig up my resources and work on it. Am I allowed to keep these pictures?"`
			choice
				`	"Absolutely, I'll send you the folder."`
				`	"Yes, and I can also give you some other data too."`
			`	"Excellent, look, leave it with me and give me your contact info. I'll see if I can work out whether there's anything meaningful there and let you know."`
			`	You thank Giti for her time and depart to make the return trip to the Ulaanbaatar spaceport. You message ahead once you're on your way and arrive to find Batu waiting for you ready to depart.`
			`	For now it's back to Hai-home, and hope that Giti turns up something useful. At this point, though, maybe this whole thing is just a red herring?`
				accept



mission "Hai Reveal [A09] History of Appeasement"
	landing
	name "Demanding Satisfaction"
	description "Take Teeneep to <destination> to treat with the Unfettered."
	source Hai-home
	destination Darkcloak
	passengers 1
	to offer
		has "Hai Reveal [A08] Symbol Identification: done"
	on visit
		dialog `Teeneep is on another ship not yet in the system, take off and wait for the ship to arrive in order to continue.`
	on offer
		log `A group of Hai Elders agreed to change their approach to the problem of pirates if the situation deteriorates further. Unfortunately, they refused to even discuss the disappearances.`
		"reputation: Hai (Unfettered)" >?= 10
		conversation
			`As you return, you give Batu directions to find Xilin and then arrange evening meetings with the other diplomats. To pass the time, you search for Teeneep and Sayari, hoping to swap information with the two. You find yourself at Sayari's office, only to be met by the sight of Teeneep and Sayari arguing. Teeneep is shouting angrily at Sayari, who is trying to calm her. Their argument is so intense that they don't hear you approaching.`
			label questions
			choice
				# First phase of conversation: listen in or interrupt.
				`	(Listen in on the conversation.)`
					goto listen
					to display
						not "Hai Reveal [A09] History of Appeasement: label listen"
						not "Hai Reveal [A09] History of Appeasement: interrupted argument"
				`	"Am I interrupting something, Sayari?"`
					goto interrupt
					# sets Hai Reveal [A09] History of Appeasement: interrupted argument
					to display
						not "Hai Reveal [A09] History of Appeasement: interrupted argument"
				`	"Teeneep, stop acting like a child!"`
					goto childish
					# sets Hai Reveal [A09] History of Appeasement: interrupted argument
					to display
						not "Hai Reveal [A09] History of Appeasement: interrupted argument"
				# The critical questions from the second and third phases of the discussion:
				`	"What kinds of deals are the Elders making with pirates?"`
					goto deals
					to display
						has "Hai Reveal [A09] History of Appeasement: interrupted argument"
						not "Hai Reveal [A09] History of Appeasement: label deals"
				`	"Now that we know the situation, how do we fix it?"`
					goto fix
					to display
						has "Hai Reveal [A09] History of Appeasement: label deals"
						not "Hai Reveal [A09] History of Appeasement: label fix"
				# Optional follow-up questions are next, so you'll get the critical
				# information first.
				`	"Are the two of you usually this argumentative?"`
					goto friends
					to display
						has "Hai Reveal [A09] History of Appeasement: interrupted argument"
						not "Hai Reveal [A09] History of Appeasement: label friends"
				`	"Did all of the deals involve arming pirates?"`
					goto types
					to display
						has "Hai Reveal [A09] History of Appeasement: label deals"
						not "Hai Reveal [A09] History of Appeasement: label types"
				`	"Does Hai media not deal with this sort of thing?"`
					goto media
					to display
						has "Hai Reveal [A09] History of Appeasement: label fix"
						not "Hai Reveal [A09] History of Appeasement: label media"
				# End discussion.
				`	"We've discussed enough. Let's get to work."`
					goto go
					to display
						has "Hai Reveal [A09] History of Appeasement: label fix"

			# First phase of conversation: listen in or interrupt.
			label listen
			action
				set "Hai Reveal [A09] History of Appeasement: label listen"
			`	It is difficult to hear precisely without making yourself known, so you struggle to understand. At first, Teeneep is annoyed, maybe saying words like: pirate, victim, orchestra, and betrayal. Sayari's responses revolve around: necessity, an angry child, guilt, and eggs. Something sets off Teeneep, and she keeps screaming "tweezers." Sayari puts a paw gently on Teeneep's shoulder and says in a soothing maternal tone, "green the moon blue." At this point, it becomes clear that the conversation is entirely in Hai, which you don't speak, and you have no idea what the two women are actually discussing.`
				goto questions
			label childish
			action
				set "Hai Reveal [A09] History of Appeasement: interrupted argument"
			`	As the pair turn towards you, Teeneep looks mortified. "Captain <last>, I... I'm sorry you had to see me like this. I just... Sayari?"`
			`	"Welcome back, Captain <last>. I must apologize for my friend's state. She's just discovered some rather unfortunate information."`
				goto arrived
			label interrupt
			action
				set "Hai Reveal [A09] History of Appeasement: interrupted argument"
			`	Realizing that you've arrived, Sayari tilts her head slightly to one side to indicate she's speaking to you, while not taking her eyes off Teeneep. "Welcome back, Captain <last>. I must apologize for my friend's state. She's just discovered some rather unfortunate information."`
				goto arrived
			label arrived
			`	"Unfortunate!" Teeneep very nearly shrieks the word. "They've been doing this for decades! Decades, Sayari! Tracking down and ultimately paying off pirates with our technology to leave us alone, even when they've hurt, killed, kidnapped, and enslaved our people!`
			`	"You knew! This whole time, for a half century, you knew, and you did nothing!"`
			`	Teeneep closes her eyes and breathes deeply until she has calmed herself down. It looks like this is a technique she's practiced many times.`
			`	The three of you sit down once Teeneep looks ready to talk.`
				goto questions
			label friends
			action
				set "Hai Reveal [A09] History of Appeasement: label friends"
			`	Sayari looks at you apologetically. "She's always been quite a spark, but we usually get along very well."`
			`	Teeneep adds, "Sayari has been my mentor since I was a head shorter than her. I consider her my closest and most trusted friend."`
				goto questions

			# Second phase of conversation: find out about the pirates.
			label deals
			action
				set "Hai Reveal [A09] History of Appeasement: label deals"
			`	Sayari says, "The Elders have been making deals with your pirates for a long time, in return for secrecy or ceasing mischief. We give them credits, supplies for their colonies, or weapons. I'm not privy to the details, but I've known for quite a while."`
			`	An enraged Teeneep counters. "They give them our weapons so that they can more efficiently go and enslave other people, rather than just dealing with them properly the way they should have! One hundred and seventy three reports, Sayari. That's how many times they've done this, or something like it, and those are just the ones that came up in the sweep. There's no telling how many others might be filed improperly, missing key words, or just outside of my search range.`
			`	"I thought you were a model of morality, Sayari. Now I know you're no better than they are. No better than... than..."`
			`	Sayari finishes Teeneep's thought. "No better than you? The curse of power is to sacrifice your morals for protection of people under your care. I think you know that well, Teeneep. Perhaps better than I?" Teeneep looks briefly ashamed when Sayari says that.`
				goto questions
			label types
			action
				set "Hai Reveal [A09] History of Appeasement: label types"
			`	Teeneep says, "In the cases I found, a third of the deals included hostile technology: shield regenerators, guns, turrets, or anti-missile systems. Most of the deals included something else too, like money, non-hostile technology, or supplies for anarchist worlds. For the past five years, though, nearly every deal involved exchanging Hai weaponry." She looks irate at Sayari for a second.`
				goto questions

			# Third phase of the conversation: decide to fix the problem.
			label fix
			action
				set "Hai Reveal [A09] History of Appeasement: label fix"
			`	Sayari explains. "The grievance is against the Elders. There's a process to seek redress of grievances with the Elders. Teeneep needs to at least attempt to follow that process, and if she does not go through with normal resolution channels, she will be censured from public life. She must confront the Elders directly."`
			`	Teeneep makes the effort to give a final, defiant snarl of disgust. "She's right," she grates out. "I hate it, but she's right. Especially because several of those reports indicate that the Navy knew of Hai on some ships and stood by while they were taken away. Which makes it your business, too."`
			`	Thinking back to your meeting with Katya, you realize this is probably a step closer to a "hostile diplomatic incident."`
				goto questions
			label media
			action
				set "Hai Reveal [A09] History of Appeasement: label media"
			`	Sayari gives you a quizzical look. "Of course they do, though Tee has access to more efficient options. That's not the point, though."`
				goto questions
			label go
			`	Sayari nods at you and looks toward Teeneep. "Look, the Elders are pretty much permanently on call at the moment. None of them are leaving <origin>, and they're in session as we speak. Let me put a priority audience request into the system, and you can probably see them this afternoon. In the meantime, why don't I order some food here? You can use my spare desk over there to prepare what you need to say."`
			`	Teeneep takes a deep breath and accepts the plan with sudden and surprising grace. She gathers her pads, then sets up where indicated. "Alright, just get me some comfort food while I work on this."`
			`	Sayari asks you, "Her favorite foods are acorn curry and nutmeg pie. Which should we order?"`
			choice
				`	"Acorn curry sounds... good?"`
					goto curry
				`	"I'd love some nutmeg pie."`
			`	The pie tastes and feels like a meaty shepherd's pie, even though it's all nuts and vegetables. The subtle taste of nutmeg really brings it all together, accenting the acorns quite well.`
				goto meeting
			label curry
			`	You eat the most delicious curry you've ever tasted, with a perfect combination of acorns and the best Indian spices. It's amazing what Hai can do with nuts; no wonder Teeneep considers this a comfort food.`

			# Scene change: the meeting with the Elders begins.
			label meeting
			`	After a short hour of frantic work, Teeneep leads you to a room within the government complex. Sayari explains, "This is a Special Adjunctive Triad: three Elders with diverse views, specialized knowledge, and the power to take limited immediate actions."`
			choice
				`	"What does that mean?"`
				`	"Thank you, Sayari."`
					goto actualmeeting
			`	"Our governmental structure is directed towards stability, but sometimes there's a problem that merits rapid action. When needed, the Council will nominate a group of Elders, or even just one, to take actions the full Council would otherwise spend weeks deliberating upon. Their power is limited, and is defined when they're nominated, but their dictate is immediate. If necessity pushes beyond their preset limits, they can make a recommendation with a fast track to a full Council discussion. In trying times like these, they may get a meeting by tomorrow."`
			label actualmeeting
			`	The three Hai Elders are sat behind a table, and the Elder in the center gestures for all of you to sit down in those strange Hai chairs. After a small, calm exchange in Hai between Sayari and the central Elder, he motions for you to speak.`
			`	Instead, Teeneep begins. "Respected Elders, I have extensive evidence of a sustained kidnapping campaign in Hai space, facilitated by pirates you've been arm-"`
			`	"Enough," says an Elder, raising his hand. "We know about your views, the 'five thousand missing Hai,' and your organization's media connections. You're already risking larger issues with your current actions. We are here to speak to your witness. Captain <last>," he says, turning to you, "tell us your views on these matters."`
			`	You think carefully of Katya's warning as you prepare to respond.`
			label "elder questions"
			choice
				`	"Why have you been making deals with pirates?"`
					goto "elders why"
					to display
						not "Hai Reveal [A09] History of Appeasement: label elders why"
				`	"Your secrecy is rapidly degrading, and pirate activity is on the rise despite these deals. Are you sure they're worth sacrificing your morals?"`
					goto "elders secret"
				`	"A trusted source has warned me of a hostile diplomatic incident that may happen if the Republic finds out you're arming pirates."`
					goto "Katya warning"
			label "elders why"
			action
				set "Hai Reveal [A09] History of Appeasement: label elders why"
			`	The left Elder says, "Secrecy, mostly, to prevent a refugee crisis if the Hai become common knowledge. The bulk of the resources go to a few large pirate groups that control the anarchist worlds. We fund the development and protection of their planets, in return for them ensuring the wrong people don't find us."`
			`	Another Elder adds, "Most of the deals are much smaller, though: when a pirate gang causes mischief, we pay them to stop. Hostages, theft, raids, and the like. Usually, the same gang never bothers us again." Teeneep perks up at the word "hostages," but doesn't speak.`
				goto "elder questions"
			# End conversation by pointing out impending failure of this approach:
			label "elders secret"
			`	The middle Elder counters, "We cannot be certain that the pirate activity will continue. With the proper trades, we may be able to return to the status quo."`
			`	"That is a best-case scenario," says the right Elder, "but if matters continue to worsen, we'll change our approach." The other two nod in agreement.`
				goto diplomats
			# End conversation by passing on Katya's warning:
			label "Katya warning"
			`	The Elder on the right disagrees. "At this point, the Republic is too weakened to be a threat. I'm confident they will see reason, for now."`
			`	Fortunately, the middle Elder contradicts him. "We don't want to risk larger problems with humanity. If the situation continues to worsen, then we'll change our approach." The other two find that argument convincing and nod.`
			label diplomats
			`	An Elder concludes the meeting. "The Elder Council asked us to take charge of the pirate situation, and we now have a plan of action on the pirate deals. However, I've heard enough of this 'kidnapping' conspiracy theory. Our meeting is adjourned." Teeneep's fury is palpable, but she remains silent as the three exit.`
			choice
				`	"That could have gone better."`
				`	"It sounds like we've made some progress!"`
			`	As you walk back to the diplomatic quarter, Sayari begins. "They didn't do anything, but at least they agreed to solve the problems when they become disasters."`
			`	Teeneep objects, "We can't wait for a disaster before solving this!"`
			`	Sayari agrees. "You're right, of course, in this matter. The Elders have ever struggled with change. They're not wise for this, but they were not elected to be so. They were elected to continue the long march of incremental development. Besides, you know far better than most exactly what challenges they've contended with these past couple of decades. More of them have died or retired than been unelected."`
			choice
				`	"What can we do to solve this, Sayari?"`
				`	"Teeneep, I think we need quick action. You mentioned something back in the cave."`
			`	The three of you head back to the diplomatic quarter and where Xilin and Batu lead you to a conference room. They consult Sayari, and occasionally Teeneep, in a long discussion about the Navy knowing of the pirate troubles and willfully not intervening. Xilin sympathizes and suggests the Hai ask the Navy to rescue those captured.`
			`	Batu cuts in. "I'm sorry, deputy minister, I have not had time to fully brief you. The Navy already considered this and said 'not under any circumstances' will they 'clean up the Hai's mess'." In the slightly stunned pause following his words he draws breath and adds somewhat less intensely, "It's, uh, possible that five thousand missing civilians was not one of the things they considered when they said that."`
			`	Xilin frowns. "We should definitely present that case. They'll have to do another whole round of private briefings, and then no doubt a large debate. Even if we started today, Parliament won't be able to act for months. I'll kick things off, but you'll have to be patient."`
			`	When Teeneep makes a noise as if to speak, Sayari silences her with a gentle touch and thanks Xilin in the formal capacity. He briefly thanks you for delivering Batu safely and then the two excuse themselves to see if they can get a hold of someone before their day ended.`
			choice
				`	"Should we wait for Parliament to respond?"`
				`	"Do you have any other ideas?"`
					goto "other ideas"
			`	Teeneep sighs in exasperation. "We can't wait for your parliament to spend months deliberating. Sayari, you have a crisis of your own here, and I cannot accept a resolution without an avenue to rescue our people and put a stop to this for good. I would hope you cannot either..."`
			label "other ideas"
			`	Teeneep says with certainty, "I must go to the Unfettered. If they can be swayed, then the Elders may be pressured into acting."`
			`	"Captain <last>," she says, giving you a calculating look. "I would very much appreciate it if you'd be so kind as to take me."`
# TODO: These options should be revisited at some point based on how much you've had to do with the Unfettered, despite being only flavor.
			choice
				`	"Aren't those Hai pirates? No, that sounds unwise."`
				`	"Of course, Teeneep. Let's go."`
			`	"Teeneep, no! You cannot just commandeer the Captain to act as your chauffeur wherever you want to go," says Sayari. "<last> has an important role here in this crisis."`
			`	"And what would you have them do next then?" When Sayari seems at a loss to respond, Teeneep continues. "Exactly. Your crisis is mostly resolved behind closed doors, but this crisis requires transportation. The thing you seem to be missing is that they're the same crisis, Sayari. They can't be resolved separately."`
			`	Sayari slumps back in her chair with a huff, for a moment looking as old as she says she is. Teeneep waits patiently while her friend spends a good thirty seconds seriously thinking about something. "She is right, <last>," says Sayari eventually. "This is worth trying. Please take her to the Unfettered if that is what she wishes; their government is on <destination>, but please, be careful."`
			`	As you both get up to leave Teeneep walks over and places a hand gently on the old diplomat's shoulder. "They call themselves the True Hai, maybe it's time they demonstrated it."`
				accept



mission "Hai Reveal [A10] Demanding Satisfaction"
	landing
	name "Demanding Satisfaction"
	description "Fly to <destination> and deliver Teeneep and her ultimatum to the Elders."
	source "Darkcloak"
	destination "Hai-home"
	passengers 1
	to offer
		has "Hai Reveal [A09] History of Appeasement: done"
	on offer
		log `Traveled to Unfettered Hai space with Teeneep and convinced them to throw their support behind her.`
		payment 100000
		conversation
			`Teeneep makes a request on your approach and then goes to prepare. You are subsequently directed to a restricted landing zone near their government complex. When she reappears Teeneep has prepared to meet the Unfettered in a somewhat surprising manner; she's wearing what looks like a fencing outfit. There are two swords on her back and several balanced knives on her belt. She's wearing a headband with a medallion on it that looks like an athletic medal.`
			`	She pays you for the trip and explains, "These blades are not ceremonial. Bring your gun with you, but hand it to them when we reach the chambers, or the Unfettered may think you're an assassin. Trust me, we'll be fine.`
			`	"Let's go," she says.`
			choice
				`	"What's your plan?"`
				`	(Follow her.)`
					goto follow
			`	"To Unfettered Hai leadership, this meeting is all a political ploy. They know it's in their best interest to help us. It will raise public opinion towards them among the "Fettered" and likely lure more recruits to their side. But before they agree, I have to prove myself in front of their troops. If I don't, the public's perception will be that the Unfettered leaders helped a weak coward. Fortunately, dangerous sports have a tendency to open doors for you in Hai society. They're an essential hobby for anyone who hopes to have influence, and I have kept up with mine reasonably well. It's been a couple decades since I won anything, but I was regional champion in fencing a number of times when I was really into it."`
			label follow
			`	Teeneep goes to disembark, pauses, then turns back to you. "Actually, before we leave the ship, there was something I wanted to make sure I explained before we meet the Unfettered leadership: I'm carrying real weapons for a reason. This meeting will probably seem violent, and that will probably make you think the Unfettered are a barbaric people. They're not; they 'play up' their violent nature. It's a hard concept to explain - we have Hai words for this that don't translate well into your language. That's the simplest way I can think to explain it without spending twenty minutes here, so it'll have to suffice."`
			`	She glances around. "Besides, we're already close to running late. Let's get going."`
			`	You enter the complex and she speaks as you pass through a hallway filled with battle trophies. "I have requested this conversation happen in your language. This is not only politeness for your benefit, but it is also to mine. To shy from a challenge is not befitting a True Hai, and for this matter I think your tongue may be more eloquent. I should have them at a disadvantage in using it, as well." A moment later you reach a guarded door; you hand your gun to an Unfettered guard and hope Teeneep understands the Unfettered Hai as much as she claims to. Beyond, you enter a large room filled with uniformed Hai. You notice many of them have swords similar to Teeneep's, though they look more ceremonial than functional.`
			`	As Teeneep walks in, an Unfettered moves to block her path. From the extensive decorations on his uniform, it appears he's a high-ranking officer. "You're not welcome here, False Hai." He starts to push her away. In one motion, Teeneep spins around, unsheathes a sword, and swipes it across his arm, drawing blood. The Hai grunts, surprised, and steps aside to let Teeneep pass. She walks toward the gigantic leader of the Unfettered, whose face betrays his surprise and admiration.`
			choice
				`	(Walk in and join Teeneep.)`
				`	(Stand in the room's entrance and watch.)`
					goto watch
			`	As you enter the room, a pair of Unfettered grab you. Teeneep draws a throwing knife, saying with intensity, "Let Captain <last> go. Now." The Unfettered let go immediately, and she nods for you to stay where you are, sheathing the knife.`
			label watch
			`	The leader's voice booms from where he sits at the other end of the room. "Come, False Hai. You have entered here to make a case, have at it."`
			`	Teeneep explains to the leader, "Five thousand Hai have been enslaved by human pirates, or vaporized when the human authorities have shot down their captors with no regard for the innocents on board. The Elders do not act. Will not act. They know, and do nothing. I have learned that they have known of some pirates who they felt were too much of a headache for decades, and that rather than hunt them down, they have paid them with technology. Our weapons and technology. Paid them off to simply leave us alone, and not even to return any Hai they may have captured.`
			`	"You were once the protectors of all Hai. I would honor that not out of political opportunism, but because our people need heroes and protectors that the Elders are not. So I stand here to ask you to be so again. Free our people from slavery and kill their human slavers."`
			`	The Unfettered leader responds, "Your people have outlawed and abandoned us. You give us insulting food donations with propaganda on them. You block our ships from returning to Hai-home. Why should we help you, a race of slothful cowards? Your people are willingly blind and lost, an insult to all Hai."`
			`	Teeneep suddenly takes three strides forward, closing the distance between her and the Unfettered leader in less than a second. You had forgotten how quick Hai are; few humans could do what she just did. "I challenge you for rule of the Unfettered military!"`
			`	"You haven't the authority to do that," he responds, laughing.`
			`	"Besides..." you see one of the other Unfettered to the right of the leader begin to step out. "You would ha..." Teeneep cuts the leader off as she draws a throwing knife and launches it. It zips through the air, and spears the shoulder of the Unfettered who began to move, embedding itself in the wall behind and pinning them in place.`
			`	"I would have to do what, defeat your right hand first?" She takes a step back and smirks at him. "Now, will you face a woman half your size?" From her expression, you're unsure if she genuinely has that much faith in her abilities, or if this is a bluff.`
			`	The Unfettered leader pauses, then smiles. "There is no need. Even on our planets, I've rarely met a Hai half as brave as you. You have the courage to turn an act into action. You are a True Hai, and we protect our own. You have vouched for the value of the lives of these Hai, so I say now we are willing to send our fleets to their aid. I would come myself."`
			`	She re-sheaths her swords and calls you over. "I have brought with me one of the greatest war heroes of the humans."`
			choice
				`	(Walk to her.)`
			`	"Captain <first> <last> led great fleets during a civil war of the humans. We will have the honor of fighting alongside this warrior of the humans."`
			`	He looks at you appraisingly. "That is well, but there is a matter yet to be addressed. We cannot just 'waltz' through Hai and human space without being blasted. How will you convince your Elders to allow us passage?"`
			`	"They will not allow it," says Teeneep. "We must force them."`
			`	A round of muttering breaks out around the room.`
			`	"The threat of true war, then..." In the ensuing silence you swear you could have heard a pin drop.`
			`	Teeneep bows her head. "I know it is distasteful to consider this sort of show."`
			`	The Unfettered leader considers her for a long moment before raising his head and slowly assessing the room, making eye contact with each of the others standing by.`
			`	All bravado and bluster seems to be gone from him now as he finally speaks. "Five thousand Hai, you say?"`
			`	"At least," she says, lifting her head to lock eyes with him.`
			`	With the weight of a proclamation he responds, "Then it shall be so."`
			`	There is a moment where it seems as if something respectful is being observed and then, like a switch being flicked, the energy returns and the leader smiles at you as those around start jostling and making quiet remarks to each other.`
			`	The Unfettered leader seems to sense your confusion. "Neither True Hai nor Fettered truly desire to shed the blood of the other. Our disagreement is a protest, a lesson to be learned that we are learning but slowly. Perhaps it is time though that we demonstrate the seriousness of our resolve, especially if the Elders have become so mired as for it to have come to this."`
			`	He grins. "I look forward to seeing you fight, human. Now both of you, go. Do what you must."`
			`	Teeneep turns and leads you out, making sure they return your weapon as you leave. "Now we must return to <planet> and address the Elders again. Hopefully they will now see reason."`
				accept



mission "Hai Reveal [A11] Sound the Alarm"
	landing
	name "Sound the Alarm"
	description "Reach <planet> and deliver a warning."
	source "Hai-home"
	destination "Mountaintop"
	to offer
		has "Hai Reveal [A10] Demanding Satisfaction: done"
	on offer
		event "hai and human ships at wormhole"
		log `Teeneep has been rejected by the Elders again, but has set in a motion a plan which has triggered an election instead. This snap election has closed the border and risked creating a diplomatic incident.`
		log "People" "Aimet Taepip" `An Elder of advanced age and poor eyesight. He is the "master navigator" of the Hai political system, being the first to improve on a system in several generations. He commands widespread respect and possesses enormous clout in the Council of Elders.`
		conversation
			`Upon your return, Teeneep lodges a formal demand for another audience with the Elders, including the context that she has acquired support from the Unfettered with appropriate proof. Once sent, Sayari steps out for a while to talk to someone and ensure that the demand is being processed with appropriate speed, leaving you and Teeneep alone in her office.`
			`	Teeneep spends a few moments more doing some other things at her terminal before finally sitting back with an expression of quiet determination. In the quiet she turns to you from her seat and says, "Well, all the pieces are set, now I suppose all that remains is to play out the moves."`
			label teeneepquestions
			choice
				`	"What will happen now then?"`
					to display
						not "Hai Reveal: what will happen now?"
				`	"Do you think the Elders will listen?"`
					goto listen
					to display
						not "Hai Reveal: will the elders listen?"
				`	"Will there truly be a war between Hai and Unfettered?"`
					goto war
					to display
						or
							has "Hai Reveal: what will happen now?"
							has "Hai Reveal: will the elders listen?"
						not "Hai Reveal: will there be war?"
				`	"What are the other options?"`
					goto options
					to display
						has "Hai Reveal: will there be war?"
				`	"Who is Aimet?"`
					goto aimet
					to display
						has "Hai Reveal: will there be war?"
			action
				set "Hai Reveal: what will happen now?"
			`	She shrugs. "It is honestly quite hard to say. I struggle to believe that the Elders could be so unwilling to act that they would risk escalating the standoff with the Unfettered into a real war. Our brethren are no longer merely a disaffected rabble of veterans, camping on the one world that supported radical change. They are a truly empowered movement with consolidated support at home and sympathizers amongst the Hai at large."`
				goto teeneepquestions
			label listen
			action
				set "Hai Reveal: will the elders listen?"
			`	She sighs. "I wish to believe so, but part of me I can no longer ignore does not think it actually likely. Still, it is essential that I try with everything I have to make them do so. Otherwise there will be change, and we can be an unpredictable people in the face of that."`
				goto teeneepquestions
			label war
			action
				set "Hai Reveal: will there be war?"
			`	She frowns and gently shakes her head. "No, or at least not yet. The willingness of the Unfettered to threaten war is essential to all of the possible paths from here. Even if the Elders refuse to take action, there are more steps between this meeting and that outcome. The options are not yet exhausted, though they are rapidly dwindling. With luck, though, Aimet's influence might tip the situation in our favor."`
				goto teeneepquestions
			label options
			`	"Ah, well those are difficult to explain, since the options worth using will depend on exactly what happens in the meeting. One thing Sayari was very right to remind me of before is that there are normal channels and processes to follow, and those must be followed. We're an old people, Captain <last>, and not always a very patient people. We've forged a system of government with systems and processes to allow almost any internal situation to be handled without resorting to base hysteria, and to actively punish and isolate those who try and subvert those processes. It is a difficult pill to swallow sometimes, but it works, and it has ensured stability since before humans learned to bash rocks together."`
			`	Her mouth quirks in a sly little smile. "Aimet has always been the master navigator of those systems. He's responsible for improving one of them for the first time in two thousand years." She frowns. "It's actually very odd that he wasn't chosen for the Triad last time we were here."`
				goto return
			label aimet
			`	"He is the..." she pauses to look up aimlessly, "I don't think it translates quite right. You have a phenomenon in your language where you amalgamate words sometimes, like an engineer who works specifically on solutions to problems might be called a 'solutioneer'. We have a similar thing with our words for political systems and navigator. It's a title he has earned."`
			`	She spreads her arms, 'palms' up, in a human gesture indicating a loss for words. "Our system of government has systems and processes to allow almost any internal situation to be handled without resorting to base hysteria, and to actively punish and isolate those who try and subvert those processes. It is a difficult pill to swallow sometimes, but it works, and it has ensured stability since before humans learned to bash rocks together. Aimet is the master navigator of those systems. He's responsible for improving one of them for the first time in two thousand years."`
			
			label return
			`	Teeneep's console beeps a moment prior to Sayari's slightly breathless return. A message, entirely in your language, is displayed on the screen; it announces an emergency meeting of the full Elder Council in under an hour.`
			`	Sayari steps across to Teeneep and glances at the message. "I needn't have left this room. We must prepare quickly, we're going to have an escort..."`
			`	Teeneep's expression darkens, but she quickly ensures she has what she needs before a group of Council security staff arrive to take you to the chambers. This is not the first time you've seen the room, but it is the first time you've seen it full. There is a small desk and seat at the front of the central circle, opposite the entry point, which was not occupied when you entered here for dealing with Scar's Legion but now hosts a very serious Hai bearing unusual marks of office. Sayari sees your line of vision and nudges you, conveying in a whisper, "That's the moderator. They're only required when more than two thirds of the council is in attendance, and when there's a debate or petition to address."`
			`	She glances around the room and raises an eyebrow. "This is a closed session, which is quite unusual for a full Council Assembly. This does not bode well."`
			`	As the security staff take their place, the moderator walks over to address you while the Elders are still filtering in and muttering to each other. "Now, before we begin, I would like to confirm. I understand you are able to act as a witness, and confirm that the threat carried from the Unfettered was indeed real. Is this correct?"`
			choice
				`	"That is correct."`
					goto correct
				`	"I can also testify to the human position on the matter."`
			`	The moderator pulls a strange face and says, "Right, well, I doubt that will be necessary.`
			label correct
			`	"Thank you, Captain. Since you have become involved as a witness, protocol dictates that the session will be held in your language, though for the sake of order normal council directions will still be in Hai. We will begin in a moment."`
			`	After everyone is set in place, the moderator abruptly starts. "Teeneep has provided a confession about her visit to the Unfettered, incitement to war, involvement of outside government in internal Hai matters, and other concerns. She has justified this by an argument of necessity, that it is essential for action to be taken to produce both a peaceful outcome for the ongoing crisis with humanity and to heal a hole in the heart of our society."`
			`	When the moderator refers to 'healing the hole', it is spoken with an emphasis that implies heavy quotation, and you can hear the muttering of translations and scoffs rippling out among the Elders in the room.`
			`	Sayari hisses with distaste and quietly says, "The framing of this is terrible, someone has already decided what outcome they'd like to get and has got in on this process early."`
			`	The moderator calls something out in Hai which ends with 'Teeneep' and Sayari translates, "The Council hears Teeneep."`
			`	Not visibly disheartened by the situation, Teeneep steps into the middle and begins. She makes her case thoroughly and passionately, but with a clearly well-practiced presentation structure, ensuring that the full background for the situation is laid out for those present. Some Elders make snide comments at various points, but the moderator shuts them down and those most skeptical settle for being merely disengaged. When she presents the Unfettered's position as an offer of assistance there is a smattering of largely disbelieving sounds, though when she speaks of their willingness to force the matter the tone of the conversation gets remarkably more tense. "If you don't act, they will. Whether that's with you, or through you," she finishes.`
			`	One of the more stubborn Elders stands up, heralded by the moderator. "The Unfettered have made serious attempts to push through at Wah Ki before, to no avail. More recently, they've been more trouble again, and again we have organized more than enough security to keep their disruption contained, even with the current human crisis. This threat is ridiculous, and the Unfettered would not dare, not while they are so dependent on our food and medical supplies these past years. They would most certainly sacrifice many thousands of lives in the pursuit of misguided justice for a mere handful."`
			`	"You are blind. Blind and old and foolish," snaps Teeneep, but another Elder has leaped to their feet and the moderator cuts her off with a rebuke that you don't need translated to know what it means.`
			`	After being properly heralded, the new Elder addresses you. "I understand Teeneep has enlisted you as her gopher. You have my sympathy. I have no doubt that your continued involvement means that you accept her conspiracy theories that many of the pirate activities, specifically relating to kidnapping and people smuggling, are a coordinated effort. So I will not waste time retreading your position on points she has just laid out. I must ask you of this recent interaction, though. Tell me, how would you characterize Teeneep's meeting with the Unfettered Choot'k: constructive, aggressive, or something else?"`
			choice
				`	"It was a constructive discussion."`
					goto constructive
				`	"I witnessed the test of two wills."`
					goto willed
				`	"The meeting was poignant."`
					goto poignant
				`	"Very aggressive and confronting."`
			action
				set haiignorance
			`	You hear many sighs, and several Elders shrug, but nobody seems surprised, just disappointed. "They grow ever more brazen in their desire for change," says the Elder. "Thank you, Captain <last>."`
				goto next
			label willed
			action
				set haiignorance
			`	Many elders chuckle around the room. The Elder says, "Ah, our pair of old rivals, divided by Cloudfire. The embers are not yet quenched then." At this, Teeneep rolls her eyes and the Elder departs.`
				goto next
			label poignant
			action
				set haiinsight
			`	There is a quiet shuffling as some of the elders sit up a little straighter. The Elder says, "A common ground between rivals, a fearsome thing indeed."`
				goto next
			label constructive
			action
				set haiinsight
			`	A roomful of laughter engulfs your words, but many Elders appear offended by their peers' mockery. The Elder who questioned you explains, "The Elders and the Unfettered have different views of what constitutes a 'constructive discussion.' You lack the biases of a Hai. If you say it was constructive, I believe you." The tone of the room changes after that, as the laughter ends. Most Elders appear to agree with your assessment, and many who laughed look ashamed.`
			label next
			`	Sayari gives you a meaningful look and whispers, "A lot of them paid attention to that..."`
			`	The next Elder to their feet is an older lady Hai, and her expression alone is enough to cause a flicker of concern to disrupt Teeneep's careful mask of calm. She gestures around the room, pointing with a digit and squinting at several others in the room. "You are, all of you, cowards. This is the highest chamber of the Hai, elected to protect and serve, and to ensure the enduring stability of the great edifice which is now a hundred millennia of stability. This one here has sought to upend that authority and topple that edifice in favor of nothing more than a statistical blip. Five thousand Hai in two hundred years is barely a concern. That many managed to get themselves killed swimming with Gelo Appanoh in the last decade alone! Freedom through peace, peace through order, order through security, and security through secrecy. This is the mandate of this chamber, and no matter how virtuous the challenger may be, this threat cannot be allowed to stand!"`
			`	There is a growing rumble of assent as the crescendo of her impassioned statement crests to its conclusion. She levels a clawed finger directly at Teeneep and the room is filled with the angry cries of both those emboldened by her diatribe and those distressed by her implication. The moderator makes several attempts to restore order as over a dozen Elders jump to their feet, but the cacophony is not so easily restrained. At your side, Sayari's expression is ashen, but Teeneep seems to be seeking out a particular face somewhere in the room with a fierce intensity.`
			`	There is a shift in the sound of the room and your attention is drawn to one Hai in particular, a particularly elderly man who struggles to his feet in a series of pained stages. The effect on the assembly is profound, though. A ripple of silence flows outward from his position, and Elders all around promptly drop back into their seats as it reaches them, leaving a scant handful who were too slow to react to have their final words trail off awkwardly. Only the last speaker remains on her feet, the moderator weakly announcing in Hai what you know to be, "The council hears Aimet."`
			`	"Security through secrecy..." He coughs. "You throw that in there as if it were always so Gemnali but, unlike you, I was there when it was added to the mandate of this chamber."`
			`	He peers around the room, and you realize he is blind, or nearly so. "Freedom may be achieved through peace, but peace must not be maintained at the cost of freedom. Order may not be pursued at the cost of peace, nor security at the cost of order. Always this mandate must be considered in both directions. To censure this woman, to resist action on this matter... You would have us pursue secrecy at the cost of security."`
			`	He coughs again, and it echoes in the silence of nearly a hundred Hai holding their breath. When he continues, his voice grows stronger and sharper. "My eyes may not see as well as they used to, but there are many in this chamber who are yet too blind to see. The edifice of our stability is not threatened by this woman who would have us restore security to our lost brethren. It is you who would use her virtue to topple it yourself."`
			`	The silence stretches with all eyes on Gemnali. She clenches her fists, shaking with barely suppressed emotion, before collapsing back into her seat as if physically struck.`
			`	Whatever spell had held the room is immediately broken and a susurrus of murmuring rises to fill its space. Within the noise a certain phrase starts to be repeated multiple times, drawing an expression of shock from Sayari.`
			choice
				`	"What are they saying?"`
				`	"What just happened?"`
			`	She glances at you briefly. "They are saying: Veeheylur and Misanaya fight over Eyrisen." Her tone carries with it a sense of awe, and despite the growing volume in the room she leans in close to you and continues in scarcely more than a whisper, "The Mythos has been invoked."`
			`	As Aimet painfully resumes his seat, one Elder who has thus far been maintaining a fairly neutral demeanor in this seems to regain a certain sense of himself and stands up, quickly heralded by the moderator, who struggles to compose himself suitably. "I think the Council has heard enough. The petitioner is entitled to a closing statement, unless there is objection?"`
			`	None of those assembled who might object seem to have recovered their composure enough to stand up quickly, and the moderator, perhaps sensing a politic moment to intervene, quickly announces the closing of the interrogation and calls the Council to hear Teeneep again.`
			`	Teeneep quickly plasters back on her mask of calm as best she is able to and says, "Thank you all for your ears. You are those we trust to decide, but know this: If you will not listen to this here, then apparently I must now be the one to present a pathway to avoid war. The Unfettered are committed, no matter what path I choose now. If you do not take action, I will make the history of inaction I have discovered public knowledge. Every Hai from Greenwater to Snowfeather will know by the end of the day."`
			`	One Elder cries out, "You wouldn't dare!" To which Teeneep responds, "It is already scheduled to happen unless I actively stop it!"`
			`	Before any further exchange can occur, though, the moderator bellows for security to escort you all from the session and shouts down the offending Elder for impropriety. The two remain engaged in a lively shouting match as you depart, the echoes following you until the chamber doors are shut.`
			`	Teeneep moves to pull out a datapad, but both the security officers and Sayari step in to stay her hand. "The chamber will have to vote on the proposition to act," says Sayari, looking at Teeneep pointedly. "You know that external contact is forbidden during the deliberation grace window."`
			choice
				`	"The deliberation grace window?"`
				`	"So what, do we just wait?"`
					goto wait
			`	Teeneep sighs and points an exasperated expression your way. "Yes, after certain types of chamber hearings there is an enforced period where the petitioner must remain isolated to the chamber's waiting area, including digitally. I forgot for a moment."`
			label wait
			`	Sayari smiles at you. "Don't worry though, it's only for about twenty-three of your minutes." She eyes the security officer warily. "After a session such as that though, the traditional wisdom is to wait in relative silence."`
			`	"If it wasn't a closed session we wouldn't be doing this," harrumphs Teeneep. "I hadn't realized it would be so didn't plan for it."`
			
			`	After only about seventeen minutes the moderator slips out and exchanges some words with Teeneep and Sayari before re-entering the chamber. "We've been released," says Sayari. "They've voted to take no immediate action, either for or against Teeneep."`
			`	Teeneep just shakes her head, pulls out a datapad, and quickly taps a few times. "Well, that was going to happen in an hour. No point waiting, though. Let's get dinner."`
			choice
				`	(Get dinner.)`
					goto dinner
				`	(Decline and maybe eat with the diplomats.)`
			`	There are some perfectly adequate meal places in the cafeteria area. There you manage to join Alondo and Remington, who have a surprisingly civilized conversation the entire time. Albeit mostly about work.`
			`	You're still finishing up a little shortly after they leave, at which point a harried-looking Sayari appears and practically sprints across the room to you.`
				goto alarm
			label dinner
			action
				set "learned of elders superstition"
			`	You join Teeneep and Sayari at a fusion restaurant about a block down the road from the 'Elders' Chambers' - which turns out to be the official name of the whole government complex.`
			`	Having finished your main meal, and while waiting for some dessert that Teeneep has ordered, Sayari pulls out her datapad. "You know, while we're waiting. It's probably a good idea to check the damage. I don't know if your plan is actually going to have the desired effect, you know. Especially after that scene in there; no doubt the long tooths will get riled up."`
			choice
				`	"What was that in there about the Mythos?"`
				`	"What will happen if they get riled up?"`
					goto riled
			`	Teeneep rolls her eyes, putting her drink down with a sharp clink. "It's superstition. Humans have their religions, the Hai have the Mythos. It's a collection of stories about Hai who lived incredibly long lives and were involved in or responsible for incredibly influential events in our history, or more accurately pre-history for the vast majority of them. If you believe the stories literally, these Hai transcended mortal limitations and achieved immortality; our word for them translates imprecisely to either 'immortals' or 'imperishables'. When someone embodies a character from it well enough, there's a set of people who will believe it's actually that person come back to steer things.`
			`	"Someone in there has linked that scene to a story, in which I am implicated as Eyrisen."`
			label riled
			`	She scoffs and waves a paw dismissively. "The contingencies shouldn't be affected. Superstition is mostly dead, it's really only the Elders that subscribe to it." She pauses and looks at Sayari. "The plan will work just fine."`
			`	Sayari grumbles, "There's plenty of older Hai, those 'long tooths', that align with particular political factions. They also tend to subscribe, at least selectively, to the superstitions. Despite what Teeneep says, I would not count out the potential impact that scene in there could have on the situation."`
			`	She rounds on Teeneep. "I mean, seriously, Tee, what will you do if the plan doesn't play out fine? Will the Hai actually have to shed our brethren's blood with lethal intent?"`
			`	Teeneep just sips her drink and shakes her head. "Oh, Sayari, you really are getting too long in the tooth yourself for domestic politics these days."`
			`	A moment later Sayari squeaks and looks up in horror. "You triggered an election?! This wasn't just making it public, you had the petition for redress ready to go all along!"`
			`	She scrolls down on her pad several times and begins to mutter, "Oh dear, oh no." She lapses into Hai for a moment before returning. "It hit the trending issues board, and triggered the safety policy alert response. People got direct notifications that this was an issue. There are over two billion supporting votes for an injunctive action and it's only been two hours... this is what you hoped would happen, isn't it?"`
			`Teeneep places a gentle hand on Sayari's arm. "Better this than war."`
			label alarm
			`	Sayari's eyes are alive with thinly-veiled panic as she slams her hand down on the table. "Captain <last>, you must leave immediately. Get on your ship and fly to <planet> right now! The winds of change are afoot and we will have an election. They'll hit the threshold in maybe only twenty minutes, and it'll take maybe thirty more for the bureaucracy to act on it. The instant the election is announced formally, all non-essential ships will be grounded, all communication in or out of Hai space will be cut off, and the border will be sealed to everyone - not in the polite way either. If even one ship tries to cross the border to investigate... there's no telling what will happen."`
			`	"Go, go with all possible haste! I will tell the others, but right now you must go. Now!"`
				launch
		
	on enter "Waypoint"
		dialog `As you enter Waypoint one of the Hai captains hails you. "Captain, we've orders to close the border to everyone, but... we know you've been doing official business, and we haven't been told to specifically block you. We also owe you one. You can go through, but don't try and bring anyone with you. We'll have no choice but to fire upon you and them if you do."`

event "hai and human ships at wormhole"
	system "Waypoint"
		remove fleet "Anti-Pirate Hai (Wormhole Travel)"
		add fleet "Hai Wormhole Guards" 400
	system "Heia Due"
		remove fleet "Anti-Pirate Hai (Wormhole Travel)"
		add fleet "Hai Wormhole Guards" 1000
	system "Ultima Thule"
		remove fleet "Anti-Pirate Hai (Wormhole Travel)"
		remove fleet "Smuggler (Hai Traffickers)"
		# Things just got locked down.
		add fleet "Human Wormhole Guards" 400
	system "Rajak"
		remove fleet "Anti-Pirate Hai (Wormhole Travel)"
		remove fleet "Smuggler (Hai Traffickers)"
		# Things just got locked down.
		add fleet "Human Wormhole Guards" 1000


# Ensure there are some impressive fleets at each system.
mission "Hai Reveal [A11-A] Permanent Fleets"
	landing
	invisible
	source "Hai-home"
	to offer
		has "Hai Reveal [A10] Demanding Satisfaction: done"
	to complete
		never
	npc
		government "Republic"
		system "Ultima Thule"
		personality heroic opportunistic staying
		fleet "Human Wormhole Guards" 15
	npc
		government "Hai"
		system "Waypoint"
		personality heroic staying
		fleet "Hai Wormhole Guards" 30

# These are separated because they leave at a different time.
mission "Hai Reveal [A11-B] Permanent Fleets"
	landing
	invisible
	source "Hai-home"
	to offer
		has "Hai Reveal [A10] Demanding Satisfaction: done"
	to complete
		never
	npc
		government "Republic"
		system "Ultima Thule"
		personality heroic opportunistic staying
		fleet "Human Wormhole Guards" 15



mission "Hai Reveal [A11-C] Outgoing Election Update 1"
	landing
	source
		government "Hai"
		not planet "Hai-home"
		attributes "spaceport"
	to offer
		has "Hai Reveal [A11] Sound the Alarm: offered"
		not "Hai Reveal [A13] A New Elder: offered"
	on offer
		conversation
			`The spaceport appears to be operating on a skeleton staff with an increased security presence. Plenty of ships are still coming and going, but they seem to be here strictly on business. The usual milling of tourists, haggling of merchants, and perusal of jobs all appear to have been suspended in favor of efficient boarding and disembarking of Hai with places to go and goods with places to be. The displays in the main thoroughfare have been switched over to wall-to-wall election coverage and the rest of the non-essential sections of the spaceport have been closed.`
			`	Some of the restaurants that are currently closed have set up temporary stands near the displays with the most standing room in the vicinity, and are serving food to those who have no choice but to be here for some duration of time.`
			choice
				`	(Get some food.)`
				`	(Ask around for an update.)`
					goto ask
				`	(Return to your ship.)`
					goto leave
			`	The stalls have a range of tasty Hai and Hai-human fusion cuisines in disposable takeaway trays. At first glance they appear to be some sort of cardboard equivalent, but a Hai near you finishes their meal and then begins nibbling on the tray afterwards.`
			`	The election coverage is in Hai, naturally, but there's a strong sense that people are still scrambling to have relevant commentary on such short notice and with no prior opinion polling in lead-up. It certainly seems like things are heated. Different charts being presented for the same areas seem to suggest that there's a great deal of controversy and some very strong opinions being thrown around. A number of the Hai nearby make some sounds of concern occasionally, but they do not stay around to comment. Unfortunately, nothing comes up in your language by the time you've finished your food.`
			choice
				`	(Eat the tray.)`
					goto tray
				`	(Return to your ship.)`
					goto leave
			label tray
			`	The tray is hard and difficult to break. It does have a remarkably intriguing combination of nutty and herby flavors that would probably be quite enjoyable, but you don't quite have the teeth for it.`
			choice
				`	(Ask around for an update.)`
					goto ask
				`	(Return to your ship.)`
					goto leave
			label ask
			`	When you ask around, a lot of Hai don't seem to be very interested in talking to you. One, in particular, looks like they recognized you and actively avoided you. After approaching a half dozen Hai unsuccessfully, one takes pity and comes to you. He appears to be of middling years and extends a paw to shake your hand in a friendly manner.`
			`	"Apologies for my brethren's behavior, Captain, but this is a very important time for the Hai. Many are under significant strain to be informed and also maintain their essential business as captains themselves. There are a number of regulations for Hai citizens to stay on top of if they are frequently moving between worlds during the period, and they haven't had the time to prepare that they usually would."`
			choice
				`	"Is politics a very important matter for the Hai?"`
					goto politics
				`	"What do they need to prepare for an election?"`
			`	He gestures at the various Hai captains paying close attention to the election coverage or scrolling information feeds on their data pads. "No one is more closely tied to the specific dynamics of trade between our worlds, and the subtleties of what makes them healthy, than our merchant captains are. I believe the human phrase is that they have their, 'fingers on the pulses', yes? This election has nothing to do with economics, and yet all the candidates have historical economic platforms that they can be expected to bring with them. These captains are being bombarded by queries from friends, families, organizations they trade with frequently, institutions they studied at or supported, local media outlets, and more.`
			`	"Ordinarily, they would spend at least a month checking on different things and solidifying their positions before an election. A snap election has robbed them of that preparation time, and so they are stressed and concerned. Many, including myself, will have to put up with the consequences of this election for at least the next two decades before any meaningful correction can occur, should the outcome be unfortunate. Long is the timeline that a Hai merchant must consider when asked who should be supported in an election."`
				goto ping
			label politics
			`	He smiles. "You must not have considered the Hai lifespan, Captain. A human might not understand the situation to have nuanced opinions until they are more than twenty years of age, and by the time they are fifty the outcome of their votes are unlikely to have a large effect on the remainder of their lives. It is comparatively easy, if things are okay, for you to simply ignore your politics in favor of other things. A Hai may live for over three hundred years, if they are quite fortunate, but will in most cases still be trying to make a livelihood halfway through that. Barring accident, stupidity, or malicious action, a Hai will typically live to see the longer term effects of their voting preferences. The more wealth a Hai has, the more significant those effects are likely to be. There are few Hai more politically aware than merchant captains, and fewer still whose opinions on the effects of change are trusted more widely.`
			`	"Our merchant captains are bombarded by queries from friends, families, organizations they trade with frequently, institutions they studied at or supported, local media outlets, and more. Ordinarily, they would spend at least a month checking on different things and solidifying their positions before an election. A snap election has robbed them of that preparation time, and so they are stressed and concerned."`
			label ping
			`	There is a gentle ping, and the Hai looks at a device on his wrist. "And now it seems my ship is finished refueling, and I too must be about my business. Safe travels, Captain."`
			label leave
			`	With nothing else to do here you return to your ship.`
				decline



mission "Hai Reveal [A12] Into the Lion's Den"
	landing
	name "Into the Lion's Den"
	description "Travel back to <planet> and ensure the diplomats are safe."
	source "Mountaintop"
	destination "Hai-home"
	to offer
		has "Hai Reveal [A11] Sound the Alarm: done"
	on offer
		log `Alerted Turner and Danforth to the situation. Been sent back to <planet> to ensure the safety of the diplomats.`
		conversation
			`Mountaintop appears to be in chaos by the time you dock and make your way onto the promenade. Discarded equipment is scattered in many places and a whole group of Hai are desperately lining up to try and get on one of the Hai merchant ships to return to Hai space, all while trying to pretend like it's for some movie exercise. A selection of brave but confused tourists are trying to work out how to get from one place to another, now that the line has disrupted all normal flow through this section. Someone is crying behind a greenscreen, and a great many people involved both in running the station and making the movie seem to be frantically attempting to keep up with events. The hectic order that was present last time is nowhere to be seen.`
			`	You can't find Terry. She seems to be battling organizational fires and moving round the station fast enough that by the time you get to where she's last been, she's already moved on somewhere else; possibly twice. However, Turner manages to find you in relatively short order.`
			`	"Captain <last>!" he calls out, audible even over the chaos. He strides up to you quickly and then pulls you aside to a sheltered spot. "Thank the cosmos you're here. I don't know what the devil is going on, either out there or in here, but it's absolute madness."`
			`	Before you can get a word in he's powered on.`
			`	"Look at this!" He thrusts a stack of pages at you, pointing to some text that's too small to read while he keeps moving it. "Somehow there's now three alien races involved in this plot, and two are transparently Quarg and Korath. People aren't even meant to know about the Korath!"`
			choice
				`	"Turner, I'm here on urgent business."`
					goto interrupt
				`	"Know about who?"`
			`	He ignores you and continues, "There's philosopher kings involved, and they go off to some ringworld that someone's made up just to work out how to track something through hyperspace! Have you ever heard of anything so ridiculous? This whole plot device wasn't explained until today, and now we've got two thirds of the scenes shot and a script that needs massive rewrites!`
			`	"I mean look at this, look!" He flips to another page with a section circled in red. He takes it back reads aloud, "The two come close and look into each other's eyes for a moment before kissing. Stage Note: Produce different models to focus group the aesthetic look of open-mouth kissing when both participants have finger-length incisors."`
			`	He gesticulates, apparently at a loss for words. "Who even wrote this? Who writes this stuff? Why would you even put that in there?"`
			`	"Sorry, you were presumably here on business, what's going on out there?"`
			label interrupt
			choice
				`	"The Hai have closed their borders and may shoot anyone trying to pass through the wormhole."`
					goto closed
				`	"The Hai are having an election, and Sayari is expecting political chaos. Is everyone here okay?"`
			`	"They're having a what?" He listens incredulously as you explain the situation with pirate slavers, the Unfettered support, the public shaming and the snap election.`
				goto continue
			label closed
			`	"We suspected that, we haven't been game to test, but why?" He listens incredulously as you explain the situation with pirate slavers, the Unfettered support, the public shaming and the snap election.`
			label continue
			`	When you finish on the possibility of an Unfettered war fleet appearing at the wormhole to scour pirate worlds, he stops you with a pained expression. "Well, it's all falling apart, isn't it... Alright, look, this is above my pay-grade, and I don't think within Terry's either. You need to go contact Admiral Danforth. The connection from here to Farpoint is excellent now, since all our other traffic is routing through those new relays, so it should be easy enough. I'll make sure no one does anything stupid from this side. I'm sure there's a solution here, we all just need to keep our heads and call the right people."`
			choice
				`	"I'll go to my ship's comms now and call him."`
			`	From back on your ship it is easy enough to use the station's network to place a call. You get in contact with Danforth to brief him on what's going on, with the possibility of an Unfettered fleet coming through the wormhole in a matter of days. He seems unsurprised, but disappointed. "Well, I'll scramble some additional Navy forces. We'll hopefully make sure that whatever happens, we'll have some options."`
			`	You can hear him grimace on the call. "When this went on as long as it did, I pulled strings to get some Cruisers specially equipped for deep-range, long-duration missions." He sighs. "This is one of those situations where I really wish I hadn't prepared for an eventuality and been right about it.`
			`	"I'll be there with a fleet soon. In the meantime, you need to go back to <planet> to ensure the safety of the diplomatic corps. Get them out if need be, otherwise just be there with a ship so you can monitor the situation."`
				accept



mission "Hai Reveal [A13] A New Elder"
	landing
	name "A New Elder"
	description "Travel with Teeneep and the diplomatic corps to <stopovers> and escort the Unfettered to <planet>."
	source "Hai-home"
	stopover "Everhope"
	destination "Mountaintop"
	passengers 1
	to offer
		has "Hai Reveal [A12] Into the Lion's Den: done"
	on offer
		conversation
			`You are granted access to the secure spaceport, potentially because nobody has filed any paperwork to stop you, and you can't help but notice that the strangely-outfitted Centipede from Teeneep's operations on Darkwaste has made its way here as well. It is late in the day when you enter the diplomatic wing of the government complex. The developing gloom as Ya Hai sinks behind the buildings of the capital underscores the mood; the place appears nearly deserted.`
			`	Fortunately though, you swiftly discover Alondo and Remington who are sitting in the empty cafeteria with paired glasses of what appears to be scotch whiskey. When he sees you Alondo raises a hand and gestures for you to sit with them. "<first>! Bloody hell, come join us."`
			choice
				`	"Are you all ok?"`
					goto ok
				`	"How long have you been here?"`
			`	Remington shifts his weight and determinedly pushes his wrist across his chest until his jacket sleeve pushes up far enough for him to look at his watch. After a lengthy pause spent staring at it's screen he screws up his face, finishes his drink, and says, "At least two hours too long."`
				goto ok
			label ok
			`	Alondo grimaces, raises his eyebrows, and gives a lopsided shrug which altogether does a remarkable job of conveying the sentiment: 'so far it looks like it, but I still need at least one more stiff drink to get over it'. Remington looks at him and chuckles halfheartedly before emptying his glass and putting it down with a sharp clink. "We weren't sure for a while there, but other than being cut off, we're okay."`
			label continue
			`	Alondo gestures at the large, wall-mounted monitor they've been watching, and you realize that it must be displaying some kind of post-election coverage. The writing is all in Hai, but it seems that the majority of the information that would matter to the diplomats has been displayed visually. On its own you'd have never guessed at trying to read Teeneep's name written in Hai, but when it's presented next to her face and then shown on a pie chart next to percentages and other graphics, it becomes easy enough to follow what's happening.`
			choice
				`	"Who won the election?"`
					goto "who won"
				`	"Can either of you explain all of this?"`
			`	"Every so often they have a segment in something we can understand, presumably because of the rest of us out there," says Remington, gesturing vaguely beyond the walls to the outside. "You wouldn't believe some of the rhetoric the last few days while you've been gone."`
			`	Alondo visibly shudders, and pushes the bottle across the table back to Remington. "Sometimes it was like watching the old documentaries and political dramas I studied back at school. The ones where there's some populist extremist with dangerous ideas that the establishment is just blindly assuming couldn't possibly be successful, while at the same time that same populist is whipping crowds into a violent frenzy on the streets outside."`
			`	On the screen the face of a charming-looking male Hai comes up and Alondo points with sudden vigor. "Him! I swear there was going to be torches and pitchforks right below my window one night thanks to him. He's here on Hai-home, as are his followers."`
			`	You are relieved to see that when it flicks over to the stats, the individual in question looks to be losing out on whatever his target was by a nice, comfortable, seven percentage points.`
			`	Remington nods sagely and an unreadable expression flicks between them for a moment before he looks back at you. "The Hai electoral system seems quite simple on the surface, but they seem to have a complex series of reserve steps and fail-safes for if any outcomes aren't clear enough for their thresholds. For almost all of yesterday I couldn't even find a Hai in this very building who could translate what was going on well enough to make sense of it.`
			`	"They only started locking in the last few seats a couple of hours ago. Until then we could have been prisoners and at war by now for all we knew. Peace-oriented heads seem to have prevailed though, but there's no lack of passion even in them. Near as I can tell from what has been explained and what I'm seeing; a third of the Elders have been replaced, which is the fastest change they've had since they were invaded by Korath... which I also didn't know was a thing that had happened until yesterday."`
			`	He manages to make that last line sound both bewildered and grumpy at the same time. "That Teeneep you've been running around with - and yes, don't look at me in shock, Sayari told me when we were concerned you might not get out. You've developed some friends in high places and I admire that... where was I?"`
			`	"Teeneep!" says Alondo, perhaps a little too loudly, nearly poking Remington in the face.`
			`	"Of course, that Teeneep of yours, she had her position settled yesterday. She's being..." He curls his lip and frowns while looking for the right word. "Inaugurated! She's being inaugurated in about an hour or so. It's why we're still here. She's the youngest 'elder' since before we developed fire, or some similarly ridiculous time-frame. She seems to have the most influence among the new lot, at least now that 'sir pitchforks and Pulse Rifles' down there has definitively lost. She's a firebrand, that one, but she seems principled and decent. We're waiting to hear what she has to say in her victory speech."`
				goto "walk or drink"
			label "who won"
			`	Remington answers your question. "That Teeneep of yours, she had her position settled yesterday. She's being..." He curls his lip and frowns while looking for the right word. "Inaugurated! She's being inaugurated in about an hour or so. It's why we're still here. She's the youngest 'elder' since before we developed fire, or some similarly ridiculous time-frame. She seems to have the most influence among the new lot. She's a firebrand, that one, but she seems principled and decent. We're waiting to hear what she has to say in her victory speech."`
			label "walk or drink"
			`	Alondo wobbles over to the bar and says, "I'll get you a drink, <last>. What'll you have?"`
			choice
				`	"Just a water for me, thanks."`
					goto watch
				`	"It's time for some celebratory beer. I'll have the best ale!"`
				`	"I'll need some 'medicine' to get through this horror. Anything at least 80 proof should do."`
			`	After a few more drinks, Teeneep's speech comes on. Either it's all in Hai, or you drank more than you thought. The speech is short and punchy, but restrained; or at least her delivery of it has that feeling. With nothing else to do, and it being well into the evening, you call it a night.`
				goto morning
			label watch
			`	As it turns out, Teeneep's speech is in Hai with no translation available. It's short and punchy, but restrained; or at least her delivery of it has that feeling. With nothing else to do, and it being well into the evening, you call it a night.`
			label morning
			`	The following morning Sayari finds you with Alondo, Remington, Xilin and Batu all having vending machine breakfasts in the cafeteria. It turns out Hai vending machines aren't half bad.`
			`	"Morning to all of you." She seems a little stiff compared to normal. "I'm glad you're all here together, it'll save me some time. Now, I have good news and bad news. I believe it's polite to ask which do you want first?"`
			`	Alondo and Remington both groan, neither having pulled up particularly well this morning. Xilin has a great deal more composure but looks like he's not had a break from stress in well over a month... which is probably accurate. "Why don't you pick, <last>?" he says.`
			choice
				`	"Good news."`
					goto goodnews
				`	"Bad news."`
			`	"Well, the bad news is that I'm afraid you're all going somewhere. You have an hour to collect your things and be ready to go. We are going to rendezvous with a fleet."`
			`	That seems to make people sit up a bit straighter and Alondo seems to unconsciously stabilize himself against Remington's shoulder. "The good news is that we're probably not going to be getting into a fight. The new Elder council has somewhat more, uh, flexibility than the previous one."`
				goto summary
			label goodnews
			`	"Well, the good news is that we're probably not going to be getting into a fight with the Republic. Peaceful voices for change triumphed over more radical instigators. The new Elder council has somewhat more, uh, flexibility than the previous one."`
			`	Xilin actively seems to draw strength from this news, and Remington claps Alondo on the shoulder with a quiet, "told ya." Sayari continues. "The bad news is that I'm afraid you're all going somewhere. You have an hour to collect your things and be ready to go. We have a fleet to meet and there's more work ahead of us."`
			label summary
			`	The freshest of the group, Batu, seems to twig to something first. "There's going to be an ultimatum, isn't there? The fleet is a threat."`
			`	"Yes," says Sayari. "It's going to be a very broad ultimatum though, with lots of room for the Republic to decide how it's addressed; and no one is shooting at anyone without talking first. Now, all of you except <last> are traveling with Elder Teeneep. I suggest you go and prepare immediately."`
			`	As the meeting disperses, Sayari motions for you. She leads you away to have a private discussion.`
			choice
				`	"What has Teeneep done, Sayari?"`
					goto hasdone
				`	"I take it you need another ride?"`
			`	She puts her paw over her face and breathes a long sigh. "Yes, Captain <last>, I do need another ride." She smiles sadly and looks away for a moment.`
			label hasdone
<<<<<<< HEAD
			`	She explains, "Things might be tense now, but I promise, things aren't as bad as they look. I know Teeneep, and she has the influential backing of another long-time advocate for sensible change, who was also just elected. They are remaining here to reinforce her position. Teeneep displaced that Elder who threatened her in the chambers. It's upset all the long-term power dynamics in the Council, but it's a much better Council overall now. You're to come with us too, and I'm told I'm required to travel with you, as insurance."`
			`She hesitates, seeming oddly nervous for the one who theoretically has all the power in the room. "<last>, this will sound silly, but I'm a bit of a traditionalist sometimes. There's a superstition about space travel, and under the circumstances... I'm too old for this stress. Could you please do me a favor and make sure you have a quantum keystone on your ship? It's meant to be good luck, and well, I think we need it."`
=======
			`	Her tone is very serious as she explains, "Things might be tense now, but I promise, things aren't as bad as they look. I know Teeneep, and she has the influential backing of another long-time advocate for sensible change, who was also just elected. They are remaining here to reinforce her position. Teeneep displaced that Elder who threatened her in the chambers. It's upset all the long-term power dynamics in the Council, but it's a much better Council overall now.`
			`	"Events are in motion though, we're to go to <stopovers> and then to <planet> - and you're to come with us too. I don't think it's something they view as optional, and I'm told I'm required to travel with you... as insurance."`
			`She hesitates, seeming oddly nervous for the one who theoretically has all the power in the room. "<last>, this will sound silly, but I'm a bit of a traditionalist sometimes. There's a superstition about space travel, and under the circumstances... I'm too old for this stress. Could you please do me a favor and make sure you have a Quantum Keystone on your ship? It's meant to be good luck, and well, I think we need it."`
>>>>>>> 77ac2d12
			choice
				`	"Of course."`
					goto course
				`	"No."`
			`	Her expression is deeply wounded, but she sets her resolve. "Then this is no longer a request. It's a requirement.`
				goto end
			label course
			`	She looks relieved. "Thank you, I really appreciate it.`
			label end
			`	"I'll be along in a bit, I need to go and collect my things for traveling now too."`
				accept
	npc save accompany
		government "Hai (Wormhole Access)"
		personality timid escort
		ship "Centipede (Teeneep)" "Teeneep's Ship"
	on accept
		dialog `As you prepare your ship you are informed that you will be traveling to <stopovers> before going to <planet>.`
	on stopover
		dialog `It seems Teeneep has got the Elders to agree to the deal with the Unfettered. A large Unfettered fleet joins you here.`
	on complete
		require "Quantum Keystone"
		# Apparently I can't make this either Keystones *or* Key Stones, so it'll have to be a Hai one.
	on visit
<<<<<<< HEAD
		dialog `Under the circumstances Sayari's superstition has got the better of her. She must travel with you, and you must have a quantum keystone installed for her to do so.`
	on decline
		dialog `You have declined an essential narrative mission. You've also made the Hai hostile. If you want to complete this story line, revert to the autosave or another earlier snapshot of the game.`
=======
		dialog `You have either not stopped on Everhope as instructed, or you have left Sayari behind. Remember, her superstition has gotten the better of her under these pressing circumstances, so you must have a Quantum Keystone installed for her to travel with you.`
	on fail
		dialog `You have failed an essential narrative mission. You've also made the Hai hostile. If you want to complete this story line, revert to the autosave or another earlier snapshot of the game.`
>>>>>>> 77ac2d12
		"reputation: Hai" -= 10000
		"reputation: Hai (Wormhole Access)" -= 10000
		"reputation: Hai Merchant" -= 10000
		"reputation: Hai Merchant (Human)" -= 10000
		"reputation: Hai Merchant (Sympathizers)" -= 10000
	on fail
		dialog `You have failed an essential narrative mission. You've also made the Hai hostile. If you want to complete this story line, revert to the autosave or another earlier snapshot of the game.`
		"reputation: Hai" -= 10000
		"reputation: Hai (Wormhole Access)" -= 10000
		"reputation: Hai Merchant" -= 10000
		"reputation: Hai Merchant (Human)" -= 10000
		"reputation: Hai Merchant (Sympathizers)" -= 10000
		# Maybe we'll put in an alternative pathway later.


mission "Hai Reveal [A13-A] Unfettered Pickup"
	landing
	invisible
	source "Everhope"
	destination "Mountaintop"
	to offer
		has "Hai Reveal [A13] A New Elder: active"
	npc
		government "Hai (Friendly Unfettered)"
		system "Bote Asu"
		personality escort heroic opportunistic
		fleet "Large Unfettered" 7


# Ambassadorial Centipede designed to fly deep into hostile space if necessary:
ship "Centipede" "Centipede (Teeneep)"
	# Add some ambassadorial staff:
	add attributes
		"required crew" 50
	outfits
		"Catalytic Ramscoop"
		"Scram Drive"
		"Chameleon Anti-Missile" 3
		"Quantum Keystone"
		"Outfits Expansion"
		`"Biroo" Atomic Steering`
		"Hai Diamond Regenerator"
		"Hai Williwaw Cooling" 2
		"Hai Chasm Batteries" 2
		"Boulder Reactor"
		Brig
		"Fuel Pod" 3
		"A370 Atomic Thruster"
		"Pulse Rifle" 131



mission "Hai Reveal [A14] A Time of Trouble"
	landing
	name "A Time of Trouble"
	description "Escort innocent civilians to <planet>, safely away from the 'Pirate Menace'."
	source "Mountaintop"
	destination "Sunracer"
	passengers 2
	to offer
		has "Hai Reveal [A13] A New Elder: done"
	on offer
		log `The Hai have threatened the Republic if suitable action isn't taken. Required to escort civilians out of the possible danger zone.`
		conversation
			`Upon docking at <origin>, now bereft of civilians, you and Sayari are kept out of things for a little while, as some business occurs behind a Navy security barricade in the direction of where Teeneep's ship docked. Neither Terry nor Turner are allowed through either, as Navy personnel progressively establish operations and set secure areas on the station. Eventually Batu is sent out to get all of you and escort you in.`
			`	As you reach Xilin, who is also joined by other diplomats and even Danforth, Sayari is intercepted by a Hai functionary and led away. Xilin looks at you all with a grave face and begins. "So. The Hai have broadcast the threat that if the Republic does not treat with them seriously, the united Hai will move in without Republic approval to search for their people. We're at a political impasse now, as the Cabinet is blocking any progress.`
			`	"The Hai have demanded we cut through the red tape by having the heads of state meet." He turns to you briefly. "They insist on you as a mediator. I think behind-the-scenes discussions have reached the point where we can proceed, and we've gathered to prepare you for the meeting."`
			label questions
			choice
				`	"What if we solve the kidnapping problem instead of the Hai doing it?"`
					goto concerns
					to display
						not "Hai Reveal [A14] A Time of Trouble: label concerns"
						has "Hai Reveal [A14] A Time of Trouble: label navy"
				`	"What if we let them through, to attack the pirate planets?"`
					goto through
					to display
						not "Hai Reveal [A14] A Time of Trouble: label through"
						has "Hai Reveal [A14] A Time of Trouble: label navy"
				`	"Who in the Cabinet is blocking progress?"`
					goto blocking
					to display
						not "Hai Reveal [A14] A Time of Trouble: label blocking"
				`	"Can the Hai really pass through, with the Republic Navy blocking their way?"`
					goto navy
					to display
						not "Hai Reveal [A14] A Time of Trouble: label navy"
				`	"I'm ready to mediate. Let's assemble the heads of state."`
					goto begin
			label navy
			action
				set "Hai Reveal [A14] A Time of Trouble: label navy"
			`	Xilin responds, "The Navy has blockaded the wormhole to the best of its ability, but the reality is that the Navy is already heavily committed, and barely look to be a match for the Hai fleet numbers. The Hai, on the other hand, do not yet appear to be committed heavily." He looks at Alondo briefly. "We had the unstated privilege of observing the Hai security fleet left behind on Everhope in addition to what we saw beyond the wormhole on our way in."`
			`	Danforth interjects, "In short, we doubt we can stop them while we're stretched out here... and if the reality is that they're only going to go after pirate worlds... well, we'd be under orders to disengage. The political crisis would be more tolerable than the probable military defeat."`
			`	Xilin nods grimly. "However, that would be a drastic failure of foreign policy."`
				goto questions
			label through
			action
				set "Hai Reveal [A14] A Time of Trouble: label through"
			`	Xilin replies, "That would undermine the legitimacy of the Republic, especially after the war we've just had, and it would be impossible to realistically assure people that an invasion is really not going to happen. True or not. In all likelihood the Republic would fracture and the Free Worlds would probably be on the receiving end of a migration crisis. Parliament has tried to say that they'll take care of it themselves, but the Hai say they've had enough of sitting around and want to be there to save their own people."`
				goto questions
			label concerns
			action
				set "Hai Reveal [A14] A Time of Trouble: label concerns"
			`	Xilin says, "They haven't outright said it... but they've implied that the Navy could end up killing the Hai involved in the process by not understanding the capabilities of the Hai, or by placing too great an emphasis on preserving Navy lives. The Cabinet is in disagreement about what to do, so there is deadlock at the moment."`
				goto questions
			label blocking
			action
				set "Hai Reveal [A14] A Time of Trouble: label blocking"
			`	Xilin proceeds to list off a number of names, but to everyone's irritation and surprise, Turner cuts in. "Remington, I know you're the PR guy, and you keep your nose out of sales, so I apologize if it's presumptuous for me to assume you haven't considered this, but most of those names are people who listen to the Syndicate. I should know, I've had to negotiate with them as a bloc often enough for government contracts. Has anyone on your side reported back to the Syndicate Board and suggested that, perhaps, if we can influence them to support a solution that we propose; even if we don't have that solution defined yet; the Hai could be a very large and very profitable market for Syndicate goods?"`
			`	There is a long, expectant pause as Remington looks to Terry and they engage in some kind of silent exchange before he replies. "You know, I don't think we'd connected those two specific dots just yet." He looks at Terry. "We need to make some calls."`
				goto questions
			label begin
			`	A few hours later, they manage to set up a clear channel dedicated to the meeting in a room with large wall-mounted displays. Xilin and Alondo are standing near you, slightly off camera. Alondo explains, "We've arranged a high-reliability feed directly to the President of the Republic and the Chancellor of the Free Worlds. You'll see them here soon, along with Teeneep and Sayari from another room in the station."`
			`	Soon after, the leaders all appear. You knew the moment was coming but you're still a little surprised to see the President and Chancellor in remarkable clarity and surprisingly low latency. The windows behind the Chancellor suggest they were awoken in the middle of the night for this, but you wouldn't guess it from looking at them.`
			`	Xilin whispers to you, "Teeneep wants you to mediate, so you need to begin the proceedings. Ask her to present the problem."`
			choice
				`	"Would the Hai representative please present us the problem we must solve together?"`
					goto formality
				`	"Teeneep, please explain the problem to the human leaders. I'm sure we can come to a compromise that will suit everyone."`
			`	Teeneep responds, "Thank you for mediating these proceedings, Captain <last>."`
			label formality
			`	Teeneep explains, "I speak as the voice of the Hai and with the full authority of the Elder Council. Thousands of our people have been kidnapped over the past few decades, and they still largely reside under the servitude of various pirate factions that the Republic allows to continue. Even worse, your authorities have allowed numerous Hai to be slipped past on slaver ships, without attempting rescue because of the no boarding policy your forces employ, even on disabled and potentially doomed ships. We demand the return of our people and an immediate end to the policy of letting slaves die or escape without attempting boarding and rescue."`
			`	The President is the first to respond. "The problem of piracy in human space is a difficult one and cannot be solved overnight. The pirates are well-entrenched in their planets, and fighting them is a long and brutal struggle. With our navies distracted fighting one another, our recent war has left them stronger than ever."`
			`	The Chancellor states, "However, the Free Worlds has made great strides reducing piracy by befriending the peoples of the anarchist worlds. We are discussing similar approaches with the Republic. Perhaps in another few years, piracy will be entirely eliminated."`
			`	Xilin whispers to you again, "The problem is of immediate concern, and the Hai will not view this as an acceptable proposal. They need to respond."`
			choice
				`	"Is this an acceptable proposal, Teeneep?"`
				`	"With respect, Chancellor, this is a problem of immediate concern. I'm sure the Hai representative would like to respond to that before we continue."`
					goto calm
			`	Teeneep looks perturbed, and has to make an effort to hold back her anger and resentment. The other heads of state don't seem to notice; perhaps you're more sensitive to Hai facial expressions after the time you have spent with them. "Of course not," she says.`
			label calm
			`	Teeneep responds plainly, "We are a peaceful people by nature, but these pirate attacks have gone too far. We support a solution that benefits the innocent inhabitants of the pirate worlds. However, there must be immediate action, not years of delay."`
			`	Xilin whispers to you, "Ask politely for a counter-proposal."`
			choice
				`	"Are there any counter-proposals?"`
					goto happypres
				`	"Surely a group of enlightened human leaders can propose an alternative?"`
			action
				set patronizedthepresident
			`	The President presents a stony mask at being patronized, but the Chancellor smirks. You get a furry little smile from Teeneep.`
			label happypres
			`	"We have a counter-proposal," the President says. "We cannot afford to change our policy in totality, it would cost too many lives. However, we propose the following: the Free Worlds and Republic will establish a customs service on Mountaintop. Hai visiting human space will check in with us there. Our intelligence agencies will then track their movements in order to see to their safety as best we can. They'll also be given contacts on every human planet that they can go to for help. In the meantime, we will place extensive surveillance fleets at Ultima Thule to detect any unapproved Hai travel. We will do our best to disable and capture ships with kidnapped Hai, no matter the risk to Navy lives."`
			`	"The Free Worlds will also extend our protection, of course," the Chancellor adds.`
			`	Teeneep looks relieved by this suggestion.`
			`	Xilin whispers to you, "This is the solution everyone already discussed behind the scenes on the human side. You need to confirm the Hai will accept it."`
			choice
				`	"Would that be acceptable, Elder Teeneep?"`
				`	"Teeneep, will that satisfy the Hai?"`
			`	Teeneep takes a moment to respond. "That sounds like an acceptable future state... but I cannot sign any treaty yet. The Hai will not be satisfied until our kidnapped brethren are returned."`
			`	The President replies, "The Minister for Foreign Affairs has been keeping the Cabinet apprised of the major details and proposals reported back by Deputy Minister Yang. Under the circumstances we believe it would be appropriate for us to attempt a joint effort to address your concerns. We agree to making this effort against one target, and to reassessing the situation afterwards depending upon what is discovered in that process. The Republic representatives there with you now will work with you to identify that target and plan the action accordingly."`
			`	The smoothness with which this goes down gives you the sense that the main points of this were all provisionally agreed to already, with only a little wiggle room left to be settled in this conversation.`
			`	Sayari steps up and whispers something to Teeneep who then seems to think for a moment before returning to the screens. "This pathway is acceptable."`
			`	Xilin whispers to you, "The functionaries are waiting for your signal to end the call so we can implement the decision. And, of course, so the Chancellor can get some sleep."`
			choice
				`	"That ends these proceedings."`
				`	"Thank you, President, Chancellor, and Hai representative."`
			`	The President and Chancellor nod mechanically while Teeneep perks her ears and tilts her head in a motion that usually signals pride.`
			`	After the screens go off, a number of people involved in the busywork of bureaucracy start slipping out of the room, doubtlessly to get a head start on certain preparations, as Teeneep and the leaders on the screen conclude some formal thanks for continued cooperation and other matters of protocol. You are too visible to slip away though and have to wait.`
			`	When you finally emerge Terry and Turner are waiting for you. Terry addresses you. "Captain <last>. We have a little problem. The many civilians that have been living under this cover or being serviced by it have been kept in the dark, and are very nervous about the massed Navy ships. They've been so far sold a story about a 'pirate menace,' and now we need them out of here."`
			`	Turner smiles, "And I think it would be appropriate if you, as the famous war hero, were the one to escort them to safety and keep everyone's eyes away from what's happening here."`
			`	The two of them look at each other for a second before Terry says, "We also need to get out of here ourselves. With the movie cover shutting down, we both have other things we really should be doing, and so we'd like to come with you. It would be much safer on your ship than with any of the merchant ships that need escorting."`
				accept
	npc accompany
		government "Merchant"
		system "Ultima Thule"
		personality timid escort coward
		fleet "Large Northern Merchants" 2
	npc accompany
		government "Merchant"
		system "Ultima Thule"
		personality timid escort coward
		fleet "Paradise Merchants" 3<|MERGE_RESOLUTION|>--- conflicted
+++ resolved
@@ -1811,14 +1811,9 @@
 				`	"I take it you need another ride?"`
 			`	She puts her paw over her face and breathes a long sigh. "Yes, Captain <last>, I do need another ride." She smiles sadly and looks away for a moment.`
 			label hasdone
-<<<<<<< HEAD
-			`	She explains, "Things might be tense now, but I promise, things aren't as bad as they look. I know Teeneep, and she has the influential backing of another long-time advocate for sensible change, who was also just elected. They are remaining here to reinforce her position. Teeneep displaced that Elder who threatened her in the chambers. It's upset all the long-term power dynamics in the Council, but it's a much better Council overall now. You're to come with us too, and I'm told I'm required to travel with you, as insurance."`
-			`She hesitates, seeming oddly nervous for the one who theoretically has all the power in the room. "<last>, this will sound silly, but I'm a bit of a traditionalist sometimes. There's a superstition about space travel, and under the circumstances... I'm too old for this stress. Could you please do me a favor and make sure you have a quantum keystone on your ship? It's meant to be good luck, and well, I think we need it."`
-=======
 			`	Her tone is very serious as she explains, "Things might be tense now, but I promise, things aren't as bad as they look. I know Teeneep, and she has the influential backing of another long-time advocate for sensible change, who was also just elected. They are remaining here to reinforce her position. Teeneep displaced that Elder who threatened her in the chambers. It's upset all the long-term power dynamics in the Council, but it's a much better Council overall now.`
 			`	"Events are in motion though, we're to go to <stopovers> and then to <planet> - and you're to come with us too. I don't think it's something they view as optional, and I'm told I'm required to travel with you... as insurance."`
 			`She hesitates, seeming oddly nervous for the one who theoretically has all the power in the room. "<last>, this will sound silly, but I'm a bit of a traditionalist sometimes. There's a superstition about space travel, and under the circumstances... I'm too old for this stress. Could you please do me a favor and make sure you have a Quantum Keystone on your ship? It's meant to be good luck, and well, I think we need it."`
->>>>>>> 77ac2d12
 			choice
 				`	"Of course."`
 					goto course
@@ -1842,15 +1837,9 @@
 		require "Quantum Keystone"
 		# Apparently I can't make this either Keystones *or* Key Stones, so it'll have to be a Hai one.
 	on visit
-<<<<<<< HEAD
-		dialog `Under the circumstances Sayari's superstition has got the better of her. She must travel with you, and you must have a quantum keystone installed for her to do so.`
-	on decline
-		dialog `You have declined an essential narrative mission. You've also made the Hai hostile. If you want to complete this story line, revert to the autosave or another earlier snapshot of the game.`
-=======
 		dialog `You have either not stopped on Everhope as instructed, or you have left Sayari behind. Remember, her superstition has gotten the better of her under these pressing circumstances, so you must have a Quantum Keystone installed for her to travel with you.`
 	on fail
 		dialog `You have failed an essential narrative mission. You've also made the Hai hostile. If you want to complete this story line, revert to the autosave or another earlier snapshot of the game.`
->>>>>>> 77ac2d12
 		"reputation: Hai" -= 10000
 		"reputation: Hai (Wormhole Access)" -= 10000
 		"reputation: Hai Merchant" -= 10000
