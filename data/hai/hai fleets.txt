--- conflicted
+++ resolved
@@ -689,11 +689,7 @@
 	names "hai"
 	cargo 1
 	personality
-<<<<<<< HEAD
-		disables plunders coward
-=======
 		disables plunders
->>>>>>> f7f0cd23
 	variant 3
 		"Lightning Bug (Pulse)" 2
 	variant 3
@@ -715,54 +711,6 @@
 	names "hai"
 	cargo 1
 	personality
-<<<<<<< HEAD
-=======
-		disables plunders
-	variant 2
-		"Shield Beetle"
-		"Lightning Bug (Pulse)" 2
-	variant 2
-		"Shield Beetle (Tracker)"
-		"Lightning Bug" 2
-	variant 1
-		"Shield Beetle"
-		"Lightning Bug (Pulse)"
-	variant 1
-		"Shield Beetle (Tracker)"
-		"Lightning Bug"
-	variant 3
-		"Shield Beetle (Tracker)"
-		"Shield Beetle"
-	variant 1
-		"Shield Beetle (Tracker)" 2
-	variant 1
-		"Shield Beetle" 2
-	variant 1
-		"Lightning Bug" 5
-	variant 3
-		"Shield Beetle (Pulse)"
-		"Lightning Bug (Pulse)" 2
-	variant 2
-		"Shield Beetle (Pulse)"
-		"Shield Beetle"
-	variant 2
-		"Shield Beetle (Pulse)"
-		"Shield Beetle (Tracker)"
-	variant
-		"Shield Beetle (Pulse)"
-		"Shield Beetle"
-		"Lightning Bug (Pulse)" 2
-	variant
-		"Shield Beetle (Pulse)"
-		"Shield Beetle (Tracker)"
-		"Lightning Bug" 2
-
-fleet "Large Plundering Unfettered"
-	government "Hai (Unfettered)"
-	names "hai"
-	cargo 1
-	personality
->>>>>>> f7f0cd23
 		disables plunders coward
 	variant 2
 		"Shield Beetle"
@@ -845,11 +793,7 @@
 	names "hai"
 	cargo 1
 	personality
-<<<<<<< HEAD
-		disables plunders coward
-=======
 		disables plunders
->>>>>>> f7f0cd23
 	variant
 		"Shield Beetle (Jump)" 3
 	variant
