# Copyright (c) 2022 by MasterOfGrey
#
# Endless Sky is free software: you can redistribute it and/or modify it under the
# terms of the GNU General Public License as published by the Free Software
# Foundation, either version 3 of the License, or (at your option) any later version.
#
# Endless Sky is distributed in the hope that it will be useful, but WITHOUT ANY
# WARRANTY; without even the implied warranty of MERCHANTABILITY or FITNESS FOR A
# PARTICULAR PURPOSE. See the GNU General Public License for more details.
#
# You should have received a copy of the GNU General Public License along with
# this program. If not, see <https://www.gnu.org/licenses/>.

fleet "Small Hai"
	government "Hai"
	names "hai"
	cargo 3
	personality
		disables opportunistic
	variant 1
		"Lightning Bug" 3
	variant 1
		"Lightning Bug (Pulse)" 3
	variant 1
		"Lightning Bug (Pulse)"
		"Lightning Bug" 2
	variant 1
		"Lightning Bug"
		"Lightning Bug (Pulse)" 2
	variant 1
		"Grasshopper" 3
	variant 1
		"Grasshopper"
		"Grasshopper (Tracker)"
		"Centipede"
	variant 1
		"Lightning Bug" 2
		"Grasshopper"
		"Grasshopper (Tracker)"
	variant 1
		"Lightning Bug"
		"Centipede (Pulse)"
		"Grasshopper" 2

fleet "Large Hai"
	government "Hai"
	names "hai"
	cargo 3
	personality
		disables opportunistic
	variant 2
		"Shield Beetle"
		"Lightning Bug (Pulse)" 2
	variant 2
		"Shield Beetle (Tracker)"
		"Lightning Bug" 2
	variant 1
		"Shield Beetle"
		"Lightning Bug (Pulse)"
		"Aphid (Armed)" 4
	variant 1
		"Shield Beetle (Tracker)"
		"Lightning Bug"
		"Aphid" 4
	variant 3
		"Shield Beetle"
		"Lightning Bug (Pulse)"
		"Water Bug"
		"Water Bug (Pulse)"
	variant 3
		"Shield Beetle"
		"Water Bug"
		"Water Bug (Pulse)"
	variant 3
		"Shield Beetle (Tracker)"
		"Lightning Bug" 2
		"Water Bug"
	variant 3
		"Shield Beetle (Pulse)"
		"Lightning Bug (Pulse)" 2
	variant 2
		"Shield Beetle (Pulse)"
		"Shield Beetle"
	variant 2
		"Shield Beetle (Pulse)"
		"Shield Beetle (Tracker)"
	variant 1
		"Shield Beetle (Pulse)"
		"Shield Beetle"
		"Lightning Bug (Pulse)" 2
	variant 1
		"Shield Beetle (Pulse)"
		"Shield Beetle (Tracker)"
		"Lightning Bug" 2
	variant 2
		"Centipede"
		"Shield Beetle (Pulse)" 2
		"Shield Beetle (Tracker)"
	variant 1
		"Centipede" 2
		"Lightning Bug" 2
		"Aphid (Armed)" 3
	variant 1
		"Geocoris"
		"Shield Beetle (Pulse)"
		"Shield Beetle (Tracker)"
	variant 1
		"Geocoris"
		"Shield Beetle (Pulse)"
		"Grasshopper"
		"Grasshopper (Tracker)"
	variant 1
		"Geocoris"
		"Shield Beetle (Pulse)"
		"Grasshopper"
		"Grasshopper (Tracker)"


fleet "Hai Surveillance"
	government "Hai"
	names "hai"
	cargo 0
	personality
		surveillance unconstrained
	variant 10
		"Shield Beetle (Police)"
	variant 5
		"Lightning Bug (Surveillance)"
	variant 5
		"Lightning Bug (Surveillance)" 2
	variant 5
		"Lightning Bug (Surveillance)" 3
	variant 3
		"Grasshopper (Surveillance)" 3
	variant 3
		"Grasshopper (Surveillance)" 4
	variant 3
		"Grasshopper (Surveillance)" 5


fleet "Small Hai Merchant"
	government "Hai"
	names "hai"
	cargo 3
	personality
		confusion 25
		timid frugal appeasing
	variant 3
		"Water Bug"
		"Lightning Bug (Pulse)" 2
	variant 3
		"Water Bug (Pulse)"
		"Lightning Bug" 2
	variant 1
		"Water Bug"
		"Water Bug (Pulse)"
		"Lightning Bug"
	variant 1
		"Water Bug" 2
		"Lightning Bug (Pulse)"
	variant 3
		"Lightning Bug" 2
		"Aphid (Armed)" 3
	variant 1
		"Lightning Bug"
		"Aphid (Armed)" 5
	variant 2
		"Lightning Bug (Pulse)" 2
		"Aphid" 3
	variant 2
		"Lightning Bug (Pulse)"
		"Aphid" 5
	variant 2
		"Centipede"
	variant 3
		"Aphid (Armed)" 3
		"Centipede"
	variant 1
		"Centipede" 2
		"Centipede (Pulse)" 3
	variant 1
		"Centipede" 2
		"Lightning Bug" 2
	variant 2
		"Centipede" 2
		"Water Bug"
	variant 1
		"Centipede"
		"Lightning Bug" 2
	variant 1
		"Centipede"
		"Aphid (Armed)" 5
	variant 1
		"Centipede" 2
		"Lightning Bug" 2
	variant 1
		"Centipede" 2
		"Lightning Bug"
	variant 1
		"Grasshopper"
		"Centipede" 2

fleet "Large Hai Merchant"
	government "Hai"
	names "hai"
	cargo 4
	personality
		confusion 25
		timid frugal appeasing
	variant 3
		"Shield Beetle (Tracker)"
		"Water Bug" 3
	variant 1
		"Shield Beetle (Tracker)"
		"Centipede" 3
	variant 2
		"Water Bug" 3
		"Centipede" 2
	variant 1
		"Centipede" 3
		"Centipede (Pulse)" 2
	variant 3
		"Centipede" 2
		"Lightning Bug" 3
		"Water Bug"
	variant 2
		"Aphid (Armed)" 2
		"Lightning Bug"
		"Centipede"
	variant 1
		"Geocoris (Tracker)"
		"Shield Beetle"
		"Aphid" 2
		"Aphid (Armed)"
	variant 1
		"Centipede"
		"Geocoris (Tracker)"
		"Lightning Bug"
		"Water Bug"
		"Grasshopper (Tracker)"


fleet "Small Hai Merchant (Sympathizers)"
	government "Hai Merchant (Sympathizers)"
	names "hai"
	cargo 3
	personality
		confusion 25
		timid frugal appeasing
	variant 3
		"Water Bug"
		"Lightning Bug (Pulse)" 2
	variant 3
		"Water Bug (Pulse)"
		"Lightning Bug" 2
	variant 1
		"Water Bug"
		"Water Bug (Pulse)"
		"Lightning Bug"
	variant 1
		"Water Bug" 2
		"Lightning Bug (Pulse)"
	variant 3
		"Lightning Bug" 2
		"Aphid (Armed)" 3
	variant 1
		"Lightning Bug"
		"Aphid (Armed)" 5
	variant 2
		"Lightning Bug (Pulse)" 2
		"Aphid" 3
	variant 2
		"Lightning Bug (Pulse)"
		"Aphid" 5
	variant 2
		"Centipede"
	variant 3
		"Aphid (Armed)" 3
		"Centipede"
	variant 1
		"Centipede" 2
		"Centipede (Pulse)" 3
	variant 1
		"Centipede" 2
		"Lightning Bug" 2
	variant 2
		"Centipede" 2
		"Water Bug"
	variant 1
		"Centipede"
		"Lightning Bug" 2
	variant 1
		"Centipede"
		"Aphid (Armed)" 5
	variant 1
		"Centipede" 2
		"Lightning Bug" 2
	variant 1
		"Centipede" 2
		"Lightning Bug"
	variant 1
		"Grasshopper"
		"Centipede" 2

fleet "Large Hai Merchant (Sympathizers)"
	government "Hai Merchant (Sympathizers)"
	names "hai"
	cargo 4
	personality
		confusion 25
		timid frugal appeasing
	variant 3
		"Shield Beetle (Tracker)"
		"Water Bug" 3
	variant 1
		"Shield Beetle (Tracker)"
		"Centipede" 3
	variant 2
		"Water Bug" 3
		"Centipede" 2
	variant 1
		"Centipede" 3
		"Centipede (Pulse)" 2
	variant 3
		"Centipede" 2
		"Lightning Bug" 3
		"Water Bug"
	variant 2
		"Aphid (Armed)" 2
		"Lightning Bug"
		"Centipede"
	variant 1
		"Geocoris (Tracker)"
		"Shield Beetle"
		"Aphid" 2
		"Aphid (Armed)"
	variant 1
		"Centipede"
		"Geocoris (Tracker)"
		"Lightning Bug"
		"Water Bug"
		"Grasshopper (Tracker)"


fleet "Small Hai Merchant (Human)"
	government "Hai Merchant (Human)"
	names "hai"
	cargo 3
	personality
		confusion 25
		timid frugal appeasing
	variant 10
		"Freighter (Hai)"
	variant 6
		"Freighter (Hai)"
		"Grasshopper"
	variant 5
		"Freighter (Hai)"
		"Aphid" 4
	variant 3
		"Mule (Hai Engines)"
		"Grasshopper"
	variant 3
		"Mule (Hai Weapons)"
		"Grasshopper"
	variant 2
		"Bounder (Hai)"
	variant 2
		"Flivver (Hai)"
	variant 4
		"Hauler II (Hai)"
	variant 2
		"Hauler II"
		"Hauler (Hai)"
	variant 1
		"Shuttle"
		"Aphid"
	variant 1
		"Star Barge"
		"Aphid"

fleet "Large Hai Merchant (Human)"
	government "Hai Merchant (Human)"
	names "hai"
	cargo 4
	personality
		confusion 25
		timid frugal appeasing
	variant 20
		"Water Bug" 2
		"Firebird (Hai Shields)"
	variant 6
		"Freighter (Hai)" 2
		"Grasshopper" 2
	variant 3
		"Freighter (Hai)" 2
		"Grasshopper (Tracker)" 2
	variant 10
		"Water Bug" 2
		"Firebird (Hai Weapons)"
	variant 10
		"Freighter (Hai)" 2
		"Lightning Bug (Pulse)"
	variant 10
		"Freighter (Hai)" 3
		"Lightning Bug"
	variant 2
		"Freighter" 3
		"Firebird (Hai Weapons)"
	variant 2
		"Water Bug" 3
		"Firebird (Missile)"
	variant 10
		"Water Bug" 2
		"Corvette (Hai)"
	variant 10
		"Freighter (Hai)" 2
		"Grasshopper (Tracker)"
	variant 3
		"Freighter (Hai)" 3
		"Corvette (Hai)"
	variant 6
		"Freighter (Hai)" 4
		"Shield Beetle"
	variant 6
		"Water Bug" 4
		"Leviathan (Hai Weapons)"
	variant 6
		"Freighter (Hai)" 4
		"Leviathan (Hai Engines)"
	variant 10
		"Behemoth (Hai)" 2
	variant 4
		"Behemoth (Hai)"
		"Headhunter (Hai)" 2
	variant 2
		"Geocoris"
		"Headhunter (Hai)" 2
	variant 3
		"Bulk Freighter (Hai)"
		"Grasshopper" 2
	variant 12
		"Bulk Freighter (Hai)"
		"Headhunter (Hai)" 2
	variant 1
		"Bulk Freighter (Hai)"
		"Grasshopper" 2
	variant 1
		"Bulk Freighter (Hai)"
		"Grasshopper (Tracker)" 2
	variant 10
		"Geocoris" 2
		"Firebird (Hai Weapons)" 1
	variant 10
		"Freighter (Hai)" 4
		"Grasshopper" 2
		"Lightning Bug" 1
	variant 2
		"Bactrian (Hai Weapons)"
		"Grasshopper" 3
	variant 2
		"Bactrian (Hai Engines)"
		"Grasshopper" 3
	variant 2
		"Arrow (Hai)"
	variant 1
		"Star Queen (Hai)"
		"Shield Beetle"
	variant 1
		"Star Queen (Hai)"
		"Shield Beetle (Pulse)"
	variant 1
		"Star Queen (Hai)"
		"Lightning Bug (Pulse)" 2
	variant 8
		"Geocoris"
		"Hauler II (Hai)"
	variant 6
		"Water Bug"
		"Hauler (Hai)" 3
	variant 4
		"Hauler III (Hai)"
		"Water Bug"
		"Headhunter (Hai)" 3
	variant 2
		"Hauler II (Hai)" 2
		"Water Bug"
	variant 1
		"Water Bug" 2
		"Firebird (Hai Weapons)" 1
	variant 2
		"Container Transport (Hai)"
		"Grasshopper" 2
	variant 1
		"Container Transport (Hai)"
		"Headhunter (Hai)" 2


fleet "Small Unfettered"
	government "Hai (Unfettered)"
	names "hai"
	cargo 1
	personality
		coward
		disables
		plunders
	variant 3
		"Lightning Bug (Pulse)" 2
	variant 3
		"Lightning Bug" 2
	variant
		"Lightning Bug"
	variant
		"Lightning Bug (Pulse)"
<<<<<<< HEAD
	variant 3
		"Sea Scorpion" 2
	variant 2
		"Sea Scorpion"
=======
	variant 2
		"Sea Scorpion"
	variant
		"Sea Scorpion (Pulse)"
		"Lightning Bug"
>>>>>>> 08d1070e

fleet "Large Unfettered"
	government "Hai (Unfettered)"
	names "hai"
	cargo 1
	personality
		coward
		disables
		plunders
	variant 2
		"Shield Beetle"
		"Lightning Bug (Pulse)" 2
	variant 2
		"Shield Beetle (Tracker)"
		"Lightning Bug" 2
	variant 1
		"Shield Beetle"
		"Lightning Bug (Pulse)"
	variant 1
		"Shield Beetle (Tracker)"
		"Lightning Bug"
	variant 3
		"Shield Beetle (Tracker)"
		"Shield Beetle"
	variant 1
		"Shield Beetle (Tracker)" 2
	variant 1
		"Shield Beetle" 2
	variant 1
		"Lightning Bug" 5
	variant 3
		"Shield Beetle (Pulse)"
		"Lightning Bug (Pulse)" 2
	variant 2
		"Shield Beetle (Pulse)"
		"Shield Beetle"
	variant 2
		"Shield Beetle (Pulse)"
		"Shield Beetle (Tracker)"
	variant
		"Shield Beetle (Pulse)"
		"Shield Beetle"
		"Lightning Bug (Pulse)" 2
	variant
		"Shield Beetle (Pulse)"
		"Shield Beetle (Tracker)"
		"Lightning Bug" 2
	variant 4
		"Sea Scorpion (Pulse)" 3
	variant 3
		"Sea Scorpion (Pulse)" 2
		"Sea Scorpion" 2
	variant 2
		"Sea Scorpion (Pulse)" 2
		"Shield Beetle"
	variant 2
		"Sea Scorpion (Pulse)" 2
		"Shield Beetle (Pulse)"
	variant 4
		"Sea Scorpion" 3
	variant 3
		"Sea Scorpion" 4
	variant 2
		"Sea Scorpion" 2
		"Shield Beetle"
	variant 2
		"Sea Scorpion" 2
		"Shield Beetle (Pulse)"
<<<<<<< HEAD
=======
	variant 2
		"Lightning Bug"
		"Sea Scorpion"
		"Shield Beetle (Pulse)"
	variant 2
		"Lightning Bug (Pulse)"
		"Sea Scorpion (Pulse)"
		"Shield Beetle (Pulse)"
>>>>>>> 08d1070e

fleet "Unfettered Raid"
	government "Hai (Unfettered)"
	names "hai"
	cargo 1
	personality
		coward
		disables
		plunders
	variant
		"Shield Beetle (Jump)" 3
	variant
		"Shield Beetle (Jump)" 2
		"Shield Beetle (Jump, Tracker)" 1
	variant
		"Shield Beetle (Jump)" 1
		"Shield Beetle (Jump, Tracker)" 2<|MERGE_RESOLUTION|>--- conflicted
+++ resolved
@@ -512,18 +512,11 @@
 		"Lightning Bug"
 	variant
 		"Lightning Bug (Pulse)"
-<<<<<<< HEAD
-	variant 3
-		"Sea Scorpion" 2
 	variant 2
 		"Sea Scorpion"
-=======
-	variant 2
-		"Sea Scorpion"
 	variant
 		"Sea Scorpion (Pulse)"
 		"Lightning Bug"
->>>>>>> 08d1070e
 
 fleet "Large Unfettered"
 	government "Hai (Unfettered)"
@@ -592,8 +585,6 @@
 	variant 2
 		"Sea Scorpion" 2
 		"Shield Beetle (Pulse)"
-<<<<<<< HEAD
-=======
 	variant 2
 		"Lightning Bug"
 		"Sea Scorpion"
@@ -602,7 +593,6 @@
 		"Lightning Bug (Pulse)"
 		"Sea Scorpion (Pulse)"
 		"Shield Beetle (Pulse)"
->>>>>>> 08d1070e
 
 fleet "Unfettered Raid"
 	government "Hai (Unfettered)"
