# Copyright (c) 2020 MasterOfGrey
#
# Endless Sky is free software: you can redistribute it and/or modify it under the
# terms of the GNU General Public License as published by the Free Software
# Foundation, either version 3 of the License, or (at your option) any later version.
#
# Endless Sky is distributed in the hope that it will be useful, but WITHOUT ANY
# WARRANTY; without even the implied warranty of MERCHANTABILITY or FITNESS FOR A
# PARTICULAR PURPOSE. See the GNU General Public License for more details.
#
# You should have received a copy of the GNU General Public License along with
# this program. If not, see <https://www.gnu.org/licenses/>.

########################################################################

mission "Hai Secret Leaker Begins"
	landing
	invisible
	to offer
		has "main plot completed"
	on offer
		event "pug media coverage" 20 30
		fail

event "pug media coverage"



mission "Hai Reveal: Reputation Reset"
	landing
	invisible
	to offer
		has "event: pug media coverage"
	on offer
		# Sync reputations for aliases of governments:
		"reputation: Deep Security that won't enter wormhole" = "reputation: Deep Security"
		"reputation: Republic that won't enter wormhole" = "reputation: Republic"
		"reputation: Free Worlds that won't enter wormhole" = "reputation: Free Worlds"
		"reputation: Syndicate that won't enter wormhole" = "reputation: Syndicate"

		# Make sure the new governments start with appropriate rep:
		"reputation: Human Alliance that won't enter wormhole" = 1000
		"reputation: Human Alliance" = 1000
		"reputation: Hai (Friendly Unfettered)" = 1000
		"reputation: Bounty Hunter that Attacks Hai" = -1000
		"reputation: Elenctic Commune" = 1000
		"reputation: Pirate (Devil-Run Gang)" = -1000
		fail



mission "Event: Pug Media Coverage"
	landing
	source
		government "Republic" "Syndicate" "Free Worlds"
		attributes "spaceport"
	to offer
		has "event: pug media coverage"
	on offer
		event "hai secret leaks" 10 15
		log "Minor People" "Maduena Kabiru" `A senator from Bounty in the Delta Velorum system. He is somewhat paranoid, and insists upon the Navy taking greater steps to better explore the galaxy beyond human space to search for possible threats.`
		conversation
			`As you walk through the spaceport, you can't help but notice that coverage on the events of the Pug invasion still continues to dominate headlines, even though it's been weeks now.`
			`	Looking around, you see that experts and officials have given way to talking heads and theorists. Some of them are saying what you also suspect: that the Pug invasion was a ploy to cause humanity to band together, learn to resolve differences without conflict, and ensure the sorts of extremism that led to the events precipitating the war would not be tolerated.`
			`	But others...`
			`	One particular paranoid fringe-world politician dominates the air on the channel you're watching here. Councilor Maduena Kabiru from Bounty demands that the edges of human space be better understood, that threats and even potential threats must clearly exist beyond what is already known, and that it is the responsibility of the government to find out and inform the people. While one could definitely argue in favor of his point, it doesn't carry much weight coming from a councilor whose system is a mere two jumps from a brand new Navy base.`
			`	In this very public space you spot a couple of people who seem to hesitantly recognize you, presumably from other coverage, and so you keep your thoughts to yourself.`
				decline

event "hai secret leaks"



conversation "hai reveal free worlds news"
	`You are relaxing within the spaceport while your ship refuels after conducting a spot of business. On the view-screen is some talk show that you haven't previously encountered, but apparently seems to be quite a popular one out of Tarazed.`
	`	A young and fresh-faced man who looks incredibly ill at ease has just been brought out as a surprise guest by the host Jonathon Camembert.`
	`	"So now in our surprise segment, let me introduce you to Ronald Campbell. He once crewed on one of these big trade ships, but after seeing what he saw, he just had to come forward!"`
	`	The host stresses the word 'had' so much his voice squeaks, but the audience's attention has certainly been gained.`
	`	"But first, let's take a look at a clip."`
	branch "hai knowledge"
		has "First Contact: Hai: offered"
	`	They show a short video featuring alien ships, not Pug, or Quarg, but something else. They are engaged in combat with each other, and fire weapons quite unlike anything produced in human space.`
	`	You raise your eyebrows. Actual footage of an unknown alien conflict doesn't seem likely.`
	`	When the clip ends, Campbell is encouraged by Camembert to talk about where he got the footage. Campbell is well presented, although his suit is definitely rented - you couldn't imagine how a crewman would be able to afford a suit like that on their salary - and he's clearly anxious. You can make out the beads of sweat on his brow as he considers his answer, and his neat suit is slightly crumpled in the way that happens when people wipe sweat off their palms a lot. When Campbell speaks, it is with a paranoid manner that is plain to see even through a screen. He talks at length about an ongoing conflict that threatens to spill over and drag all of humanity back to war; a war waged by an alien species known as the 'Hai'.`
	`	The idea that there's a directly accessible alien race, at war, that has also somehow been kept a secret, may just be a ridiculous rumor. Nevertheless, it is intriguing... You listen in to collect the relevant details for future reference.`
	`	It's difficult to be sure where you should start looking, but it seems that these 'Hai' are meant to be northward, and the biggest hub at that end of the known galaxy is Sunracer.`
		accept
	label "hai knowledge"
	`	They show a short video of alien ships, Hai ships, engaged in combat with each other.`
	`	When the clip ends, Campbell is encouraged by Camembert to talk about where he got the footage. Campbell is well presented, although his suit is definitely rented - you couldn't imagine how a crewman would be able to afford a suit like that on their salary - and he's clearly anxious about what he's exposed. You can make out the beads of sweat on his brow as he considers his answer, and his neat suit crumples slightly. When Campbell speaks, it is with a paranoid manner that is plain to see even through a screen. He talks at length about an ongoing conflict that threatens to spill over and drag all of humanity back to war; a war waged by an alien species known as the 'Hai'.`
	`	It might be time to go visit your Hai friends again.`
		accept


conversation "hai reveal republic or syndicate news"
	`You are relaxing at the spaceport while your ship refuels, when a breaking news broadcast comes on; it's not urgent enough to actually interrupt scheduled content, but urgent enough to fill the first ad break.`
	`	The severe-looking anchorwoman bores down the camera with an expression that demands attention.`
	`	"An ex-crewman employed by an itinerant trader has come forward to media in the Free Worlds about hostile aliens just beyond our borders. He claims to have brought video proof of an ongoing conflict that threatens to spill over and drag all of humanity back to war. Stay tuned for our full segment at six."`
	`	You raise your eyebrows. Actual footage of an unknown alien conflict doesn't seem likely.`
	`	That such news should come out so soon after the Pug smacks of a hoax. A quick glance at the clock shows you only have ten minutes to wait, so you stick around for the full segment out of curiosity.` 
	`	The news returns with the severe anchorwoman. It turns out that the crewman in question had been picked up by a minor media outlet on Tarazed. He had apparently traveled many weeks before deciding to seek the media in order to avoid being shut down by Republic Intelligence if he contacted them elsewhere. The man is fairly young, and appears very well presented, though he has a bit of the paranoid about him that is plain to see even through a screen.`
	branch "hai knowledge"
		has "First Contact: Hai: offered"
	`	They show a short video featuring alien ships, not Pug, or Quarg, but something else. They are engaged in combat with each other, and fire weapons quite unlike anything produced in human space.`
	`	It is only after this that the anchorwoman reveals that, while this was initially treated as a hoax, one of their own reporters posed a timely question to a well-respected trader, resulting in quite the stir when he slipped up and confirmed the existence of the aliens known as 'Hai'.`
	`	The idea that there's a directly accessible alien race, at war, that has also somehow been kept a secret, may just be a ridiculous rumor. Nevertheless, it is intriguing... You listen in to collect the relevant details for future reference.`
	`	It's difficult to be sure where you should start looking, but it seems that these 'Hai' are meant to be northward, and the biggest hub at that end of the known galaxy is Sunracer.` 
		accept	
	label "hai knowledge"
	`	A clip of alien spaceships in combat with weapons quite unlike anything produced in human space is shown, and you recognize that the ships are Shield Beetles hammering away at each other with their Ion Cannons.`
	`	It is only after this that the anchorwoman reveals that, while this was initially treated as a hoax, one of their own reporters posed a timely question to a well-respected trader and caused quite the stir when he slipped up and confirmed the existence of the aliens known as 'Hai'.`
	`	You suspect it might be time to go visit your Hai friends again.`
		accept


conversation "What is going on in Hai space? (Have not met Unfettered.)"
	`Landing in Hai space draws a much different type of attention than expected. Only recently you've begun to acclimate yourself to getting positive attention. As a war hero you're something of a minor celebrity now back in human space, but here suddenly mothers are keeping tight grips on their children, and passers-by look upon you with a hint of wariness.`
	`	You realize that the few humans who have settled here among the Hai are all wearing pink at the moment. When you catch the eye of one lady who looks friendly, you greet her to ask a few questions.`
	choice
		`	"Why does everyone seem so afraid?"`
	`	She shakes her head and wrinkles her nose with a look of distaste. "Within about three days of hearing that the Hai were being splashed all over major news networks back home, a whole heap of curious pirates have chanced the wormhole en masse. The local security forces on patrol at the time got blown out of the sky by a surprise attack, and everyone has been a bit shaken up since."`
	`	"Oh, that's awful!" you say.`
	`	She nods. "Unfortunately, these pirates are increasing in number by the day, and it's taking a while for the government to redistribute an appropriately resourced security force thanks to the Unfettered."`
	choice
		# Rewrote question so it makes sense whether you met them or not
		`	"Who are the Unfettered?"`
	`	She seems surprised that you asked and responds, "Oh, they're a sort of rebel Hai group. If you don't know you should go visit Cloudfire in the Wah Ki system up north, or maybe even Darkcloak if you dare. A short visit would explain it far better than I ever could."`


conversation "What is going on in Hai space? (Met the Unfettered.)"
	`Landing in Hai space draws a much different type of attention than expected. Only recently you've begun to acclimate yourself to getting positive attention. As a war hero you're something of a minor celebrity now back in human space, but here suddenly mothers are keeping tight grips on their children, and passers-by look upon you with a hint of wariness.`
	`	You realize that the few humans who have settled here among the Hai are all wearing pink at the moment. When you catch the eye of one lady who looks friendly, you greet her to ask a few questions.`
	choice
		`	"Why does everyone seem so afraid?"`
		`	"Why are you all wearing pink?"`
			goto pink
	`	She shakes her head and wrinkles her nose with a look of distaste. "Some marauder came here just yesterday, posing as a trader to investigate the rumors. We thought the Hai had means of keeping them out, but this one snuck in and landed at the spaceport without any opposition. Then his crew kidnapped nearly four dozen Hai and hijacked a Geocoris before making off with their spoils. We're just... in shock, I suppose. It's completely unprecedented for something like that to happen in broad daylight."`
	`	She sighs deeply and says, "Naturally they've ramped up security, but everyone is just a bit shaken and distrustful at the moment."`
	`	"Oh, that's awful!" you say.`
	`	She nods and forces a little bit of false cheer into her voice, "This is why we're all wearing pink, just a little show of local solidarity.`
		goto main
	label pink
	`	A sad smile crosses her face and her expression goes sombre as she explains, "A pirate marauder snuck down onto the planet recently, stole a Geocoris, and kidnapped a number of Hai, probably into slavery. The Hai are in shock, it's just completely unprecedented for something like that to happen in broad daylight. Naturally, they've ramped up security, but everyone is a bit shaken up so us locals are wearing pink in solidarity... and so we're not mistaken for a security risk.`
	label main
	`	"Unfortunately, it's taking a while for them to redistribute an appropriately resourced security force thanks to the Unfettered. So far they've only been able to recall those on leave and up their vigilance."`
	`	Your conversation is interrupted suddenly by a small group of somewhat official-looking Hai.`
	`	"Are you Captain <last>?" one of them asks you. "Don't worry, you're not in trouble."`
	`	You nod your affirmation.`
	`	"Your reputation precedes you, Captain. If you have any stake in the current information crisis, please head directly to Hai-home. Someone would very much like to talk to you. As a person of note, you are presently being treated as an Envoy." They leave without waiting for your agreement. Then again, you did come here to see what was going on.`
		decline



# Six possibilities for origin and destination, which works around bug 1938 - but also has coherency advantages.
# When other campaigns get added there will be even more possible combinations. As such the objective here is to matrix it out, so that all geographic starting points are defined by the missions - and then the conversations handle the combination of branches required for each campaign in a given geographic area. This makes it clearer and easier to work on and expand in the future when required.
# Symbols RS=Republic or Syndicate FW = Free Worlds
# H=met Hai, U=met Unfettered

mission "ZZ Event Hai Secret Leaks: RSHU"
	landing
	name "Visit the Hai"
	description "It seems like recent events may be taking away the Hai's valued secrecy. Go and see if things are okay. Visit <stopovers> and maybe see if you can render assistance on <destination>."
	source
		government "Republic" "Syndicate"
		attributes "spaceport"
	stopover "Allhome"
	destination "Hai-home"
	clearance
	to offer
		has "event: hai secret leaks"
		has "First Contact: Hai: offered"
		has "First Contact: Unfettered: offered"
		not "asked to investigate hai leak"
	on offer
		event "pirates investigate leaks"
		set "asked to investigate hai leak"
		event "news: hai video clip published"
		conversation "hai reveal republic or syndicate news"
	on visit
		dialog "You should first visit Allhome, where the most humans are, to see how things are going before you get more heavily involved."
	on stopover
		conversation "What is going on in Hai space? (Met the Unfettered.)"


mission "ZZ Event Hai Secret Leaks: FWHU"
	landing
	name "Visit the Hai"
	description "It seems like recent events may be taking away the Hai's valued secrecy. Go and see if things are okay. Visit <stopovers> and maybe see if you can render assistance on <destination>."
	source
		government "Free Worlds"
		attributes "spaceport"
	stopover "Allhome"
	destination "Hai-home"
	clearance
	to offer
		has "event: hai secret leaks"
		has "First Contact: Hai: offered"
		has "First Contact: Unfettered: offered"
		not "asked to investigate hai leak"
	on offer
		event "pirates investigate leaks"
		set "asked to investigate hai leak"
		event "news: hai video clip published"
		conversation "hai reveal free worlds news"
	on visit
		dialog "You should first visit Allhome, where the most humans are, to see how things are going before you get more heavily involved."
	on stopover
		conversation "What is going on in Hai space? (Met the Unfettered.)"


mission "ZZ Event Hai Secret Leaks: RSH"
	landing
	name "Visit the Hai on Allhome"
	description "It seems like recent events may be taking away the Hai's valued secrecy. You should see if things are ok."
	source
		government "Republic" "Syndicate"
		attributes "spaceport"
	destination "Allhome"
	to offer
		has "event: hai secret leaks"
		has "First Contact: Hai: offered"
		not "First Contact: Unfettered: offered"
		not "asked to investigate hai leak"
	on offer
		event "pirates investigate leaks"
		event "news: hai video clip published"
		set "asked to investigate hai leak"
		conversation "hai reveal republic or syndicate news"
	on complete
		conversation "What is going on in Hai space? (Have not met Unfettered.)"


mission "ZZ Event Hai Secret Leaks: FWH"
	landing
	name "Visit the Hai on Allhome"
	description "It seems like recent events may be taking away the Hai's valued secrecy. You should see if things are ok."
	source
		government "Free Worlds"
		attributes "spaceport"
	destination "Allhome"
	to offer
		has "event: hai secret leaks"
		has "First Contact: Hai: offered"
		not "First Contact: Unfettered: offered"
		not "asked to investigate hai leak"
	on offer
		event "pirates investigate leaks"
		event "news: hai video clip published"
		set "asked to investigate hai leak"
		conversation "hai reveal free worlds news"
	on complete
		conversation "What is going on in Hai space? (Have not met Unfettered.)"


mission "ZZ Event Hai Secret Leaks: RS"
	landing
	name "Investigate the Hai"
	description "There have been reports of a secret, violent alien race that traders have known about for ages. You should go and find out what's really going on."
	source
		government "Republic" "Syndicate"
		attributes "spaceport"
	destination "Sunracer"
	to offer
		has "event: hai secret leaks"
		not "First Contact: Hai: offered"
		not "asked to investigate hai leak"
	on offer
		event "pirates investigate leaks"
		event "news: hai video clip published"
		set "asked to investigate hai leak"
		set "didn't know about hai"
		conversation "hai reveal republic or syndicate news"

mission "ZZ Event Hai Secret Leaks: FW"
	landing
	name "Investigate the Hai"
	description "There have been reports of a secret, violent alien race waging war just outside of human space. You should go and find out what's really going on."
	source
		government "Free Worlds"
		attributes "spaceport"
	destination "Sunracer"
	to offer
		has "event: hai secret leaks"
		not "First Contact: Hai: offered"
		not "asked to investigate hai leak"
	on offer
		event "pirates investigate leaks"
		event "news: hai video clip published"
		set "asked to investigate hai leak"
		set "didn't know about hai"
		conversation "hai reveal free worlds news"


event "pirates investigate leaks"
	system "Waypoint"
		government "Pirate"
		add fleet "Marauder fleet IX" 2000
		add fleet "Anti-Pirate Hai (No Wormhole Travel)" 700



mission "Trader Directions to Hai Space"
	landing
	name "Investigate the Hai"
	description "Follow the coordinates given to you by Captain Casey and meet the Hai."
	source "Sunracer"
	waypoint "Ultima Thule"
	to offer
		or
			has "ZZ Event Hai Secret Leaks: RS: done"
			has "ZZ Event Hai Secret Leaks: FW: done"
	to complete
		never
	on offer
		conversation
			`Arriving at the only place you can think of where you feel sure you can find out more information, you find that <origin>, like most places, is abuzz with the recent news. Avoiding the many large, cheap, and boisterous establishments that service the many crews and workers of the Megaparsec corporate machinery here, you make your way to one of the marginally more up-market places, cunningly marketed as a merchant-only dive.`
			`	Since the story first broke, there has been an endless cycle of contradictory reporting on the matter plastered across most screens in major thoroughfares. Here, however, it is remarkably absent, with only one of the screens on display covering the "violent alien race" at all - running stats on how many different versions of the story are now being told.`
			`	Casting your eyes around the room, you pick out a merchant who looks like she's been around the block a few times and also like she could pick up and break most people over her knee. Especially conspicuous is the threatening glare that you watch her give a younger captain, when they leave a table talking about the Hai to approach her... briefly. After the captain is briskly brushed aside, you make your way over. Her glare falters in a flash of recognition before subsiding to a reserved scowl.`
			`	She waits until you're directly next to her table before acknowledging you further. "The famous Captain <last>. Which ancient Sumerian deity did I offend to be granted the gift of your attention?"`
			`	The emphasis she places on the word "gift" is dripping in sarcasm, but her overall tone is wary rather than hostile, and she gestures without comment to the seat opposite for you to sit.`
			choice
				`	"I'm just here to find out more about the Hai."`
					goto innocent
				`	"You looked to be the most experienced person in the room."`
					goto practical
				`	"Why ask a rookie when there's a professional available?"`
			`	She scoffs, but despite her rolling eyes, a slight smirk undermines her otherwise wary expression. "Flattery from a hero. You've been hanging out with too many politicians, <last>."`
			`	The deliberate omission of your title does not go unnoticed, but she continues. "Still, can't fault your logic, and I suppose I probably owe you one on account of me having got myself stuck on one of those Pug occupied worlds while it was all going on. You're going to ask me about the Hai, aren't you?"`
			choice
				`	"Yes."`
					goto continue
			label innocent
			`	"Hah!" she booms, one deep short bark of a laugh. "You and everyone else, <last>, and don't go trying to sell me the innocent question line. You didn't single me out cause I was pretty."`
			`	She squints at you and leans back in her seat slightly. "That said, if you're asking me and not any of your new 'friends' in the government... maybe you're alright in my books after all."`
				goto continue
			label practical
			`	Her eyes narrow, but she dips her head in a very small motion of assent. "Well, you're not stupid, I'll give you that. You're trying to find out what most other people are, aren't you? You want to know about the Hai."`
			choice
				`	"Yes."`
			label continue
			`	She heaves a sigh and lowers her voice until you're forced to lean in. "You can call me Captain Casey, and I will tell you what you want, but then you can leave, alright? I like my solitude.`
			`	"First, I shouldn't be telling you this. Generally speaking they don't like to draw attention to themselves. Second though, forget the fearmongering. I make trips up to their space every so often, and there aren't a nicer bunch of people anywhere, even if they are a bit furry. The Hai are peaceful and welcoming of outsiders. They've got themselves a bit of an anarchist faction, that's the footage you've seen, but they ain't no danger to humanity. You should see them for yourself."`
			`	She pulls out her data pad and flicks some coordinates over to you. "Follow those and you'll get there. Keep an eye out for the wormhole."`
			choice
				`	"Thank you."`
					goto wrap
				`	"The wormhole?"`
			`	She shakes her head while chuckling. "See for yourself."`
			label wrap
			`	Taking a sip from her mug she gives a slight nod in your direction. "Intentionally or not, you did me and a lot of other merchants a solid in that war, Captain. I respect that, but I'll thank you to leave me in peace if you see me again."`
			`	Only now, as you move to depart, do you spot the wrist-triggered needlegun strapped to the arm of her drinking hand that would've been trained on you the entire conversation.`
				accept
	on waypoint
		dialog `This system appears to contain some sort of astronomical anomaly. Perhaps this is the wormhole you were directed to.`
			

#This branch is if you have met the Hai but not the Unfettered
	#Goto Stop 3 Wah Yoot (Darkcloak) and pick up at Tour 4 mission.
mission "Hai Witness Unfettered [1]"
	name "Witness the Unfettered"
	description "It turns out this conflict has some truth to it. Go see where it's happening."
	landing
	source "Allhome"
	destination "Darkcloak"
	to offer
		or
			has "ZZ Event Hai Secret Leaks: RSH: done"
			has "ZZ Event Hai Secret Leaks: FWH: done"



# This fires if you haven't met the Hai, to trigger the entire tour.
# It must happen after the first contact mission.
	#Goto Stop 1 Imo Dep (Stonebreak)
	#This follows immediately after the First Contact text - no other convo is required.
mission "ZZ Hai Tour [1] Stonebreak"
	landing
	name "Visit <planet>"
	description "Go to <destination> and learn more about the Hai's worlds."
	source "Allhome"
	destination "Stonebreak"
	to offer
		or
			has "ZZ Event Hai Secret Leaks: RS: offered"
			has "ZZ Event Hai Secret Leaks: FW: offered"
	on offer
		fail "Trader Directions to Hai Space"
		conversation
			`As you are leaving the merchant and the Hai, the Hai calls out as an afterthought, "By the way, Captain, if you really want to see what the Hai are like, you should go visit Stonebreak."`
			choice
				`	"Thanks, I'll do that!"`
					accept

	#Goto Stop 2 Alta Hai (Alta Hai Ringworld)
mission "Hai Tour [2] Alta Hai"
	landing
	name "Visit the ringworld on <planet>"
	description "Go to <destination> and learn more about the Hai's worlds."
	source "Stonebreak"
	destination "Alta Hai"
	to offer
		has "ZZ Hai Tour [1] Stonebreak: done"
	on offer
		conversation 
			`This star system has an unusual number of metallic asteroids, which you noticed the Hai harvesting for the raw materials before you landed. Stonebreak itself is home to incredibly large cities: massive, clearly planned communities built in concentric rings, where housing space and community buildings alternate with zones of factories and shipyards.`
			`	From above, this city has almost perfect radial symmetry, a sure sign that it was planned and built as a single unit rather than expanding at random over time. Every single building in the city is a dull and slightly irregular gray color, all made from the same material which seems to be some metallic alloy, and the corners of each building are slightly beveled instead of meeting at right angles.`
			`	Even the spaceport is symmetrical: a ring of hangars face outwards at evenly spaced intervals, while warehouses and living quarters dot the inside of the ring.`
			`	While the layout is utilitarian, it looks to be an incredibly comfortable place to live; the Hai have clearly given their individual community spaces quite a lot of character and life.`
			`	As you are wandering around and getting a feel for the place, you overhear someone talking about an apparently complete ringworld in a system called Hevru Hai. It definitely sounds like something you should check out, and asking around quickly gets you some clear directions.`
				accept

	#Goto Stop 3 Wah Yoot (Darkcloak) - must happen after Quarg first contact
mission "ZZ Hai Tour [3] Meet Unfettered"
	landing
	name "Meet the Rebels on <planet>"
	description "Go to <destination> and learn more about the Hai's conflict."
	source "Alta Hai"
	destination "Darkcloak"
	to offer
		has "Hai Tour [2] Alta Hai: done"
	on offer
		conversation 
			`This is a complete Quarg ringworld, the product of millennia of construction effort which has consumed every other stellar object in this system in order to provide the raw materials. The inner edge of the ring is filled with solar panels, hydroponic gardens, living quarters, and sunlit common spaces. The outer edge contains hangars and docks for ships while housing storage facilities for cargo.`
			`	Pondering your questions, you find a Quarg and ask, "Is this a dead end? This isn't Hai space."` 
			`	The Quarg explains, "Much like in Enif in human space, this is where we live as friends to the Hai."`
			`	This explanation seems typically Quarg, but it's the best one you're able to get. Before you go, you ask, "Do you know about the rebels I've been hearing about?"`
			`	The Quarg responds, "The Hai and their rebels are the same. You should travel to Darkcloak in Wah Yoot to understand. Be warned, they tend to shoot at newcomers."`
			`	It seems like there's nothing else for it but to see for yourself.`
				accept
	
	#Goto Stop 4 Wah Ki (Cloudfire)
	# Must happen before unfettered first contact
mission "00 Hai Tour [4] Cloudfire"
	landing
	name "Find out about the Rebels on Cloudfire"
	description "Go to Cloudfire and compare the Hai's side of the conflict."
	source "Darkcloak" 
	destination "Cloudfire"
	to offer
		or
			has "Hai Witness Unfettered [1]: done"
			has "ZZ Hai Tour [3] Meet Unfettered: done"
	on offer
		conversation
			`You had to bribe your way through just to land without being blown up. These "Unfettered" Hai do not seem friendly, but it's time to find out what they're about.`
				accept
	on complete
		conversation 
			`You dodge the conflict in space and come in to land. Cloudfire's atmosphere is unusually hazy, with almost constant cloud cover, making agriculture unproductive even though it is a warm and damp environment. There are several major cities here that were abandoned centuries ago, likely due to the conflict with the Unfettered, and the one major city that remains is the closest thing the Hai have to a military base, with new supplies of weapons and ammunition constantly pouring in from the rest of Hai space.`
			`	The spaceport has massive hangars and advanced repair facilities designed to accommodate the largest Hai warships. Where a fleet has just returned from a recent battle, the hangars are lit with flashes from robotic welders as damaged hull plates are swapped out for fresh ones and weakened joints are reinforced.`
			`	It does not take long to realize that this conflict really is constant, even if the friendlier Hai on this side seem to be maintaining their defense without apparently taxing their civilization to any great extent.`



# Both tours merge here
mission "Hai Tour [5] Tour Ends"
	landing
	name "Head directly to Hai-home"
	description "Go to Hai-home and meet whoever wants to speak with you."
	source "Cloudfire"
	destination "Hai-home"
	clearance
	to offer
		has "00 Hai Tour [4] Cloudfire: done"
	on offer
		conversation
			branch "skipped tours"
				has "Hai Witness Unfettered [1]"
			`After looking around Cloudfire for some time, you stop in the spaceport for a moment to absorb everything you've seen. A screen is playing through news on the wall nearby, and your ears suddenly perk up at the word "marauder".`
			`	"Yesterday, a marauder terrorized the inhabitants of Allhome. They arrived by posing as a trader to investigate rumors currently circulating in human space about our existence. Hai security failed to identify the danger, and the individual snuck his ship in and landed at the spaceport without any opposition. Then his crew kidnapped nearly four dozen Hai and hijacked a Geocoris before making off with their spoils."`
				goto "that's awful"
			label "skipped tours"
			`Soon after you land on <planet>, you notice a news broadcast on a nearby wall. "Yesterday, a marauder terrorized the inhabitants of Allhome. They arrived by posing as a trader to investigate rumors currently circulating in human space about our existence. Hai security failed to identify the danger, and the individual snuck his ship in and landed at the spaceport without any opposition. Then his crew kidnapped nearly four dozen Hai and hijacked a Geocoris before making off with their spoils. This unprecedented raid in broad daylight has the security forces scrambling to redistribute appropriate resources to handle the threat, and all security personnel on leave have been reactivated until better support can be provided."`
			label "that's awful"
			choice
				`	(Observe the reaction of the Hai in the room.)`
				`	(Keep walking.)`
					goto interrupted
			`	At a table nearby you hear a Hai staff member exclaim, "Oh, that's awful!"`
			`	The rumors must be spreading further by the day. There's no doubt even more problems than this marauder will follow.`
			`	No sooner has this thought crossed your mind than your solitude is interrupted by a small group of somewhat official-looking Hai.`
				goto official
			label interrupted
			`	As you depart the room, a small group of somewhat official-looking Hai interrupt you.`
			label official
			`	"Are you Captain <last>?" one of them asks you. "Don't worry, you're not in trouble."`
			`	You nod your affirmation.`
			`	"Your reputation precedes you, Captain. As a person of note among humanity who we hear has now been traveling around Hai space, you are presently being treated as an Envoy."`
			`	For a second you wonder if it's a joke, but they look as serious as Hai can look.`
			choice
				`	"I really don't think that's necessary."`
					goto nevertheless
				`	"Oh, I'm honored. Thank you."`
			`	"If you have any stake in the current information crisis, please head directly to Hai-home. Our government would very much like to talk to you."`
				goto main
			label nevertheless
			`	"You may not think it's necessary, but sometimes that is the price of fame." The official-looking Hai shrugs. "In any event, please head directly to Hai-home. Our government would very much like to talk to you."`
			label main
			`	They leave without waiting for your agreement, but then, you did come here to see what was going on.`
				accept



#All prior branches merge here.
	
mission "Hai Leaks Response 1"
	landing
	name "Hai message to <planet>"
	description "Take the diplomatic ID from the box from Sayari to <planet>."
	source "Hai-home"
	destination "Earth"
	to offer
		or
			has "Hai Tour [5] Tour Ends: done"
			has "ZZ Event Hai Secret Leaks: RSHU: done"
			has "ZZ Event Hai Secret Leaks: FWHU: done"
	on offer
		log "People" "Sayari" `Ambassador Sayari, a Hai, served as their envoy to the human government a century ago (although no public records of this exist in human space). Her experience has placed her in charge of coordinating the Hai response to the crisis of their continued secrecy.`
		
		conversation
			`As you arrive on Hai-home, you find that a reasonable security detachment is waiting at your designated landing berth.`
			branch rudeawakening
				has "didn't know about hai"
			action
				log `Human worlds seem poised to become aware of the Hai's existence. The Hai would like to avoid this. Agreed to assist by representing their interests where travel to human space is required. Their desire was for a human, yet somewhat neutral, party.`
			`	The Hai aren't usually ones to be concerned about such things, but you suspect that, as an apparent "war hero", they may be more for your own safety than the Hai's.`
			`	Word of your status in human space also seems to have spread ahead of you, especially considering your apparent reputation on many Hai worlds as one of the few significant human visitors. A small crowd of Hai gather to peek at you on the short walk from the spaceport to the government building you are led to.`
				goto resume
			label rudeawakening
			action
				log `The Hai are very real, and human worlds seem poised to become aware of their existence. The Hai would like to avoid this. Agreed to assist by representing their interests where travel to human space is required. Their desire was for a human, yet somewhat neutral, party.`
			`	You haven't really seen very much of the Hai so far, and you can't help but think the size of the detachment is rather militant of them. It's impossible to judge if it's for your safety or whether, given your status as a "war hero", it's for theirs.`
			`	Word of your status in human space also seems to have spread ahead of you, perhaps because you are a significant human visitor in the current climate. A small crowd of Hai gather to peek at you on the short walk from the spaceport to the government building you are led to.`
			label resume
			choice
				`	(Keep silent and observe.)`
					goto karma
				`	(Ask about the large security detachment.)`
			`	You turn to the Hai with the most decorated uniform and ask, "Why do I have so many escorts?"`
			`	"Crowd control," the Hai responds. "You've become the center of attention of politicians in a media circus. Life in Hai space is complicated of late, and we want to make sure you are not stopped by crowds with endless questions before reaching your meeting."`
			choice
				`	(Keep silent and observe.)`
				`	"Thank you for your service."`
					goto thank
			branch karma
				karma > 1
			`	As you are making the walk you hear questions posed and rumors stated. Occasionally you hear words like "survivor" and "dangerous" thrown in amongst the babble.`
				goto main
			label karma
			`	As you are making the walk you hear questions posed and rumors stated. Occasionally you hear words like "honorable" and "reasonable" thrown in amongst the babble.`
				goto main
			label thank
			`	He nods to you, and returns to his duties: holding back one oncoming Hai reporter after another, and the occasional protester.`
			label main
			`	You arrive at a very comfortable office and are received by a mature-looking Hai with the appropriate regalia of a diplomat. She holds out a paw to greet you and says, "My name is Sayari. I was the envoy to the human government a century ago."`
			`	The present media storm is all the evidence needed to make it clear that the Republic has never mentioned the Hai, nor publicly acknowledged receiving an envoy from them. If they're in on the secret, then they're probably still trying to work out a suppression strategy and have been too busy to send an envoy quicker than your own trip took.`
			`	Sayari continues, "Our reports tell us that you are a well-known and respected individual in human space. We also know 'Hai' is quickly becoming a buzzword in your space. A few traders brought the news ahead of you."`
			`	She pauses and looks at you seriously. "We think it would be prudent for you to represent your people as our point of contact. Would you accept such a role?"`
			`	You give it a moment of thought.`
			choice
				`	"That seems practical."`
				`	"I don't really have an option to refuse, do I?"`
			`	"Fantastic, you understand the situation," she says, though her tone is much more businesslike than the wording would imply. "In that case, if you could please take this to Earth and communicate with your various governments, then we can begin a liaison on how best to deal with this current scenario."`
			`	She hands you an officially branded box containing a metallic badge. There is a symbol minutely engraved into the front that you remember seeing on your way into the complex, and must be the Hai government's emblem. Surrounding it in a circle is some sort of pattern, which reminds you of the codes found on identification cards and licenses in human space. On the other side, there is extensive writing in a script that looks to be Hai. From this, you presume that the badge is some sort of diplomatic ID.` 
			choice
				`	"Various? We only have two governments."`
			`	"Oh," she says, "we've treated the Syndicate as a de facto government for many decades now; with the amount of influence they have it was the only prudent thing to do."`
			`	You take the boxed item with you, and an escort awaits to return you to your ship. As the door behind you closes, you hear Sayari mutter to someone, "It really was much easier when they just had one government though. What a mess."`
				accept



mission "Hai Leaks Response 2"
	landing
	name "Collect Representatives"
	description "Collect human government representatives from <stopovers> and take them to <destination>."
	source "Earth"
	stopover "Deep"
	stopover "Foundry"
	destination "Hai-home"
	blocked "You have a mission here for the Hai, but you need four bunks free."
	clearance
	to offer
		has "Hai Leaks Response 1: done"
	passengers 4
	on offer
		event "pirates respond to leaks"
		log "People" "Xilin Yang" `Deputy Minister Yang works in the Foreign Affairs department of the Republic government. He is a pleasant and astute man. Handling the Hai secrecy crisis has become his job while the majority of the foreign ministry remains engaged with the fallout from the Free Worlds and recent peace.`
		conversation
			`On approach to the spaceport on Earth, you request to speak to an official of significant standing on diplomatic business. Thanks to your renown from the Pug war, you are able to shortcut objections stemming from you yourself not being a diplomat. The diplomatic ID from the box Sayari gave you, when presented, also seems to trigger some sort of classified override, fast-tracking the process from the quoted "two to three business days" to "two hours after landing."`
			`	The Republic's Deputy Minister for Foreign Affairs meets you in a private room at the spaceport.`
			`	"Captain <last>," he steps around the table to grasp your hand in a firm handshake. "Xilin Yang. It's an honor to meet a hero of the Pug crisis such as yourself."`
			choice
				`	"It was hard-fought, but it was necessary."`
				`	"Thanks, but it wasn't as dramatic as they made it out to be. I'm just happy to have helped where I could."`
					goto humble
			`	You play the part and try to act noble. Mr. Yang seems more than happy to embody respect for the hero of his preferred narrative.`
			`	"You're every inch what I expected," he assures you before moving to take his seat.`
				goto sit
			label humble
			`	You shrug, palms up, and explain, "You should listen to the xenoanthropologists. The Pug were just here to test us, to make us really consider what mattered and come together."`
			`	For a moment his expression falters, and then he seems almost relieved. "You may be a better person than I expected to meet."`
			`	He offers you a genuine smile as he takes his seat.`
			label sit
			`	You sit down opposite him and explain how the Hai have proposed that you be their official contact point for humanity on account of your fame from the war.`
			`	He asks a few questions for clarity, and when you're done he requests you wait while he makes a call. He leaves the room for a long while, and at one point an aide comes in and offers you refreshments while deliberations continue elsewhere. Much to your surprise the fruity beverage is actually quite light and not too sweet, reminding you briefly that most of humanity's food styles originated here.`
			`	Eventually Mr. Yang returns. "So sorry for that. I hope you were looked after suitably while you waited."`
			`	Once you nod your assent, he continues, "Well, obviously the Republic knows about the Hai, but for the moment our official "line" is that the government does not trade in rumors. However, an appropriate response is clearly needed. Republic Intelligence briefed the Cabinet of the Free Worlds Senate just yesterday. They have demanded that they have a diplomatic representative along for any decisions. This is already standard practice for the Syndicate. If you are willing, I will come with you to meet two individuals known as Katya Reynolds and Samuel Remington on Deep and Foundry respectively. I believe you already know them?"`
			choice
				`	"Yes."`
				`	"Samuel Remington?"`
					goto sam
			`	"Excellent," he says as he begins to gather stacks of papers, shoving them into a briefcase.`
				goto end
			label sam
			`	"Remington is the Syndicate's head of public relations, and exactly the man we need in an event like this," he explains while gathering two datapads and a selection of folders, shoving them into a briefcase.`
			label end
			`	"Now, the situation is progressing quickly and plans are still being made, so I am not entirely sure if it is they themselves who will be coming with us. Someone of Remington's caliber is likely too busy to come personally, but we'll find out when we get there. In any case I think we should go to Deep first for speed, but you are the captain. Shall we be off?"`
				accept
	on visit
		dialog phrase "generic stopover on visit"
	on complete
		log `Brought human diplomatic representatives from each human faction to Hai-home to address the crisis. Something drastic needs to be done to keep the secret from entirely bursting, but they know how long they will have to work with. Asked to rout pirates hoping to benefit from the chaos while they work on a solution.`

event "pirates respond to leaks"
	#Add pirate spawns to Waypoint and Heia Due
	system "Waypoint"
		government "Pirate"
		add fleet "Large Northern Pirates" 3000
		add fleet "Small Northern Pirates" 1000
		add fleet "Large Core Pirates" 3000
		add fleet "Small Core Pirates" 1000
		remove fleet "Small Hai"
		remove fleet "Large Hai"
	system "Heia Due"
		add fleet "Marauder fleet IX" 3000
		add fleet "Large Northern Pirates" 3000
		add fleet "Large Core Pirates" 3000
		add fleet "Anti-Pirate Hai (Wormhole Travel)" 1000
		
	
#If a republic/syndicate campaign gets added this text will need variants.
mission "Hai Leaks Response 2A"
	landing
	invisible
	source Deep
	to offer
		has "Hai Leaks Response 2: active"
	on offer
		log "People" "Alondo Gruyere" `Alondo is working to develop the diplomatic corps for the Free Worlds. Due to a lack of serious appointed positions (with the few already existing occupied as ambassadors to the Republic), he is looking after the Free Worlds' interests as a diplomat to the Hai.`
		conversation
			`When you land on Deep, Katya is there waiting for you along with Alondo. "<first>! It's so good to see you again! When the Republic briefed the new Chancellor and his Cabinet on the Hai, he brought us in for advice. We thought to try and reach you, but of course you would somehow manage to be in the thick of it before we even knew what was going on."`
			`	You hug them both in turn and return the greeting. "I thought it seemed odd when they said I was meeting you for this, Katya, but it makes much more sense if you were just easier to get a hold of than Alondo here."`
			`	"Oh, it was always going to be Alondo," she says, "but there's never a bad excuse for traveling with an old friend, especially when you're meeting other friends too."`
			`	"Do we have time for a drink before we leave?" asks Alondo.`
			`	You look around at the busy spaceport and see the workers haven't even noticed your ship waiting for refueling yet.`
			`	"I think we can spare a short while, and you really should meet Mr. Yang."`
			`	Mr. Yang had been studiously pretending he wasn't eavesdropping from a distance of a few meters but, before you could call him over, Alondo's slightly suggestive comment of, "Oh, I should definitely meet Mr. Yang," had evidently been overheard.`
			`	Fortunately, after an hour and a couple of drinks, the embarrassment is long-forgotten when you return to your ship.`
				decline
	
mission "Hai Leaks Response 2B"
	landing
	source
		government "Republic" "Syndicate" "Free Worlds"
		not planet "Deep" "Foundry"
	to offer
		has "Hai Leaks Response 2: active"
	on offer
		conversation
			`While refueling on <origin>, you see that the media circus is continuing unabated. Apparently, pirates are renewing attacks on trade lanes in the north, utilizing some of the strange weapons observed in the recorded clip of Hai ships fighting each other. Goodness knows how they got their hands on them, but it can't be good news.`
				decline

mission "Hai Leaks Response 2C"
	landing
	invisible
	source Foundry
	to offer
		has "Hai Leaks Response 2: active"
	on offer
		log "People" "Terry Adrianopoulos" `Terry Adrianopoulos is the secretary of Samuel Remington, or at least that's how he puts it. Remington mentioned an internal political situation within the Syndicate while glancing at Terry, so there may be something larger at play with her presence. Hopefully it doesn't conflict with resolving the situation with the Hai.`
		conversation
			`Approaching Foundry, you are hailed and directed to a private hangar where you are greeted personally by Samuel Remington. His appearance is rather casual compared to what you would expect, wearing khakis and a collared tee as opposed to the typical suit and tie business attire that you see on Syndicate businessmen. It is certainly in contrast to a young woman standing behind him, who is wearing the usual business attire in this region.`
			branch met
				has "met remington"
			action
				log "People" "Samuel Remington" `Samuel Remington is the Syndicate's head of public relations. He is acting as the Syndicate's representative in helping to deal with the situation regarding the Hai.`
<<<<<<< HEAD
			`	"Captain <last>, is it? I don't believe we've met before," he says while shaking your hand, perhaps a little too firmly. "I'm Samuel Remington, head of the Syndicate's PR department. I'm sure you've heard of my work. I..." He stops suddenly. "You know what, nevermind. We're not here to make small talk, there's more important matters to discuss. I look forward to working alongside you in handling this emerging crisis.`
=======
			`	"Captain <last>, is it? I don't believe we've met before," he says while shaking your hand, perhaps a little too firmly. "I'm Samuel Remington, head of the Syndicate's PR department. You may have not heard of me before, but I'm sure you've heard of my work. I..." He stops himself. "You know what, nevermind. We're not here to make small talk. We have bigger things to worry about. I'm looking forward to working alongside you to handle this emerging crisis.`
>>>>>>> b64898c1
				goto next
			
			label met
			action
				log "People" "Samuel Remington" `Remington is being sent as the representative of the Syndicate to help deal with the situation regarding the Hai.`
			`	"Captain <last>, is it? It's been a good while since we last met," he says while shaking your hand, perhaps a little too firmly. He gestures to the woman behind him and says, "Let me introduce you to Terry."`
			label next
			`	"Terry Adrianopoulos. Pleasure to meet you," she says with a broad smile and a slight bow. The young woman goes from calculating to gregarious in the blink of an eye as your attention shifts to her. She seems at once pleasant and approachable while at the same time being slightly off-putting and uncanny. It's an eerie feeling.`
			`	"Terry will be accompanying me as... well, let's call her my secretary," Remington says with a sly smile. Terry seems none too pleased to hear that, but she doesn't correct him. "I have men who can hold the fort here while I'm gone, so the two of us will be joining you. There is an internal political situation going on within the Syndicate that has been causing me quite the headache recently." You catch him take a furtive glance at Terry as he says that, but Remington presses on immediately. "Nothing I can discuss in detail, you know, with all the NDAs involved, but it's something I'll certainly enjoy taking a break from.`
			`	"Now, let's be on our way," he says. "The Hai won't save themselves with us standing here."`
				decline

#This gets picked up silently on Hai-home when landing for response 2 - leads to go kill pirates mission with chat on Allhome.
#No longer gets picked up silently due to write-read order style preferences - but may need to be moved back to Response 2 or have multiple versions of this mission when other campaigns exist.
mission "Hai Leaks Response 3"
	name "Meet with Security Forces on Allhome"
	description "Meet with the Security Forces on <destination> to fight pirates."
	landing
	source "Hai-home"
	destination "Allhome"
	to offer
		has "Hai Leaks Response 2: done"
	on offer
		conversation
			`You are directed to an official landing pad on your return to Hai-home, and it is not long before you are introducing your entourage to Sayari. Alondo in particular seems excited to be here and seems to have a knack for charming Sayari with polite and insightful, if rather simple, questions throughout the diplomatic niceties.`
			`	A functionary leads you to what appears to be a situation room, filled with monitors, holoprojectors, and other equipment. Everyone takes their seats at an semicircle-shaped table, and the functionary motions you to the middle seat. A massive holoprojector in front of the table turns on.`
			choice
				`	(Keep silent and let the meeting begin.)`
					goto "keep silent"
				`	"I don't recall there being nearly so many pirates before."`
			`	Sayari frowns and exhales a long breath through her nose, "Yes. Well, it seems that the rumors making their way through your media have attracted every opportunist this side of the Deep."`
			`	"Of course," she says, "some of the pirates were aware of us, and we were aware of them being aware of us. We had a quiet arrangement with a select few where we rewarded them for keeping the secret well contained within their own circles."`
			`	Alondo looks surprised, but Mr. Yang and Ms. Adrianopolous both merely nod.`
			`	"Extra security forces are being called in, but we've been busier than usual in Wah Ki with our northern brethren."`
			`	Mr. Yang interrupts, "Well then, I'm afraid I may have some bad news. May I?`
				goto main
			label "keep silent"
			`	Mr. Yang begins, "Ah, you're here, Captain <last>. I'm afraid I have some bad news. May I?`
			label main
			`	"One of the things I brought with me was Republic Intelligence's estimate of the effectiveness of various information containment measures."`
			`	At his word, the holoprojector shows a series of charts. You're not an expert at data analysis, but the highlighted percentages ranging from 4% to 39% do not look promising. The final graphic is a map of stages of what is labeled as 'artifact penetration'. "Artifact penetration is the point at which a government cannot reasonably attempt to pretend something is anything but the truth, at least not while still holding to the claim of being a representative government," explains Mr. Yang.`
			`	He checks the date. "Our most optimistic estimates suggest the Republic will be forced to acknowledge the existence of the Hai within three months, or we would lose so much credibility as to compromise electoral stability. The actual time limit is probably sooner."`
			choice
				`	"Would that be so bad?"`
			`	"It is always bad to be forced into acknowledging a secret. If we act sooner, we may control the manner of that secret's release," says Xilin. "Plus, while the Hai have let the trickle of humans that find the wormhole settle here peacefully, a massive influx is a problem nobody really wants to have to deal with."`
			`	Sayari looks at you. "We will have to come up with a plan, and quickly, but for the moment may I ask a favor of the war hero in the room? Please meet up with the security forces converging on Allhome and help them rout the pirates back to the other side of the wormhole. It will buy us some breathing room and options."`
			`	It is so hard to say "no" to a Hai and their cute squirrelly features.`
			choice
				`	"I'll do what I can."`
					accept
#If a republic/syndicate campaign gets added this text will need variants.



#Go kill pirates mission with chat on Allhome.
mission "Hai Leaks Response 4"
	autosave
	landing
	name "Defeat the Black Lich"
	description "Defeat Black Lich's Marauder Leviathan at <waypoints>, then return to <origin>."
	source "Allhome"
	waypoint "Waypoint"
	destination "Allhome"
	to offer
		has "Hai Leaks Response 3: done"
	on offer
		conversation
			`When you land on Allhome, you are greeted by the quartermaster of the local Hai security forces. You're not an expert at judging Hai ages, but he appears to be a little younger than expected.`
			`	"Captain <last>! I heard you were coming to assist."`
			choice
				`	"Time to rout some pirates, baby!"`
				`	"I'm here to reinforce you. What can I do?"`
			`	"Uh well, yes. I presume you saw the pirates on your way in? They've been appearing en masse and overwhelming security forces to raid technology and goods from the Hai traders and their security. Some of them have even been sneaking down onto the planet, capturing Hai, and taking them away."`
			choice
				`	"I have heard about the kidnapping."`
			`	He nods. "Unfortunately, it's taking a while for them to redistribute an appropriately resourced defense force, thanks to the Unfettered. It's bad enough that we've had to bring the old Ladybug models out of mothballs to bolster our forces here."`
			`	"Even more unfortunately," he continues, "it seems that the overabundance of these pirates is the result of one particular individual's success. His ship, called the Black Lich, is in Waypoint with a stolen Geocoris that has been converted into some kind of semi-stable weapons platform and is now being used as a temporary base."`
			`	"This does give us an opportunity, however. If the kidnapped Hai are still on board, we might be able to rescue them, and if we can defeat the Black Lich, we may stem the tide of opportunists that are swarming through the wormhole.`
			`	"What do you say?"`
			`	The poor quartermaster seems desperate.`
			choice
				`	"We'll capture the Geocoris and bring them safely home."`
					accept
	npc
		government "Hai"
		personality escort heroic disables
		fleet "Anti-Pirate Hai (No Wormhole Travel)" 5
	npc
		government "Pirate"
		personality staying disables plunders harvests
		system "Waypoint"
		fleet "Marauder fleet IX" 4
		fleet "Hired Guns" 1
	npc kill
		government "Pirate"
		personality staying marked target
		system "Waypoint"
		ship "Marauder Leviathan (Weapons)" "Black Lich"
	to complete
		or
			has "00 Hai Leaks Response 4B: declined"
			has "Hai Leaks Response 4A: failed"
	on complete
		payment 1000000
		event "waypoint pirates vanquished"
		event "hai ladybug available"
		log `Defeated the "Black Lich". They had managed to kidnap a number of Hai straight off the planet with a combination of trickery and speed. Rewarded well.`
		conversation
			`When you return, the Hai Captain thanks you profusely. "The Allhome government has authorized a reward of <payment> for helping to route the pirate problem," he explains while handing you the credits.`
			branch "saved geocoris"
				has "00 Hai Leaks Response 4B: declined"
			`	He sighs deeply. "It is a shame though that the kidnapped Hai could not be saved, but the other Hai captains tell me it was a mess out there."`
			`	In an oddly human gesture that feels very deliberate, he places one of his furry hands comfortingly on your shoulder, "I'm sure you did all you could."`
				goto end
			label "saved geocoris"
			`	"Your rescue of our kidnapped people is deeply appreciated also. Lucky for you, the merchant who owned the Geocoris has already filed the insurance claim, so you get to keep the ship as a trophy.`
			`	"I do need to do a full security scan of it to complete all the incident paperwork before I let it go, though, so if you have any business on-world here, please take your time."`
			label end
			`	"In any event, let's hope a more permanent solution can be devised soon. In the meantime, the local dealers have decided to start selling the Ladybugs again. I hear it's something about a spike in interest among the humans here, so feel free to have a look at them. I shouldn't get too distracted though, I'm sure they'll be waiting for you back on Hai-home."`
			branch "saved geocoris2"
				has "00 Hai Leaks Response 4B: declined"
			`	With a final nod of thanks he departs to attend to his business, leaving you free to go about your own.`
				decline
			label "saved geocoris2"
			`	With a final nod of thanks he departs to attend to his business, leaving you free to wander the spaceport for a couple of hours until they release your new ship.`
				decline			
	
event "waypoint pirates vanquished"
	#Update pirate and anti-pirate spawns in Waypoint and Heia Due
	system "Waypoint"
		government "Hai"
		add fleet "Anti-Pirate Hai (Wormhole Travel)" 1000
		remove fleet "Marauder fleet IX"
		remove fleet "Anti-Pirate Hai (No Wormhole Travel)"
		remove fleet "Large Northern Pirates"
		remove fleet "Large Core Pirates"
	system "Heia Due"
		remove fleet "Marauder fleet IX"
		remove fleet "Large Northern Pirates"
		remove fleet "Large Core Pirates"

event "hai ladybug available"
	shipyard "Hai Intermediate"
		"Ladybug"
	shipyard "Hai Advanced"
		"Ladybug"


# It is impossible to implement a "capture and return npc" mission. 
# Once the ship is captured, the NPC is gone and the mission is failed.
# The NPC has an outfit used to determine if you managed to get it back safely.
mission "Hai Leaks Response 4A"
	name "Recover the Geocoris"
	description "Recover the stolen Geocoris supporting the pirates in Waypoint, and return to Allhome. (You will need to swap the Geocoris to your flagship, and depart and land again in order to progress the missions properly.)"
	landing
	source "Allhome"
	waypoint "Waypoint"
	destination "Allhome"
	to offer
		has "Hai Leaks Response 3: done"
	npc capture
		government "Pirate"
		personality staying marked mute
		system "Waypoint"
		ship "Geodesic Geocoris (Phylactery)" "Phylactery"
		dialog `After successfully boarding the Geocoris and defeating its pirate crews, you are greeted by the relieved captive Hai. You promise to escort their ship safely to Allhome. (You will need to swap the Geocoris to your flagship, and depart and land again in order to progress the missions properly.)`
#	on fail
#		dialog `You have failed to recover the Geocoris. This is not critical, but does have long-term consequences. If you want the most complete ending, revert to the autosave or another earlier snapshot of the game.`
#Too hand-holdy for present implementation and content.


# Must be able to resolve earlier than the rest in this set.
#The Geodesic Geocoris may become available to purchase specially later on.
mission "00 Hai Leaks Response 4B"
	landing
	source "Allhome"
	on offer
		require "Failed Control System"
		log `Successfully rescued the kidnapped Hai and reclaimed the Geocoris. Something is different about it.`
		event "returned geocoris" 365
		conversation
			`You have successfully rescued the kidnapped Hai and reclaimed the Geocoris. Something is different about it...`
				decline

event "returned geocoris"
		
ship "Geodesic Geocoris"
	plural "Geodesic Geocoris"
	sprite "ship/geodesic geocoris"
	thumbnail "thumbnail/geodesic geocoris"
	attributes
		category "Utility"
		"cost" 23540000
		"shields" 26600
		"hull" 7100
		"required crew" 27
		"bunks" 48
		"mass" 955
		"drag" 21.3
		"heat dissipation" 0.4
		"fuel capacity" 800
		"cargo space" 1003
		"outfit space" 555
		"weapon capacity" 250
		"engine capacity" 134
		"energy capacity" 5200
		"shield generation" 6.0
		"shield energy" 8.8
		"hull repair rate" 0.8
		"hull energy" 0.8
		"hull heat" 1.2
		weapon
			"blast radius" 400
			"shield damage" 4000
			"hull damage" 2000
			"hit force" 6000
	outfits
		"Chameleon Anti-Missile" 2
		"Quad Blaster Turret" 2
		"Pulse Turret" 2
		
		"Quantum Keystone"
		"Boulder Reactor" 2
		"Liquid Helium Cooler"
		"Security Station" 2
		"Pulse Rifle" 30

		"A525 Atomic Steering"
		`"Biroo" Atomic Thruster`
		"AR120 Reverse Thruster" 2
		Hyperdrive

	turret 0 -82.5 "Pulse Turret"
	turret -95 -17 "Chameleon Anti-Missile"
	turret 95 -17 "Chameleon Anti-Missile"
	turret -29 3 "Quad Blaster Turret"
	turret 29 3 "Quad Blaster Turret"
	turret 0 91.5 "Pulse Turret"
	engine -95 41.5 0.9
	engine 95 41.5 0.9
	engine 1 154.5 0.9
	leak "leak" 40 50
	leak "flame" 40 80
	leak "big leak" 70 30
	explode "tiny explosion" 50
	explode "small explosion" 50
	explode "medium explosion" 50
	explode "large explosion" 50
	explode "huge explosion" 20
	"final explode" "final explosion large"
	description "This modified Geocoris has identical cargo capacity, but is modeled off one that was the result of an alien technology being merged with a hybrid Human-Hai operating system. It has additional shield emitters in a geodesic pattern over its main cargo wings, and a crucial element of the ship's system core is not manufactured, but grown from initial samples taken from the first occurrence. This means that some systems are built-in and unable to be removed, and also that it is substantially more expensive than its regular version. It is, however, significantly more survivable."
	
ship "Geodesic Geocoris" "Geodesic Geocoris (Phylactery)"
	outfits
		"Electron Turret" 3
		"Chameleon Anti-Missile" 2
		"AR120 Reverse Thruster" 2
		"Boulder Reactor"
		"Hai Ravine Batteries"
		"Outfits Expansion"
		"Large Heat Shunt"
		"Quantum Keystone"
		"Pulse Rifle" 14
		`"Benga" Atomic Thruster`
		`"Bufaer" Atomic Steering`
		"Jump Drive"
		Hyperdrive
		"Failed Control System"
	turret "Electron Turret"
	turret "Electron Turret"
	turret "Chameleon Anti-Missile"
	turret "Chameleon Anti-Missile"
	turret "Electron Turret"
	description "This modified Geocoris has identical cargo capacity, but is the result of an alien technology being merged with a hybrid Human-Hai operating system. It has additional shield emitters in a geodesic pattern over its main cargo wings, and some kind of integrated system core which seems to have something of a life of its own. As such, some systems are built-in and unable to be removed. Nevertheless it is significantly more survivable than a traditional Geocoris and at least as useful."



mission "Hai Leaks Response 5"
	landing
	name "Talk to Hai authorities on <planet>"
	description "Meet Hai authorities on <destination>."
	source "Allhome"
	clearance
	destination "Hai-home"
	to offer
		has "Hai Leaks Response 4: done"
	on complete
		event "allhome reinforced" 1
		conversation
			`When you return to Hai-home, you are greeted with a call from Sayari, who looks relieved to see you. "Captain <last>, thank you for your assistance to our security forces. They appreciated it greatly, and we should have them properly reinforced in a day or two. A few things have happened while you were away, but you haven't missed anything important yet."`
			`	She smiles and says, "Your diplomatic colleagues are still working on their solutions, so I don't think there's anything for you to do right at this moment. Whenever you're ready, though, if you re-land at the secure port we can get you up to speed with our next steps in a day or two. I have no doubt that there'll be things for you to do by then, so you should be ready when you return."`

event "allhome reinforced"
	system "Heia Due"
		add fleet "Anti-Pirate Hai (No Wormhole Travel)" 600



# This non-landing mission allows you to take the game-play pause and go do other stuff if you need before getting too deeply involved in the story.
mission "Hai Leaks Response 6"
	name "Investigate rumors of kidnapped Hai"
	description "Sayari's friend thinks someone with legal protection is kidnapping Hai. Check spaceports in nearby parts of human space for evidence of a Hai trafficking operation."
	autosave
	source "Hai-home"
	clearance
	to offer
		has "Hai Leaks Response 5: done"
	on offer
		event "secret mountaintop"
		event "role-play fleet deception"
		event "slightly lost" 10
		# Hai like you a lot now, and as a result, you have permanent access to Hai-home:
		"reputation: Hai" >?= 100
		log `The working solution to the secrecy crisis for now is to have the Hai post a number of ships on the other side of the wormhole to play-act for the cover story that they're making a big budget movie to target fans of the popular franchise 'Our Fuzzy Paradise'. The presence of Hai who won't take off their costumes has been attributed to a 'fan community' that have been hired on as a focus group to be there as part of the production. Despite all this, it is only a short-term solution. Asked by Sayari to look into a rumor about more kidnapped Hai. She does not consider it to be a particularly likely scenario, but her contacts insist.`
		conversation
			`Arriving at the secure landing area on Hai-home, you are met by a group of relieved diplomats. Of all of them, Alondo seems to be the least tired and takes the time to let you know what's been going on. "Captain <last>! You've missed quite the palaver. Still, I doubt you lost much. We've spent four hours trying to explain to Sayari what a 'furry' is."`
			choice
				`	"What? That could've been entertaining."`
				`	"Hmm. No, I probably didn't miss much."`
				`	"Oh, I could have told her all about it..."`
			`	He chuckles. "Anyway, I have a hunch that we'll need you again before too long, but for now they're putting some Hai patrols out on the other side of the wormhole with a couple of Navy observers on board to 'play the part', as it were. We've got a plan now but there's some work to pull it off. There's some older counter-propaganda that we're leveraging to pass things off as a big budget movie production."`
			choice
				`	"Sounds good. What's next?"`
					goto next
				`	"Oh, what's it about?"`
					goto about
				`	"Am I allowed to know more?"`
			`	Alondo gives you a quizzical look. "Of course you are, <last>."`
			label about
			`	He pulls out a hand tablet and shows you a title screen which doesn't automatically look familiar. As he talks he flicks through a series of reference images.`
			`	"There's an older TV show franchise with a cult following called 'Our Fuzzy Paradise' with a whole cast of anthropomorphic squirrels. The production of the first series was entirely funded through a government grants program, as a cover for accidental leaks about the Hai. Xilin tells me that since then it's pretty much run itself.`
			`	"We're going to make a tourist trap type theme park destination, and advertise it with a big-budget movie production of the show. We've found a Seerwood producer who'll spoil a 'big surprise' release, and we're passing off the footage as leaked promotional material. For the sake of the cover, we've also hired a 'fan community' to support the production for consistency and accuracy."`
			`	He chuckles tiredly. "That's where the uh, furry, explanation came into things. It also probably can't hold up as a cover indefinitely. Still, things have been going very well while you've been away!`
			label next
			`	"I hear you were instrumental in driving off some opportunistic pirates and helping stem the information leak. Come on, I'll buy you a drink on the others' behalf."`
			`	Some hours later, you leave the fancy cocktail bar Alondo took you to and begin making your way back to your ship to sleep. Your cabin by far seems to be the best place to not be bothered.`
			`	Partway there, a hooded figure suddenly falls in step beside you.`
			choice
				`	(Keep walking.)`
				`	(Ask them who they are.)`
			`	"Sssshhhh!" says the voice at your elbow. "Do not react, and do not be alarmed, it is merely I."`
			`	You look at the figure out of the corner of your eye and connect the whispered voice to the squirrelly muzzle poking out. To your surprise, it is Sayari.`
			`	"I should not be coming to you with this, so you must promise to say nothing of it to anyone just yet," she says.`
			choice
				`	"Of course."`
			`	"A very sweet friend of mine, who is much too enthusiastic and perhaps led by the vagaries of youth but nonetheless quite astute, keeps harping on to me about this theory of hers that some kind of smuggling ring is kidnapping Hai and transporting them into human space with the quiet support of one of your legal entities.`
			`	"Of course, a thorough investigation has occurred on our side, and no admissible evidence of such things has turned up, but...`
			`	"Well, you see we cannot investigate your space openly or easily. I have paid it little mind, written it off as one of her eccentricities, but things are very tense right now. The Council of Elders wants to maintain our secrecy and the human diplomats are willing to accommodate us, but we sense their governments grow tired of maintaining the fiction. We are well aware that human intelligence services are highly competent, and motivated by many different factors. It worries me that one of your factions may not be wholly honest, and may have knowledge they intend to use as ammunition if things don't work out well for them."`
			`	You have not had much exposure to this elected "Council of Elders", but it seems they must hold some kind of final authority over decisions.`
			choice
				`	"But what should I do about it?"`
					goto dothings
				`	"Are Hai kidnappings common?"`
			`	"They're not. Well, it can be hard to tell sometimes, but no, I wouldn't say they're common. There have been instances in the past though where occasional pirate groups have been caught either trying or succeeding. My understanding is that those were dealt with effectively." She gives an odd shrug that is distorted by the cloak.`
			`	"Still, my friend is very bright, and she is insistent that there is something beneath the noise that cannot be accounted for by normal circumstances. There has been a spike in disappearances since the leak, and not necessarily on worlds where they could be expected to have got themselves into trouble. With recent events her words have begun to trouble me, especially after that raid on Allhome. Nothing like that has ever happened before," she says.`
			label dothings
			`	"You are well-known, and must be canny to have got where you are. A Hai in trouble might recognize you, or you might perceive them when others would not. It would be in the interests of both our people to be sure that there is no such issue. Would you look for me? For both our sakes?"`
			branch aboutthat
				"hai slave prereq" >= 1
			choice
				`	"Sure, I can have a look around."`
			`	She gives you a little smile and nods. "If you come across someone and have difficulty getting them to trust you, try telling them 'Luf e ow, vai, luf e eh'."`
				goto mean
			label aboutthat
			`	"Well, about that," you say, "I think I might have already come across some potential evidence of this before."`
			`	Sayari's hood nearly slips off as she looks up at you with a horrified expression. "Surely not?!"`
			`	You rush to reassure her. "Nothing concrete, of course. I can go and look to be sure."`
			`	She gives you a very serious look and nods. "If you come across any others and have difficulty getting them to trust you, try telling them 'Luf e ow, vai, luf e eh'."`
			label mean
			choice
				`	"Thank you, I will."`
					accept
				`	"What does it mean?"`
			`	She winks at you. "It would be much less effective if I told you."`
				accept
	on visit
		dialog "You have returned to Hai-home but haven't found anything actionable you can tell Sayari. There's still time to look for evidence."
	to complete
		"hai slave prereq" >= 3
		has "Hai Rescue: Gipeep: offered"
	on complete
		log `You found proof of more kidnapped Hai and something that seems out of place. Sayari's fears appear to have been justified...`

event "secret mountaintop"
	# Ensure Mountaintop exists so the next mission can trigger
	system "Ultima Thule"
		government "Uninhabited"
		add object
			distance 4208.63
			period 2158.5
			object Mountaintop
				sprite "effect/flotsam yottrite"
				distance 315
				period 31.1964
	planet Mountaintop
		government "Unknown"
		# Placeholder description; you can't actually land.
		description `This tiny asteroid has a space hazard warning transmitter, of a type typically used to mark construction sites. Perhaps someone intends to build a space station here?`
		"required reputation" 1000
		bribe 0



mission "Hai Leaks Response 7"
	landing
	invisible
	source
		government "Republic" "Free Worlds" "Syndicate" "Neutral" "Independent" "Hai"
		not attributes "uninhabited"
	to offer
		has "Hai Leaks Response 6: active"
		"hai slave prereq" >= 3
		has "Hai Rescue: Gipeep: offered"
	on offer
		conversation
			`You think you have enough evidence of kidnapped Hai to be sure of the bad news you bring. There may be other Hai you could still save, but you should go tell Sayari soon to see how to proceed.`
				decline

event "slightly lost"

event "role-play fleet deception"
	system "Ultima Thule"
		add fleet "Anti-Pirate Hai (Wormhole Travel)" 2000
	system "Rajak"
		add fleet "Anti-Pirate Hai (Wormhole Travel)" 1000
		<|MERGE_RESOLUTION|>--- conflicted
+++ resolved
@@ -685,11 +685,7 @@
 				has "met remington"
 			action
 				log "People" "Samuel Remington" `Samuel Remington is the Syndicate's head of public relations. He is acting as the Syndicate's representative in helping to deal with the situation regarding the Hai.`
-<<<<<<< HEAD
-			`	"Captain <last>, is it? I don't believe we've met before," he says while shaking your hand, perhaps a little too firmly. "I'm Samuel Remington, head of the Syndicate's PR department. I'm sure you've heard of my work. I..." He stops suddenly. "You know what, nevermind. We're not here to make small talk, there's more important matters to discuss. I look forward to working alongside you in handling this emerging crisis.`
-=======
 			`	"Captain <last>, is it? I don't believe we've met before," he says while shaking your hand, perhaps a little too firmly. "I'm Samuel Remington, head of the Syndicate's PR department. You may have not heard of me before, but I'm sure you've heard of my work. I..." He stops himself. "You know what, nevermind. We're not here to make small talk. We have bigger things to worry about. I'm looking forward to working alongside you to handle this emerging crisis.`
->>>>>>> b64898c1
 				goto next
 			
 			label met
