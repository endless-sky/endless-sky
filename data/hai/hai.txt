--- conflicted
+++ resolved
@@ -509,7 +509,6 @@
 	"Cargo Scanner"
 	"Sand Cell"
 
-<<<<<<< HEAD
 outfitter "Hai Security"
 	"Hai Tracker"
 	"Hai Tracker Pod"
@@ -524,7 +523,9 @@
 	"Small Bunk Room"
 	"Bunk Room"
 	"Fuel Pod"
-=======
+	"Quantum Keystone"
+	"Pulse Rifle"
+
 shipyard "Unfettered Basics"
 	"Lightning Bug"
 	"Water Bug"
@@ -546,7 +547,6 @@
 	`"Basrem" Atomic Thruster`
 	`"Basrem" Atomic Steering`
 	"Local Map"
->>>>>>> e0866452
 	"Quantum Keystone"
 	"Pulse Rifle"
 
