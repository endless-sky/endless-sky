--- conflicted
+++ resolved
@@ -743,11 +743,7 @@
 	word
 		"Now is not the time for talk"
 		"Yes! Fight me"
-<<<<<<< HEAD
-		"Our battle will be told in legends for years to come"
-=======
 		"Our battle will be sang in legends for years to come"
->>>>>>> 756530a1
 		"Do not try to distract me with hails."
 	word
 		"!"
@@ -816,7 +812,10 @@
 		"Under no circumstances are you to interrupt us, or you will suffer the wratch of the Unfettered"
 		"Stop distracting me"
 		"If you try anything the whole fleet will be on you"
-<<<<<<< HEAD
+	word
+		"!"
+	word
+		"Go away now, I need to focus on the duel"
 	word
 		"!"
 		"."
@@ -902,9 +901,4 @@
 		"I may be a pawn, but at least I am on a greater path."
 		"You may never hope to achieve half of what I did."
 		"My price is far above what you could possibly afford. Do not even attempt to bribe me."
-		"Do you hope to corrupt me? There is no price that is high enough."
-=======
-		"Go away now, I need to focus on the duel"
-	word
-		"!"
->>>>>>> 756530a1
+		"Do you hope to corrupt me? There is no price that is high enough."