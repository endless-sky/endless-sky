# Copyright (c) 2014-2016 by Michael Zahniser
#
# Endless Sky is free software: you can redistribute it and/or modify it under the
# terms of the GNU General Public License as published by the Free Software
# Foundation, either version 3 of the License, or (at your option) any later version.
#
# Endless Sky is distributed in the hope that it will be useful, but WITHOUT ANY
# WARRANTY; without even the implied warranty of MERCHANTABILITY or FITNESS FOR A
# PARTICULAR PURPOSE. See the GNU General Public License for more details.
#
# You should have received a copy of the GNU General Public License along with
# this program. If not, see <https://www.gnu.org/licenses/>.

# For Hai shipyards their "Advanced" ships are restricted to the planets where the ships are actually manufactured.
# In the case of "Intermediate" shipyards being required, those should be restricted to planets with substantial industrial bases.
# The basics are those which can (but might not) be exported and sold pretty much anywhere that could provide reasonable maintenance services.

# Imo Loo Mer Corp shipyards:
shipyard "Imo Loo Mer Basics"
	"Scarab"
	"Lightning Bug"

shipyard "Imo Loo Mer Advanced"
	"Centipede"
	"Geocoris"


# Mon Ki o'Uden Splinter (unfettered) shipyards:
shipyard "Mon Ki o'Uden Advanced"
	"Aphid (Unfettered)"
	"Lightning Bug (Unfettered Shipyards)"	#Stolen
	"Sea Scorpion"
	"Shield Beetle (Unfettered Shipyards)"
	# Has "Solifuge" and "Violin Spider" added by event.
	# Technically has the specs for the "Ladybug" but not the resources or interest to build it.

# Mon Ki i'Hiya Consortium (loyalist) shipyards:
shipyard "Mon Ki i'Hiya Basics"
	"Aphid"
	# Has "Ladybug" & "Flea" added by event.

shipyard "Mon Ki i'Hiya Advanced"
	"Shield Beetle"
	# Has "Pond Strider" added by event.


# Yeer e Ki Cooperative shipyards:
shipyard "Yeer e Ki Basics"
	"Aphid"
	"Grasshopper"

shipyard "Yeer e Ki Advanced"
	"Water Bug"
	"Cicada"


outfitter "Hai Basics"
	"Pulse Cannon"
	"Hai Tracker"
	"Bullfrog Anti-Missile"
	"Geode Reactor"
	"Hai Williwaw Cooling"
	"Hyperdrive"
	"Hai Chasm Batteries"
	"Hai Fissure Batteries"
	"Supercapacitor"
	"Cargo Expansion"
	"Small Bunk Room"
	"Fuel Pod"
	"Hai Corundum Regenerator"
	`"Basrem" Reverse Thruster`
	`"Basrem" Atomic Thruster`
	`"Basrem" Atomic Steering`
	"Local Map"
	"Quantum Keystone"
	"Pulse Rifle"

outfitter "Hai Intermediate"
	"Pulse Cannon"
	"Pulse Turret"
	"Hai Tracker"
	"Hai Tracker Pod"
	"Tracker Storage Pod"
	"Bullfrog Anti-Missile"
	"Chameleon Anti-Missile"
	"Hai Cuttlefish Jammer"
	"Pebble Core"
	"Geode Reactor"
	"Hai Williwaw Cooling"
	"Hyperdrive"
	"Hai Chasm Batteries"
	"Hai Fissure Batteries"
	"Hai Gorge Batteries"
	"Supercapacitor"
	"Outfits Expansion"
	"Cargo Expansion"
	"Small Bunk Room"
	"Bunk Room"
	"Fuel Pod"
	"Hai Corundum Regenerator"
	`"Basrem" Reverse Thruster`
	`"Basrem" Atomic Thruster`
	`"Basrem" Atomic Steering`
	`"Benga" Reverse Thruster`
	`"Benga" Atomic Thruster`
	`"Benga" Atomic Steering`
	`"Biroo" Reverse Thruster`
	`"Biroo" Atomic Thruster`
	`"Biroo" Atomic Steering`
	"Local Map"
	"Quantum Keystone"
	"Pulse Rifle"
	"Outfit Scanner"
	"Cargo Scanner"
	"Sand Cell"

outfitter "Hai Advanced"
	"Pulse Cannon"
	"Ion Cannon"
	"Pulse Turret"
	"Hai Tracker"
	"Hai Tracker Pod"
	"Tracker Storage Pod"
	"Bullfrog Anti-Missile"
	"Chameleon Anti-Missile"
	"Hai Cuttlefish Jammer"
	"Pebble Core"
	"Geode Reactor"
	"Boulder Reactor"
	"Hai Williwaw Cooling"
	"Hyperdrive"
	"Hai Chasm Batteries"
	"Hai Fissure Batteries"
	"Hai Gorge Batteries"
	"Hai Ravine Batteries"
	"Hai Valley Batteries"
	"Supercapacitor"
	"Outfits Expansion"
	"Cargo Expansion"
	"Small Bunk Room"
	"Bunk Room"
	"Fuel Pod"
	"Hai Corundum Regenerator"
	"Hai Diamond Regenerator"
	`"Basrem" Reverse Thruster`
	`"Basrem" Atomic Thruster`
	`"Basrem" Atomic Steering`
	`"Benga" Reverse Thruster`
	`"Benga" Atomic Thruster`
	`"Benga" Atomic Steering`
	`"Biroo" Reverse Thruster`
	`"Biroo" Atomic Thruster`
	`"Biroo" Atomic Steering`
	`"Bondir" Atomic Thruster`
	`"Bondir" Atomic Steering`
	`"Bufaer" Atomic Thruster`
	`"Bufaer" Atomic Steering`
	"Luxury Accommodations"
	"Local Map"
	"Quantum Keystone"
	"Pulse Rifle"
	"Outfit Scanner"
	"Cargo Scanner"
	"Sand Cell"

outfitter "Hai Security"
	"Hai Tracker"
	"Hai Tracker Pod"
	"Tracker Storage Pod"
	"Bullfrog Anti-Missile"
	"Chameleon Anti-Missile"
	"Hai Corundum Regenerator"
	"Hai Diamond Regenerator"
	"Supercapacitor"
	"Outfits Expansion"
	"Cargo Expansion"
	"Small Bunk Room"
	"Bunk Room"
	"Fuel Pod"
	"Quantum Keystone"
	"Pulse Rifle"


outfitter "Unfettered Basics"
	"Pulse Cannon"
	"Hai Tracker"
	"Bullfrog Anti-Missile"
	"Hai Octopus Jammer"
	"Sand Cell"
	"Geode Reactor"
	"Hai Williwaw Cooling"
	"Hyperdrive"
	"Hai Chasm Batteries"
	"Hai Fissure Batteries"
	"Supercapacitor"
	"Cargo Expansion"
	"Small Bunk Room"
	"Fuel Pod"
	"Hai Corundum Regenerator"
	`"Basrem" Atomic Thruster`
	`"Basrem" Atomic Steering`
	"Value Detector"
	"Local Map"
	"Quantum Keystone"
	"Pulse Rifle"
	"Asteroid Scanner"
	"Outfit Scanner"
<<<<<<< HEAD

# When possible add all outfits not here but in the Hai shipyards at 1.5x the cost.
# Includes the ion cannon, the reverse thrusters, the Valley Batteries and the biggest engines.
outfitter "Unfettered"
	"Pulse Turret"
	"Chameleon Anti-Missile"
	"Hai Tracker Pod"
	"Tracker Storage Pod"
	"Bunk Room"
	"Outfits Expansion"
	"Hai Diamond Regenerator"
	"Hai Gorge Batteries"
	"Hai Ravine Batteries"
	"Boulder Reactor"
	"Pebble Core"
	`"Benga" Atomic Thruster`
	`"Benga" Atomic Steering`
	`"Biroo" Atomic Thruster`
	`"Biroo" Atomic Steering`
	`"Bondir" Atomic Thruster`
	`"Bondir" Atomic Steering`
	`"Bufaer" Atomic Steering`

outfitter "Mera's Lab"
	"Hai Tracker"
	"Chameleon Anti-Missile"
	"Outfits Expansion"
	"Cargo Expansion"
	"Hai Octopus Jammer"
	"Value Detector"
	"Hyperdrive"
	"Hai Williwaw Cooling"
	"Pebble Core"
	"Supercapacitor"
	"Pulse Rifle"
=======
>>>>>>> 751b0ff3

# For ships, stations, or corporations.
phrase "hai"
	word
		"Yeer"
		"Wah'"
		"Du"
		"Mon"
		"Luf"
		"Vai"
		"Woh"
		"Far"
		"Yoot"
		"Imo"
	word
		" " 2
		" e " 2
		" Cor "
		" Yo "
		" Sook "
		" Woa "
		" Ood "
		" Loo "
	word
		"Loh"
		"Eh"
		"Ow"
		"Hey"
		"Lur"
		"Sen"
		"Bin"
		"Bah"
		"Ki" 2
		"Blep"
		"Tee"
		"Say"
		"Hiya"
		"Choo"
		"Gip"
		"Oo"
		"Mer"
		"Tou"

phrase "hai first names"
	word
		"Tee"
		"Say"
		"Hiya"
		"Choo"
		"Gip"
		"Oo"
		"Mer"
		"Ki"
		"Tou"
		"Cor"
		"Yo"
		"Sook"
		"Woa"
		"Loh"
		"Eh"
		"Ow"
		"Hey"
		"Lur"
		"Sen"
		"Bin"
		"Na"
		"Ya"
		"Os"
		"Gem"
		"Mis"
		"Ey"
		"Ra"
		"Des"
		"Ai"
	word
		"neep"
		"ari"
		"mah"
		"t'k"
		"eep"
		"nem"
		"oot"
		"ru"
		"har"
		"na"
		"shi"
		"en"
		"ana"
		"ama"
		"heep"
		"kei"
		"yo"
		"met"
	word
		"" 9
		"aru"
		"ow"
		"hey"
		"lur"
		"sen"
		"bin"
		"chi"
		"li"
		"ri"

phrase "hai last names"
	word
		"Yeer"
		"Wah'"
		"Du'"
		"Mon"
		"Luf"
		"Vai'"
		"Woh'"
		"Far"
		"Yoot"
		"Imo'"
		"Anl'"
		"Tae"
	word
		"tle"
		"uden"
		"aru"
		"ow"
		"hey"
		"lur"
		"sen"
		"bin"
		"chi"
		"li"
		"ri"
		"ooh"
		"pip"

phrase "unfettered chosen names"
	word
		"He"
		"Si"
	word
		"-"
	word
		"Yi"
		"Ra"

phrase "friendly hai"
	word
		"Any "
		"Every "
		"A "
	word
		"seeker of "
		"being of "
		"bringer of "
		"sentient being of "
		"being who offers "
		"being who seeks "
		"being who values "
		"being who brings "
		"species that offers "
		"species that seeks "
		"species that values "
		"species that brings "
		"creature of "
		"species of "
		"individual of "
		"person of "
		"sentient creature of "
	word
		"peace "
		"an open heart "
		"peacefulness "
		"nonviolence "
		"understanding "
		"reconciliation "
		"harmony "
		"concord "
		"serenity "
	word
		"and "
	word
		"love "
		"a tender heart "
		"compassion "
		"friendship "
		"amity "
		"good intentions "
		"friendly intentions "
		"empathy "
		"care "
		"kindness "
	word
		"is welcome "
	word
		"in Hai space."
		"in our territory."
		"on our worlds."
		"to visit us."
		"to coexist with us."
		"in our space."
		
phrase "friendly hai"
	word
		"To be welcome "
	word
		"in Hai space"
		"in our territory"
		"on our worlds"
		"among us"
		"in our space"
	word
		", you need to "
		", you must "
		", you have to "
		", one needs to "
		", one must "
		", one has to "
	word
		"promote "
		"bring "
		"believe in "
		"offer "
		"seek "
		"value "
	word
		"love "
		"tenderness "
		"compassion "
		"friendship "
		"amity "
		"good intentions "
		"friendly intentions "
		"empathy "
		
	word
		"and "
	word
		"peace."
		"an open heart."
		"peacefulness."
		"nonviolence."
		"understanding."
		"reconciliation."
		"harmony."
		"concord."
		"cooperation."

phrase "friendly disabled hai"
	word
		"Fellow peacekeeper"
		"Human visitor"
		"Friend"
	word
		", "
	word
		"please provide assistance to us"
		"our ship has been disabled and needs repair"
		"please spare a moment to rescue us"
	word
		"."
		"!"

phrase "hostile hai"
	word
		"You "
	word
		" came to "
		" entered "
	word
		" Hai "
		" our "
	word
		"space"
		"territory"
		"worlds"
	word
		" with "
	word
		"impure"
		"unclean"
		"tainted"
		"foul"
		"shameful"
		"violent"
		"greedy"
		"immoral"
		"belligerent"
		"brutal"
		"cruel"
		"heartless"
	word
		" "
	word
		"thoughts"
		"beliefs"
		"principles"
		"intentions"
		"resolves"
	word
		"; we "
		". We "
	word
		"must "
		"have to "
		"have no choice but to "
	word
		"drive you out"
		"eject you"
		"exclude you"
		"remove you"
	word
		" from "
	word
		"Hai "
		"our "
	word
		"space."
		"territory."
		"worlds."

phrase "hostile disabled hai"
	word
		"You "
	word
		"impure"
		"unclean"
		"tainted"
		"foul"
		"shameful"
		"violent"
		"greedy"
		"immoral"
		"belligerent"
		"brutal"
		"cruel"
		"heartless"
	word
		" "
	word
		"human"
		"creature"
		"thing"
		"being"
	word
		". "
		"! "
	word
		" We provided you sanctuary and you betrayed us."
		" We were nothing but peaceful to you but you did not reciprocate."
		" We live only in peace yet you come bringing war."
		" Have you no soul?"
		

phrase "friendly unfettered"
	word
		"We "
	word
		"welcome"
		"accept"
		"tolerate"
	word
		" "
	word
		"true"
		"strong"
		"ambitious"
	word
		" "
	word
		"races"
		"people"
		"individuals"
	word
		" that are "
		" "
	word
		"ready to"
		"willing to"
		"ready to"
		"willing to"
		"prepared to"
	word
		" "
	word
		"help"
		"assist"
		"work with"
		"support"
		"follow"
		"obey"
	word
		" the "
	word
		"true"
		"strong"
		"original"
		"strong"
		"unaltered"
	word
		" Hai."

phrase "friendly disabled unfettered"
	word
		"Strong"
		"True"
		"Ambitious"
		"Worthy"
	word
		" "
	word
		"warrior"
		"human"
		"ally"
	word
		"! "
		". "
	word
		"These weaklings"
		"Our enemies"
		"They"
	word
		" have "
	word
		"disabled us"
		"gotten the better of us"
		"defeated us"
	word
		"! "
		". "
	word
		"Assist us in our fight"
		"Repair us so that we may continue in glorious battle"
		"Fix our ship so that we may fight"
		"Destroy our enemies before they destroy us"
	word
		"!"
		"."
		
phrase "hostile unfettered"
	word
		"Peace"
		"Peacefulness"
		"Nonviolence"
		"Humility"
		"Agreeableness"
		"Harmony"
		"Meekness"
		"Docility"
		"Submission"
		"Modesty"
		"Diffidence"
		"Stoicism"
		"Patience"
		"Resignation"
		"Forbearance"
		"Fatalism"
		"Pacifism"
		"Passivity"
		"Apathy"
	word
		" is for the "
	word
		"fragile"
		"frail"
		"pathetic"
		"weak"
		"impure"
		"deluded"
		"misguided"
		"confused"
	word
		"; we are the "
		"! We are the "
	word
		"true"
		"strong"
		"original"
		"strong"
		"unaltered"
	word
		" Hai!"

phrase "hostile disabled unfettered"
	word
		"You coward"
		"You weakling"
		"You monkey"
		"You pathetic nut"
	word
		"! "
		". "
	word
		"Finish what you have started"
		"My brothers and sisters will avenge me"
		"My brothers and sisters will make short work of you after this"
		"I challenge you to a duel! Board me"
		"I dare you to board me"
		"Let's finish this face to face"
	word
		"!"
		"."<|MERGE_RESOLUTION|>--- conflicted
+++ resolved
@@ -205,7 +205,6 @@
 	"Pulse Rifle"
 	"Asteroid Scanner"
 	"Outfit Scanner"
-<<<<<<< HEAD
 
 # When possible add all outfits not here but in the Hai shipyards at 1.5x the cost.
 # Includes the ion cannon, the reverse thrusters, the Valley Batteries and the biggest engines.
@@ -241,8 +240,6 @@
 	"Pebble Core"
 	"Supercapacitor"
 	"Pulse Rifle"
-=======
->>>>>>> 751b0ff3
 
 # For ships, stations, or corporations.
 phrase "hai"
