--- conflicted
+++ resolved
@@ -130,11 +130,7 @@
 	job
 	repeat
 	name "Sell Jump Drive"
-<<<<<<< HEAD
-	description "Exchange a jump drive for money, or weapons if an outfitter is available."
-=======
 	description "Exchange a jump drive for money or weapons, if an outfitter is available."
->>>>>>> d38e497f
 	source
 		attributes "unfettered"
 	to offer
@@ -155,7 +151,6 @@
 				goto trade
 
 			label "want outfits"
-<<<<<<< HEAD
 			`The Unfettered usual deal of trading a jump drive for weapons still stands.`
 			branch "has respect"
 				has "ships model (all): Modified Shield Beetle"
@@ -194,22 +189,6 @@
 				outfit "Hyperdrive" 1
 				"reputation: Hai (Unfettered)" >?= 40
 
-=======
-			`The Unfettered's usual deal of trading a jump drive for weapons still stands.`
-			choice
-				`	(Take two Tripulse Shredders.)`
-				`	(Take money instead.)`
-					goto money
-			action
-				outfit "Tripulse Shredder" 2
-			`	The two Shredders are loaded onto your ship, in exchange for your jump drive.`
-
-			label trade
-			action
-				outfit "Jump Drive" -1
-				outfit "Hyperdrive" 1
-				"reputation: Hai (Unfettered)" >?= 40
->>>>>>> d38e497f
 
 
 phrase "unfettered mining payment dialog"
