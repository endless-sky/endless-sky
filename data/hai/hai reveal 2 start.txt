# Copyright (c) 2020 Nomadic Volcano
#
# Endless Sky is free software: you can redistribute it and/or modify it under the
# terms of the GNU General Public License as published by the Free Software
# Foundation, either version 3 of the License, or (at your option) any later version.
#
# Endless Sky is distributed in the hope that it will be useful, but WITHOUT ANY
# WARRANTY; without even the implied warranty of MERCHANTABILITY or FITNESS FOR A
# PARTICULAR PURPOSE. See the GNU General Public License for more details.
#
# You should have received a copy of the GNU General Public License along with
# this program. If not, see <https://www.gnu.org/licenses/>.

########################################################################

# Investigate a theorized smuggling route and rescue Hai. You have to do at least three of these missions.

# NOTE: The Hai Leaks Response 6 and 7 missions will break if any of these missions have Hai-home as a destination.

# Logic Register (don't delete)
# # Some subset of these are restricted so you can't pick up enough of them (total 3) to finish the quest at the same time as starting it.
# # Rescues which don't trigger on landing have hints which don't expire until you visit the spaceport at the rescue site so players don't lose them.
# # (Note: The overarching mission description tells you to check spaceports.)
#
# Main Event:
# # Gipeep
# - Minor People logs
# - Cannot be discovered pre-story
# - Includes information to support later progress (critical to at least encounter)
#
# Secondary Events:
# # Yeertle Family and Oonem
# - Minor People logs
# - Can be discovered pre-story (foreshadowing)
# - Potential for recurring appearances
# - to offer
#		or
#			has "Unwanted Cargo: done"
#			has "Hai Leaks Response 6: offered"
# - needs: not "event: hai-human treaty signed"
# 
# Filler Events:
# # Prison RPers, Meroot & Lucy 
# - Only mission logs
# - Cannot be discovered pre-story
# - to offer
#		has "Hai Leaks Response 6: active"
#


mission "Hai Rescue: Yeertle Hint"
	landing
	name "Investigate a Were-Squirrel"
	description `A truly outlandish rumor has been floating around that there might be a "were-squirrel" (Hai) hiding out on <destination>.`
	source
		near "Betelgeuse" 4
		government "Republic" "Syndicate"
		attributes "spaceport"
		not attributes "station"
		not planet "Prime"
	destination Prime
	to offer
		"combat rating" > 50
		has "Hai Leaks Response 6: active"
		has "event: slightly lost"
		not "Hai Rescue: Yeertle Family: offered"
		not "event: hai-human treaty signed"
		random < 50
	on offer
		conversation
			`As you come in to land at the spaceport, you listen to the usual chatter of captains coming and going. Often this contains useful tidbits, such as which merchants are ticked off at the moment and whether you should expect to wait a while for refueling. Today, though, you overhear a captain telling an acquaintance a remarkable tale.`
			`	Apparently, there is a man-beast on <planet>, and when the other captain laughs at the idea of a modern "werewolf," the first one is quick to clarify that it's more like a meter and a half tall "were-squirrel." There seems to be some confused discussion about the mythology of such beasts being revealed when caught staring at bright lights until a third captain, listening in the same as you, butts in to inform them that one of them stole that from a popular show a few years back.`
			`	You stop listening on your final approach as the conversation descends into a good-natured argument. Nevertheless, it sounds like a lead on a possible stranded Hai that would be worth following up.`
				accept
	to complete
		has "Hai Rescue: Yeertle Family: offered"
	to fail
		has "event: hai-human treaty signed"


mission "Hai Rescue: Yeertle Family"
	name "Return the Yeertle family"
	description "Transport the Yeertle family to <destination>. Payment is <payment>."
	source Prime
	destination Icelake
	passengers 5
	to offer
		"combat rating" > 50
		or
			has "Unwanted Cargo: done"
			has "Hai Leaks Response 6: offered"
		not "event: hai-human treaty signed"
		"Hai Rescue: Yeertle Family (defer count)" < 3
	on defer
		"Hai Rescue: Yeertle Family (defer count)" ++
	on offer
		conversation
			branch nohint
				not "Hai Rescue: Yeertle Hint: offered"
			`Wandering around after dark you find yourself down an alley near the spaceport, huddled in an alcove against the drizzle while you keep an eye out for anything suspicious, apparently last rumored to be around here. After a while, a few dozen meters ahead, you see a short man with a strange necklace. As he walks past a power transfer unit, the man shimmers and you see faintly-visible, squirrel-like features. It seems the necklace is a projector of a human hologram concealing a Hai. He is sticking to the shadows, trying to avoid being seen.`
				goto start
			label nohint
			`Wandering around after dark you find yourself down an alley near the spaceport. The ongoing drizzle increases in intensity and you pause for a moment to huddle in an alcove for a while until it settles down. After a few moments, a few dozen meters ahead, you see a short man with a strange necklace. As he walks past a power transfer unit, the man shimmers and you see faintly-visible, squirrel-like features. It seems the necklace is a projector of a human hologram concealing a Hai. He is sticking to the shadows, trying to avoid being seen.`
			label start
			`	Do you want to talk to him?`
			choice
				`	(Talk to him.)`
				`	(Come back later.)`
					defer
			`	The man's expression doesn't change much as you approach. His holoprojector may not be sophisticated enough to translate Hai facial expressions. You can see exposed wires on the device; this is probably a makeshift projector he produced with limited resources. A well-made version might keep Hai hidden in human space for a long time.`
			`	From the shaking voice, you can tell he's frightened.`
			`	"C-can I help you?"`
			choice
				`	"You're a Hai. Why are you in human space?"`
					goto far
				`	"Do you need a ride home to Hai space?"`
					goto "ride offer"
				`	"How did you make that holoprojector?"`
					goto "made in a cave"
			label "made in a cave"
			`	He pauses and after a brief delay his hologram registers surprise, "You know what this is then?"`
			choice
				`	"Yes, that's a holoprojector and you're a Hai."`
				`	"Yes, I've been looking for someone like yourself."`
			`	He peers at you for a second, perhaps pondering if he can trust you with the answer.`
			`	"Yes, well, holography is my trade, and Hai children sometimes construct holoprojectors for fun. This one is primitive but functional, if only barely, thanks to inferior human components I've had to scavenge."`
			choice
				`	"Do you need a ride home to Hai space?"`
					goto "ride offer"
				`	"You're a Hai. Why are you in human space?"`
			`	"I'm from Icelake. I chartered a flight from Icelake to Allhome with my family. They would have gone on vacation while I would have been at a conference. Instead, the human merchants locked us in a cell and took us here.`
				goto "questioned first"
			label far
			`	He pauses for a second, perhaps pondering if he can trust you with the answer.`
			`	"I'm a holographer from Icelake. I chartered a flight from Icelake to Allhome with my family. They would have gone on vacation while I would have been at a conference. Instead, the human merchants locked us in a cell and took us here.`
			label "questioned first"
			`	"My youngest daughter is very small for her age, and was able to sneak through a vent to unlock our cell. The ship was under-crewed and so we overpowered them. Unfortunately, they had already landed and the ship was locked down. I didn't know how to disable the lock so we could not take off, and for lack of options we've been hiding near here ever since.`
			`	"Can you take us back to <destination>? I have considerable savings back there and can pay you well. Say, <payment>?"`
			choice
				`	"Sure!"`
				`	"Would the Hai government be looking for you?"`
					goto looking
				`	"No, I can't."`
					decline
			`	"Thank you. My name is Duniip Yeertle, by the way. My wife and three children are nearby. They have holoprojectors as well."`
				goto leave
			label "ride offer"
			`	"Yes! Thank you. Some crooked human merchants locked us in a cell and took us here. I've been unable to find anyone who has even heard of Hai space, and I'm afraid to approach the Syndicate. You're the first lead I have! I promise I'll pay you well when we return. I can afford <payment> once we're back at <destination>.`
			`	"My name is Duniip Yeertle, by the way. My wife and three children are nearby. They have holoprojectors as well."`
				goto leave
			label looking
			`	The man's holographic expression doesn't change, but his body language shifts in a way that speaks of distress.`
			`	"The Hai government... no. No, they wouldn't. Let's just say that it's not entirely uncommon for Hai to willingly go missing. An occasional tour of duty with the military, a thrill-seeking adventure with the hopes of getting a reaction upon returning, or even... defection to our brethren. If the authorities tried to track down every single Hai who went missing as soon as they went missing, they'd spend their time chasing their tails fruitlessly.`
			`	"Doubtlessly I'm on a register somewhere, with a timer counting down. It is even possible that someone has been told to watch for if I show up on Darkcloak. Ultimately though, the authorities don't often look for missing persons, unless they're very wealthy, until at least four months have passed by. We have been gone for only two."`
			choice
				`	"Do you need a ride home to Hai space?"`
					goto "ride offer"
				`	"Well, let's get you out of here and home safely."`
			`	Turns out relief is an expression his holoprojector does handle. "Thank you! My name is Duniip Yeertle, by the way. My wife and three children are nearby. They have holoprojectors as well."`
				goto leave
			label leave
			`	"Please, follow me back to my house, and we will make our preparations."`
			choice
				`	(Follow him.)`
			`	You walk down a corridor to a stairway that leads to a brick wall. Duniip walks through the wall; apparently this is another of his holograms. You pass through and see a trio of energetic Hai children eating dinner with their mother.`
			`	Duniip turns off his hologram and addresses his family. "I found us a pilot! They're going to take us all the way home."`
			`	The whole family cheers and it turns out they were already packed to leave. Duniip explains they move regularly so they're not found. It takes them under two minutes to finish preparations and don their holoprojectors. Your walk back to the ship is largely uneventful until some men with strange scanners detect the Yeertle family. One man throws a small grenade with a green light on top. You recognize it as a low-level EMP device. All five holograms turn off, along with a nearby bank of lights, but by the time you stumble to a stop and identify the cause you're much closer to your ship than they are to you.`
			`	In the sudden dimness surrounding your group, you quickly cross the remaining distance to your ship as hastily as possible before someone gets a good look at the Yeertles. Looking back, you see the men were not following you; they were running to their own ships. Looks like they're planning to follow you into orbit.`
				launch
	on accept
		dialog `It appears some unsavory types have followed you into orbit in pursuit of the Yeertle family. You could fight them, but they don't look equipped to make the journey back to Hai space successfully; so you could also probably outrun them if you prefer.`
	on complete
		log `Found a Hai family that had been locked up by some crooked merchants meant to be providing transport. A lively bunch, returned them to <planet>.`
		log "Minor People" "Duniip Yeertle" `A holographer from <planet>, he was able to cobble together five holoprojectors from scrap parts while hiding in little more than a cave in order to protect his family.`
		payment 350000
		"hai slave prereq" ++
		dialog `The Yeertle family is ecstatic to be home after their long ordeal and gladly give you <payment>. They promise to run background checks of human pilots before hiring next time.`
	npc
		government "Bounty Hunter that Won't Enter Hai Space"
		personality plunders disables unconstrained
		fleet "Small Core Pirates" 1



mission "Hai Rescue: Ooonem Hint"
	landing
	name "A (Short) Angel of Death"
	description "There have been some mysterious deaths on <destination>."
	source
		near "Alcyone" 3
		government "Republic" "Syndicate"
		attributes "spaceport"
		not attributes "station"
		not planet "Stormhold"
	destination Stormhold
	to offer
		has "Hai Leaks Response 6: active"
		has "event: slightly lost"
		not "Hai Rescue: Ooonem: offered"
		not "Hai Reveal [B01-A] The Blockade Goes Up: offered"
		random < 30
	on offer
		conversation
			`As you come in to land at the spaceport, you listen to the usual chatter of captains coming and going. To your surprise, on one of the lower, less obvious bands, you hear a pair of captains talking about the pirate world of <planet>. Apparently these two have enough connections to profit off the occasional trip there, but one of them is warning the other not to go by at the moment.`
			`	You listen in carefully as the speaker relays that there's some kind of hunt going on there. All the ships are being searched before departure, and there's a lot of paranoid goons with weapons hot. A merchant has been killed on his own ship, while it was parked in the spaceport, and random people keep getting into firefights with a short, hooded, 'angel of death' in dark alleyways. So far, no one claims to know what's going on.`
			`	It's really hard to say what this could be, but it might be worth checking out.`
				accept
	to complete
		has "Hai Rescue: Ooonem: offered"
	to fail
		has "Hai Reveal [B01-A] The Blockade Goes Up: offered"


mission "Hai Rescue: Ooonem"
	name "Return Ooonem"
	description "Transport the Hai you rescued to <destination>. Payment is <payment>."
	source "Stormhold"
	destination "Makerplace"
	passengers 1
	to offer
		"combat rating" > 50
		or
			has "Unwanted Cargo: done"
			has "Hai Leaks Response 6: offered"
		not "Hai Reveal [B01-A] The Blockade Goes Up: offered"
		"Hai Rescue: Ooonem (defer count)" < 3
	on defer
		"Hai Rescue: Ooonem (defer count)" ++
	on offer
		conversation
			branch transmitter
				has "Oonem Transmitter"
			branch nohint
				and
					not "Hai Rescue: Ooonem Hint: offered"
					not "Hai Rescue: Ooonem (defer count)" >= 1
			`Following reports of the last time the 'angel of death' was sighted, you end up loitering in a twisting street parallel to a main thoroughfare. The few people using it hurry by quickly, and rarely seem to travel any great distance down this street. One very surly looking individual gives you a sour glare on his way past, a collection of weapons on full display. He looks a lot like you'd expect a bounty hunter to look, and as he moves out of sight you observe a shadow, previously motionless, detach from a spot on a wall and head back your direction, laser rifle pointed in the direction of the departing individual. As the shadow approaches, you see there's a lot of hair sticking out from their hood. They might be a Hai. Do you want to talk to them?`
				goto start
			label nohint
			`As you come in you are informed that all the ships are being searched before departure. No sooner do you disembark your ship than you notice that there's a lot of paranoid goons with weapons hot. Like a lot. There seems to be some kind of manhunt going on for a short, hooded, 'angel of death' who has been loitering in dark alleyways. So far, no one is explicitly claiming to know what's going on though, and even for a place like this the effort seems... ungoverned. Even to the extent that some groups seem to be actively pretending to be involved while surreptitiously not joining in with groups that leave on the hunt.`
			`	It's all very odd, but one thing you do glean from the constant conversation and the small selection of individuals loudly demanding cooperation is that the 'angel of death', as they're calling it, is unusually short and fast, and capable of things which give you reason to suspect they might possibly be a Hai.`
			choice
				`	(Investigate for yourself.)`
				`	(Come back later.)`
					defer
			`	Following reports of the last time the 'angel of death' was sighted, you end up loitering in a twisting street parallel to a main thoroughfare. The few people using it hurry by quickly, and rarely seem to travel any great distance down this street. One very surly looking individual gives you a sour glare on his way past, a collection of weapons on full display. He looks a lot like you'd expect a bounty hunter to look, and as he moves out of sight you observe a shadow, previously motionless, detach from a spot on a wall and head back your direction, laser rifle pointed in the direction of the departing individual. As the shadow approaches, you see there's a lot of hair sticking out from their hood. Seems you may have indeed found a Hai. Do you want to talk to them?`
			label start
			choice
				`	(Talk to her.)`
				`	(Come back later.)`
					defer
			`	As step into her path, she swings the laser rifle towards you and says, "You're either very brave, very stupid, or know something... I should warn you, I'm not going back to them!"`
			`	She watches your expression closely and, when you don't appear to be hostile, settles into a wary but more relaxed stance. "You're not one of them. What do you want with me?"`
			choice
				`	"I was wondering why a Hai is on a pirate planet."`
					goto hai
				`	"Not one of whom?"`
					goto who
				`	"Sorry to bother you. I'll leave you to your business."`
					goto decline
			label hai
			`	"I was going to meet a businessman on Shroud to arrange a large-scale import deal for my research project. I asked a human merchant to take me there, but I was tricked. The businessman doesn't really exist, and the deal was faked. The merchant locked me in a cell and brought me here instead. When he opened the cell, I managed to grab his rifle, shoot him, and hide. It's amazing how slowly humans move."`
				goto "more questions"
			label who
			`	"There are some men looking for me. I've managed to escape them so far; they're not as quick as a Hai. I think they're friends of the merchant who locked me up."`
				goto "more questions"
			label pay
			`	"I have no money with me, but my family on <planet> can pay."`
				goto "more questions"
			label "more questions"
			`	Can you take me back to <destination>? My family can pay for my return.`
			choice
				`	"Yes, I'll take you there."`
				`	"How much will you pay me?"`
					goto pay
				`	"Why are you on a pirate planet?"`
					goto hai
				`	"I'm not one of whom?"`
					goto who
				`	"Sorry, but you'll have to find another ride."`
					goto decline
			`	Good, but now I must ask, is your ship capable? Are you sure? The pirates are fully aware I am here and will likely chase you, even if you're in good standing with the local authorities. I'd rather not die on your ship.`
			choice
				`	"Don't worry. I know how to dodge pirates."`
					goto go
				`	"I have a better ship parked somewhere else. I'll go get that first."`	
				`	"You should find a different ride then."`
					decline
			`	She looks at you curiously. "You're a good one, aren't you? Very well, take this transmitter. When you return, come back to this area. Activate it, and I will find you. Come alone."`
			action
				set "Oonem Transmitter"
			`	She quickly keys something into the transmitter, and it beeps before displaying a locked icon on the screen. As soon as she has handed it over, she turns and melts down an alley which you weren't even entirely aware of. The transmitter in your hand is small, and looks custom modified. Whoever this Hai is, she's capable.`
				defer
			label transmitter
			`	You return to the twisting alleyway you first met the mysterious 'angel of death' in and activate the transmitter. It's been a little while, but on your way in there was a bulletin out for her capture being broadcast, so it seems she's definitely still at large.`
			`	You have to wait so long you're starting to feel silly, before she suddenly drops in front of you; a rappel rope swinging silently above her head. "Good, you have returned, are you ready to go?"`
			choice
				`	"I'm ready."`
				`	"I'm sorry, but it's too dangerous for me to get you out of here."`
					goto decline
			label go
			`	"Okay. I guess I should have introduced myself... it's easy to forget social niceties in a place like this. My name is Ooonem, and I'm a researcher from <planet>. Thank you for agreeing to take me home."`
			`	The pair of you, at her direction, make your way back to your ship, with you quietly greasing the palms of those at one of the many access points to the spaceport. Despite your precautions, though, as you weave between parked ships on your final approach, you notice several men sitting on a nearby ship's loading ramp looking intently at Ooonem, their guns lying close by. Before the men are able to make a grab for their weapons, Ooonem pulls a gas grenade out of her cloak and throws it at the gunmen in one smooth movement. The grenade lands squarely on the ramp, sending a fine mist all around their ship. The men, hands halfway to their weapons, all drop to the ground instead; from the screams of pain and the sounds of convulsion coming from behind you, they're probably not going to trouble you any longer.`
			`	"I had better leave these behind," she says, dropping a few gas grenades on the ground. "I took them off some pirates a few days ago. They're quite illegal." You notice a label on the grenades: "Sarin Gas: twenty-meter radius." This was a nerve gas grenade that uses one of the older varieties of the gas. They're cheap and plentiful in pirate space.`
			`	You quickly board your ship and immediately take off.`
				launch
			label decline
			`	The woman shakes her head at you and runs off into the shadows. You doubt you'll ever see her again.`
				decline
	on accept
		dialog `Those pursuing Oonem have caught on quickly and followed you into orbit. You'll probably have to fight them, but they're only Core pirates and don't look equipped to make the journey back to Hai space successfully. If you're fast enough, you could probably attempt to simply dodge them instead.`
	on complete
		log `Rescued a kidnapped Hai researcher, Ooonem, from Stormhold and returned her to Makerplace. She was tricked into leaving Hai space for a fake business deal, and the merchant who agreed to take her there kidnapped her instead. Men have been hunting her since she escaped. She doesn't know the real identities of the kidnappers.`
		log "Minor People" "Oonem" `A Hai researcher with a remarkable talent for stealth and laser rifles. Also a predilection for shooting first and not taking prisoners. She escaped kidnapping and survived independently on <origin> for a remarkable length of time where she acquired the moniker 'angel of death'. She's also quite the capitalist.`
		payment 225000
		"hai slave prereq" ++
		dialog `Ooonem is relieved to return to <planet>. She leads you to her family's home where you're treated to a bountiful dinner. The cuisine is entirely human-Hai fusion dishes. The dessert is accompanied by what Oonem describes as the most delicious spice of all: <payment>.`
	npc
		government "Bounty Hunter that Won't Enter Hai Space"
		personality plunders disables unconstrained
		fleet "Large Core Pirates" 1
		fleet "Small Core Pirates" 1



mission "Hai Rescue: Prison RP Hint"
	landing
	name "Phantom Distress Calls"
	description "Some merchants have mentioned picking up a distress call near <destination> that they couldn't locate the source of."
	source
		near "Mirfak" 4
		government "Republic" "Syndicate"
		attributes "spaceport"
		not attributes "station"
		not planet "Sunracer"
	destination Sunracer
	to offer
		has "Hai Leaks Response 6: active"
		has "event: slightly lost"
		not "Hai Rescue: Prison Role-Players: offered"
		not "event: hai-human treaty signed"
		random < 80
	on offer
		conversation
			`As you come in to land at the spaceport, you listen to the usual chatter of captains coming and going. Out here on the edge of things and toward the Core, it is a popular pastime for merchants to swap ghost stories. In all likelihood, the majority of these stories can be put down to minor failures from cheap, mass-produced Syndicate equipment. Nevertheless, one of them stands out this time.`
			`	It seems a handful of merchants have all been picking up a very faint distress signal in the vicinity of <planet>, but every time they've gone to look for it, they've either experienced some kind of engine warning, or a large group of pirates has jumped into the system, and they've bugged out. Mysteriously the pirates don't seem to have been looking for or pursuing the merchants when they've appeared though.`
			`	It seems like a long-shot, but you wonder if perhaps this might be a legitimate call for help, maybe from someone who can't risk broadcasting themselves too aggressively...`
				accept
	to fail
		not "Hai Leaks Response 6: active"


mission "Hai Rescue: Prison Role-Players"
	# You get to rescue the Hai from "First Contact: Hai"
	landing
	name "Return the Prison Role-Players"
	description "Return Hai prison role-players to <destination>. Payment is <payment>."
	source "Sunracer"
	destination "Allhome"
	passengers 5
	to offer
		has "Hai Leaks Response 6: active"
		not "event: hai-human treaty signed"
		"Hai Rescue: Prison Role-Players (defer count)" < 3
		# No combat rating requirement since there are no NPCs.
	on defer
		"Hai Rescue: Prison Role-Players (defer count)" ++
	on offer
		conversation
			`As you set your landing vector, you detect a very faint distress call directed at your ship. Your scanners show it appears to come from a remote island. Do you want to check it out?`
			choice
				`	(Follow the distress signal.)`
				`	(Ignore it and come back later.)`
					defer
			`	You put your ship down in a forest clearing and step out to find some wary-looking Hai with a directional transmitter and a very broken freighter in pirate colors.`
			`	One of them, a lady, steps forward, and as she does so her face lights up as if she's seen you before. "Captain <last>, Captain <last>! Please help us, we need to get home to <destination>!"`
				goto "actual questions"
			label questions
			`	"Do you want to know anything else, or can we leave now?"`
			label "actual questions"
			choice
				`	"Of course. Let's go."`
					goto go
				`	"How do you know who I am?"`
					goto who
				`	"How did you get here?"`
					goto how
				`	"How much will you pay me?"`
					goto pay
				`	"Sorry, maybe another time."`
					defer
			label who
			`	"You don't remember me? I was the first Hai you met. You were so confused back then and didn't know who or what we were. It was very cute."`
				goto questions
			label how
			`	"There are prison role-play cruises in Hai space where we can ride in a brig with human security guards. My research group thought it would be a fun experience, so we all chartered one," she says.`
			`	"Unfortunately, it was a trick! They were pirates and took us into human space instead. They didn't feed us much, so we all pretended to be too weak to stand. When one of the pirates came in to check on us, we overpowered him. I don't know if they got sloppy or if they were just new at this, but it seems they had forgotten how fast we can be. The other pirate set the ship to crash land and used an escape pod. Now we're stuck here."`
				goto questions
			label pay
			`	"Ah, well, we can give you what is left of our travel budget: <payment>. The money is on <planet> though, so you'll have to fly us there first."`
				goto questions
			label go
			`	"Excellent! Everyone pile aboard. Let's go back to <planet>!"`
				accept
	on complete
		log `Found some gullible Hai that pirates tricked into a "prison role-play cruise," complete with security guards and a brig. They overpowered the pirate crew who crashed the ship and used escape pods. Returned the Hai to <planet>.`
		payment 565000
		"hai slave prereq" ++
		dialog `The Hai researchers thank you for rescuing them from their ill-fated "prison role-play cruise" and promise to stick to safer pastimes in the future. They happily give you <payment>.`
	# No NPCs for this one since the Pirates are presumed dead.



mission "Hai Rescue: Meroot and Lucy Hint"
	landing
	name "Deep Crevasses"
	description "There could be kidnappers or kidnapped Hai hiding on <destination>."
	source
		near "Zaurak" 4
		government "Republic" "Syndicate"
		attributes "spaceport"
		not attributes "station"
		not planet "Canyon"
	destination Canyon
	to offer
		"combat rating" > 50
		has "Hai Leaks Response 6: active"
		has "event: slightly lost"
		not "Hai Rescue: Meroot and Lucy: offered"
		not "event: hai-human treaty signed"
		random < 80
	on offer
		conversation
			`As you come in to land at the spaceport, you listen to the usual chatter of captains coming and going. You don't hear anything specific to Hai, but when the punchline of a joke is "deep crevasses" on <planet>, it occurs to you that there would be the perfect place for both illicit activities and escapees to hide out under the radar for a long time. It's probably worth a look...`
				accept
	to complete
		has "Hai Rescue: Meroot and Lucy: offered"
	to fail
		has "event: hai-human treaty signed"


mission "Hai Rescue: Meroot and Lucy"
	name "Return Meroot and Lucy"
	description "Transport the scientists you rescued to <destination>. Payment is <payment>."
	source Canyon
	destination Newhome
	passengers 2
	to offer
		"combat rating" > 50
		has "Hai Leaks Response 6: active"
		not "event: hai-human treaty signed"
		"Hai Rescue: Meroot and Lucy (defer count)" < 3
	on defer
		"Hai Rescue: Meroot and Lucy (defer count)" ++
	on offer
		conversation
			`As you walk through a major street, you notice a woman approach an alcove in the side of a building carrying some food. She looks around to see if she's being followed before entering the alcove and covering it with a sheet of steel. You only had a moment to observe, but through the gap you spotted something hiding inside the small alcove which might have had tufts of hair sticking out of the clothing across its body. It's probably a Hai.`
			`	Do you want to investigate?`
			choice
				`	(Investigate.)`
				`	(Come back later.)`
					defer
			`	You knock on the steel sheet, and a woman within the alcove slides it to the side. As she emerges, she carefully moves her body to block your view of the alcove.`
			`	She asks nervously, "Yes, can I help you?"`
			choice
				`	"Why are you hiding a Hai in there?"`
					goto hiding
				`	"Can I help you?"`
					goto help
				`	"No, I was just walking by. Sorry to bother you."`
					decline
			label hiding
			`	Her expression immediately takes on a shade of panic and you hear what sounds like something heavy being picked up in the background. "Please don't tell anyone! We were both kidnapped, but we managed to escape. Now we're hiding here, hoping those people don't find us again.`
				goto trustcheck

			label help
			`	"Yes! Some men kidnapped my friend and I, but she got us out and we managed to escape. We've been hiding here, hoping they don't find us again."`
			label trustcheck
			`	In the background you hear someone hiss, "Lucy! What are you doing, we can't trust them!"`
			choice
				`	"Uh, luf e ow, vai, luf e eh?"`
					goto "come in"
				`	"No really, you can trust me, I promise!"`
			`	Lucy's face goes pale and she seems frozen in shock, while in the background you can hear sounds of someone who is definitely rushing to do something, though you can't see what.`
			choice
				`	"No wait! Luf e ow, vai, luf e eh?"`
			label "come in"
			`	The person in the background stills. "What did you say?"`
			`	You repeat the phrase.`
			`	Somewhere out of sight you hear a string Hai words that sound very exasperated before they address Lucy again. "Let them in, Lucy, they probably are here to help."`
			`	The emphasis placed on the 'are' is thick, and it seems to snap Lucy out of her frozen state. "Oh, uh, yes, alright. If you could fly us to <planet>, we can pay you when we arrive. You'll likely be followed though, so I hope you have a fast ship. I think you should probably come in, and we'll talk about it."`
			choice
				`	(Enter their alcove.)`
				`	"No, I can't help you get home."`
					decline
			`	The alcove is a dead air space between two utility rooms in the basement of a warehouse. The hole in the wall looks like it was recently dug out by a laser cutter. There's a small refrigerator, a two-person cot, an air processor, and a shelf with typical household items. Books are strewn everywhere; the women must be avid readers. It seems they've set up this tiny space as a decent, albeit very small, apartment.`
			`	The human woman slides the sheet of steel back into place behind you both once you're in and says, "I'm Lucy."`
			`	"And I'm Meroot," adds the Hai woman. "I was on Newhome walking to my research lab when some men pulled me into an alley and zapped me with a taser. I woke up in the brig of a space ship."`
			`	"My experience was similar. I was walking from my biolab to my house on Serpens. Some men jumped out from behind a dune and zapped me."`
			`	Meroot continues, "They took us both here. I was able to struggle out of my handcuffs and sneak the keys from the guard. We escaped together, and we've been hiding for weeks. Please take us to <destination>!"`
			choice
				`	"Sure. Let's go."`
				`	"No, you'll have to find another pilot."`
					decline
			`	The two women put on clothing that thoroughly covers their person. They lead you through a series of ducts and alleys back to the pad where your ship is parked. Just as your airlock opens there's a sharp zapping sound as someone shoots Meroot with a stun gun. You and Lucy duck and a couple other shots dissipate harmlessly on the bulkhead of your ship. You fire off a couple shots back and between the two of you you manage to drag Meroot through the airlock, seal it behind you and lift off. It appears you're being followed into orbit.`
				launch
	on complete
		log `Rescued a pair of researchers: a Hai woman named Meroot and a human woman named Lucy. They were kidnapped by men who brought them to Canyon. Returned them to <planet> where they now live together. They don't know the identities of the kidnappers.`
		payment 315000
		"hai slave prereq" ++
		dialog `Meroot and Lucy thank you for your help and give you <payment>. Lucy decides to live in Hai space with Meroot. "It's safer here," she explains, though you have your doubts. You ask, but the two have no idea who the men that kidnapped them were.`
	npc
		government "Bounty Hunter that Won't Enter Hai Space"
		personality plunders disables unconstrained
		fleet "Large Core Pirates" 1
		fleet "Small Core Pirates" 1



mission "Hai Rescue: Gipeep Hint"
	landing
	name "Lucrative Transport"
	description "You've heard there's some suspiciously lucrative transport jobs on <destination>."
	source
		near "Nihal" 4
		government "Republic" "Syndicate"
		attributes "spaceport"
		not attributes "station"
		not planet "Maelstrom"
	destination Maelstrom
	to offer
		"combat rating" > 50
		has "Hai Leaks Response 6: active"
		has "event: slightly lost"
		not "Hai Rescue: Gipeep: offered"
		not "event: hai-human treaty signed"
		random < 80
	on offer
		conversation
			`As you come in to land at the spaceport, you listen to the usual chatter of captains coming and going. One guy is bragging particularly odiously about some lucrative transport jobs he'd picked up on <planet>. Of course, it could mean nothing, but it's also very suspicious for that particular world. <planet> is not known for lucrative transport jobs, and it could likely be contraband, or worse...`
				accept
	to fail
		has "event: hai-human treaty signed"


mission "Hai Rescue: Gipeep"
	landing
	name "Return Gipeep"
	description "Transport the Hai you rescued to <destination>. Payment is <payment>."
	source "Maelstrom"
	destination "Greenbloom"
	passengers 1
	to offer
		"combat rating" > 50
		has "Hai Leaks Response 6: active"
		not "event: hai-human treaty signed"
	on offer
		conversation
			branch hint
				has "Hai Rescue: Gipeep Hint: offered"
<<<<<<< HEAD
			`As you come in to land one guy is on the comms, bragging particularly odiously about some lucrative transport jobs he'd picked up. This catches your attention only because <planet> is not known for lucrative transport jobs. It could likely be contraband, or worse...`
=======
			`As you come in to land one guy is on the comms, bragging particularly odiously about some lucrative transport jobs he'd picked up. This catches your attention only because <origin> is not known for lucrative transport jobs and it could likely be contraband, or worse...`
>>>>>>> 36093f39
			label hint
			`After some quiet investigation you find out that all the lucrative transport jobs are coming out of one particular warehouse. The paperwork all looks to be in order but that just means that at the very least maybe you should pick up a job yourself.`
			choice
				`	(Check it out.)`
				`	(Leave.)`
					decline
			`	Surprisingly, when you arrive the warehouse is unattended, which is suspicious in and of itself. Poking around a little you walk by some cargo and hear loud thumping coming from a locked crate. A ring of keys is hanging nearby. Someone could appear at any moment and you could be in trouble. Do you want to check it out?`
			choice
				`	(Examine the crate.)`
				`	(Leave.)`
					decline
			`	One key stands out, it has a symbol you don't recognize that looks like an angry cat in a circle. As you get closer to the thumping, the ordinary-looking crate starts to seem a little strange. At first glance it appears to be the sort of crate that is well-insulated against sound and temperature, but this one must have concealed breathing holes. You can still hear muffled thumping fairly clearly, but outside you hear what sounds like a loading vehicle pull up, and you don't know what's in the crate.`
			`	Do you want to try opening the crate?`
			choice
				`	(Open the crate.)`
				`	(Leave.)`
					decline
			`	You put the key in the lock, turn, and the next thump you hear pushes the crate open so hard it falls over. An angry-looking Hai jumps out and starts yelling at you in its own language.`
			`	After a few seconds, the Hai calms down and speaks in your tongue. "They locked me in a box! I was walking home from a store on <planet>, and some humans pulled me into an alley. They shoved me in a box and now I'm..." the Hai pauses and looks around, "not in Hai space?`
			`	"Please take me home. I'm a ship architect from <planet>. We should hurry before they come back."`
			choice
				`	"Of course. Just hop in my ship."`
					goto accept
				`	"No, I'm not going that way any time soon."`
			`	He makes a frustrated sound in the back of his throat and gives you a pointed and pleading look. "I have nowhere else to go! I'm not exactly inconspicuous. I'll be caught soon. Please, I can pay you well."`
			choice
				`	"In that case, I'll take you."`
				`	"No. You'll have to find another pilot."`
					decline
			label accept
			`	You can hear men approaching through the warehouse entry and the Hai quickly retrieves something from the crate before you both run quickly in the other direction. Soon you hear shots fired, and see them hit a nearby wall. They passed quite close to your head.`
			`	Through luck and skill, the two of you make it to your ship and quickly launch. The escape seemed a little too easy though; they may have been taking pains to avoid hitting your new passenger.`
			`	It appears ships are following you into orbit.`
				launch
	on complete
		log `Rescued a Hai ship architect named Gipeep who was kidnapped near his home on <planet> and transported in a locked cargo crate. The crate's key had a marking on it like an angry cat in a circle.`
		log "Minor People" "Gipeep Anl'ooh" `A Hai ship architect whom you rescued from his captors. His tenacity of spirit may have helped you to do more than just recover him to Hai space.`
		payment 285000
		"hai slave prereq" ++
		dialog `The Hai, who has since introduced himself as Gipeep Anl'ooh, thanks you for helping him finally finish his long walk home from the store. His grateful family give you <payment>. None of them know who kidnapped him or why.`
	npc
		government "Bounty Hunter that Won't Enter Hai Space"
		personality plunders disables unconstrained
		fleet "Large Northern Pirates" 1
		fleet "Small Northern Pirates" 1<|MERGE_RESOLUTION|>--- conflicted
+++ resolved
@@ -558,11 +558,7 @@
 		conversation
 			branch hint
 				has "Hai Rescue: Gipeep Hint: offered"
-<<<<<<< HEAD
-			`As you come in to land one guy is on the comms, bragging particularly odiously about some lucrative transport jobs he'd picked up. This catches your attention only because <planet> is not known for lucrative transport jobs. It could likely be contraband, or worse...`
-=======
-			`As you come in to land one guy is on the comms, bragging particularly odiously about some lucrative transport jobs he'd picked up. This catches your attention only because <origin> is not known for lucrative transport jobs and it could likely be contraband, or worse...`
->>>>>>> 36093f39
+			`As you come in to land one guy is on the comms, bragging particularly odiously about some lucrative transport jobs he'd picked up. This catches your attention only because <origin> is not known for lucrative transport jobs. It could likely be contraband, or worse...`
 			label hint
 			`After some quiet investigation you find out that all the lucrative transport jobs are coming out of one particular warehouse. The paperwork all looks to be in order but that just means that at the very least maybe you should pick up a job yourself.`
 			choice
