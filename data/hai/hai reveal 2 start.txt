# Copyright (c) 2020 MasterOfGrey
#
# Endless Sky is free software: you can redistribute it and/or modify it under the
# terms of the GNU General Public License as published by the Free Software
# Foundation, either version 3 of the License, or (at your option) any later version.
#
# Endless Sky is distributed in the hope that it will be useful, but WITHOUT ANY
# WARRANTY; without even the implied warranty of MERCHANTABILITY or FITNESS FOR A
# PARTICULAR PURPOSE. See the GNU General Public License for more details.
#
# You should have received a copy of the GNU General Public License along with
# this program. If not, see <https://www.gnu.org/licenses/>.

########################################################################

# Investigate a theorized smuggling route and rescue Hai. You have to do at least three of these missions.

# NOTE: The Hai Leaks Response 6 and 7 missions will break if any of these missions have Hai-home as a destination.

# Logic Register (don't delete)
# # Some subset of these are restricted so you can't pick up enough of them (total 3) to finish the quest at the same time as starting it.
# # Rescues which don't trigger on landing have hints which don't expire until you visit the spaceport at the rescue site so players don't lose them.
# # (Note: The overarching mission description tells you to check spaceports.)
#
# Main Event:
# # Gipeep
# - Minor People logs
# - Cannot be discovered pre-story
# - Includes information to support later progress (critical to at least encounter)
#
# Secondary Events:
# # Yeertle Family and Oonem
# - Minor People logs
# - Can be discovered pre-story (foreshadowing)
# - Potential for recurring appearances
# - to offer
#		or
#			has "Unwanted Cargo: done"
#			has "Hai Leaks Response 6: offered"
# - needs: not "event: hai-human treaty signed"
#
# Filler Events:
# # Prison RPers, Meroot & Lucy
# - Only mission logs
# - Cannot be discovered pre-story
# - to offer
#		has "Hai Leaks Response 6: active"
#


mission "Hai Rescue: Yeertle Hint"
	landing
	name "Investigate a Were-Squirrel"
	description `A truly outlandish rumor has been floating around that there might be a "were-squirrel" (Hai) hiding out on <destination>.`
	source
		near "Betelgeuse" 4
		government "Republic" "Syndicate"
		attributes "spaceport"
		not attributes "station"
		not planet "Prime"
	destination Prime
	to offer
		"combat rating" > 50
		has "Hai Leaks Response 6: active"
		has "event: slightly lost"
		not "Hai Rescue: Yeertle Family: offered"
		not "event: hai-human treaty signed"
		random < 50
	on offer
		conversation
			`As you come in to land at the spaceport, you listen to the usual chatter of captains coming and going. Often this contains useful tidbits, such as which merchants are ticked off at the moment and whether you should expect to wait a while for refueling. Today, though, you overhear a captain telling an acquaintance a remarkable tale.`
			`	Apparently, there is a man-beast on <planet>, and when the other captain laughs at the idea of a modern "werewolf," the first one is quick to clarify that it's more like a meter and a half tall "were-squirrel." There seems to be some confused discussion about the mythology of such beasts being revealed when caught staring at bright lights until a third captain, listening in the same as you, butts in to inform them that one of them stole that from a popular show a few years back.`
			`	You stop listening on your final approach as the conversation descends into a good-natured argument. Nevertheless, it sounds like a lead on a possible stranded Hai that would be worth following up.`
				accept
	to complete
		has "Hai Rescue: Yeertle Family: offered"
	to fail
		has "event: hai-human treaty signed"


mission "Hai Rescue: Yeertle Family"
	name "Return the Yeertle family"
	description "Transport the Yeertle family to <destination>. Payment is <payment>."
	source Prime
	destination Icelake
	passengers 5
	to offer
		"combat rating" > 50
		or
			has "Unwanted Cargo: done"
			has "Hai Leaks Response 6: offered"
		not "event: hai-human treaty signed"
		"Hai Rescue: Yeertle Family (defer count)" < 3
	on defer
		"Hai Rescue: Yeertle Family (defer count)" ++
	on offer
		conversation
			branch "no hint"
				not "Hai Rescue: Yeertle Hint: offered"
			`Wandering around after dark you find yourself down an alley near the spaceport, huddled in an alcove against the drizzle while you keep an eye out for anything suspicious, apparently last rumored to be around here. After a while, a few dozen meters ahead, you see a short man with a strange necklace. As he walks past a power transfer unit, the man shimmers and you see faintly-visible, squirrel-like features. It seems the necklace is a projector of a human hologram concealing a Hai. He is sticking to the shadows, trying to avoid being seen.`
				goto start
			label "no hint"
			`Wandering around after dark you find yourself down an alley near the spaceport. The ongoing drizzle increases in intensity and you pause for a moment to huddle in an alcove for a while until it settles down. After a few moments, a few dozen meters ahead, you see a short man with a strange necklace. As he walks past a power transfer unit, the man shimmers and you see faintly-visible, squirrel-like features. It seems the necklace is a projector of a human hologram concealing a Hai. He is sticking to the shadows, trying to avoid being seen.`
			label start
			`	Do you want to talk to him?`
			choice
				`	(Talk to him.)`
				`	(Come back later.)`
					defer
			`	The man's expression doesn't change much as you approach. His holoprojector may not be sophisticated enough to translate Hai facial expressions. You can see exposed wires on the device; this is probably a makeshift projector he produced with limited resources. A well-made version might keep Hai hidden in human space for a long time.`
			`	From the shaking voice, you can tell he's frightened.`
			`	"C-can I help you?"`
			choice
				`	"You're a Hai. Why are you in human space?"`
					goto far
				`	"Do you need a ride home to Hai space?"`
					goto "ride offer"
				`	"How did you make that holoprojector?"`
					goto "made in a cave"
			label "made in a cave"
			`	He pauses and after a brief delay his hologram registers surprise, "You know what this is then?"`
			choice
				`	"Yes, that's a holoprojector and you're a Hai."`
				`	"Yes, I've been looking for someone like yourself."`
			`	He peers at you for a second, perhaps pondering if he can trust you with the answer.`
			`	"Yes, well, holography is my trade, and Hai children sometimes construct holoprojectors for fun. This one is primitive but functional, if only barely, thanks to inferior human components I've had to scavenge."`
			choice
				`	"Do you need a ride home to Hai space?"`
					goto "ride offer"
				`	"You're a Hai. Why are you in human space?"`
			`	"I'm from Icelake. I chartered a flight from Icelake to Allhome with my family. They would have gone on vacation while I would have been at a conference. Instead, the human merchants locked us in a cell and took us here.`
				goto "questioned first"
			label far
			`	He pauses for a second, perhaps pondering if he can trust you with the answer.`
			`	"I'm a holographer from Icelake. I chartered a flight from Icelake to Allhome with my family. They would have gone on vacation while I would have been at a conference. Instead, the human merchants locked us in a cell and took us here.`
			label "questioned first"
			`	"My youngest daughter is very small for her age, and was able to sneak through a vent to unlock our cell. The ship was under-crewed and so we overpowered them. Unfortunately, they had already landed and the ship was locked down. I didn't know how to disable the lock so we could not take off, and for lack of options we've been hiding near here ever since.`
			`	"Can you take us back to <destination>? I have considerable savings back there and can pay you well. Say, <payment>?"`
			choice
				`	"Sure!"`
				`	"Would the Hai government be looking for you?"`
					goto looking
				`	"No, I can't."`
					decline
			`	"Thank you. My name is Duniip Yeertle, by the way. My wife and three children are nearby. They have holoprojectors as well."`
				goto leave
			label "ride offer"
			`	"Yes! Thank you. Some crooked human merchants locked us in a cell and took us here. I've been unable to find anyone who has even heard of Hai space, and I'm afraid to approach the human authorities. You're the first lead I have! I promise I'll pay you well when we return. I can afford <payment> once we're back at <destination>.`
			`	"My name is Duniip Yeertle, by the way. My wife and three children are nearby. They have holoprojectors as well."`
				goto leave
			label looking
			`	The man's holographic expression doesn't change, but his body language shifts in a way that speaks of distress.`
			`	"The Hai government... no. No, they wouldn't. Let's just say that it's not entirely uncommon for Hai to willingly go missing. An occasional tour of duty with the military, a thrill-seeking adventure with the hopes of getting a reaction upon returning, or even... defection to our brethren. If the authorities tried to track down every single Hai who went missing as soon as they went missing, they'd spend their time chasing their tails fruitlessly.`
			`	"Doubtlessly I'm on a register somewhere, with a timer counting down. It is even possible that someone has been told to watch for if I show up on Darkcloak. Ultimately though, the authorities don't often look for missing persons, unless they're very wealthy, until at least four months have passed by. We have been gone for only two."`
			choice
				`	"Do you need a ride home to Hai space?"`
					goto "ride offer"
				`	"Well, let's get you out of here and home safely."`
			`	Turns out relief is an expression his holoprojector does handle. "Thank you! My name is Duniip Yeertle, by the way. My wife and three children are nearby. They have holoprojectors as well."`
				goto leave
			label leave
			`	"Please, follow me back to my house, and we will make our preparations."`
			choice
				`	(Follow him.)`
			`	You walk down a corridor to a stairway that leads to a brick wall. Duniip walks through the wall; apparently this is another of his holograms. You pass through and see a trio of energetic Hai children eating dinner with their mother.`
			`	Duniip turns off his hologram and addresses his family. "I found us a pilot! They're going to take us all the way home."`
			`	The whole family cheers and it turns out they were already packed to leave. Duniip explains they move regularly so they're not found. It takes them under two minutes to finish preparations and don their holoprojectors. Your walk back to the ship is largely uneventful until some men with strange scanners detect the Yeertle family. One man throws a small grenade with a green light on top. You recognize it as a low-level EMP device. All five holograms turn off, along with a nearby bank of lights, but by the time you stumble to a stop and identify the cause you're much closer to your ship than they are to you.`
			`	In the sudden dimness surrounding your group, you quickly cross the remaining distance to your ship as hastily as possible before someone gets a good look at the Yeertles. Looking back, you see the men were not following you; they were running to their own ships. Looks like they're planning to follow you into orbit.`
				launch
	on accept
		dialog `It appears some unsavory types have followed you into orbit in pursuit of the Yeertle family. You could fight them, but they don't look equipped to make the journey back to Hai space successfully; so you could also probably outrun them if you prefer.`
	on complete
		log `Found a Hai family that had been locked up by some crooked merchants meant to be providing transport. A lively bunch, returned them to <planet>.`
		log "Minor People" "Duniip Yeertle" `A holographer from <planet>, he was able to cobble together five holoprojectors from scrap parts while hiding in little more than a cave in order to protect his family.`
		payment 350000
		"hai slave prereq" ++
		dialog `The Yeertle family is ecstatic to be home after their long ordeal and gladly give you <payment>. They promise to run background checks of human pilots before hiring next time.`
	npc
		government "Bounty Hunter that Won't Enter Hai Space"
		personality plunders disables unconstrained
		fleet "Small Core Pirates" 1



mission "Hai Rescue: Ooonem Hint"
	landing
	name "A (Short) Angel of Death"
	description "There have been some mysterious deaths on <destination>."
	source
		near "Alcyone" 3
		government "Republic" "Syndicate"
		attributes "spaceport"
		not attributes "station"
		not planet "Stormhold"
	destination Stormhold
	to offer
		has "Hai Leaks Response 6: active"
		has "event: slightly lost"
		not "Hai Rescue: Ooonem: offered"
		not "Hai Reveal [B01-A] The Blockade Goes Up: offered"
		random < 30
	on offer
		conversation
			`As you come in to land at the spaceport, you listen to the usual chatter of captains coming and going. To your surprise, on one of the lower, less obvious bands, you hear a pair of captains talking about the pirate world of <planet>. Apparently these two have enough connections to profit off the occasional trip there, but one of them is warning the other not to go by at the moment.`
			`	You listen in carefully as the speaker relays that there's some kind of hunt going on there. All the ships are being searched before departure, and there's a lot of paranoid goons with weapons hot. A merchant has been killed on his own ship, while it was parked in the spaceport, and random people keep getting into firefights with a short, hooded, "angel of death" in dark alleyways. So far, no one claims to know what's going on.`
			`	It's really hard to say what this could be, but it might be worth checking out.`
				accept
	to complete
		has "Hai Rescue: Ooonem: offered"
	to fail
		has "Hai Reveal [B01-A] The Blockade Goes Up: offered"


mission "Hai Rescue: Ooonem"
	name "Return Ooonem"
	description "Transport the Hai you rescued to <destination>. Payment is <payment>."
	source "Stormhold"
	destination "Makerplace"
	passengers 1
	to offer
		"combat rating" > 50
		or
			has "Unwanted Cargo: done"
			has "Hai Leaks Response 6: offered"
		not "Hai Reveal [B01-A] The Blockade Goes Up: offered"
		"Hai Rescue: Ooonem (defer count)" < 3
	on defer
		"Hai Rescue: Ooonem (defer count)" ++
	on offer
		conversation
			branch transmitter
				has "Oonem Transmitter"
			branch "no hint"
				and
					not "Hai Rescue: Ooonem Hint: offered"
					not "Hai Rescue: Ooonem (defer count)" >= 1
			`Following reports of the last time the "angel of death" was sighted, you end up loitering in a twisting street parallel to a main thoroughfare. The few people using it hurry by quickly, and rarely seem to travel any great distance down this street. One very surly looking individual gives you a sour glare on his way past, a collection of weapons on full display. He looks a lot like you'd expect a bounty hunter to look, and as he moves out of sight you observe a shadow, previously motionless, detach from a spot on a wall and head back your direction, laser rifle pointed in the direction of the departing individual. As the shadow approaches, you see there's a lot of hair sticking out from their hood. They might be a Hai. Do you want to talk to them?`
				goto start
<<<<<<< HEAD
			label "no hint"
			`As you come in you are informed that all the ships are being searched before departure. No sooner do you disembark your ship than you notice that there's a lot of paranoid goons with weapons hot. Like a lot. There seems to be some kind of manhunt going on for a short, hooded, 'angel of death' who has been loitering in dark alleyways. So far, no one is explicitly claiming to know what's going on though, and even for a place like this the effort seems... ungoverned. Even to the extent that some groups seem to be actively pretending to be involved while surreptitiously not joining in with groups that leave on the hunt.`
			`	It's all very odd, but one thing you do glean from the constant conversation and the small selection of individuals loudly demanding cooperation is that the 'angel of death', as they're calling it, is unusually short and fast, and capable of things which give you reason to suspect they might possibly be a Hai.`
=======
			label nohint
			`As you come in you are informed that all the ships are being searched before departure. No sooner do you disembark your ship than you notice that there's a lot of paranoid goons with weapons hot. Like a lot. There seems to be some kind of manhunt going on for a short, hooded, "angel of death" who has been loitering in dark alleyways. So far, no one is explicitly claiming to know what's going on though, and even for a place like this the effort seems... ungoverned. Even to the extent that some groups seem to be actively pretending to be involved while surreptitiously not joining in with groups that leave on the hunt.`
			`	It's all very odd, but one thing you do glean from the constant conversation and the small selection of individuals loudly demanding cooperation is that the "angel of death," as they're calling it, is unusually short and fast, and capable of things which give you reason to suspect they might possibly be a Hai.`
>>>>>>> 4f223674
			choice
				`	(Investigate for yourself.)`
				`	(Come back later.)`
					defer
			`	Following reports of the last time the "angel of death" was sighted, you end up loitering in a twisting street parallel to a main thoroughfare. The few people using it hurry by quickly, and rarely seem to travel any great distance down this street. One very surly looking individual gives you a sour glare on his way past, a collection of weapons on full display. He looks a lot like you'd expect a bounty hunter to look, and as he moves out of sight you observe a shadow, previously motionless, detach from a spot on a wall and head back your direction, laser rifle pointed in the direction of the departing individual. As the shadow approaches, you see there's a lot of hair sticking out from their hood. Seems you may have indeed found a Hai. Do you want to talk to them?`
			label start
			choice
				`	(Talk to them.)`
				`	(Come back later.)`
					defer
			`	As you step into their path, the Hai swings the laser rifle towards you and says, "You're either very brave, very stupid, or know something... I should warn you, I'm not going back to them!"`
			`	She watches your expression closely and, when you don't appear to be hostile, settles into a wary but more relaxed stance. "You're not one of them. What do you want with me?"`
			choice
				`	"I was wondering why a Hai is on a pirate planet."`
					goto hai
				`	"Not one of whom?"`
					goto who
				`	"Sorry to bother you. I'll leave you to your business."`
					goto decline
			label hai
			`	"I was going to meet a businessman on Shroud to arrange a large-scale import deal for my research project. I asked a human merchant to take me there, but I was tricked. The businessman doesn't really exist, and the deal was faked. The merchant locked me in a cell and brought me here instead. When he opened the cell, I managed to grab his rifle, shoot him, and hide. It's amazing how slowly humans move."`
				goto "more questions"
			label who
			`	"There are some men looking for me. I've managed to escape them so far; they're not as quick as a Hai. I think they're friends of the merchant who locked me up."`
				goto "more questions"
			label pay
			`	"I have no money with me, but my family on <planet> can pay."`
				goto "more questions"
			label "more questions"
			`	Can you take me back to <destination>? My family can pay for my return.`
			choice
				`	"Yes, I'll take you there."`
				`	"How much will you pay me?"`
					goto pay
				`	"Why are you on a pirate planet?"`
					goto hai
				`	"I'm not one of whom?"`
					goto who
				`	"Sorry, but you'll have to find another ride."`
					goto decline
			`	Good, but now I must ask, is your ship capable? Are you sure? The pirates are fully aware I am here and will likely chase you, even if you're in good standing with the local authorities. I'd rather not die on your ship.`
			choice
				`	"Don't worry. I know how to dodge pirates."`
					goto go
				`	"I have a better ship parked somewhere else. I'll go get that first."`
				`	"You should find a different ride then."`
					decline
			`	She looks at you curiously. "You're a good one, aren't you? Very well, take this transmitter. When you return, come back to this area. Activate it, and I will find you. Come alone."`
			action
				set "Oonem Transmitter"
			`	She quickly keys something into the transmitter, and it beeps before displaying a locked icon on the screen. As soon as she has handed it over, she turns and melts down an alley which you weren't even entirely aware of. The transmitter in your hand is small, and looks custom modified. Whoever this Hai is, she's capable.`
				defer
			label transmitter
			`	You return to the twisting alleyway you first met the mysterious "angel of death" in and activate the transmitter. It's been a little while, but on your way in there was a bulletin out for her capture being broadcast, so it seems she's definitely still at large.`
			`	You have to wait so long you're starting to feel silly, before she suddenly drops in front of you; a rappel rope swinging silently above her head. "Good, you have returned, are you ready to go?"`
			choice
				`	"I'm ready."`
				`	"I'm sorry, but it's too dangerous for me to get you out of here."`
					goto decline
			label go
			`	"Okay. I guess I should have introduced myself... it's easy to forget social niceties in a place like this. My name is Ooonem, and I'm a researcher from <planet>. Thank you for agreeing to take me home."`
			`	The pair of you, at her direction, make your way back to your ship, with you quietly greasing the palms of those at one of the many access points to the spaceport. Despite your precautions, though, as you weave between parked ships on your final approach, you notice several men sitting on a nearby ship's loading ramp looking intently at Ooonem, their guns lying close by. Before the men are able to make a grab for their weapons, Ooonem pulls a gas grenade out of her cloak and throws it at the gunmen in one smooth movement. The grenade lands squarely on the ramp, sending a fine mist all around their ship. The men, hands halfway to their weapons, all drop to the ground instead; from the screams of pain and the sounds of convulsion coming from behind you, they're probably not going to trouble you any longer.`
			`	"I had better leave these behind," she says, dropping a few gas grenades on the ground. "I took them off some pirates a few days ago. They're quite illegal." You notice a label on the grenades: "Sarin Gas: twenty-meter radius." This was a nerve gas grenade that uses one of the older varieties of the gas. They're cheap and plentiful in pirate space.`
			`	You quickly board your ship and immediately take off.`
				launch
			label decline
			`	The woman shakes her head at you and runs off into the shadows. You doubt you'll ever see her again.`
				decline
	on accept
		dialog `Those pursuing Oonem have caught on quickly and followed you into orbit. You'll probably have to fight them, but they're only Core pirates and don't look equipped to make the journey back to Hai space successfully. If you're fast enough, you could probably attempt to simply dodge them instead.`
	on complete
		log `Rescued a kidnapped Hai researcher, Ooonem, from Stormhold and returned her to Makerplace. She was tricked into leaving Hai space for a fake business deal, and the merchant who agreed to take her there kidnapped her instead. Men have been hunting her since she escaped. She doesn't know the real identities of the kidnappers.`
		log "Minor People" "Oonem" `A Hai researcher with a remarkable talent for stealth and laser rifles. Also a predilection for shooting first and not taking prisoners. She escaped kidnapping and survived independently on <origin> for a remarkable length of time where she acquired the moniker "angel of death." She's also quite the capitalist.`
		payment 225000
		"hai slave prereq" ++
		dialog `Ooonem is relieved to return to <planet>. She leads you to her family's home where you're treated to a bountiful dinner. The cuisine is entirely human-Hai fusion dishes. The dessert is accompanied by what Oonem describes as the most delicious spice of all: <payment>.`
	npc
		government "Bounty Hunter that Won't Enter Hai Space"
		personality plunders disables unconstrained
		fleet "Large Core Pirates" 1
		fleet "Small Core Pirates" 1



mission "Hai Rescue: Prison RP Hint"
	landing
	name "Phantom Distress Calls"
	description "Some merchants have mentioned picking up a distress call near <destination> that they couldn't locate the source of."
	source
		near "Mirfak" 4
		government "Republic" "Syndicate"
		attributes "spaceport"
		not attributes "station"
		not planet "Sunracer"
	destination Sunracer
	to offer
		has "Hai Leaks Response 6: active"
		has "event: slightly lost"
		not "Hai Rescue: Prison Role-Players: offered"
		not "event: hai-human treaty signed"
		random < 80
	on offer
		conversation
			`As you come in to land at the spaceport, you listen to the usual chatter of captains coming and going. Out here on the edge of things and toward the Core, it is a popular pastime for merchants to swap ghost stories. In all likelihood, the majority of these stories can be put down to minor failures from cheap, mass-produced Syndicate equipment. Nevertheless, one of them stands out this time.`
			`	It seems a handful of merchants have all been picking up a very faint distress signal in the vicinity of <planet>, but every time they've gone to look for it, they've either experienced some kind of engine warning, or a large group of pirates has jumped into the system, and they've bugged out. Mysteriously the pirates don't seem to have been looking for or pursuing the merchants when they've appeared though.`
			`	It seems like a long-shot, but you wonder if perhaps this might be a legitimate call for help, maybe from someone who can't risk broadcasting themselves too aggressively...`
				accept
	to fail
		not "Hai Leaks Response 6: active"


mission "Hai Rescue: Prison Role-Players"
	# You get to rescue the Hai from "First Contact: Hai"
	landing
	name "Return the Prison Role-Players"
	description "Return Hai prison role-players to <destination>. Payment is <payment>."
	source "Sunracer"
	destination "Allhome"
	passengers 5
	to offer
		has "Hai Leaks Response 6: active"
		not "event: hai-human treaty signed"
		"Hai Rescue: Prison Role-Players (defer count)" < 3
		# No combat rating requirement since there are no NPCs.
	on defer
		"Hai Rescue: Prison Role-Players (defer count)" ++
	on offer
		conversation
			`As you set your landing vector, you detect a very faint distress call directed at your ship. Your scanners show it appears to come from a remote island. Do you want to check it out?`
			choice
				`	(Follow the distress signal.)`
				`	(Ignore it and come back later.)`
					defer
			`	You put your ship down in a forest clearing and step out to find some wary-looking Hai with a directional transmitter and a very broken freighter in pirate colors.`
			`	One of them, a lady, steps forward, and as she does so her face lights up as if she's seen you before. "Captain <last>, Captain <last>! Please help us, we need to get home to <destination>!"`
				goto "actual questions"
			label questions
			`	"Do you want to know anything else, or can we leave now?"`
			label "actual questions"
			choice
				`	"Of course. Let's go."`
					goto go
				`	"How do you know who I am?"`
					goto who
				`	"How did you get here?"`
					goto how
				`	"How much will you pay me?"`
					goto pay
				`	"Sorry, maybe another time."`
					defer
			label who
			`	"You don't remember me? I was the first Hai you met. You were so confused back then and didn't know who or what we were. It was very cute."`
				goto questions
			label how
			`	"There are prison role-play cruises in Hai space where we can ride in a brig with human security guards. My research group thought it would be a fun experience, so we all chartered one," she says.`
			`	"Unfortunately, it was a trick! They were pirates and took us into human space instead. They didn't feed us much, so we all pretended to be too weak to stand. When one of the pirates came in to check on us, we overpowered him. I don't know if they got sloppy or if they were just new at this, but it seems they had forgotten how fast we can be. The other pirate set the ship to crash-land and used an escape pod. Now we're stuck here."`
				goto questions
			label pay
			`	"Ah, well, we can give you what is left of our travel budget: <payment>. The money is on <planet> though, so you'll have to fly us there first."`
				goto questions
			label go
			`	"Excellent! Everyone pile aboard. Let's go back to <planet>!"`
				accept
	on complete
		log `Found some gullible Hai that pirates tricked into a "prison role-play cruise," complete with security guards and a brig. They overpowered the pirate crew who crashed the ship and used escape pods. Returned the Hai to <planet>.`
		payment 565000
		"hai slave prereq" ++
		dialog `The Hai researchers thank you for rescuing them from their ill-fated "prison role-play cruise" and promise to stick to safer pastimes in the future. They happily give you <payment>.`
	# No NPCs for this one since the Pirates are presumed dead.



mission "Hai Rescue: Meroot and Lucy Hint"
	landing
	name "Deep Crevasses"
	description "There could be kidnappers or kidnapped Hai hiding on <destination>."
	source
		near "Zaurak" 4
		government "Republic" "Syndicate"
		attributes "spaceport"
		not attributes "station"
		not planet "Canyon"
	destination Canyon
	to offer
		"combat rating" > 50
		has "Hai Leaks Response 6: active"
		has "event: slightly lost"
		not "Hai Rescue: Meroot and Lucy: offered"
		not "event: hai-human treaty signed"
		random < 80
	on offer
		conversation
			`As you come in to land at the spaceport, you listen to the usual chatter of captains coming and going. You don't hear anything specific to Hai, but when the punchline of a joke is "deep crevasses" on <planet>, it occurs to you that there would be the perfect place for both illicit activities and escapees to hide out under the radar for a long time. It's probably worth a look...`
				accept
	to complete
		has "Hai Rescue: Meroot and Lucy: offered"
	to fail
		has "event: hai-human treaty signed"


mission "Hai Rescue: Meroot and Lucy"
	name "Return Meroot and Lucy"
	description "Transport the scientists you rescued to <destination>. Payment is <payment>."
	source Canyon
	destination Newhome
	passengers 2
	to offer
		"combat rating" > 50
		has "Hai Leaks Response 6: active"
		not "event: hai-human treaty signed"
		"Hai Rescue: Meroot and Lucy (defer count)" < 3
	on defer
		"Hai Rescue: Meroot and Lucy (defer count)" ++
	on offer
		conversation
			`As you walk through a major street, you notice a woman approach an alcove in the side of a building carrying some food. She looks around to see if she's being followed before entering the alcove and covering it with a sheet of steel. You only had a moment to observe, but through the gap you spotted something hiding inside the small alcove which might have had tufts of hair sticking out of the clothing across its body. It's probably a Hai.`
			`	Do you want to investigate?`
			choice
				`	(Investigate.)`
				`	(Come back later.)`
					defer
			`	You knock on the steel sheet, and a woman within the alcove slides it to the side. As she emerges, she carefully moves her body to block your view of the alcove.`
			`	She asks nervously, "Yes, can I help you?"`
			choice
				`	"Why are you hiding a Hai in there?"`
					goto hiding
				`	"Can I help you?"`
					goto help
				`	"No, I was just walking by. Sorry to bother you."`
					decline
			label hiding
			`	Her expression immediately takes on a shade of panic and you hear what sounds like something heavy being picked up in the background. "Please don't tell anyone! We were both kidnapped, but we managed to escape. Now we're hiding here, hoping those people don't find us again."`
				goto "trust check"

			label help
			`	"Yes! Some men kidnapped my friend and I, but she got us out and we managed to escape. We've been hiding here, hoping they don't find us again."`
			label "trust check"
			`	In the background you hear someone hiss, "Lucy! What are you doing, we can't trust them!"`
			choice
				`	"Uh, luf e ow, vai, luf e eh?"`
					goto "come in"
				`	"No really, you can trust me, I promise!"`
			`	Lucy's face goes pale and she seems frozen in shock, while in the background you can hear sounds of someone who is definitely rushing to do something, though you can't see what.`
			choice
				`	"No wait! Luf e ow, vai, luf e eh?"`
			label "come in"
			`	The person in the background stills. "What did you say?"`
			`	You repeat the phrase.`
			`	Somewhere out of sight you hear a string Hai words that sound very exasperated before they address Lucy again. "Let them in, Lucy, they probably are here to help."`
			`	The emphasis placed on the 'are' is thick, and it seems to snap Lucy out of her frozen state. "Oh, uh, yes, alright. If you could fly us to <planet>, we can pay you when we arrive. You'll likely be followed though, so I hope you have a fast ship. I think you should probably come in, and we'll talk about it."`
			choice
				`	(Enter their alcove.)`
				`	"No, I can't help you get home."`
					decline
			`	The alcove is a dead air space between two utility rooms in the basement of a warehouse. The hole in the wall looks like it was recently dug out by a laser cutter. There's a small refrigerator, a two-person cot, an air processor, and a shelf with typical household items. Books are strewn everywhere; the women must be avid readers. It seems they've set up this tiny space as a decent, albeit very small, apartment.`
			`	The human woman slides the sheet of steel back into place behind you both once you're in and says, "I'm Lucy."`
			`	"And I'm Meroot," adds the Hai woman. "I was on Newhome walking to my research lab when some men pulled me into an alley and zapped me with a taser. I woke up in the brig of a spaceship."`
			`	"My experience was similar. I was walking from my biolab to my house on Serpens. Some men jumped out from behind a dune and zapped me."`
			`	Meroot continues, "They took us both here. I was able to struggle out of my handcuffs and sneak the keys from the guard. We escaped together, and we've been hiding for weeks. Please take us to <destination>!"`
			choice
				`	"Sure. Let's go."`
				`	"No, you'll have to find another pilot."`
					decline
			`	The two women put on clothing that thoroughly covers their person. They lead you through a series of ducts and alleys back to the pad where your ship is parked. Just as your airlock opens there's a sharp zapping sound as someone shoots Meroot with a stun gun. You and Lucy duck, and a couple other shots dissipate harmlessly on the bulkhead of your ship. You fire off a couple shots back and, between the two of you, manage to drag Meroot through the airlock, seal it behind you, and lift off. It appears you're being followed into orbit.`
				launch
	on complete
		log `Rescued a pair of researchers: a Hai woman named Meroot and a human woman named Lucy. They were kidnapped by men who brought them to Canyon. Returned them to <planet> where they now live together. They don't know the identities of the kidnappers.`
		payment 315000
		"hai slave prereq" ++
		dialog `Meroot and Lucy thank you for your help and give you <payment>. Lucy decides to live in Hai space with Meroot. "It's safer here," she explains, though you have your doubts. You ask, but the two have no idea who the men that kidnapped them were.`
	npc
		government "Bounty Hunter that Won't Enter Hai Space"
		personality plunders disables unconstrained
		fleet "Large Core Pirates" 1
		fleet "Small Core Pirates" 1



mission "Hai Rescue: Gipeep Hint"
	landing
	name "Lucrative Transport"
	description "You've heard there's some suspiciously lucrative transport jobs on <destination>."
	source
		near "Nihal" 4
		government "Republic" "Syndicate"
		attributes "spaceport"
		not attributes "station"
		not planet "Maelstrom"
	destination Maelstrom
	to offer
		"combat rating" > 50
		has "Hai Leaks Response 6: active"
		has "event: slightly lost"
		not "Hai Rescue: Gipeep: offered"
		not "event: hai-human treaty signed"
		random < 80
	on offer
		conversation
			`As you come in to land at the spaceport, you listen to the usual chatter of captains coming and going. One guy is bragging particularly odiously about some lucrative transport jobs he'd picked up on <planet>. Of course, it could mean nothing, but it's also very suspicious for that particular world. <planet> is not known for lucrative transport jobs, and it could likely be contraband, or worse...`
				accept
	to fail
		has "event: hai-human treaty signed"


mission "Hai Rescue: Gipeep"
	landing
	name "Return Gipeep"
	description "Transport the Hai you rescued to <destination>. Payment is <payment>."
	source "Maelstrom"
	destination "Greenbloom"
	passengers 1
	to offer
		"combat rating" > 50
		has "Hai Leaks Response 6: active"
		not "event: hai-human treaty signed"
	on offer
		conversation
			branch hint
				has "Hai Rescue: Gipeep Hint: offered"
			`As you come in to land one guy is on the comms, bragging particularly odiously about some lucrative transport jobs he'd picked up. This catches your attention only because <origin> is not known for lucrative transport jobs. It could likely be contraband, or worse...`
			label hint
			`After some quiet investigation you find out that all the lucrative transport jobs are coming out of one particular warehouse. The paperwork all looks to be in order, but to be sure you should pick up a job yourself.`
			choice
				`	(Check it out.)`
				`	(Leave.)`
					decline
			`	Surprisingly, when you arrive the warehouse is unattended, which is suspicious in and of itself. Poking around a little you walk by some cargo and hear loud thumping coming from a locked crate. A ring of keys is hanging nearby. Someone could appear at any moment and you could be in trouble. Do you want to check it out?`
			choice
				`	(Examine the crate.)`
				`	(Leave.)`
					decline
			`	One key stands out, it has a symbol you don't recognize that looks like an angry cat in a circle. As you get closer to the thumping, the ordinary-looking crate starts to seem a little strange. At first glance it appears to be the sort of crate that is well-insulated against sound and temperature, but this one must have concealed breathing holes. You can still hear muffled thumping fairly clearly, but outside you hear what sounds like a loading vehicle pull up, and you don't know what's in the crate.`
			`	Do you want to try opening the crate?`
			choice
				`	(Open the crate.)`
				`	(Leave.)`
					decline
			`	You put the key in the lock, turn, and the next thump you hear pushes the crate open so hard it falls over. An angry-looking Hai jumps out and starts yelling at you in its own language.`
			`	After a few seconds, the Hai calms down and speaks in your tongue. "They locked me in a box! I was walking home from a store on <planet>, and some humans pulled me into an alley. They shoved me in a box and now I'm..." the Hai pauses and looks around, "not in Hai space?`
			`	"Please take me home. I'm a ship architect from <planet>. We should hurry before they come back."`
			choice
				`	"Of course. Just hop in my ship."`
					goto accept
				`	"No, I'm not going that way any time soon."`
			`	He makes a frustrated sound in the back of his throat and gives you a pointed and pleading look. "I have nowhere else to go! I'm not exactly inconspicuous. I'll be caught soon. Please, I can pay you well."`
			choice
				`	"In that case, I'll take you."`
				`	"No. You'll have to find another pilot."`
					decline
			label accept
			`	You can hear men approaching through the warehouse entry and the Hai quickly retrieves something from the crate before you both run quickly in the other direction. Soon you hear shots fired, and see them hit a nearby wall. They passed quite close to your head.`
			`	Through luck and skill, the two of you make it to your ship and quickly launch. The escape seemed a little too easy though; they may have been taking pains to avoid hitting your new passenger.`
			`	It appears ships are following you into orbit.`
				launch
	on complete
		log `Rescued a Hai ship architect named Gipeep who was kidnapped near his home on <planet> and transported in a locked cargo crate. The crate's key had a marking on it like an angry cat in a circle.`
		log "Minor People" "Gipeep Anl'ooh" `A Hai ship architect whom you rescued from his captors. His tenacity of spirit may have helped you to do more than just recover him to Hai space.`
		payment 285000
		"hai slave prereq" ++
		dialog `The Hai, who has since introduced himself as Gipeep Anl'ooh, thanks you for helping him finally finish his long walk home from the store. His grateful family give you <payment>. None of them know who kidnapped him or why.`
	npc
		government "Bounty Hunter that Won't Enter Hai Space"
		personality plunders disables unconstrained
		fleet "Large Northern Pirates" 1
		fleet "Small Northern Pirates" 1<|MERGE_RESOLUTION|>--- conflicted
+++ resolved
@@ -236,15 +236,9 @@
 					not "Hai Rescue: Ooonem (defer count)" >= 1
 			`Following reports of the last time the "angel of death" was sighted, you end up loitering in a twisting street parallel to a main thoroughfare. The few people using it hurry by quickly, and rarely seem to travel any great distance down this street. One very surly looking individual gives you a sour glare on his way past, a collection of weapons on full display. He looks a lot like you'd expect a bounty hunter to look, and as he moves out of sight you observe a shadow, previously motionless, detach from a spot on a wall and head back your direction, laser rifle pointed in the direction of the departing individual. As the shadow approaches, you see there's a lot of hair sticking out from their hood. They might be a Hai. Do you want to talk to them?`
 				goto start
-<<<<<<< HEAD
 			label "no hint"
-			`As you come in you are informed that all the ships are being searched before departure. No sooner do you disembark your ship than you notice that there's a lot of paranoid goons with weapons hot. Like a lot. There seems to be some kind of manhunt going on for a short, hooded, 'angel of death' who has been loitering in dark alleyways. So far, no one is explicitly claiming to know what's going on though, and even for a place like this the effort seems... ungoverned. Even to the extent that some groups seem to be actively pretending to be involved while surreptitiously not joining in with groups that leave on the hunt.`
-			`	It's all very odd, but one thing you do glean from the constant conversation and the small selection of individuals loudly demanding cooperation is that the 'angel of death', as they're calling it, is unusually short and fast, and capable of things which give you reason to suspect they might possibly be a Hai.`
-=======
-			label nohint
 			`As you come in you are informed that all the ships are being searched before departure. No sooner do you disembark your ship than you notice that there's a lot of paranoid goons with weapons hot. Like a lot. There seems to be some kind of manhunt going on for a short, hooded, "angel of death" who has been loitering in dark alleyways. So far, no one is explicitly claiming to know what's going on though, and even for a place like this the effort seems... ungoverned. Even to the extent that some groups seem to be actively pretending to be involved while surreptitiously not joining in with groups that leave on the hunt.`
 			`	It's all very odd, but one thing you do glean from the constant conversation and the small selection of individuals loudly demanding cooperation is that the "angel of death," as they're calling it, is unusually short and fast, and capable of things which give you reason to suspect they might possibly be a Hai.`
->>>>>>> 4f223674
 			choice
 				`	(Investigate for yourself.)`
 				`	(Come back later.)`
