# Copyright (c) 2020 MasterOfGrey
#
# Endless Sky is free software: you can redistribute it and/or modify it under the
# terms of the GNU General Public License as published by the Free Software
# Foundation, either version 3 of the License, or (at your option) any later version.
#
# Endless Sky is distributed in the hope that it will be useful, but WITHOUT ANY
# WARRANTY; without even the implied warranty of MERCHANTABILITY or FITNESS FOR A
# PARTICULAR PURPOSE. See the GNU General Public License for more details.
#
# You should have received a copy of the GNU General Public License along with
# this program. If not, see <https://www.gnu.org/licenses/>.

mission "Hai Reveal [B01] Information Blackout"
	landing
	name "Information Blackout"
	description "Meet the Syndicated Security Captain in the spaceport on <origin> when you're ready."
	source "Sunracer"
	clearance
	to offer
		has "Hai Reveal [A13] A New Elder: done"
	to complete
		never
	on offer
		event "hai and human ships at wormhole"
		conversation
			`Arriving on Sunracer, the entire port seems to be abuzz with the news. It has not gone unnoticed that the Navy moved a large fleet into the uninhabited systems in the northern corridor between Syndicate space and the Far North. Now, it seems that blockades are going up in Rigel, Nihal, Mirfak & Zaurak using Navy or Syndicate security vessels depending on jurisdiction. The theories are flying thick and fast, but everyone seems to agree on one thing; there is some sort of major crisis happening.`
			`Your communicator beeps and you realize you have received a message from Remington. There's a Captain of one of their security detachments waiting to meet you in the spaceport. Apparently there have been developments while you were in flight. Now might be the last opportunity to sort anything else out for a little while.`
				accept


# Ensure there are some impressive fleets at each system.
mission "Hai Reveal [B01-A] The Blockade Goes Up"
	landing
	invisible
	source "Mountaintop"
	to offer
		has "Hai Reveal [A13] A New Elder: done"
	to complete
		never
	npc
		government "Republic"
		system "Rigel"
		personality heroic opportunistic staying
		fleet
			names "republic capital"
			fighters
				names "syndicate fighter"
			variant
				"Carrier (Mark II)" 2
				"Cruiser (Mark II)" 6
				"Combat Drone" 36
				"Lance (Gatling)" 8
				"Frigate (Mark II)" 12
				"Rainmaker (Mark II)" 8
				"Rainmaker (Mark II Old Weapons)" 8
	npc
		government "Republic"
		system "Nihal"
		personality heroic opportunistic staying
		fleet
			names "republic capital"
			fighters
				names "syndicate fighter"
			variant
				"Carrier (Mark II)" 2
				"Cruiser (Mark II)" 6
				"Combat Drone" 36
				"Lance (Gatling)" 8
				"Frigate (Mark II)" 12
				"Rainmaker (Mark II)" 8
				"Rainmaker (Mark II Old Weapons)" 8
	npc
		government "Syndicate"
		system "Mirfak"
		personality heroic staying
		fleet "Large Syndicate" 8
	npc
		government "Syndicate"
		system "Zaurak"
		personality heroic staying
		fleet "Large Syndicate" 8


# The fact that you have to actively go to the spaceport to proc this mission is intentional. It allows the player to take a pause to reorganize themselves if they need to, B01 stays active as a reminder.
# The fight in this mission is very large, but it's also a complete roflstomp. The pirates are outnumbered 2-1, and out-gunned significantly worse than that.
# You as the player have one job: make sure everyone jumps in together, and don't die. During the first campaign it was really important the fights were all balanced for you to be able to tip the balance.
# THIS mission is designed to give you a spectacle. A little visual demonstration of what a real battle could potentially look and feel like with low stakes for you. It's a visual feast, not a challenge.
mission "Hai Reveal [B02] Join the Fleet"
	autosave
	name "Join the Fleet and Invade Stormhold"
	description "The fleet will arrive in <waypoints> soon. Join it, and lead it to Stormhold."
	deadline 9
	# The minimum journey time is 7
	source "Sunracer"
	waypoint "Moktar"
	destination "Stormhold"
	clearance
	to offer
		has "Hai Reveal [A14] A Time of Trouble: done"
	on offer
		conversation
			`The Syndicate security captain in the spaceport is very easy to find. She hands you a pad with a secure validation sequence to confirm her briefing comes from the Navy, co-signed by Xilin.`
			`	She appears to have a posse of other captains with her who conveniently enforce a bubble of privacy around you just by taking up space. "So," she says. "The Republic has agreed to accompany the Hai to precisely one world. Combined intelligence indicates that <planet> is the most likely place for any kidnapped Hai to be, assuming they exist. The blockades that have gone up are to secure this area of space against the secret of this exercise... or at least try to.`
			`	"There's going to be a battle, and you have a critical role entrusted to you for coordinating the fleet. There can be no detours. Once we start moving it will be one jump to the rendezvous and then two to our target. Are you ready for it?"`
			choice
				`	"I'm ready now."`
				`	"I need time to prepare."`
					goto prepare
			`	"Very good." So far she hasn't introduced herself, but as she puts the pad away her flight jacket moves enough for you to see 'Captain Valeria Estrada' printed on the jumpsuit underneath. "Now, to bring you up to speed: At least two pirate groups at <planet> have been involved in smuggling or kidnappings. <planet> is a fortress of anonymity and discretion, as well as being a literal fortress. An agreed upon force of overwhelming numbers has been prepared at Mountaintop. The objective is to overwhelm the defenders, prevent any escapes, and occupy the planet while they ferret out all the groups intelligence has flagged.`
			`	"The Navy, Unfettered, and Hai fleets will travel from Mountaintop to meet you. We must fly with all haste to <waypoints> to meet them, where you will lead the fleet and coordinate the attack. My security force will follow, but until we get to Sumar don't worry about waiting for us. We'll handle ourselves. Once we're all together in Sumar, your job will be to make sure everyone moves as one for each jump from there to <system>."`
			`	She lowers her voice even further, despite the privacy afforded already. "There will be two Navy Carrier groups, our full Syndicate Special Security Detachment, the Unfettered Expeditionary Fleet, and a full Hai Taskforce. I haven't heard of a fleet this large in one place since the Alpha Wars. This coordination role is not a joke. There's lots of scope for things to go wrong. We will go in, clean up, and search for Hai. Parliament will reassess the scope of concern later, depending on what we find down there. We follow your lead, Captain <last>."`
				accept
			label prepare
			`	She nods. "Very well, but don't take too long. We'll be waiting here for as long as we're able."`
				defer
	npc
		government "Syndicate"
		personality escort coward opportunistic vindictive
		fleet
			names "syndicate capital"
			variant
				"Protector" 2
				"Vanguard" 3
				"Vanguard (Particle)" 3
				"Splinter (Flamethrower Blaster)" 4
		# This special security force has acquired outfits in the post-war condition that were surplus or black market to upgrade their Splinters.
		# However, they haven't had the time to refit and test out new options for their Protectors or Vanguards.
	# Fleets start at Rajak instead of Ultima Thule to ensure they
	# have enough fuel to reach Stormhold.
	npc accompany
		government "Republic"
		system "Rajak"
		personality escort heroic opportunistic waiting
		fleet "Human Wormhole Guards" 20
	npc accompany
		government "Hai"
		system "Rajak"
		personality escort heroic opportunistic waiting
		fleet "Hai Wormhole Guards" 20
	npc accompany
		government "Hai (Friendly Unfettered)"
		system "Rajak"
		personality escort heroic opportunistic vindictive waiting
		fleet "Large Unfettered" 7
	# Guard fleets are 1 ship each. Unfet are 2.7 on average. Total Fleet Size is roughly 57 + 10 Syndicate.

	npc kill
		government "Pirate"
		personality staying waiting heroic opportunistic vindictive
		system "Alcyone"
		fleet "Marauder fleet IX" 3
	npc kill
		government "Pirate"
		personality staying waiting heroic opportunistic vindictive
		system "Alcyone"
		fleet "Marauder fleet X" 4
	# IX is 4 decent ships each, X is 6 ships but 2 are weak each. Total Fleet Size is roughly 28 + some chaff (~8).
	on fail
		dialog `You have failed an essential mission (ALL of one fleet has been wiped out). To complete this story line, revert to the autosave or another earlier snapshot of the game.`
	on accept
		fail "Hai Reveal [B01] Information Blackout"
		fail "Hai Reveal [A11-B] Permanent Fleets"
	on enter "Moktar"
		dialog `You have reached the rendezvous and various fleets are arriving. As promised, both Hai and human ships have tied their navigation to your systems for coordinating the next couple of jumps to Alcyone. You have never seen so many military vessels in one place.`
	on enter "Oblate"
		dialog `The next jump from here is to Alcyone. Make sure all ships are ready to jump all at once. The pirate and marauder lords of <planet> have prepared for the invasion and are expected to be waiting. A disciplined arrival is essential.`
	on complete
		event "stormhold suppressed"
	on visit
		dialog
			`When the Hai and humans try to deploy troops, they're drawn off by orbital bombardment. You must defeat the entire pirate and marauder defense fleet before landing.`

event "stormhold suppressed"
	# Update pirate and anti-pirate spawns in Alcyone - Hai ships stay landed so they don't travel into Syndi space. Korath ships keep away.
	system "Alcyone"
		remove fleet "Small Core Pirates" # 400
		remove fleet "Large Core Pirates"# 600
		remove fleet "Korath Large Raid" # 50000
		add fleet "Human Wormhole Guards" 500


mission "Hai Reveal [B02-A] The Blockade Goes Up"
	landing
	invisible
	source "Stormhold"
	to offer
		has "Hai Reveal [B02] Join the Fleet: done"
	to complete
		never
	npc
		government "Syndicate"
		system "Alcyone"
		personality staying waiting opportunistic vindictive
		fleet
			names "syndicate capital"
			variant
				"Protector" 2
				"Vanguard" 3
				"Vanguard (Particle)" 3
				"Splinter (Flamethrower Blaster)" 4
		# This special security force remains local to represent Syndicate interests and security integrity.


mission "Hai Reveal [B02-S] Republic Intelligence Stalkers"
	landing
	invisible
	source "Stormhold"
	to offer
		has "Hai Reveal [B02] Join the Fleet: done"
	to complete
		has "Hai Reveal [B04] The Riddle: done"
	npc
		government "Republic Intelligence"
		system "Alcyone"
		personality launching mute marked
		ship "Frigate (Republic Intelligence)" "R.I.S. Adrasteia"


mission "Hai Reveal [B03] Contact Giti"
	landing
	name "Contact Giti"
	description "Go to <planet> to get a line of communication out to Giti."
	source "Stormhold"
	destination "Canyon"
	clearance
	to offer
		has "Hai Reveal [B02] Join the Fleet: done"
	on offer
		conversation
			`While you join the fleet that lands to occupy the spaceport, other assault ships pursue priority targets elsewhere on <origin>. There's a significant wait to ensure that ground troops have secured the port before everyone can reconvene to discuss the next steps.`
			`	You eventually reach the secured command area set up in the spaceport as Choot'k and Danforth come in discussing tactical minutiae. They are trailed by Batu, and eventually joined by Sayari and Teeneep. One of Danforth's lieutenants brings up the rear and closes the door behind you all.`
			`	There is a moment of uncertainty where Danforth continues conversing in a low voice with his lieutenant and Batu catches your gaze with a questioning look.`
			choice
				`	"Admiral, would you like to lead this?"`
					goto "cede to danforth"
				`	"Good to see everyone arrive here safely."`
			action
				set "HR: Allied Leader"
			`	Everyone is waiting for you to speak. It seems this is your final briefing as the commander of the forces before diplomats and military leaders take over.`
			label briefing
			choice
				`	"What is the status of the <origin> operation?"`
					goto operation
					to display
						not "Hai Reveal [B03] Contact Giti: label operation"
				`	"Is the Hai disinformation campaign still working?"`
					goto disinformation
					to display
						not "Hai Reveal [B03] Contact Giti: label disinformation"
				`	"Sayari and Teeneep, what are your plans?"`
					goto squirrels
					to display
						has "Hai Reveal [B03] Contact Giti: label operation"
						not "Hai Reveal [B03] Contact Giti: label squirrels"
				`	"I'm honored to have served you as fleet commander."`
					goto honored
					to display
						has "Hai Reveal [B03] Contact Giti: label operation"
						has "Hai Reveal [B03] Contact Giti: label disinformation"
						has "Hai Reveal [B03] Contact Giti: label squirrels"
				`	"Excellent work, everyone! Carry on!"`
					goto offended
					to display
						has "Hai Reveal [B03] Contact Giti: label operation"
						has "Hai Reveal [B03] Contact Giti: label disinformation"
						has "Hai Reveal [B03] Contact Giti: label squirrels"

			label operation
			action
				set "Hai Reveal [B03] Contact Giti: label operation"
			`	Danforth begins the report. "Stage one has been successful. However, as I expected, it looks like we're going to be here a while. <origin> is a rabbit warren of hidden places. Even with the Hai resources on top of everything we've brought, it could take weeks to root things out sufficiently."`
			`	"General Choot'k, would you agree with the human's assessment of the effort required here?" asks Teeneep.`
			`	The Unfettered warlord does not even hesitate to respond, "Yes. Even with our superior capacities we will be here a while."`
				goto briefing
			label disinformation
			action
				set "Hai Reveal [B03] Contact Giti: label disinformation"
			`	Batu clears his throat and Danforth glances at him before evidently remembering something discussed earlier. "I'm sorry, Captain <last> and Elder Teeneep. I must advise you that at this stage all hope of keeping the Hai a secret is lost. Even if we could convince all factions to keep the secret, the blockade has drawn too much attention, so all that remains is to resolve the matters at hand before the Hai become irretrievably common knowledge."`
			`	Teeneep responds, "We all knew that day would come soon. Be glad we're here together to usher it in peacefully and with strength."`
				goto briefing
			label squirrels
			action
				set "Hai Reveal [B03] Contact Giti: label squirrels"
			`	"Our place is here, Captain <last>," says Teeneep, definitively.`
			`	Danforth looks between them. "Perhaps, Elder, you and the Ambassador would find it more comfortable to return to Mountaintop? There will be little diplomacy here, and scarcely more safety, and it would seem to me that, even with Batu here as the Deputy Minister's eyes on the ground, it would be easier to conduct your responsibilities directly."`
			`	Teeneep seems to bristle but Sayari smoothly cuts in. "You should not concern yourself with our comfort, Admiral. It would not be seemly for the Elder to abandon the field while another leader remains." She looks pointedly at Choot'k. "You may have forgotten also but there are Hai representatives of two governments in this room. It would also be unseemly for our ships to act in concert with the Unfettered without a diplomatic liaison here. And so I too have my place here. Things have happened quickly, of course, but my colleague Hiyamaharu will soon arrive at Mountaintop to act as my counterpart there. I trust things are being attended to, but you might consider checking that your people are properly aware of that."`
				goto briefing

			label "cede to danforth"
			action
				set "HR: Allied Supporter"
			`	Danforth looks around and, without missing a beat, steps up to the table in the middle of the room. "Thank you, Captain. The Hai and Unfettered are coordinating through me and my command for the ground operation, and so far, stage one has been successful. However, as I expected, it looks like we're going to be here a while. <origin> is a labyrinth of hidden places. Even with the Hai resources on top of everything we've brought, it could take weeks to root things out sufficiently."`
			`	"General Choot'k, would you agree with the human's assessment of the effort required here?" asks Teeneep.`
			`	The Unfettered warlord does not even hesitate to respond, "Yes. Even with our superior capacities we will be here a while."`
			`	Batu clears his throat and Danforth glances at him before evidently remembering something discussed earlier. "I'm sorry, Captain <last> and Elder Teeneep. After the assault our situation has been reassessed and I must advise you that we no longer consider it feasible to maintain the secrecy of the Hai. Even if we could convince all factions to keep the secret, the blockade has drawn too much attention, so all that remains is to resolve the matters at hand before the Hai become irretrievably common knowledge."`
			`	Teeneep responds, "We all knew that day would come soon. Be glad we're here together to usher it in peacefully and with strength."`
			`	Danforth looks between Sayari and Teeneep speculatively, as if considering something for the first time. "Perhaps, Elder, you and the Ambassador would find it more comfortable to return to Mountaintop? There will be little diplomacy here, and scarcely more safety, and it would seem to me that, even with Batu here as the Deputy Minister's eyes on the ground, it would be easier to conduct your responsibilities directly."`
			`	Teeneep seems to bristle but Sayari smoothly cuts in. "You should not concern yourself with our comfort, Admiral. It would not be seemly for the Elder to abandon the field while another leader remains." She looks pointedly at Choot'k. "You may have forgotten also but there are Hai representatives of two governments in this room. It would also be unseemly for our ships to act in concert with the Unfettered without a diplomatic liaison here. And so I too have my place here. Things have happened quickly, of course, but my colleague Hiyamaharu will soon arrive at Mountaintop to act as my counterpart there. I trust things are being attended to, but you might consider checking that your people are properly aware of that."`
			`	Danforth nods in acknowledgment and turns back to you. "Captain, you may consider your fleet command duties to be complete now that we're on the ground. You did a good job, and we'll take it back from here."`
			choice
				`	"I'm honored to have served you as temporary fleet commander."`
					goto honored
				`	"I did no more than I would expect anyone else to have done."`
					goto humble
				`	"All in a day's work! Excellent work, everyone! Carry on!"`
					goto offended

			label offended
			`	Everyone looks surprised or offended, as if you are the court jester who thought he was king. They're dismissive of your comment, as they begin to discuss your departure.`
				goto done
			label humble
			`	Danforth suppresses a smile, while Batu expresses his openly. General Choot'k says, "You've surpassed my expectations, Captain <last>. I've never seen a fleet so large, but you led it to victory with the speed and skill of a veteran general."`
				goto done
			label honored
			`	The leaders all look pleased. General Choot'k says, "You've surpassed my expectations, Captain <last>. I've never seen a fleet so large, but you led it to victory with the speed and skill of a veteran general." Danforth looks just as impressed.`
			label done
			`	Danforth explains, "For now, all communication in and out of the area is blocked at the relay unless it is to or from specific high-level Navy or Syndicate sources. Captain <last>, I'm afraid that also includes you. We don't have time or equipment to harden your systems against potential intrusion, but you do have the nearly exclusive freedom to pass through the blockade. You're a pilot, not a ground combat troop operator, so you should pursue other matters."`
			`	On your way out Sayari catches you. "Let's meet aboard Teeneep's ship. We have sensitive matters to discuss." You follow her to the ship.`
			choice
				`	"What is it, Sayari?"`
					goto whazzit
				`	"Do you have more leads on the smuggling operation?"`
			`	"Yes, of course, but there's something you need to know about.`
				goto gossip
			label whazzit
			`	"I have some leads on the smuggling operation, but there's something else you'll want to know about, too.`
			label gossip
			`	"Certain people have noticed that you have had close interactions with Teeneep and I through this, and people have asked whether you are responsible for the mess caused by Teeneep going public with information you helped her find." Her expression is very serious. "We have not told them every detail, but we made it clear to your diplomats that the issue was a matter which would have blocked any solution until it was resolved, whether you helped or not. They understand that your involvement has helped moving towards a solution, even if parts of it could be misconstrued when seen from the outside."`
			`	Sayari turns to her console and brings up a map. "Now on to the smuggling leads. These are the suspected routes used to justify the <origin> operation. Unfortunately, while many matches were found, there was nothing in the new data that conclusively linked to the mysterious symbol. No human escapees had been tested for mild cadmium poisoning, so that was a dead end too. I know it's been thrust into the background pretty heavily, but did you find anything yourself? We need to decide if we're setting this aside or not."`
			choice
				`	"I've met a researcher named Giti who has been quite informative."`
					goto giti
				`	"I need to leave the communication blackout to check."`
			`	Sayari responds. "Yes, of course.`
				goto end
			label giti
			`	You relate to her your meetings with Giti and the evidence she gathered.`
			`	"If you haven't heard from her in a while," Sayari says, "then perhaps she has more information by now?`
			label end
			`	"Please, while we have some time. Follow up that thread and then return. At this point if it proves to be a fruitless search then so be it, but I insist on having no loose ends we haven't tried our best to follow to conclusion. If you come back and that's the end, I'll bring Teeneep around."`
			`	Recalling the star charts, you remember that <destination> is the nearest planet outside the communications blackout zone.`
				accept




mission "Hai Reveal [B04] The Riddle"
	landing
	name "Follow a Lead on <planet>"
	description `Fly to <planet> and talk to Giti's online contact about the disappearances.`
	source "Canyon"
	destination "Ada"
	to offer
		has "Hai Reveal [B03] Contact Giti: done"
	on offer
		event "reveal devil-hide"
		conversation
			`Once safely parked and hooked into the relay network from Canyon you check timezones and place a call to Giti. Astonishingly, you manage to get a remarkably clean connection and don't have to leave a message. Perhaps by fluke it's night in all the most populous places between here and there. She's at her desk when she answers, and it occurs to you for the first time that a research console on a Navy grade connection probably has pretty good bandwidth. "Oh it's a relief to see you Captain. There's been so much going on, I feared you'd been caught up and detained with all that blockade stuff that all over the news right now. You're lucky though, it's quite late here and I was just about to pack up."`
			choice
				`	"I was a little caught up, actually."`
				`	"What do you know about the blockades?"`
			`	As you draw breath to speak she cuts you off. "I actually don't have a lot of time or I'll miss my ride, so we'll skip the pleasantries. Obviously if you're calling me back you want to know what I found about the notation. That too is something you have good timing on, I was delayed on that until just a couple days ago. Now where was that file... ah here it is.`
			`	"So, the notation is actually quite dense which makes perfect translation an uncertain prospect. The first part is some meaningless prose about something called 'Elenchus,' which sounds aspirational. I have its location, in a system called Devil-Hide, far outside of our galaxy to the north-west. The second part contains a riddle, which gives the location of another system, Devil-Run, somewhere near the galactic core. I won't know the exact location until I solve the riddle: 'Where does the soul sleep?'"`
			choice
				`	"What is Elenchus?"`
				`	"Why aren't these systems on our star maps?"`
			`	Giti ignores your question and continues. "While I work on the riddle, you're going to follow another lead. I found an online community who seem to be a support group for people who've had family members kidnapped. The missing person reports for some of them are suspiciously close matches or share features with those in the files you left for me. I came across a man who might, just maybe, know something useful. He claims to have found something odd related to cases in the set in your data, and one of the cases in your set is the disappearance of his wife, which is where his motivation comes from.`
			`	"His theory is... well, it's a bit crackpot for the local authorities. I wouldn't have believed it either, were it not for the vastly superior swathe of information we now have at our disposal, but it might be what you need. I think you should go seek him out on <planet>."`
			choice
				`	"Can you tell me more about the victim support group?"`
<<<<<<< HEAD
				`	"How do you know I have a jump drive?"`
				`	(Give up on getting any more information out of her.)`
					goto "give up"
			`	She seems rushed and ignores you, picking up a bag and putting some items from her desk into it.`
				goto end
			label "give up"
			`	She picks up a bag and starts putting some items from her desk into it.`
			label end
			`	"In any event, I really must go. Check out those coordinates, and then come see me. Fly safe, Captain!"`
=======
				`	"What is his theory?"`
				`	(Give up on having any questions answered.)`
			`	She rummages around and presses a data stick into her terminal. You immediately download it into a data stick of your own. "This has the information he gave me to follow him up. I convinced him to trust me, so hopefully he's receptive to you. It also has all the data that explicitly identifies all the ship IDs that are associated with our suspicious cases. That's the best I've got for you, though. If this doesn't pan out we'll need to go a different way."`
			`	"In any event, I really must go. Follow that lead, and then come see me. Fly safe, Captain!"`
>>>>>>> 4f223674
				accept



mission "Hai Reveal [B05] Seek Elenchus"
	landing
	name "Seek Elenchus"
	description `Map a route to the Devil-Hide system and seek there the aspiration described on the angry cat symbol as "Elenchus."`
	source "Canyon"
	destination "Elenchus"
	to offer
		has "Hai Reveal [B03] Contact Giti: done"
	on offer
		event "reveal devil-hide"


event "reveal devil-hide"
	system "Devil-Hide"
		remove hidden



mission "Hai Reveal [B06] Lovelace Analysis"
	landing
	name "Hunting Smugglers"
	description `Find and board a smuggler's ship. Your display will identify them as the "Smuggler" government, but they will still look like merchants. Try Syndicate space or the Far North. Bring any useful information to Giti at <planet>.`
	source Ada
	destination Earth
	clearance
	to offer
		has "Hai Reveal [B04] The Riddle: done"
	to complete
		has "Hai Reveal [B07-1] Boarded Smuggler: offered"
		not "Hai Reveal [B07-1] Boarded Smuggler: active"
	on visit
		dialog `You have not yet boarded a ship to learn anything about the smugglers. You will need to do this to continue.`
	on offer
		event "devil-run smugglers visible"
		log "People" "Goraz Zoltof" `Goraz is a communications researcher from Lovelace Labs. His wife went missing some time ago, and he hopes his research will lead to her rescue.`
		log "Factions" "Smugglers" `Some pirate or merchant ships (identified by the computer as "Smuggler") are identifiable by an odd frequency variance in their relay signatures. They are probably involved in kidnapping human or Hai specialists.`
		log `Goraz Zoltof has installed a program allowing you to check the logs of hyperspace relay stations to identify possible smuggling ships involved in the kidnappings you're investigating. The data he has acquired with his limited resources only indicates coreward parts of Syndicate space, but your other data suggests comparable evidence might be found in the Far North.`
		conversation
			`Following Giti's directions you make your way to the communications research laboratory for Lovelace Labs in search of a man named Goraz Zoltof who works there. The brief contains an address and detailed information about the man, whose wife went missing under mysterious circumstances some time ago, though it's mostly information you've already been told. After a short commute by subway you reach his house and knock on the door.`
			`	He's a little groggy, but manages to ask, "Yes?" You explain about the kidnappings and how your colleague thinks his theory is worth investigating. You avoid mentioning that some of the people are Hai, just in case he's never heard of them. He seems to awaken immediately. "You found a lead on my wife's disappearance? Wait, you're with 'BookWyrm23'?!" He turns and steps into a pair of slip-on shoes while grabbing a jacket. "Let's go to my laboratory at once! I can show you."`
			choice
				`	"Sure." (Head to the laboratory.)`
					goto lab
				`	"A lead of a sort."`
					goto lead
				`	"Oh that's her handle?"`
			`	He blinks at you. "I mean, I assume you're with the librarian?"`
			`	"Research librarian," you clarify.`
			`	"Exactly, come on, lets go." He quickly leads the way back to the tube.`
				goto lab
			label lead
			`	You clarify that technically it's a lead on cases that match the same profile as his wife's, not strictly his wife's case. His expression falters momentarily and then he seems to find some internal resolve to draw upon. "Good enough for me... Thank you, for your honesty."`
			label lab
			`	After a short return trip, you reach what looks like a small private spaceport. From the extra equipment and unusual ship designs, it must be a Lovelace Labs research center. Goraz's laboratory is an entire docking bay with a modified Bounder, but despite its size, it is conspicuously absent any other personnel. He takes you on board and, noting your attention to your surroundings, explains that he has a few assistants who are off-world most of the time.`
			`	Goraz says, "Here, let me take a look at what you've brought me." He's eyeing your pockets.`
			choice
				`	"It's all in this data stick."`
				`	"I think this is what you've been looking for."`
			`	Goraz takes the data stick you brought and plugs it into the communicator. After several minutes of mucking about with list formats and muttering incoherently to himself, a search result collates matches on his screen and he pauses. You're not sure exactly what you're looking at, but when it finishes he lets out a long slow breath and comments to himself in a low voice. "Bastijn Biesterveld, you absolute legend. He was right - it's the interference."`
			`	He turns back to you and explains. "Normally interference isn't something that's logged, but when you're in civilized space with hyperspace relays, your ship does a final handshake with the local relay station as it jumps." He pauses briefly, maybe to see if you understand him.`
			`	You see a long technical explanation coming on.`
			choice
				`	"Skip the technical bits, please. Can you tell me what I need to do?"`
					goto skip
				`	"I've helped with hyperspace relays recently, and I can never get enough lectures about hyperspace network issues. Please don't spare any details."`
			`	He nods and begins his lecture. "The local relay station your ship contacts sends that handshake signature to the destination station so it knows exactly who you are to be able to reconnect communications at the other end. It's a fully automatic process, and it's independent of ship IDs. It's just buried in there as a check from back in the days when hyperdrives would occasionally explode and we'd need to work out who went missing. It gets logged and automatically overwritten every couple days, and someone would probably have gotten rid of it if it wasn't so deeply baked into the way the system works. If you know when a ship jumped and where it jumped to, you can use it to confirm it didn't blow up; and if there's something wrong with the communications equipment you can use the log info to identify if a specific ship is the same ship talking to you later, but neither of those are particularly useful since the same information can be acquired more easily and in much higher quality through other means.`
			`	"There's a small group of us comms geeks that have lost people, or know people who have, that the authorities can't help. We're scattered all over and we've been looking at this ourselves. Together we identified some ships we thought were suspicious, but we've not been able to pin down anything concrete. Bastijn was convinced there was a pattern of interference signatures from the logs; he made the analysis program, but it was never definitively distinct from the noise. This data set you've brought, though. Well, once you filter for the subset of ships in our data set, what you've given me matches so completely to the set of ships we've found with interference that it has to be a match! Ninety-eight point five percent confidence interval completely annihilates the idea that it could be random."`
				goto wait
			label skip
			`	Goraz pauses for a moment, struggling to lower the content to layman's terms. "There's some ships that don't show up right on comms, which only a few experts like me can spot. Some of it could be random noise, but that's unlikely. We can filter out the subset of ships in our dataset. Hold on..."`
			`	After a few moments of fiddling with terminals, he continues. "What you've given me matches so completely to the set of ships we've found with interference that it has to be a match! Ninety-eight point five percent confidence interval completely annihilates the idea that it could be random."`
			label wait
			`	He casts around for a moment and then plugs a freshly unpacked data card into his console. "Give me a little time: I can do something for you now. I'll be back with you in ten minutes."`
			choice
				`	"Take your time."`
				`	"I'll be here waiting."`
			`	After some time, in which he looks like he's installing a series of programs, he returns your original data card and the second one. "Load this new card into one of your communicator's extra data storage slots, preferably the first one. This new card will run maintenance level processes with the communicator to download the logs from the local relay when you enter a system, match the log signatures for ships that are in-system, and code up extra info for their ID's. Functionally, they'll show up as 'Smuggler' on your display. You'll have to hunt for them though, cause you'll have to be in the same system as them for any of this to work."`
			choice
				`	"That's some impressive work in such a short time."`
				`	"Thank you for the help."`
			`	He nods in response. "Also... maybe keep this quiet. This is," he pauses and clears his throat conspicuously, "somewhat less than strictly legal, though there's no penalty attached to accessing the data at the level this card will use. My data sets only cover coreward parts of Syndicate space, but your other data is heavily weighted to the Far North. Maybe if you have no luck in Syndicate space it'll be worth the trip to try up there."`
			`	All business and technical explanation now out of the way, you watch as the reality of what's happening seems to suddenly sink in, and his demeanor changes suddenly as his eyes shine with faint hope, "And please, if you do find my wife Janitza... please bring her home."`
			`	After one last ride through the metro system of <origin>, you arrive at your ship. You plug the data card into your computer, and a new "government" shows up: Smuggler. The ships will be colored differently than pirates.`
			`	It may be risky, but you should disable one and board it.`
				accept

event "devil-run smugglers visible"

	# Route to Almaaz (and nearby systems)
	system "Rigel"
		add fleet "Smuggler (Hai Traffickers)" 5000
	system "Alnitak"
		add fleet "Smuggler (Hai Traffickers)" 7000
	system "Saiph"
		add fleet "Smuggler (Hai Traffickers)" 10000
	system "Betelgeuse"
		add fleet "Smuggler (Hai Traffickers)" 10000
	system "Mintaka"
		add fleet "Smuggler (Hai Traffickers)" 5000
	system "Gorvi"
		add fleet "Smuggler (Hai Traffickers)" 5000
	system "Tortor"
		add fleet "Smuggler (Hai Traffickers)" 5000
	system "Unagi"
		add fleet "Smuggler (Hai Traffickers)" 7000
	system "Hatysa"
		add fleet "Smuggler (Hai Traffickers)" 5000
	
	# Route to Almach
	system "Zaurak"
		add fleet "Smuggler (Hai Traffickers)" 7000
	system "Sheratan"
		add fleet "Smuggler (Hai Traffickers)" 7000
	system "Ruchbah"
		add fleet "Smuggler (Hai Traffickers)" 7000
	system "Alpheratz"
		add fleet "Smuggler (Hai Traffickers)" 7000
	system "Al Dhanab"
		add fleet "Smuggler (Hai Traffickers)" 7000
	system "Achernar"
		add fleet "Smuggler (Hai Traffickers)" 7000
	system "Mirach"
		add fleet "Smuggler (Hai Traffickers)" 7000
	system "Schedar"
		add fleet "Smuggler (Hai Traffickers)" 3500
	
	# Staging areas for transfers
	system "Alcyone"
		add fleet "Smuggler (Hai Traffickers)" 2500
	system "Almaaz"
		add fleet "Smuggler (Hai Traffickers)" 2500
	system "Arneb"
		add fleet "Smuggler (Hai Traffickers)" 2500
	system "Alnilam"
		add fleet "Smuggler (Hai Traffickers)" 2500

	# Final holding area before Devil-Run
	system "Almach"
		add fleet "Smuggler (Hai Traffickers)" 1000
	

fleet "Smuggler (Hai Traffickers)"
	government "Smuggler (Hai Trafficker)"
	names "civilian"
	cargo 0
	personality timid
	variant 7
		"Blackbird (Hai Trafficker)"
	variant 7
		"Mule (Hai Trafficker)"
	variant 7
		"Freighter (Hai Trafficker)"
	variant 5
		"Clipper (Hai Trafficker)"
	variant 5
		"Corvette (Hai Trafficker)"
	variant 3
		"Bounder (Hai Trafficker)"
	variant 3
		"Star Queen (Hai Trafficker)"


mission "Hai Reveal [B07-1] Boarded Smuggler"
	name "0.184 steradians"
	description "Report the information you found to Giti on <planet>."
	boarding
	destination Earth
	clearance
	to offer
		has "Hai Reveal [B06] Lovelace Analysis: active"
	source
		government "Smuggler (Hai Trafficker)"
	on offer
		log `A doomed Hai in a smuggler's vessel yelled "0.184 steradians" as their last words. That could be an unusual hyperspace aperture size, so it may be useful information for Giti to find Devil-Run.`
		conversation
			`As you maneuver to board this ship you send a message telling them that you know they're smugglers and demand their surrender. There is no response, but once you dock and open your side of the airlock, the door to the smuggler ship <origin> also opens partway and a Hai pokes their head through. The Hai's eyes are wide with fear but also determination as they shout at you through the docking tube.`
			choice
				`	"Come on, you can do it! Just push a little harder!"`
				`	"There should be an access panel above you! Maybe you can short-circuit the door?"`
			`	The Hai says, "This door is jammed, they're locking down the ship and going to blow it up!" In the background you hear a booming sound. "It's 0.184 steradians! Tell them it's 0.184 steradians!"`
			`	Inside your ship you hear alarms blare into full volume and you have just enough time to nod an acknowledgment to the doomed Hai before the airlock's automatic safeties shut it. A moment later, you hear an explosion and the sound of tearing metal as the docking tube is shredded and your ship is forced away from the expanding debris of the smuggler ship. When you return to the controls it seems the smugglers signaled for help before the ship exploded. An escape pod is flying away from the scene; apparently the smugglers care more about not being caught than about finishing their mission.`
			`	This doesn't sound like an answer to the riddle, "Where does the soul sleep?" but it does sound like a hyperlane aperture size. Any interstellar pilot knows that a proper aperture size is critical to reaching the next star system in one piece, if only because having too much velocity will show an error on the console that reads 'Inadequate Steradian Approach Vector Certainty' when trying to jump. However, 0.184 is a highly unusual size, so this may be the information Giti needs. You begin to set a course for <planet>, but your scanners report multiple new contacts; hostile ships entering the system. You prepare for battle.`
				launch
	npc
		government "Pirate"
		personality nemesis harvests plunders entering
		fleet "pirate explosive" 3


# Later smugglers have a mix of info vs. none.
mission "Hai Reveal [B07-2] Smuggler Ambush"
	invisible
	boarding
	repeat
	destination Earth
	deadline 1
	to offer
		has "Hai Reveal [B07-1] Boarded Smuggler: offered"
		has "Hai Reveal [B06] Lovelace Analysis: active"
	source
		government "Smuggler (Hai Trafficker)"
	on offer
		conversation
			branch steradians                           # 1:10 chance of steradians
				random < 10
			branch victim                               # 2:10 chance of victim w/o steradians
				random < 22
			# Smuggler was smuggling something else.    # 7:10 chance of just cargo
			`You scan this smuggling ship and notice only the basic crew are on board, along with all manner of illegal items. The ship begins to self-destruct and escape pods float away, just like before. As you wrap up, your computer informs you of incoming hostile ships.`
				launch
			label steradians
			# Victim read the navigation logs on an Elenchus-bound ship.
			`As before, a doomed kidnapping victim screams to you about 0.184 steradians, but cannot escape before the smugglers set the self-destruct mechanism. While their escape pods float away, your ship detects incoming hostile vessels, and you prepare for battle.`
				launch
			label victim
			# Victim did not read the navigation logs, or was en-route to a holding area instead of Elenchus.
			`A doomed kidnapping victim screams for help, and you try to rescue them. Before you reach the airlock, the smugglers set the self-destruct mechanism and depart in escape pods. Your ship detects incoming hostile vessels and you prepare for battle.`
				launch
	npc kill
		government "Pirate"
		personality nemesis harvests plunders entering
		fleet "pirate explosive" 2


mission "Hai Reveal [B07-3] Smuggler Cleanup"
	invisible
	to offer
		has "Hai Reveal [B06] Lovelace Analysis: active"
		has "Hai Reveal [B08] Syndicate Internal Affairs: offered"
	on offer
		fail "Hai Reveal [B06] Lovelace Analysis"



# This is the end of learning how the wormholes work.
mission "Hai Reveal [B08] Syndicate Internal Affairs"
	autosave
	landing
	name "Syndicate Internal Affairs"
	description "Go directly to <planet> to report to Syndicate Internal Affairs before <date>, or you will become a fugitive in Republic space."
	deadline
	source "Earth"
	destination "Hephaestus"
	clearance
	passengers 1
	to offer
		has "Hai Reveal [B07-1] Boarded Smuggler: done"
	on offer
		fail "Hai Reveal [B02-S] Republic Intelligence Stalkers"
		log `Have been placed under investigation by Syndicate Internal Affairs alongside Giti after she tripped an alert. Ordered to go directly to Hephaestus.`
		log "Minor People" `Agent Horst Kopkow` `A Republic Intelligence officer who intercepted your investigation with Giti before involving you with Syndicate Internal Affairs. From her unprompted knowledge of his first name, it seems this may not have been her first run-in with the law.`
		log "Factions" "Republic Intelligence" `The top police force of the Republic, who deal with high-profile civilian crimes that local authorities can't handle: murder investigations, interplanetary kidnappings, and the like. They also gather intelligence throughout human space, and possibly beyond, reporting directly to the Republic Parliament... which mostly means it's beholden to the interests of the members of Parliament.`
		conversation
			`After a long series of shuttles, high-speed rails, and a several-minute-long elevator ride, you once again reach Giti's office.`
			`	You enter the room and close the door. "Captain <last>! Welcome back. Please, come in. I've been working on that translation, and I've finally figured it out. The odd set of characters that looked like a riddle were actually a formula for calculating a jump target from the size of a hyperspace aperture, the origin, and a direction. I've managed the direction, and I could determine an origin if I had the aperture size."`
			choice
				`	"Does '0.184 steradians' sound like the answer?"`
				`	"My favorite number has always been 0.184."`
			`	"Hmmm, 0.184 steradians? That'd be highly unusual; let me check." She fiddles with her datapad for a minute. "Yes, that produces an origin match. The system is in the middle of Syndicate-"`
			`	There is a polite knock on the door and a click as someone opens it. Giti's initial expression is one of having been inconveniently interrupted by a colleague; swiftly transitioning to shock as three people in Republic Intelligence uniforms stride confidently into the room and take up positions. They each have a hand on their holstered weapons, but none make any move to draw them. A fourth person steps through afterwards with the poise of someone in absolute control of the situation.`
			`	He gives both of you a brief, appraising look, then calmly shuts and locks the door.`
			choice
				`	"Who are you?"`
					goto who
				`	"This was a private conversation."`
					goto private
				`	(Draw your weapon.)`
					goto die
			label private
			action
				set "Hai Reveal [B08] Syndicate Internal Affairs: private convo"
			`	"No, it wasn't." The man, whose Republic Intelligence uniform is labeled with the name "Agent Kopkow," gestures for you to take one of the only seats in the room. He takes the one opposite and Giti sits at her desk. The other three agents stand around you.`
				goto encounters
			label who
			`	The man, whose Republic Intelligence uniform is labeled with the name "Agent Kopkow," simply indicates the label with and then gestures for you to take one of the only seats in the room. He takes the one opposite and Giti sits at her desk. The other three agents stand around you.`
			label encounters
			`	You've had some encounters with Republic Intelligence, but you know what everyone knows. They're the top police force of the Republic, dealing with high-profile civilian crimes that local authorities can't handle: murder investigations, interplanetary kidnappings, and the like. They also gather intelligence throughout human space, and possibly beyond, reporting directly to the Republic Parliament... which mostly means it's beholden to the interests of the members of Parliament.`
			choice
				`	"I'm on an urgent mission that is critical for three governments. Don't bar my way."`
				`	"If Parliament's interests involve listening in on a librarian's conversations, then the Republic is in quite a sorry shape."`
					goto humor
					to display
						has "Hai Reveal [B08] Syndicate Internal Affairs: private convo"
				`	"What's the problem?"`
					goto uncomplaining
			`	Uncannily, the agents all smirk at you at the same time. Kopkow responds flatly, "We don't respond well to threats."`
				goto uncomplaining
			label humor
			`	Giti gives a nervous laugh while Kopkow glares at you without blinking. You think you see him start to smile, but that may have been wishful thinking.`
			label uncomplaining
			`	"Now, Captain <last>, your friend Giti here has tripped a flag in our systems that marks what you're looking into as an item of particular interest to Syndicate Internal Affairs. In fact, it is an interest which they have exclusive and sole jurisdiction over, even over and above us." He looks at you meaningfully. "That requires an Act of Parliament in a closed session, which has not occurred for a significant length of time, if you catch my drift."`
			`	He clears his throat. "We've been following you recently, and interrogating some people you've met. Since we have determined that you have found... something, and that it is meaningful, we must send you to Hephaestus. We request that you take Giti, any information or equipment you were planning to take, and go immediately and directly. Do you understand?"`
			choice
				`	"It's time for you gentlemen to leave and let us get about our business."`
				`	"I've always wanted to take a holiday on Hephaestus anyway. Let's go!"`
					accept
				`	"Yes."`
					accept
			`	Agent Kopkow narrows his eyes at you very slightly. "This is not an optional request." Beyond your line of sight you can hear the faint rustle of clothing shift where the agents are still standing.`
			choice
				`	"The answer is no and this conversation is over."`
				`	"Alright, let's go."`
					accept
				`	(Draw your weapon.)`
					goto die
			`	You can feel fists hit either side of your head, and you pass out. A while later, you wake up gagged with four men holding your arms and legs. They're walking, carrying you somewhere. Eventually, they reach your ship and let you down. It seems this was not an optional trip after all.`
				accept
			label die
			`	Once your fingers graze the edge of your pistol, a foot slams into side of your neck while a hand braces the opposite side of your head. You can hear your spine snap just before everything goes dark. As you ponder your mistake, you realize the rumors were true: the brain does survive for a few minutes without the body.`
				die
	on fail
		"reputation: Republic" <?= -100
		"reputation: Syndicate" <?= -100
		dialog `You have failed a critical narrative mission and are now considered an outlaw. If you want to complete this story line, revert to the autosave or another earlier snapshot of the game.`



mission "Hai Reveal [B09] Scanning Devil-Hide"
	landing
	name "Searching Beyond the Wormhole"
	description "Return to <planet> after finding and scanning the wormhole and the key system beyond it. The Syndicate will pay you <payment>."
	source "Hephaestus"
	waypoint "Devil-Run"
	waypoint "Devil-Hide"
	passengers 1
	cargo "advanced scanning equipment" 7
	blocked `You need room for 7t of <cargo>.`
	on visit
		dialog `Giti or her equipment are in one of your escorts. You need to wait for your escorts to arrive before landing again.`
	to offer
		has "Hai Reveal [B08] Syndicate Internal Affairs: done"
	on offer
		event "reveal devil-run"
		log "People" "Stephen Moray" `Deputy Director Moray works for Syndicate Internal Affairs dealing with pirate-related matters. In addition to enforcing the law, he also smuggles slaves from pirate worlds into freedom in Syndicate space. He claims to be an ally in this investigation and has provided equipment to further the goal.`
		log `You've been told to take Giti and some scanning equipment to the unexplored region beyond the Syndicate wormhole to seek a base of operations and bring back information.`
		conversation
			`Despite expectations, you are told to leave Giti on the ship, and a man who immediately identifies himself to you as Deputy Director Stephen Moray meets you at the entrance of the docking tube at the spaceport and gestures you into the private antechamber attached to each dock in the <origin> port. "I work for Syndicate Internal Affairs. We're the internal police of the Syndicate; when an employee of any rank does misdeeds, we track them down. Janitor or executive; it doesn't matter. My department of Internal Affairs works on piracy-related matters."`
			`	After you both sit, Stephen Moray turns on a device and places it on the table. "Communications jammer," he explains, "so we're not heard."`
			choice
				`	"What is this about?"`
					goto about
				`	"I don't appreciate how your goons treated me."`
			`	He shrugs. "Those 'goons' were from Republic Intelligence. I have no say as to how they do their jobs. Now that you're here, let's get down to business.`
			label about
			`	"I know that you have been working closely with the Hai lately, helping to achieve an outcome with lasting stability. I communicated with Remington and he's informed me that while it might appear to an observer that you've caused a mess, that the Hai representatives have now explained that previous stalling on their part was because some things needed to be known first. It would seem that, as per usual, there is as much going on behind the scenes as in front and you have become embroiled in it.`
			`	"I also understand what the Hai are grappling with right now," he says. "When I was a teenager, pirates kidnapped my brother and father, and forced them to serve on pirate vessels, calling them 'indentured servants.' My father watched helplessly as a Navy Frigate disabled my brother's just as it exited hyperspace. He escaped - but he's now serving his seventeenth year of a twenty-five-year sentence for piracy, even though his deeds were against his will," Moray explains as he lays out reports to emphasize his point.`
			`	"I tell you this because it is important you understand I'm on your side. We haven't met before, but we must trust one another. You know the hails of the Navy: loyalty, honor, bravery - half-truths at best. We see the Navy as heroes because they are the only large organization capable of self-sacrifice. Yes, they do many good deeds, but those deeds blind us to their brutality and immorality. Not all humans are like that, many members of the Navy disagree with the barbaric rules about slavery. Some of us in the Syndicate, Free Worlds, and elsewhere, are trying to solve this problem.`
			`	"In my time here, I have arranged for over eighty thousand slaves to be smuggled away from pirate planets to gain their freedom in Syndicate space. I have extensive contacts within the slaver community."`
			choice
				`	"I'm glad to see there are good guys in the Syndicate."`
				`	"That's a lot of good deeds for a Syndicate executive."`
				`	"Did that freedom involve 100 hours a week of work in Syndicate factories?"`
			`	He shrugs off your remark. "Now I understand you have found some things, that are also of historic interest to us. For this reason I am doubly invested; so now I need to know what you know."`
			`	It would seem that this is the opportunity to hasten a desirable outcome most swiftly, though maybe the Syndicate doesn't need to know about the Hai's theories of cadmium poisoning from alien technology being used.`
			choice
				`	"Here's some case location data on kidnapping victims." (Share only case location data, and don't mention the cadmium poisoning.)`
					goto mission
				`	"I have a lot of data I'd like you to analyze." (Don't mention the cadmium poisoning, but share all other data.)`
			action
				set "syndicate learns of alien tech anyway"
			`	Director Moray looks through some of the data you share while you summarize the key points. "Thank you very much, we will have our experts go over this promptly."`
			label mission
			`	With your explanation finished, he seems to straighten in preparation for something. "I have some leads to follow up. Someone has an extensive array of contacts, possibly close to home in the Syndicate - perhaps even executives, but for certain at least a department head somewhere. This is too much to be entirely independent. I can say for sure though that they're doing this without permission from the Syndicate proper.`
			`	"The Hai have insisted they be involved in any solution which could involve captured Hai. Which means I will have to send you back to them soon, but before that I need information. So do you, but my due diligence demands I ensure you are properly equipped to retrieve what I need. Take Giti and the scanning equipment I am now loading onto your ship. I recommend a ramscoop for safety. Investigate the systems and bring her back here, after that you'll have to go back to the Hai without her."`
			`	He pauses while getting ready to leave. "Oh, and you should probably tell her about the Hai at this point. We don't know if she knows, but if she doesn't she needs to know the basics. The scanners will flag anything we can explicitly identify as Hai tech, so the time has come. Good luck."`
				accept
	on enter "Devil-Run"
		conversation
			`During the trip you take the time to tell Giti the basics about the Hai. She had already known they existed, but hadn't been privy to any details of what was going on now. Knowing that the disappearances you've been hunting extend to Hai space seems to answer more questions than it creates and she takes the revelation of how significant this is to current events easily in stride.`
			`Once you reach Devil-Run, you see a wormhole, an unsurprising sight given the distance to Elenchus.`
	on enter "Devil-Hide"
		log `Found a bizarre planet with a subterranean colony in its moon. The planet defies analysis and seems to violate the known laws of physics. There is enough evidence of Hai tech to assume Hai presence in addition to the humans able to be detected. However, the scanners could not see the full extent of what's there due to interference from the planet.`
		conversation
			`Giti turns on the scanning equipment.`
			label scan
			choice
				`	"Tell me about the moon."`
					goto moon
					to display
						not "Hai Reveal [B09] Scanning Devil-Hide: label moon"
				`	"Tell me about that planet."`
					goto planet
					to display
						not "Hai Reveal [B09] Scanning Devil-Hide: label planet"
				`	"We found what we need. Let's get out before we're noticed."`
					goto leave
					to display
						has "Hai Reveal [B09] Scanning Devil-Hide: label moon"
			label planet
			action
				set "Hai Reveal [B09] Scanning Devil-Hide: label planet"
			`	"Okay, the planet..." Her voice trails off. "Wow! That's odd. This scanner is definitely not designed to properly scan this thing; I can only get surface readings.`
			`	"Whatever it is, this planet is not normal by any stretch. It is completely inhospitable and appears to have a huge network of caves and caverns with crystalline structures that are radiating... something. Whatever it is, it's messing with the scanner's attempts to identify it. I'd have to know more about this scanner's functions to guess what the interference is. There's deuterium, though. Maybe the denizens of this system siphon the deuterium to make hyperspace fuel? Doesn't seem very efficient, but the solar wind is thin here. There's some kind of gravitational anomaly though, or maybe its just some kind of interference lensing. It looks like the planet has about a thousand times the mass it should, but with gravity around Earth normal. That... can't be right."`
			`	She shakes it off and looks at you. "Whatever it is we're looking for, it's not down there."`
				goto scan
			label moon
			action
				set "Hai Reveal [B09] Scanning Devil-Hide: label moon"
			`	"The moon? Hmmm... okay, it's just an ordinary chunk of rock, but radiation from the planet is disturbing the sensors. I can only see a few dozen meters below ground, even though the scanner should be able to look down at least ten times that far... Aha!`
			`	"I found something. There's a facility buried in the moon's surface. There is definitely a lot of Hai tech too, your concerns were spot on. I can only see the uppermost part of the facility, but it appears to be divided into two parts. One section has hydroponics, big cargo bays, docking bays for ships, even a small shipyard. Doesn't look like they have space for more than a handful of large ships, though. It also seems to have the only decently sized air processor I can identify. The other section is deeper, and appears to have some spacious living areas. I can see some support systems, but it seems that the air supply is effectively controlled from the surface access section. I can detect 1,387 people, though no details about them, and that's just in the upper three floors that I can see."`
			`	She looks at you, eyes wide. "This isn't just a base; there's a base down there, but it's controlling a whole colony."`
			`	There is a pregnant pause for a moment and then she suddenly gasps. "Captain, this must be Elenchus!"`
				goto scan
			label leave
			`	As you say this, you notice on your regular sensors that there are some ships heading your way and, more horrifyingly, some ground-based turrets coming online. It's time to go.`
	on complete
		payment 775000
	npc
		government "Pirate (Devil-Run Gang)"
		system "Devil-Hide"
		fleet "Devil-Run Warships" 2
		personality nemesis harvests plunders disables



event "reveal devil-run"
	system "Devil-Run"
		remove hidden



mission "Hai Reveal [B10] Report to Teeneep"
	landing
	name "Report the Discovery to Teeneep"
	description "Return to <planet> and explain what you have found about Elenchus to Teeneep."
	source "Hephaestus"
	destination "Stormhold"
	clearance
	to offer
		has "Hai Reveal [B09] Scanning Devil-Hide: done"
	on offer
		log `While Syndicate Internal Affairs looks over the scan data, it is time to report to Teeneep again.`
		conversation
			`When you return to <origin>, Moray reclaims his scanning equipment and requests Giti's assistance with providing testimony to those interpreting it. She still may not know everything that's going on, but by this point she knows more than enough that she's happy to be able to assist in some way.`
			`	Now there's nothing for it but to head straight on to <planet>.`
				accept



mission "Hai Reveal [B11] Moving Together"
	landing
	name "Rendezvous with the Assault Team"
	description "Return to <planet> and explain what you have found."
	source "Stormhold"
	destination "Foundry"
	clearance
	to offer
		has "Hai Reveal [B10] Report to Teeneep: done"
	on offer
		conversation
			`When you return to <origin> to tell Teeneep what you have found, she seems to already know much of what you have to say. "We've been waiting for you. Thanks to your visit to the Syndicate, we've found a lot of information in very short order. You'll have to lead another international task force through the wormhole at Devil-Eye. This time, they'll have jump drives from the Unfettered, which the Hai are renting for quite a hefty price. We expect all jump drives to be returned intact. Everyone is gathering to brief you on the status so you can prepare for the mission. A high-ranking Marshal Kaine is here with more information."`
			`	Sayari seems anxious when she joins you on the way, and the two of them draw you along towards one of the meeting areas in the secured spaceport. There you are led past a selection of Navy personnel on guard into a meeting room with several people. Some appear to have just arrived, but others must have been here for a while, and to your surprise Alondo and Remington are also present. The place looks to have been acting as a war room of sorts. As soon you've walked through the door, someone says, "We're all here," and Choot'k and Remington stand up from where they'd been looking at something intently.`
			label briefing
			choice
				`	"I see new faces here. Can everyone introduce themselves?"`
					goto introductions
					to display
						not "Hai Reveal [B11] Moving Together: label introductions"
				`	"What have you found about the smuggling routes?"`
					goto smuggling
					to display
						not "Hai Reveal [B11] Moving Together: label smuggling"
				`	"How have you dealt with the smugglers so far?"`
					goto dealt
					to display
						has "Hai Reveal [B11] Moving Together: label smuggling"
						not "Hai Reveal [B11] Moving Together: label dealt"
				`	"How do the Hai feel about the approach to the smugglers?"`
					goto hai
					to display
						has "Hai Reveal [B11] Moving Together: label smuggling"
						not "Hai Reveal [B11] Moving Together: label hai"
				`	"Are you still able to keep the Hai a secret?"`
					goto secret
					to display
						not "Hai Reveal [B11] Moving Together: label secret"
				`	"What do you know about Elenchus?"`
					goto elenchus
					to display
						not "Hai Reveal [B11] Moving Together: label elenchus"
				`	"How will we penetrate the Elenchus defenses?"`
					goto penetration
					to display
						has "Hai Reveal [B11] Moving Together: label elenchus"
						not "Hai Reveal [B11] Moving Together: label penetration"
				`	"We've discussed enough. It's time to get started."`
					goto solution
			label smuggling
			action
				set "Hai Reveal [B11] Moving Together: label smuggling"
			`	Remington looks at you. "I know it's rough when news travels ahead of you, but Moray's team identified two bases which act as holding facilities in human space for the previously unidentified group that you've been investigating. That's where the largest number of kidnapped Hai have been taken for processing, before being taken to this mysterious 'Elenchus' place you've found. One of the bases is on Deadman's Cove, and arrangements are already being made to deal with it, but the other one is right here on Stormhold.`
			`	"This operation narrowed down our remaining search here to a single target in one area up in the north. It should take us no more than a few days to pinpoint it, and a few days more to plan and execute an action against it." He shrugs. "The information was just too important to delay it for your arrival. That, and they decided they wanted me here personally since Terry appears to be busy off doing something else."`
				goto briefing
			label dealt
			action
				set "Hai Reveal [B11] Moving Together: label dealt"
			`	Marshal Kaine continues, "While there is intel on some captured Hai in the North, we have worked out a program to address that side of things more subtly, and with a lower risk to all parties involved. Raiding pirate ships is a deadly affair and their bases more so. While it may seem heroic, even with the help of the Hai, the casualty rate is unsustainable. However, while they may be allowed to go by intact, we have much better tabs on slaver and smuggler ships in the north, so we have options that don't require the sort of thorough manhunt that's occurring here to be effective."`
				goto briefing
			label hai
			action
				set "Hai Reveal [B11] Moving Together: label hai"
			`	Sayari speaks up. "The Elders have accepted the proposed plans, but with this new information we have decided that this organization you've uncovered must still be dealt with directly. It is our main concern now. As long as the Republic remains willing to negotiate on how they deal with smugglers in the future, resolving this one issue will be sufficient for us to move forward. The overwhelming majority of the other groups who appear to have been exploiting Hai seem to have been here on <origin> and so we consider there to have been serious inroads made into resolving the problem more broadly."`
				goto briefing
			label introductions
			action
				set "Hai Reveal [B11] Moving Together: label introductions"
			`	Remington responds. "Good point. I don't think everyone here knows everyone yet."`
			`	You look around the room as Remington does introductions for the benefit of the new people, and counts off Teeneep, Sayari, Choot'k, Batu, Danforth, Adurath Kaine - a Marshal for the Navy, which is an ex-service political appointment - Alondo, and himself.`
			`	Remington clearly did not need to be introduced, but doing so gives him a disarming charm, and you see for a moment some of the charisma that he must utilize as head of PR.`
			`	Marshal Kaine introduces himself to you directly. "I'm the Marshal of the Third Armada, the guards of the Far North and the uninhabited regions near it. I know you've worked with my admiral William Danforth in the past, and he has spoken highly of your work. I'm here because occasionally the Navy needs a politician, and the politicians need someone from the service that understands politicians."`
			`	Batu jumps in. "The Marshal has been very effective in helping to develop some solutions with Hiyamaharu, and has just arrived here to make sure everything is set in order."`
				goto briefing
			label secret
			action
				set "Hai Reveal [B11] Moving Together: label secret"
			`	Remington explains. "This operation has gone on long enough that the popular opinion is that the Hai must obviously exist, even though there are no explicit voices saying as such. It has in fact almost become a joke; the perception being that, 'The Navy are blockading the Hai to hide humanity from them, because the blockade isn't doing a good job of being inconspicuous.' There have been memes of the Navy hiding their ships behind far too narrow light poles while they distract a squirrel with their headlights. Now it's a matter of being able to present good news. Place a successful spin on things."`
			`	"Our problem," says Kaine, "is Elenchus."`
				goto briefing
			label elenchus
			action
				set "Hai Reveal [B11] Moving Together: label elenchus"
			`	Marshal Kaine explains, "Reaching Elenchus would seem to be a problem, because it is behind systems we cannot reach with our hyperdrives. However, the Unfettered are willing to loan us a few jump drives. Additionally, the base on Elenchus appears to be a hardened target. It will need specialized and suitably equipped shock troops to be sure of taking it. In our assessment so far we have determined that the Syndicate have suitable troopers they can mobilize quickly, but no way of getting them there, and our suitable shock troops are largely pre-occupied; either being needed here on <origin>, or are at least a week away from being available. We need a resolution sooner than that."`
			choice
				`	"What pressure is making this so urgent?"`
				`	"Yes, clearly we need a quick resolution."`
					goto briefing
			`	Kaine sighs, and responds. "The thing about governments is that all crises are either to be solved, delayed, or weathered. This crisis cannot be delayed, and so they must choose to weather or resolve. There are enough representatives who feel that their positions are too fragile to weather it, and so they have pushed to resolve. The timeline is set by their perception of the urgency." He looks to the Hai. "And obviously, there are also those who value our historic relationship with the Hai and seek to resolve it for those reasons too. Those are only the first two reasons on a long list. At the end of the day, it's politics."`
				goto briefing

			label penetration
			action
				set "Hai Reveal [B11] Moving Together: label penetration"
			`	Teeneep explains, "We also need a way to deal with the surface turrets and, short of bringing overwhelming firepower which we do not have, there's only one ship available with the systems to be able to affect that within our timeline. That ship is my Centipede. I had installed electronic warfare systems on it to baffle pirate defenses when I was investigating this before. It is our assessment that I should be able to baffle the turrets long enough to deal with any spaceship defenders, and land where the turrets will no longer matter." She looks to Choot'k. "The General has generously offered to loan a drive for my use."`
			`	Choot'k addresses the group. "The designs of the facility show a weak point in one of the hangars, which we can exploit. My flagship has advanced ionic weaponry, that combined with enough raw burst firepower will disable and get rid of the hangar door without destroying too much of the hangar itself.`
			`	"I also have two trusted captains who have been exploring the value of human weapons while they've been here, and think they have some winning combinations they would like to test in battle. I have chosen them to make use of our remaining available drives, and out of consideration for you humans. It would seem that the fewer alien weapons we carry through your space, the better."`
				goto briefing

			label solution
			`	Marshal Kaine nods in agreement. "We have all the pieces. The solution therefore, is this: <last> will escort Danforth's Cruiser, the Elder and her Centipede, the General and his Shield Beetle, and two of his closest captains to Foundry. There you'll meet up with Agent Kopkow and Captain Wallace - a decorated Navy captain who has a Parliamentary Medal of Valor for handling the rescue of slaves - who will be bringing her empty Auxiliary, and one Free World Dreadnought that the good Alondo here had the foresight to make sure was stationed nearby. There you'll load up the Syndicate troopers and go to Elenchus."`
			# One crack team of people from all over working together.
			# Alondo did this as a backup after his experience being briefly trapped on Hai-home.
			`	Kaine looks at you all with an odd expression and concludes, "As plans go, it's mental. But every one of you will be heroes if you can pull it off."`
			`	General Choot'k says, "I look forward to joining your people in combat. We haven't had enough chances to fight with - or against - your species. I hope we won't be disappointed."`
			`	"I can vouch for the skill of our people, but not the pirates," Kaine replies, smiling.`
			`	Danforth turns to you, "So, Captain, to Foundry, when you're ready."`
				accept
# Everyone has to make it safely to Foundry, even if they don't all make it home from Elenchus.
	npc save accompany
		government "Hai (Wormhole Access)"
		personality timid escort opportunistic
		ship "Centipede (Teeneep Jump)" "Teeneep's Ship"
	npc save accompany
		government "Hai (Friendly Unfettered)"
		personality escort heroic opportunistic vindictive
		ship "Emperor Beetle" "Kratos"
	npc save accompany
		government "Hai (Friendly Unfettered)"
		personality escort heroic opportunistic vindictive
		fleet
			names "hai"
			variant
				"Shield Beetle (Particle Jump)"
				"Shield Beetle (Plasma Blaster Jump)"
	npc save accompany
		government "Navy (Oathkeeper)"
		personality escort heroic opportunistic
		ship "Cruiser (Jump Plasma Anti-Missile)" "N.S. Peacemaker"
	on complete
		payment 600000
		dialog `You are provided <payment> on arrival to cover ongoing expenses while helping out.`
	on visit
		dialog `You've arrived on <planet>, but you've left one or more of your escorts behind.`



# Ambassadorial Centipede designed to fly deep into hostile space if necessary:
ship "Centipede" "Centipede (Teeneep Jump)"
	# Add some ambassadorial staff:
	add attributes
		"required crew" 50
	outfits
		"Catalytic Ramscoop"
		"Jump Drive"
		"Chameleon Anti-Missile" 3
		"Quantum Keystone"
		"Outfits Expansion"
		`"Biroo" Atomic Steering`
		"Hai Diamond Regenerator"
		"Hai Corundum Regenerator"
		"Hai Chasm Batteries"
		"Liquid Nitrogen Cooler"
		"Boulder Reactor"
		Brig
		"Fuel Pod" 2
		Supercapacitor
		"A370 Atomic Thruster"
		"Pulse Rifle" 131



mission "Hai Reveal [B12] Devil-Hide Battle"
	autosave
	landing
	name "Storm Elenchus"
	description "Dominate <planet>. Land with Choot'k, Teeneep, Danforth and Wallace's ships all intact..."
	source "Foundry"
	destination "Elenchus"
	to offer
		has "Hai Reveal [B11] Moving Together: done"
	on offer
		conversation
			`You arrive on Foundry to a little-used spaceport which usually sees only private, Syndicate executive vessels. Kopkow gives you a mildly apologetic smile as he greets you for the second time, and introduces you to Captain Anna Wallace. She expresses her satisfaction that some serious efforts are being made to stem the plague of slavery that pirate factions get away with. Apparently many officers like her disagree with the Navy's standard non-boarding policy. They want to rescue slaves whenever possible, regardless of risk or orders.`
			`	Just Wallace speaking seems to make Kopkow nervous to move on though; in fact he appears very stressed at the present. Kopkow explains, "It's becoming increasingly difficult to cover up the existence of the Hai."`
			label kopkow
			choice
				`	"We only need to maintain the ruse a little longer."`
					goto maintain
				`	"You don't know that we've given up on that?"`
					goto "give up"
				`	"Is it still working at all?"`
					goto working
					to display
						not "Hai Reveal [B12] Devil-Hide Battle: working"
			label working
			action
				set "Hai Reveal [B12] Devil-Hide Battle: working"
			`	"Our ruse is getting preposterous. The captains at Ultima Thule already know about the Hai, but we had to tell the crews that we were dealing with a major pirate threat. We hired a few pirate gangs to fly through the area to back our story. The Shield Beetles you've just flown here have been explained away as experimental ship designs from the movie production being tested out. Still though, our cover stories have passed the point of plausibility into the realm of barefaced lying. I hope you can finish this without too many more public displays, otherwise we won't be able to hide the Hai anymore."`
				goto kopkow
			label "give up"
			`	He blinks at you, "Wait, what?"`
				goto explain
			label maintain
			`	"We've decided on an end point to this deception?"`
			label explain
			`	You explain how they're just trying to keep things going long enough to resolve this mission. It is like a load has been lifted off the man, although he takes it in his stride fairly professionally.`
			`	"Of course, nobody tells me anything in a timely manner..."`
			`	"Anyway, I've organized the Syndicate's 'hostile urban insertion security operatives' to be loaded onto the Auxiliary. They look like intelligence operatives, if you ask me, so that'll be a conversation for me to follow up on later, but for now they're specially trained for attacking pirate strongholds and equipped with state of the art equipment that... is on a need-to-know basis. As long as we can protect the Auxiliary we'll be fine. The intel you brought back doesn't suggest particularly strong resistance. Wallace, good luck."`
			choice
				`	"It's good to hear you have the ground combat situation under control."`
					goto control
				`	"That equipment sounds ominous."`
			`	Kopkow gives you a disturbing smile that has an 'I love my work' appearance. He departs as everyone else assembles.`
				goto leave
			label control
			`	"It's more of a collaboration, really, but like I said: need-to-know basis." He nods to you and departs as everyone else assembles.`
			label leave
			`	After a large meeting about logistics, and an unsurmountable buffet, everyone disperses. General Choot'k finds you to discuss critical tactical matters.`
			`	"There's a problem with the plan," he says, "which we found after more analysis of the scans. The bay where we need to land already has ships inside, and if we try to fly in there, they'll blow us to pieces. You have lure them out and kill them all."`
			choice
				`	"How do I lure them out?"`
					goto how
				`	"Can't we blow them up on the way down?"`
			`	"Have you ever tried to land on a pile of blown-up space ships in the wreck of a spaceport a half kilometer underground? It ain't easy."`
			`	Choot'k looks amused by your surprise at his pointed use of a colloquialism. Maybe one day you should investigate how and why the Unfettered learn your language. In the meantime, not blowing up your landing site is a sufficient lesson.`
			action
				set "Choot'k: ain't"
			label how
			`	"I've spent a lot of time interrogating pirate leaders these past few weeks, and they all have one thing in common: narcissism. Threaten their precious egos, and they'll fight when they should hide. All you have to do is demand tribute from their planet and the fools will rush out and fight you.`
			`	"The pirates won't believe it if we demand the tribute, but they will believe it if you demand it. Then their defense fleets will rush out. You have to defeat them on your own to maintain the ruse. Eventually they'll give up and pay tribute. That's when we know it's safe to land."`
			choice
				`	"Sounds good. I look forward to the tribute payments."`
					goto done
				`	"Why do I have to do that myself?"`
			`	"In your culture, governments don't demand tribute from enemy planets." He shrugs. "The pirates will see it as an obvious trap if we do it. You, though? They'll see a pilot taking advantage of the situation. Just lure them out, and blow them up, while we hold off any incoming ships."`
			choice
				`	"Sounds good. I look forward to the tribute payments."`
					goto done
				`	"Why won't our fleet help me destroy the pirates coming from the planet?"`
			`	"Ah, they could, but they won't. Consider it a test. I want to see you prove yourself in battle before I open the entrance to <planet>."`
			label done
			`	He seems to admire your ship for a moment. "If you succeed today you shall be Hai-friend, wherever you go."`
				accept
	on accept
		event "elenchus can be dominated"
	on fail
		fail "Hai Reveal [B12-A] Devil-Hide Fleet"
	on decline
		fail "Hai Reveal [B12-A] Devil-Hide Fleet"
	on visit
		conversation
			`To complete this mission, you must land with Choot'k, Teeneep, Danforth and Wallace's ships all present in the system and intact...`
	on enter
		dialog `Right after the fleet takes off, Danforth hails you. "We have just received additional fighters and drones from the Syndicate, please wait for them before jumping."`
	on enter "Devil-Hide"
		conversation
			`Teeneep sends out a message to the fleet informing you that she is engaging the electronic warfare baffling and reminds you that everyone needs to get onto the ground intact if this is to go well. The general's ship is the Emperor Beetle, Kratos. The baffling won't work forever, so get to it.`
			`	(NOTE: You need to dominate this planet to finish the battle. To do that, talk to the planet and demand tribute. The planet will send multiple waves of defense fleets. Demand tribute after defeating the final wave, and they'll agree. Then land to finish the mission.)`
			`	(WARNING: The allies you are escorting will not help you fight the defense fleets sent in response to your tribute demands, but they will fight any other pirate ships in the system.)`
	on visit
		conversation
			`To finish this mission, you must destroy all defending pirate vessels, and land with Choot'k, Teeneep, Danforth and Wallace's ships all present in the system and intact...`
				launch
	on complete
		event "liberated elenchus"
	on fail
		dialog `You have failed an essential mission. To complete this story line, revert to the autosave or another earlier snapshot of the game.`

	# IMPORTANT: For story reasons, all non-Unfettered ships must have "save" to ensure
	# the Unfettered get their jump drives back.

	# The fleet on the way to elenchus
	npc save accompany
		government "Hai (Wormhole Access)"
		personality timid escort opportunistic
		ship "Centipede (Teeneep Jump)" "Teeneep's Ship"
	npc save accompany
		government "Hai (Friendly Unfettered)"
		personality escort heroic opportunistic vindictive
		ship "Emperor Beetle" "Kratos"

	npc save accompany
		government "Navy (Oathkeeper)"
		personality escort heroic opportunistic
		ship "Cruiser (Jump Plasma Anti-Missile)" "N.S. Peacemaker"
	npc
		government "Navy (Oathkeeper)"
		personality escort opportunistic
		fleet
			fighters
				names "republic fighter"
			variant
				"Combat Drone (Sidewinder Missiles)" 4
	npc save accompany
		government "Republic"
		personality timid escort opportunistic
		ship "Auxiliary (Jump Transport)" "N.S. Braveheart"
	npc
		government "Republic"
		personality escort opportunistic
		fleet
			fighters
				names "syndicate fighter"
			variant
				"Barb (Proton)" 4
	npc accompany
		government "Free Worlds"
		personality escort heroic opportunistic
		ship "Dreadnought (Plasma Jump)" "F.S. Ironwood"

	# The defenders waiting for you. There are 4 of them, and you have 5 competent allies, and 2 vulnerable allies.
	# This shouldn't be hard, but the longer you take the greater the odds that another pirate ship returns from somewhere and complicates things.
	npc
		government "Pirate (Devil-Run Gang)"
		personality heroic staying waiting
		system "Devil-Hide"
		fleet "Devil-Run Warships" 3
	npc
		government "Pirate (Devil-Run Gang)"
		personality heroic staying waiting
		system "Devil-Hide"
		fleet
			names "pirate"
			variant
				"Palavret"


fleet "Elenchus Tribute"
	government "Pirate (Devil-Run Gang)"
	names "pirate"
	cargo 0
	personality
		heroic plunders harvests
	variant
		"Bactrian"
		"Dagger" 3

		"Leviathan (Laser)"
		"Protector (Proton)"
		"Vanguard (Missile)"
		"Firebird"

# They suspect you're coming so they're on alert, and non-essential ships aren't flying about.
# Also, removing the warship spawn stops your NPC escorts from getting overwhelmed inappropriately.
event "elenchus can be dominated"
	planet "Elenchus"
		tribute 5000
			threshold 2400
			fleet "Elenchus Tribute"
	system "Devil-Hide"
		remove fleet "Devil-Run Warships"
		remove fleet "Devil-Run Miners"


# This allows the mission to preserve the correct number of Unfettered support ships - if one dies it will stay dead:
mission "Hai Reveal [B12-A] Devil-Hide Fleet"
	landing
	invisible
	source "Foundry"
	destination "Hai-home"
	to offer
		has "Hai Reveal [B11] Moving Together: done"
# Safety Feature: Workaround for bug #1938 is to introduce another bug the user is unlikely to trigger. Visit Hai-home with this fleet and it vanishes.
	to complete
		has "Hai Reveal [C01] Cleanup: done"
	to fail
		or
			has "Hai Reveal [B12] Devil-Hide Battle: failed"
			has "Hai Reveal [B12] Devil-Hide Battle: declined"
			has "Hai Reveal [C01] Cleanup: failed"
			has "Hai Reveal [C01] Cleanup: declined"
			has "Hai Reveal [B13] Freedom: failed"
			has "Hai Reveal [B13] Freedom: declined"
	npc accompany
		government "Hai (Friendly Unfettered)"
		personality escort heroic opportunistic vindictive
		fleet
			names "hai"
			variant
				"Shield Beetle (Particle Jump)"
				"Shield Beetle (Plasma Blaster Jump)"



mission "Hai Reveal [B13] Freedom"
	landing
	name "Take them Home"
	description "Escort the Hai back to <planet>. Payment to cover your ongoing expenses is <payment>."
	source "Elenchus"
	destination "Stormhold"
	clearance
	to offer
		has "Hai Reveal [B12] Devil-Hide Battle: done"
	on visit
		dialog `To finish this mission, you need to wait for Teeneep, Choot'k, and Danforth's ships to arrive and then land again.`
	on fail
		fail "Hai Reveal [B12-A] Devil-Hide Fleet"
	on decline
		fail "Hai Reveal [B12-A] Devil-Hide Fleet"
	on offer
		log `Factions` `Elenchus` `Formerly a pirate stronghold, this city built by generations of kidnapped specialists is a hundred twenty years old now. Humans, Hai, and even Korath live peacefully, working side-by-side, and most have no desire to leave. They value their independence and have refused Republic membership. This city orbits a strange world that defies analysis in a region of space untouched by civilization.`
		log `Liberated Elenchus.`
		conversation
			`General Choot'k cuts open the doors of a large hangar, and your ships land. The two hundred Syndicate operatives pour out, wearing exoskeletons with high density armor plating and equipped with all manner of weapons and gadgetry. They storm through the complex and you follow in their wake. Their tools melt through security locks in seconds, and most of their opposition lacks protection against the suits' stun gas bombs. With pirates focusing their efforts on the imposing suits, the Unfettered make many attacks of opportunity, inflicting massive casualties. The pirates outnumber the attackers ten to one, but this huge advantage in equipment, training, and discipline gives the attackers an overwhelming advantage.`
			`	The squads move room to room, neutralizing all opposition with ease, until their opponents switch tactics. The pirates begin using electromagnetic pulse devices to shut down the Syndicate suits (and all other electronics nearby), leaving affected operatives helpless for ten long seconds. Here, some of General Choot'k's Unfettered show their strength, outmaneuvering the pirates long enough for the suits to recharge. They dart between operatives and bound off walls with Pulse Rifles and long knives. They strike rapidly and in an organized manner, before withdrawing as the operatives suits re-engage, preventing the pirates from coordinating a counter-assault.`
			`	After a bloody struggle, forty-three operatives reach the end of the fight, clearing the way to a blast door. Only a couple dozen operatives are known to be seriously wounded, but many have been missing since the pirates switched tactics and began using traps and machinery to pin, crush, or disable the operatives or their suits. The Unfettered fared comparatively better, as the pirates focused most attacks on the Syndicate operatives, letting the fast, maneuverable Hai pass through. Still, over a dozen of them will take their own tails home as trophies, after the pirates used a miner's cutting power-arm extensions to great effect.`
			`	The blast door that the force now stands before is twelve meters high and wide, and scanners show it to be six meters deep. It is designed to be closed from this side, though, and has not been sealed well against being reopened. Soon it grinds open but, evidently sabotaged, only part-way. Despite this attempt, the operatives put on their goggles and easily pass through into the darkness of the next room.`
			`	You could be forgiven for hesitating to follow them, but General Choot'k appears beside you and places one strong paw on your shoulder. "Come, now. We will discover if our task is finished or impossible. It is time for bravery." He guides you in after the operatives, along with his own troops.`
			choice
				`	"Lead on."`
					goto leadon
				`	"Treating me like a coward? That's grounds for a duel."`
			`	"Heh heh," he laughs in a low voice. "Maybe soon."`
			action
				set "Hai Reveal [B13] Freedom: challenged Choot'k"
			label leadon
			`	It's pitch black when you enter, but scanners show the room is a vast cavern, some sort of public space suitable for ten thousand people or more. As the last of the troops file in, a second blast door closes behind you. High roof lights snap on making the room as bright as day in the blink of an eye.`
			`	You see before you scores of pirates, corralled and held captive by an equally large crowd of heavily-armed civilians - all of which are hesitantly pointing guns at the operatives. It seems the citizens arranged a violent rebellion to coincide with the Republic's attack. Three unarmed civilians wearing distinctive hooded robes walk towards the operatives: one Hai, one human, and to your surprise one lizard-like Korath. The leader of the Syndicate operatives exits her suit and approaches them.`
			`	The Hai speaks. "We are the leaders of the civilian government of Elenchus. Although we are grateful for your assistance in defeating our violent rulers, we will not accept your dominion either. We have heard of your civil war. Elenchus is an independent nation, and we intend to stay so unless you intend to force otherwise. I can, however, promise that unlike our overlords, we have no interest in anything other than peace. We will send no military ships through the wormhole."`
			`	After several hours of discussion, Agent Kopkow prepares the documents for the provisional recognition of the new "Elenctic Commune" with Admiral Danforth and Captain Wallace as witnesses. The wounded are finally attended to in the Elenctic hospital facilities, and most of the human operatives pack up their gear and return to the Auxiliary. Meanwhile, Teeneep and Choot'k go to lengths to engage with the Hai here and discover what they would best like to do.`
			choice
				`	"Thank you. I have a few questions for you before I go."`
				`	"I wish you a successful future with your newfound freedom. For now, it is time for me to depart."`
					goto leave
			label questions
			choice
				`	"Do you want me to take you home?"`
					goto home
					to display
						not "Hai Reveal [B13] Freedom: label home"
				`	"Do you know anything about the cadmium poisoning?"`
					goto "cadmium"
					to display
						not "Hai Reveal [B13] Freedom: label cadmium"
				`	"What can you tell me about this city?"`
					goto place
					to display
						not "Hai Reveal [B13] Freedom: label place"
				`	"What do you do here?"`
					goto do
					to display
						not "Hai Reveal [B13] Freedom: label do"
						or
							has "Hai Reveal [B13] Freedom: label place"
							has "Hai Reveal [B13] Freedom: label home"
				`	"What do you know about this area of space?"`
					goto space
					to display
						not "Hai Reveal [B13] Freedom: label space"
						has "Hai Reveal [B13] Freedom: label place"
				`	"How did the Korath get here?"`
					goto korath
					to display
						not "Hai Reveal [B13] Freedom: label korath"
				`	"Can you speak to other Korath for me?"`
					goto "translation services"
					to display
						not "Hai Reveal [B13] Freedom: label translation services"
						has "Hai Reveal [B13] Freedom: label korath"
				`	"I wish you a successful future with your newfound freedom. For now, it is time for me to depart."`
			`	"It was a pleasure meeting you," says the human leader.`
				goto leave
			label korath
			action
				set "Hai Reveal [B13] Freedom: label korath"
			`	The Korath leader speaks, with a thick, sibilant accent. "Several generations ago, three of our raiding ships jumped to the Alcyone system. Numerous pirate vessels left Stormhold and disabled our ships. A large human ship boarded our flagship, and used what you call 'nerve gas' to kill the entire crew. The death is excruciatingly painful to Korath. The pirates broadcast the footage over to us, so we could see the screaming. Not wanting that fate, most of the raiders on the other Korath ships surrendered. We worked as slaves for the pirate gangs, but now we're here, safe, and free. We are not specialists or their descendants like the others here, but we have other talents.`
			`	"The pirates must defend this planet against a space-based lifeform that attacks in flocks. Our ships gave them a significant advantage. Fortunately, we have one more left to defend against any threats." The Korath eyes the Syndicate operatives as he waits for the translator to catch up.`
			`	"I must ask you keep the presence of Korath here a secret. If the Archons or other Exiles hear of this place, they may attack to retrieve us, or the Exiles may simply pillage. We will remain here in hiding unless the Exiles finally learn to settle on their planet."`
				goto questions
			label "translation services"
			action
				set "Hai Reveal [B13] Freedom: label translation services"
			`	The Korath leader hisses. "No, we cannot. We here do not even speak a full form of our own language anymore. Even if we did, we must remain here in secret. Perhaps in time there will be a reconnection, but not yet."`
				goto questions
			label "cadmium"
			action
				set "Hai Reveal [B13] Freedom: label cadmium"
			`	The Korath leader looks to the Hai, who responds, "Is that how you were led back here?"`
			`	"Indirectly," you reply.`
			`	The Hai leader continues, "Fascinating, we always wondered if it would pique someone's attention! Our Korath friends have ships equipped with these remarkable 'Systems Cores,' which are apparently vital to all Korath ships. None of the surviving Korath had the knowledge to replicate it, but they were asked to try and many of them have an uncanny knack for engineering. With their help, we attempted to build some equivalents of our own. Being not quite right, they work, but they fuse irrevocably with the ship, and some flaw in their function causes cadmium particulate. The cadmium is shed by the system maintenance processes into the air, where it is recirculated, and ignored by the system intended to filter it out since it's a part of the system itself."`
			`	The human leader adds, "We worked out how to reduce that effect to safe levels, but kept that information to ourselves in the hope that it would draw some attention. It tended to make the pirates sick more often than anyone else, which also seemed to mean that more of their victims escaped."`
				goto questions
			label home
			action
				set "Hai Reveal [B13] Freedom: label home"
			`	The three leaders laugh, and the Hai answers. "We are home. Most of us were born here, or have lived most of our adult lives here. This is a place of learning, where three races join as one to progress together. Even several of the new arrivals had few connections back in Hai space and have viewed this place as a grand new novelty. An adventure without compare. Some recent kidnapping victims wish to leave, of course, and we will help you find them and send them home."`
			`	The Korath speaks next. "Where my people came from, everyone was starving, barely subsisting. We had to raid for supplies, or slave away in bleak factory stations. This is a much better place for us."`
			`	The human leader concludes, "Most of the humans in this city have been here for several generations. This has always been home to us."`
				goto questions
			label place
			action
				set "Hai Reveal [B13] Freedom: label place"
			`	"It must seem strange to you," the human replies, "but I shall explain. This place was founded over a hundred and twenty years ago by anarchists from the colony of Freedom. Their community had been working within the Syndicate for a long time, evolving into anarcho-syndicalists that worked to bring the Syndicate down from within. At some point they discovered this place after stealing a drive and other paraphernalia that were unearthed from a construction site on Foundry. With the Syndicate on its doorstep and difficult access requirements, they saw the potential in this place but needed more manpower to exploit it. To do this, they allied with less peaceful anarchists and pirates. Those less savory types kidnapped researchers and engineers, forcing them to expand the base and devise new weapons or medicines. They eventually inherited control here after the syndicalists were wiped out. Our city also has manufacturing facilities where we created goods the pirates could not easily build in human space, where their facilities are destroyed regularly.`
			`	"There have been various attempts to take the spaceport and the city by force or by money. Early on, there were attempts by Alpha groups, and then various illegal organizations who tracked this place down from rumors about their rivals. There was even someone from the Syndicate who came with his personal fleet. There are those who have controlled this place by controlling the spaceport and treating with us, and there are those who have tried to force their way in here and bend us to their will. None of them returned home from the latter attempts. Some used chemical or biological weapons, others sent ships. Many offered money or favors. Elenchus has always been an independent country, and with control of our own spaceport, perhaps we always will be.`
			`	"Now that the pirates are gone, us civilians may govern without fear, and for that you have our gratitude. As expendable upper regions of the spaceport have already been destroyed, we have little to fear from attack by space creatures in the short-term, and soon we'll have our shipyards and facilities at full capacity again, such that we may defend ourselves.`
			`	"We won't ever join the Republic or any other government beyond the wormhole, but you personally will always be welcome, along with those you trust, for what you have done today. Our research and manufacturing facilities are damaged now, but as they are repaired, we will make them available to you."`
				goto questions
			label do
			action
				set "Hai Reveal [B13] Freedom: label do"
			`	"We're scientists, engineers, philosophers, people of learning. Intergenerational traditions of knowledge and scholarship are strong here. There are laboratories and workshops throughout this city where we work on all manner of things. We seek knowledge. This place is far from being a paradise, but it is a community that strives together. Under the pirates we were allowed this freedom, as they realized it was the most effective way to get results that helped them. Now that our most recent abusive masters are gone, we need not have our priorities guided by their violent motives."`
			`	"Of course, this is also a city. People have lived here for several generations, multiplying fruitfully. We have had to carve out more and more of the moon. There is plenty of space left before our growth will have to stop."`
				goto questions
			label space
			action
				set "Hai Reveal [B13] Freedom: label space"
			`	"Very little. The pirates wouldn't let us leave the planet, and jump drives are precious to them. They cannot risk drives on science expeditions. Still, we have managed a few trips under different regimes."`
			`	"There is no evidence that any civilization has ever reached this region of space until us, and this system is not native to the others around it. It was flung from our galaxy millions of years ago, and is still traveling relatively fast. One day, far from now, this system will pass beyond even this loose collection of systems that it is now close to. There are also many space-faring indigenous creatures that live in gas giants, and sometimes venture beyond. Most are harmless, so long as you leave them alone. There are flocking apex predators who hunt anything that moves.`
			`	"The planet below is a mystery to us. It has a thousand times the mass it realistically should, and its gravitational field reads as such from a great distance. This tremendous gravitational field sustains the large asteroid belt. Despite its incredible mass, as you approach the surface, the field does not increase at anywhere near the rate that it should. Thus, when you stand upon it, the gravity is only similar to that of Earth. There are many forms of radiation and strange materials inside the planet's caves. We believe it is a relic from a forgotten past, but we have no idea what sort of relic it is. Perhaps, now that we are not developing pirate weapons, we can focus on exploration."`
				goto questions
			label leave
			`	There is one last critical matter to be addressed with the three representatives and you raise it with them. "Did we have all of the leaders of this group? Are they all accounted for?"`
			`	They consult with some of their people who have been scouring the spaceport, helping to account for both the living, and the dead on both sides. At length, just the human comes to you.`
			`	"Your question was wise. There is one unaccounted for. Before I tell you, though, I think perhaps you should know more than you do." They reach up and push back their hood, revealing a bald head, as they gesture to the city in general. To your surprise you realize for the first time that they are a woman, though that seems like it could be the least important part of their identity.`
			choice
				`	"What do you wish to tell me?"`
				`	"I've had enough history lessons for one day. Can you tell me the leader's name?"`
					goto impatient
			`	"Many different overlords we have had, and always they have relied on recruits from the city for some capacities while rallying other lesser groups to their banner. As such, ever have there been factions. Some, kinder than others."`
			`	They look at you meaningfully. "There was a factional shift in progress here before you arrived. A little over a decade ago, for the first time in a century, a new anarcho-syndicalist faction from Freedom took over the control of the spaceport and reclaimed the mantle of our original founders who called themselves 'Base Principles.' While we as a city didn't particularly care, there were some who sympathized with them more than most. As overlords went they were, fair enough. After only a decade, and despite significantly greater access to resources than their predecessors, their control was already slipping. Deviants and extremists who lacked the capacity to subscribe to a nuanced view had supplanted most of their major players. If they did not succeed in their quest imminently, they were already doomed to be replaced. Still, they were nevertheless exploitative overlords, and we don't pity them... but their goals were more noble than most.`
			`	"I tell you all this because I suspect you must seek out this one leader who is unaccounted for, and you should do so with all the knowledge at your disposal. The one leader who is not here was the last major player from the new 'Base Principles.' I do not know where your loyalties lie, so I ask you: why do you wish to know?"`
				goto reason
			label impatient
			`	They sigh. "The one leader who is not here was the last major player from the new 'Base Principles.' I do not know where your loyalties lie, so I ask you: why do you wish to know?"`
			label reason
			choice
				`	"I do not, but I must, out of duty."`
					goto "know duty"
				`	"I wish to know, for the Hai."`
					goto "know hai"
				`	"I wish to know, for the Syndicate."`
					goto "know syndicate"
				`	"I wish to know, for the people."`
			`	They regard you thoughtfully. "You are well suited to the neutral ground. It is little wonder you are here as an agent of no single faction. That is appropriate then.`
				goto finished
			label "know hai"
			`	They incline their head respectfully. "The Hai are perhaps the greatest valuers of truth among us. If they have set you to this, then they will be honored by your diligence.`
				goto finished
			label "know syndicate"
			`	They focus on you closely. "The Syndicate is perhaps the most impressive machine ever wrought by man. It is worthy of both respect and fear, and will do to people as any machine does to the product of its design. Treat it as such and it will always do precisely what you expect it to; both good and bad.`
				goto finished
			label "know duty"
			`	They lift their head and smile. "A promise made is a promise kept. If your word is your bond then it would not do for me to stand in its way.`
				goto finished
			label finished
			`	"The missing leader you seek is embedded within the Syndicate and is known by the name Terry Adrianopoulos."`
			choice
				`	"Terry did this!?"`
					goto surprised
				`	"I suspected as much."`
			`	Their words scratch an itch of suspicion that you didn't realize had been irritating you until now. They smirk knowingly. "I have merely confirmed that which you already guessed. Very well, I need say no more. This matter is yours to do with as you will." They leave you to ponder your course.`
				goto done
			label surprised
			`	They smile with subtle mirth at your surprise. "I see you know of this person but did not suspect. I think it is to you, and you alone, I shall impart this knowledge. Do with it as you will." They leave you to ponder your course.`
			label done
			`	As you return to your ship, Teeneep interrupts you. "I need you to escort me one last time, Captain <last>. I must return to <planet> to resolve things now that the threat is ended. You will be well-paid, of course."`
			`	Anticipating your next question, she says, "The ships of the Unfettered Hai will be escorted back with us, since the Elenctics are convinced they are at no risk and still have a ship at their disposal. Some of those who came as crew on the Unfettered vessels have chosen to remain here and join the Elenctics. More than enough bunks have subsequently been freed to return those who have chosen to come home with us. Danforth will come with us, but the other human vessels will make their way home themselves. Now we must rejoin our people on <planet> and set about resolving this matter for good, finally."`
				accept
	on complete
		payment 1000000
	npc save accompany
		government "Hai (Wormhole Access)"
		personality timid escort opportunistic
		ship "Centipede (Teeneep Jump)" "Teeneep's Ship"
	npc save accompany
		government "Hai (Friendly Unfettered)"
		personality escort heroic opportunistic vindictive
		ship "Emperor Beetle" "Kratos"
	npc save accompany
		government "Navy (Oathkeeper)"
		personality escort heroic opportunistic
		ship "Cruiser (Jump Plasma Anti-Missile)" "N.S. Peacemaker"



mission "Hai Reveal [B13-G] Elenctic Guard"
	landing
	invisible
	source "Elenchus"
	to offer
		has "Hai Reveal [B12] Devil-Hide Battle: done"
	npc kill
		government "Elenctic Commune"
		personality heroic staying
		system "Devil-Hide"
		fleet
			names "civilian"
			variant
				"Palavret"
				"Leviathan (Hai Engines)"
				"Leviathan (Hai Weapons)"
				"Firebird (Laser)"
				"Firebird (Laser)"
				"Firebird (Laser)"



mission "Hai Reveal [B14] Journey to Peace"
	landing
	name "Take them Home"
	description "Pick up the Deputy Minister at <stopovers> and escort Teeneep's ship back to <destination>."
	source "Stormhold"
	stopover "Mountaintop"
	destination "Hai-home"
	clearance
	passengers 4
	to offer
		has "Hai Reveal [B13] Freedom: done"
	on visit
		dialog `To finish this mission, you need to wait for Teeneep and Choot'k's ships to arrive and then land again.`
	on offer
		conversation
			`Your arrival on <origin> is met with much fanfare. In your absence the remaining staging ground here was eventually found and purged, and an agreement of sorts has been made between the Republic authorities and the remaining major players here - or at least those whose lists of possible crimes aren't so long and well-evidenced as to be arrested for appearing. The hope is that after such a thorough purge, <origin> will manage to be less of a source of problems for a while, but the expectation is merely that people smuggling will no longer be an industry that is widely tolerated by the local powers that be.`
			`	The Unfettered are treated as heroes by both their comrades and the other Hai crews as they return to the fold. This causes some, like Remington and Alondo, to share some concerned looks among each other and have a number of surreptitious chats with Danforth and Marshal Kaine, but the distinction between the two groups remains pronounced throughout.`
			`	Once people have had a chance to get sorted Teeneep approaches you again. "There will be much work in the future, but for now it is time to return to <planet>. I have been too long away, and there are obligations to be discharged. I have returned the borrowed jump drive, so we should pick up the Deputy Minister from Mountaintop on the way."`
				accept
	npc save accompany
		government "Hai (Wormhole Access)"
		personality timid escort opportunistic
		ship "Centipede (Teeneep)" "Teeneep's Ship"
	npc save accompany
		government "Hai (Friendly Unfettered)"
		personality escort heroic opportunistic vindictive
		ship "Emperor Beetle" "Kratos"<|MERGE_RESOLUTION|>--- conflicted
+++ resolved
@@ -369,22 +369,10 @@
 			`	"His theory is... well, it's a bit crackpot for the local authorities. I wouldn't have believed it either, were it not for the vastly superior swathe of information we now have at our disposal, but it might be what you need. I think you should go seek him out on <planet>."`
 			choice
 				`	"Can you tell me more about the victim support group?"`
-<<<<<<< HEAD
-				`	"How do you know I have a jump drive?"`
-				`	(Give up on getting any more information out of her.)`
-					goto "give up"
-			`	She seems rushed and ignores you, picking up a bag and putting some items from her desk into it.`
-				goto end
-			label "give up"
-			`	She picks up a bag and starts putting some items from her desk into it.`
-			label end
-			`	"In any event, I really must go. Check out those coordinates, and then come see me. Fly safe, Captain!"`
-=======
 				`	"What is his theory?"`
 				`	(Give up on having any questions answered.)`
 			`	She rummages around and presses a data stick into her terminal. You immediately download it into a data stick of your own. "This has the information he gave me to follow him up. I convinced him to trust me, so hopefully he's receptive to you. It also has all the data that explicitly identifies all the ship IDs that are associated with our suspicious cases. That's the best I've got for you, though. If this doesn't pan out we'll need to go a different way."`
 			`	"In any event, I really must go. Follow that lead, and then come see me. Fly safe, Captain!"`
->>>>>>> 4f223674
 				accept
 
 
