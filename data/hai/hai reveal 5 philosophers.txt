--- conflicted
+++ resolved
@@ -792,26 +792,7 @@
 		dialog `You are provided <payment> on arrival to cover ongoing expenses while helping out.`
 	on visit
 		dialog `You've arrived on <planet>, but you've left one or more of your escorts behind.`
-<<<<<<< HEAD
-=======
-
-
-# Flagship of the Unfettered Hai, filled with the spoils of wars against Korath and Wanderers:
-ship "Shield Beetle" "Shield Beetle (Sunbeam Korath Jump)"
-	outfits
-		"Large Heat Shunt" 2
-		"Jump Drive"
-		"Systems Core (Large)"
-		"Quantum Keystone"
-		"Outfits Expansion" 3
-		"Boulder Reactor" 3
-		`"Bufaer" Atomic Steering`
-		Sunbeam 6
-		"Korath Warder"
-		"Small Heat Shunt"
-		"Thruster (Planetary Class)"
-		"Fuel Processor" 2
->>>>>>> 3ca542b8
+
 
 
 # Ambassadorial Centipede designed to fly deep into hostile space if necessary:
