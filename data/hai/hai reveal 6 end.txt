--- conflicted
+++ resolved
@@ -55,13 +55,6 @@
 			`	As you leave the summit for lunch, Xilin and Sayari intercept you.`
 			`	"Trouble. We need to talk," says Xilin. You follow them to a private meeting room.`
 			choice
-<<<<<<< HEAD
-				`	(Relax.)`
-			`Just as you finish breakfast, when you think that maybe you'll be able to get on with your own life, there's a knock on the door of your station quarters. A slightly sheepish looking Sayari and Xilin are waiting for you when you open the door.`
-			`	"We need to talk."`
-			`	You feel the deepest of sighs settle into your bones, but at this point you just gesture them inside. It would have been too easy if it was all over, wouldn't it?`
-			`	"It seems that somewhere along the way, a shipload of kidnapped Hai didn't make it to a processing area. The Hai were left on Sunracer, and the ship appears to have disappeared," begins Xilin.`
-=======
 				`	"What's wrong?"`
 					goto whut
 				`	"Really? I thought we had figured everything out."`
@@ -73,7 +66,6 @@
 			`	Sayari says, "It would have been too easy if it was all over. We have one more minor disaster to avert first."`
 			label whut
 			`	Xilin begins. "It seems that somewhere along the way, a shipload of kidnapped Hai didn't make it to a processing area. The Hai were left on Sunracer, and the ship appears to have disappeared."`
->>>>>>> eaf1d9b9
 			`	"For the moment," says Sayari, "We're the only ones who know about it. The Hai are in hiding but have tapped into a communication grid. I intercepted their transmission as it was routed through this station directly."`
 			`	Xilin looks at you pointedly. "We need you to go pick them up and bring them here. While you're at it make sure there aren't any loose ends. If it's not, this resolution may not happen, despite everything we've achieved."`
 			choice
@@ -431,41 +423,7 @@
 
 event "wandering nightmare map"
 
-<<<<<<< HEAD
-mission "Hai Reveal [C05A] Spare Terry"
-	landing
-	invisible
-	source "Aspiration"
-	destination "Mountaintop"
-	to offer
-		has "Hai Reveal [C04] Cleanup: done"
-	to fail
-		has "ended terry"
-	to complete
-		not "spared terry"
-	on complete
-		log `Hunted down Terry on Aspiration and confronted her about the events that led you there. The remnants of the anarcho-syndicalist, anti-Syndicate organization called Base Principles were associated with this planet. There are no other actual individuals here that were involved (at least, not anymore), but this community was built in isolation with people who believed in the principles of anarcho-syndicalism. Allowed her to live, but nevertheless this loose end is thoroughly tied up.`
-		log "People" "Terry Adrianopolous" `During the Hai-human crisis, Terry was arrested when it seemed like war might break out, but was released when the threat of conflict ended. She immediately vanished and was later identified in association with some lingering kidnappers. It is unclear what happened to them, but it is implied that she dealt with them in some way. It turned out that she had been a lone operative infiltrating the Syndicate for many years, with the goal of seizing control and rebuilding the government to be less corrupt, but she condoned kidnapping and exploitation to achieve it. With her life in ruins, she continues to live on the world of Aspiration, far from civilization.`
-	
-mission "Hai Reveal [C05B] End Terry"
-	landing
-	invisible
-	source "Aspiration"
-	destination "Mountaintop"
-	to offer
-		has "Hai Reveal [C04] Cleanup: done"
-	to fail
-		has "spared terry"
-	to complete
-		not "ended terry"
-	on complete
-		log `Hunted down Terry on Aspiration and confronted her about the events that led you there. The remnants of the anarcho-syndicalist, anti-Syndicate organization called Base Principles were associated with this planet. There are no other actual individuals here that were involved (at least, not anymore), but this community was built in isolation with people who believed in the principles of anarcho-syndicalism. Chose to end her life. This loose end is thoroughly tied up.`
-		log "People" "Terry Adrianopolous" `During the Hai-human crisis, Terry was arrested when it seemed like war might break out, but was released when the threat of conflict ended. She immediately vanished and was later identified in association with some lingering kidnappers. It is unclear what happened to them, but it is implied that she dealt with them in some way. It turned out that she had been a lone operative infiltrating the Syndicate for many years, with the goal of seizing control and rebuilding the government to be less corrupt, but she condoned kidnapping and exploitation to achieve it. Her story ended on the bluffs of Aspiration, though no one may ever know it.`
-
 # TODO: delete this mission and event before next steam build - just to fix up saves running on continuous.
-=======
-#TODO: delete this mission and event before next steam build - just to fix up saves running on continuous.
->>>>>>> eaf1d9b9
 mission "Hai Reveal [C05C] Cleanup Check"
 	landing
 	invisible
