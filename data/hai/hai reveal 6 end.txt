--- conflicted
+++ resolved
@@ -57,15 +57,9 @@
 			branch "president aside"
 				has patronizedthepresident
 			`	Between scheduled sessions, Xilin explains the Syndicate's absence. "The Syndicate is technically part of the Republic and awarded no special diplomatic status. Besides, Terry seems to have disappeared from Syndicate communications, though I won't hazard a guess as to their internal politics."`
-<<<<<<< HEAD
 				goto "public broadcast"
 			label "president aside"
-			`	At one quiet point between structured meetings, during which the peripheral conversations are more focused on the particulars of the Free World's position, you manage to get a hold of Xilin to ask about it. He explains the Syndicate's absence. "The Syndicate is technically part of the Republic and awarded no special diplomatic status. Besides, Terry seems to have disappeared from Syndicate communications, though I won't hazard a guess as to their internal politics."`
-=======
-				goto publicbroadcast
-			label presaside
 			`	At one quiet point between structured meetings, during which the peripheral conversations are more focused on the particulars of the Free Worlds' position, you manage to get a hold of Xilin to ask about it. He explains the Syndicate's absence. "The Syndicate is technically part of the Republic and awarded no special diplomatic status. Besides, Terry seems to have disappeared from Syndicate communications, though I won't hazard a guess as to their internal politics."`
->>>>>>> 46b81c92
 			`	Perhaps seizing on the opportunity to get a momentary reprieve from more official business, the President himself steps in to fill the gap as soon as Xilin departs. It seems that you acquire a bubble of space around you whenever anyone of note stands next to you, and the President exploits this. "You know," he says quietly, while staring out at the many people hustling about at their business, "it's not very often that someone has the gall to patronize me to my face... I usually have to pay people to do that, or at least, to do it constructively anyway."`
 			`	The pause he leaves between sentences is just slightly too short to invite a response. "If you ever decide on a career change, that might be an option for you."`
 			`	He exhales through his nose as if chuckling at something humorous. "Fly safe, Captain; a lot of people know who you are now."`
