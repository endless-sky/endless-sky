# Copyright (c) 2014-2016 by Michael Zahniser
#
# Endless Sky is free software: you can redistribute it and/or modify it under the
# terms of the GNU General Public License as published by the Free Software
# Foundation, either version 3 of the License, or (at your option) any later version.
#
# Endless Sky is distributed in the hope that it will be useful, but WITHOUT ANY
# WARRANTY; without even the implied warranty of MERCHANTABILITY or FITNESS FOR A
# PARTICULAR PURPOSE.  See the GNU General Public License for more details.

outfit "Pulse Cannon"
	category "Guns"
	cost 130000
	thumbnail "outfit/pulse cannon"
	"mass" 13
	"outfit space" -13
	"weapon capacity" -13
	"gun ports" -1
	weapon
		sprite "projectile/pulse"
		sound "pulse"
		"hit effect" "pulse impact"
		"inaccuracy" 1
		"velocity" 15
		"lifetime" 30
		"reload" 20
		"firing energy" 24
		"firing heat" 70
		"shield damage" 45
		"hull damage" 34
	description "Like most examples of Hai engineering that you have seen, the Pulse Cannon does not stand out as a particularly advanced or elegant technology, but it has a reputation for being efficient, reliable, and well-balanced."

outfit "Pulse Turret"
	category "Turrets"
	cost 590000
	thumbnail "outfit/pulse turret"
	"mass" 34
	"outfit space" -34
	"weapon capacity" -34
	"turret mounts" -1
	"required crew" 1
	weapon
		sprite "projectile/pulse"
		"hardpoint sprite" "hardpoint/pulse turret"
		"hardpoint offset" 7.
		sound "pulse"
		"hit effect" "pulse impact"
		"inaccuracy" 1
		"turret turn" 2.3
		"velocity" 15
		"lifetime" 30
		"reload" 10
		"firing energy" 24
		"firing heat" 70
		"shield damage" 45
		"hull damage" 34
	description "Pulse Cannons are the primary offensive weapon used by Hai ships. This turret mounts two pulse cannons side by side and allows them to track even the fastest-moving of targets."

effect "pulse impact"
	sprite "effect/pulse impact"
		"no repeat"
		"frame rate" 10
	"lifetime" 20
	"random angle" 360
	"random spin" 4
	"random velocity" .6
	"velocity scale" -.1


outfit "Ion Cannon"
	category "Guns"
	cost 490000
	thumbnail "outfit/ion cannon"
	"mass" 47
	"outfit space" -47
	"weapon capacity" -47
	"gun ports" -1
	weapon
		sprite "projectile/ion bolt"
			"frame rate" 5
		sound "ion"
		"hit effect" "ion impact" 2
		"inaccuracy" 1
		"velocity" 16
		"lifetime" 50
		"reload" 60
		"firing energy" 120
		"firing force" 10
		"firing heat" 150
		"hit force" 120
		"shield damage" 168
		"hull damage" 60
		"ion damage" 5
	description "Ion cannons do not inflict as much damage as some other weapons, but they disrupt the electrical systems on any ship they hit, draining its energy and causing its weapons to jam. If a ship has sizable battery reserves, this may have little effect, but for a ship running at near its energy generation capacity an ion strike can take it out of the battle for a few seconds while it recovers, or otherwise cause it to have difficulty firing its weapons."

effect "ion impact"
	sprite "effect/ion impact"
		"no repeat"
		"frame rate" 30
	sound "ion impact"
	"lifetime" 9
	"random angle" 360
	"random spin" 30
	"random velocity" 2
	"velocity scale" -.05


outfit "True Unfettered License"
	category "Special"
	thumbnail "outfit/true unfettered license"
	"capture attack" 10
	"capture defense" 10
	"quantum keystone" 1
	description "This sword may be bit of a strange license, but it inspires pride to the wearer, and when the Unfettered see it they show respect. This was given by one of their warlords as a sign of trust. It is quite handy in fights too, thanks to the special properties of the keystone it is crafted from. It has some useful features, and legends say it allows the user to phase through matter for a short period of time."

outfit "Ionic Blaster"
	category "Guns"
	cost 530000
	thumbnail "outfit/hai ionic blaster"
	"mass" 21
	"outfit space" -21
	"weapon capacity" -21
	"gun ports" -1
	weapon
		sprite "projectile/ion bolt"
			"frame rate" 5
		sound "ion"
		"hit effect" "ion impact" 2
		"inaccuracy" 1
		"velocity" 16
		"lifetime" 45
		"reload" 60
		"firing energy" 155
		"firing force" 20
		"firing heat" 220
		"hit force" 60
		"shield damage" 155
		"hull damage" 45
		"ion damage" 2
	description "Since the start of the war with the rest of the Hai, the Unfettered have tried to gain a technological edge so that they could more efficiently plunder ships using their limited resources. To that goal, they started developing the Ionic Blaster, which not only does considerable ion damage that disables the target but also does enough raw damage to be useful in all situations. The only problem is that until now they have lacked the resources to mass produce them, so it is only a prized possession of a lucky few."

outfit "Ionic Turret"
	category "Turrets"
	cost 1260000
	thumbnail "outfit/hai ionic turret"
	"mass" 49
	"outfit space" -49
	"weapon capacity" -49
	"turret mounts" -1
	"required crew" 1
	weapon
		sprite "projectile/ion bolt"
			"frame rate" 5
		"hardpoint sprite" "hardpoint/hai ionic turret"
		"hardpoint offset" 16.
		sound "ion"
		"hit effect" "ion impact" 2
		"inaccuracy" 1
		"turret turn" 2.6
		"velocity" 16
		"lifetime" 45
		"reload" 30
		"firing energy" 155
		"firing force" 20
		"firing heat" 220
		"hit force" 60
		"shield damage" 155
		"hull damage" 45
		"ion damage" 2
	description "This is a dual turret version of the Ionic Blaster, the first weapon that the Unfetttered developed completely on their own."


outfit "Railgun Slug"
	category "Ammunition"
	cost 13
	thumbnail "outfit/railslug"
	"mass" 0.003
	"railgun slug capacity" -1
	description "These railgun slugs incorporate energy-discharging capacitors that deal a small amount of ion damage to their target. Although not terribly damaging, this ion damage combined with the significant recoil that each shot has turns Flea drones into effective long-range support ships."

outfit "Railgun Slug Rack"
	category "Ammunition"
	cost 15000
	thumbnail "outfit/railslug rack"
	"mass" 1
	"outfit space" -3
	"railgun slug capacity" 500
	ammo "Railgun Slug"
	description "The railgun slug rack is used to store and load extra railgun ammunition."

outfit "Railgun"
	category "Secondary Weapons"
	cost 20000
	thumbnail "outfit/railgun"
	"mass" 1
	"outfit space" -4
	"weapon capacity" -4
	"gun ports" -1
	"railgun slug capacity" 1000
	weapon
		sprite "projectile/rail slug"
			"frame rate" 30
		ammo "Railgun Slug"
		icon "icon/rail gun"
		sound "ion impact"
		"fire effect" "rail sparks"
		"hit effect" "bullet impact"
		"inaccuracy" 3
		"velocity" 44
		"lifetime" 1
		"range override" 2100
		"reload" 12
		"firing energy" 3.5
		"firing heat" 7.2
		"firing force" 70
		"stream"
		"submunition" "rslug" 1
	description "The Hai designed this weapon to best complement their Flea drones. Each railgun provides a significant amount of force upon firing, pushing the Flea drone backwards and therefore forcing it to keep its distance from its target."
	description "	Flea drone pilots joke that they provide more thrust than engines of similar size, so Unfettered should be using them at the back of their ships. There's probably a cultural component to the joke that many miss, because it's told quite often and the Hai laugh hysterically about it - every time."

outfit "rslug"
	weapon
		sprite "projectile/rail slug"
			"frame rate" 30
		"hit effect" "bullet impact"
		"lifetime" 49
		"acceleration" 2.2
		"drag" .05
		"turn" .6
		"homing" 1
		"optical tracking" .4
		"shield damage" 4.2
		"hull damage" 8.4
		"ion damage" .3
		"hit force" 15

effect "bullet impact"
	sprite "effect/bullet impact"
		"no repeat"
		"frame rate" 60
	"lifetime" 8
	"random angle" 40
	"velocity scale" -.05

effect "rail sparks"
	sprite "effect/railspark"
		"random start frame"
		"frame rate" 30
		"rewind"
	"lifetime" 6
	"random angle" 360
	"random spin" 30
	"velocity scale" 1.2


outfit "Hai Tracker"
	category "Ammunition"
	cost 1000
	thumbnail "outfit/hai tracker"
	"mass" .2
	"tracker capacity" -1
	description "This is ammunition for a Tracker Pod."

outfit "Tracker Storage Pod"
	category "Ammunition"
	cost 28000
	thumbnail "outfit/hai tracker storage"
	"mass" 4.4
	"outfit space" -10
	"tracker capacity" 28
	ammo "Hai Tracker"
	description "The Tracker Storage Pod is used to store extra ammunition for Tracker Pods."

outfit "Hai Tracker Pod"
	category "Secondary Weapons"
	cost 150000
	thumbnail "outfit/hai tracker pod"
	"mass" 8
	"outfit space" -19
	"weapon capacity" -19
	"gun ports" -1
	"tracker capacity" 56
	weapon
		sprite "projectile/tracker"
			"frame rate" 10
			"random start frame"
		sound "tracker"
		ammo "Hai Tracker"
		icon "icon/tracker"
		"fire effect" "tracker fire"
		"hit effect" "tracker impact"
		"hit effect" "tracker cloud" 3
		"die effect" "tracker impact"
		"inaccuracy" 20
		"velocity" 14
		"lifetime" 600
		"reload" 60
		"firing energy" 45
		"firing heat" 5
		"acceleration" .7
		"drag" .05
		"turn" 1.2
		"homing" 4
		"optical tracking" .8
		"infrared tracking" .4
		"shield damage" 200
		"hull damage" 160
		"hit force" 350
		"missile strength" 16
	description "Trackers are fast and accurate homing weapons. Although not as powerful as most human missiles, Trackers boast a significant hit force, helping to prevent the escape of whoever is unfortunate enough to be on the receiving end. Their only weakness is their large turning radius: if a Tracker misses its target, it takes a long time to turn around."

effect "tracker fire"
	sprite "effect/tracker fire"
		"no repeat"
		"frame rate" 8
	"lifetime" 30
	"random angle" 5
	"random spin" 4
	"random velocity" 10

effect "tracker impact"
	sprite "effect/tracker impact"
		"no repeat"
		"frame rate" 20
	sound "explosion medium"
	"lifetime" 16
	"random angle" 360
	"random spin" 10
	"random velocity" .2
	"velocity scale" -.05

effect "tracker cloud"
	sprite "effect/tracker cloud"
		"no repeat"
		"frame rate" 4
	"lifetime" 60
	"random angle" 360
	"random spin" 4
	"random velocity" 1
	"velocity scale" -.1


outfit "Bullfrog Anti-Missile"
	category "Turrets"
	cost 55000
	thumbnail "outfit/anti-missile hai"
	"mass" 10
	"outfit space" -10
	"weapon capacity" -10
	"turret mounts" -1
	weapon
		"hardpoint sprite" "hardpoint/anti-missile hai"
		"hardpoint offset" 3.
		"hit effect" "small anti-missile"
		"anti-missile" 12
		"velocity" 150
		"lifetime" 1
		"reload" 20
		"firing energy" 12
		"firing heat" 5
		"stream"
	description "Centuries ago, the Hai fought with more rudimentary versions of the Tracker, and this was the primary defense against them. In spite of the dated design, it is still effective against small numbers of their latest missile weapons."


outfit "Chameleon Anti-Missile"
	category "Turrets"
	cost 140000
	thumbnail "outfit/heavy anti-missile hai"
	"mass" 22
	"outfit space" -22
	"weapon capacity" -22
	"turret mounts" -1
	weapon
		"hardpoint sprite" "hardpoint/heavy anti-missile hai"
		"hardpoint offset" 4.
		"hit effect" "large anti-missile"
		"anti-missile" 16
		"velocity" 200
		"lifetime" 1
		"reload" 15
		"firing energy" 23
		"firing heat" 6
		"stream"
	description "The Chameleon Anti-Missile turret has a longer range, higher power, and shorter reload time than the Bullfrog."



outfit "Hai Corundum Regenerator"
	category "Systems"
	cost 300000
	thumbnail "outfit/small regenerator hai"
	"mass" 16
	"outfit space" -16
	"shield generation" .7
	"shield energy" .7
	"energy consumption" .3
	"shield heat" 3
	description "Hai shield regenerators work by subtly modifying the geometry and harmonics of your shield matrix in order to make your shields more malleable and therefore much easier to recharge. Unfortunately, this system requires a constant power source, and generates a fair bit of heat while regenerating."

outfit "Hai Diamond Regenerator"
	category "Systems"
	cost 1150000
	thumbnail "outfit/large regenerator hai"
	"mass" 49
	"outfit space" -49
	"shield generation" 2.5
	"shield energy" 2.5
	"shield heat" 9
	"energy consumption" .9
	description "The Hai Diamond Shield Regenerator is an advanced type of shield recharging technology. Unfortunately, its power needs are quite high, and the shifts it makes to your shield matrix causes intense heat at the regenerator when your shields are charging. The Hai usually employ Williwaw Cooling when they use this regenerator."

outfit "Hai Williwaw Cooling"
	category "Systems"
	cost 15000
	thumbnail "outfit/hai williwaw"
	"mass" 8
	"outfit space" -8
	"cooling" 9.5
	description "While Hai technology is fairly heat efficient, occasionally they outfit their ships such that they sporadically overheat and shut down. When that happens, they install these."

outfit "Hai Zephyr Cooling"
	category "Systems"
	cost 38000
	thumbnail "outfit/hai zephyr"
	"mass" 14
	"outfit space" -14
	"cooling" 21
	description `This advanced cooling system was developed by the Unfettered with significant help from Korath scientists, who apparently laughed at the "primitive" old design the Hai had developed, and which they had found sufficient until then.`

outfit "Quantum Keystone"
	category "Systems"
	cost 12000
	thumbnail "outfit/keystone"
	"mass" 0.1
	"outfit space" -1
	"quantum keystone" 1
	description "This chunk of rock from the mountains on the Hai homeworld is apparently nothing more than a good luck charm, but the Hai have decorated their ships with them since the height of their empire. More superstitious Hai claim that the stones somehow reduce the nausea induced by hyperspace jumps by making travel between star systems easier, and many wealthy Hai refuse to book passage on a ship without one."

outfit "Value Detector"
	category "Systems"
	cost 260000
	thumbnail "outfit/value detector"
	"mass" 3
	"outfit space" -3
	"cargo scan power" 33
	"cargo scan speed" 4
	"tactical scan power" 15
	description "In order to know which ship is worth plundering, or presents less risks to do so, the Unfettered use this scanner. It is quite rudimentary compared to normal Hai technology, but it still does what it's supposed to do: get quick information on what ships are carrying from afar. The Unfettered also prefer to know more detailed information about their enemy, as they often try new technologies on their victims in order to test their effectiveness."

outfit "Hai Chasm Batteries"
	plural "Hai Chasm Batteries"
	category "Power"
	cost 7000
	thumbnail "outfit/tiny battery hai"
	"mass" 5
	"outfit space" -5
	"energy capacity" 2164
	description "Hai power storage technology is thousands of years old, but remarkably simple and robust. This is the smallest Hai battery pack."

outfit "Hai Fissure Batteries"
	plural "Hai Fissure Batteries"
	category "Power"
	cost 11000
	thumbnail "outfit/small battery hai"
	"mass" 15
	"outfit space" -15
	"energy capacity" 6836
	description "This battery pack has more than three times the energy capacity of the Hai Chasm Batteries, allowing their ships to engage in combat for longer periods of time before running out of energy."

outfit "Hai Gorge Batteries"
	plural "Hai Gorge Batteries"
	category "Power"
	cost 25000
	thumbnail "outfit/medium battery hai"
	"mass" 30
	"outfit space" -30
	"energy capacity" 15044
	description "This medium-sized battery pack is ideal for most of the Hai power needs, allowing for medium length combat engagements, but could also be used keep a ship's heat footprint low with a small power generator and oversized engines."

outfit "Hai Ravine Batteries"
	plural "Hai Ravine Batteries"
	category "Power"
	cost 47000
	thumbnail "outfit/large battery hai"
	"mass" 50
	"outfit space" -50
	"energy capacity" 27350
	description "This large battery pack boasts higher energy density than smaller models, and helps keep ships fighting in spite of sustaining several Ion Cannon impacts."

outfit "Hai Valley Batteries"
	plural "Hai Valley Batteries"
	category "Power"
	cost 74000
	thumbnail "outfit/huge battery hai"
	"mass" 70
	"outfit space" -70
	"energy capacity" 42222
	description "While most Hai ships do not employ their largest battery model, a few very powerful warships are occasionally equipped with one, keeping their heat footprint low, and allowing them to survive longer in a fight against opponents carrying Ion Cannons."


outfit "Boulder Reactor"
	category "Power"
	cost 5750000
	thumbnail "outfit/hai boulder"
	"mass" 90
	"outfit space" -90
	"energy generation" 17.3
	"heat generation" 34
	description "The Hai designed these miniaturized fusion generators back when their territory was being raided by the Korath. In these relatively peaceful times, they have seen no need to update the design."

outfit "Geode Reactor"
	category "Power"
	cost 1750000
	thumbnail "outfit/hai geode"
	"mass" 58
	"outfit space" -58
	"energy generation" 8.9
	"heat generation" 21.2
	description "Fission reactors are considered a rudimentary technology among interstellar species. Nonetheless, it remains a proven and safe technology that even the Hai use fairly regularly."

outfit "Pebble Core"
	category "Power"
	cost 1050000
	thumbnail "outfit/hai pebble core"
	"mass" 32
	"outfit space" -32
	"energy generation" 4.5
	"heat generation" 11.9
	description "A Pebble Core is a miniaturized nuclear reactor, small enough to be installed in any ship larger than a fighter. The Hai developed this model for their smaller ships."

outfit "Sand Cell"
	category "Power"
	cost 45000
	thumbnail "outfit/fuel cell hai"
	"mass" 24
	"outfit space" -24
	"energy generation" 1.65
	"heat generation" 2.45
	description "The Sand Cell is the smallest Hai generator. It was designed for ships which don't need or are unable to carry a nuclear reactor, and it clearly resembles human fuel cells."


outfit `"Baellie" Atomic Engines`
	plural `"Baellie" Atomic Engines`
	category "Engines"
	"cost" 230000
	thumbnail "outfit/tiny atomic engines hai"
	"mass" 22
	"outfit space" -22
	"engine capacity" -22
	"thrust" 7.3
	"thrusting energy" .87
	"thrusting heat" 1.7
	"turn" 244
	"turning energy" .64
	"turning heat" 1.28
	"flare sprite" "effect/atomic flare/tiny"
		"frame rate" 14
	"flare sound" "atomic tiny"
	"steering flare sprite" "effect/atomic flare/tiny"
		"frame rate" 14
	"steering flare sound" "atomic tiny"
	description `While the Hai were designing the Flea, it quickly became apparent that even the "Basrem" engine set was too large for the purpose. As a result, a combined thruster steering set was created: "Baellie".`

outfit `"Basrem" Atomic Thruster`
	category "Engines"
	"cost" 150000
	thumbnail "outfit/tiny atomic thruster hai"
	"mass" 18
	"outfit space" -18
	"engine capacity" -18
	"thrust" 12.5
	"thrusting energy" 1.4
	"thrusting heat" 2.8
	"flare sprite" "effect/atomic flare/tiny"
		"frame rate" 14
	"flare sound" "atomic tiny"
	description "Unbeknownst to the scientists of the Deep, the Hai have been using atomic engine technology for many millennia. Hai atomic engines are still much more energy hungry than other engines, but exhibit greater efficiency than their human counterparts."

outfit `"Benga" Atomic Thruster`
	category "Engines"
	"cost" 300000
	thumbnail "outfit/small atomic thruster hai"
	"mass" 28
	"outfit space" -28
	"engine capacity" -28
	"thrust" 22.4
	"thrusting energy" 2.5
	"thrusting heat" 4.8
	"flare sprite" "effect/atomic flare/tiny"
		"frame rate" 14
	"flare sound" "atomic tiny"
	description "Unlike human space where atomic engines are a rare sight to see and a luxury to have, many years of being confined to a relatively small pocket of the Galaxy has allowed all Hai ships to be outfitted with atomic engines."

outfit `"Biroo" Atomic Thruster`
	category "Engines"
	"cost" 610000
	thumbnail "outfit/medium atomic thruster hai"
	"mass" 44
	"outfit space" -44
	"engine capacity" -44
	"thrust" 39.4
	"thrusting energy" 4
	"thrusting heat" 8.2
	"flare sprite" "effect/atomic flare/small"
		"frame rate" 13
	"flare sound" "atomic small"
	description "This thruster is the standard thruster on most Hai light warships, providing enough thrust to make them usable in combat, but it is not quite big enough to suffice for something as large as a Hai Shield Beetle."

outfit `"Bondir" Atomic Thruster`
	category "Engines"
	"cost" 1100000
	thumbnail "outfit/large atomic thruster hai"
	"mass" 63
	"outfit space" -63
	"engine capacity" -63
	"thrust" 62.8
	"thrusting energy" 6.1
	"thrusting heat" 12.7
	"flare sprite" "effect/atomic flare/medium"
		"frame rate" 12
	"flare sound" "atomic medium"
	description "While Deep Sky was busy developing the combat atomic engines, the Hai were working on making theirs even better. Because of this, Hai atomic engines are highly efficient compared to their human variants, requiring less energy to fire and producing less heat in the process."

outfit `"Bufaer" Atomic Thruster`
	category "Engines"
	"cost" 2400000
	thumbnail "outfit/huge atomic thruster hai"
	"mass" 104
	"outfit space" -104
	"engine capacity" -104
	"thrust" 114.1
	"thrusting energy" 10.4
	"thrusting heat" 22.6
	"flare sprite" "effect/atomic flare/large"
		"frame rate" 11
	"flare sound" "atomic large"
	description "These thrusters are the largest of the Hai atomic thrusters, and one of the most powerful thrusters in known space. Beat out by only the largest human atomic thrusters, these massive engines provide enough thrust to push around even the largest of ships as if they were fighters."


outfit `"Basrem" Atomic Steering`
	category "Engines"
	"cost" 120000
	thumbnail "outfit/tiny atomic steering hai"
	"mass" 12
	"outfit space" -12
	"engine capacity" -12
	"turn" 301
	"turning energy" .7
	"turning heat" 1.5
	"steering flare sprite" "effect/atomic flare/tiny"
		"frame rate" 14
	"steering flare sound" "atomic tiny"
	description "Hai atomic engines are too expensive to buy for most humans. All but the smallest of the engines are worth more than many of the most common ships flown in human space."

outfit `"Benga" Atomic Steering`
	category "Engines"
	"cost" 250000
	thumbnail "outfit/small atomic steering hai"
	"mass" 20
	"outfit space" -20
	"engine capacity" -20
	"turn" 563
	"turning energy" 1.1
	"turning heat" 2.85
	"steering flare sprite" "effect/atomic flare/tiny"
		"frame rate" 14
	"steering flare sound" "atomic tiny"
	description "Hai atomic engines allow for some of the most customizable ships in known space due to their size and efficiency. The few humans that are able to save up enough money to buy a set of Hai engines usually astound others in human space with the efficiency of their ship."

outfit `"Biroo" Atomic Steering`
	category "Engines"
	"cost" 530000
	thumbnail "outfit/medium atomic steering hai"
	"mass" 32
	"outfit space" -32
	"engine capacity" -32
	"turn" 1028
	"turning energy" 2.0
	"turning heat" 5.1
	"steering flare sprite" "effect/atomic flare/small"
		"frame rate" 13
	"steering flare sound" "atomic small"
	description "Having such powerful engines is a double-edged sword for the Hai, as the Unfettered Hai too own these powerful wonders. These engines allow most Hai ships to turn at amazing speeds, making them extremely deadly in combat."

outfit `"Bondir" Atomic Steering`
	category "Engines"
	"cost" 950000
	thumbnail "outfit/large atomic steering hai"
	"mass" 49
	"outfit space" -49
	"engine capacity" -49
	"turn" 1714
	"turning energy" 3.2
	"turning heat" 8.2
	"steering flare sprite" "effect/atomic flare/medium"
		"frame rate" 12
	"steering flare sound" "atomic medium"
	description "Reserved for special use on only a small number of Hai ships, these engines are one of the most expensive outfits that one could buy. Considerably more efficient than any other engine of the same size, Hai atomic engines are a go-to choice for anyone in need of a high turn speed."

outfit `"Bufaer" Atomic Steering`
	category "Engines"
	"cost" 2100000
	thumbnail "outfit/huge atomic steering hai"
	"mass" 76
	"outfit space" -76
	"engine capacity" -76
	"turn" 2967
	"turning energy" 5.2
	"turning heat" 13.8
	"steering flare sprite" "effect/atomic flare/large"
		"frame rate" 11
	"steering flare sound" "atomic large"
	description "Nine out of ten human captains interviewed in Hai space say that they would choose Hai atomic engines over those of Deep Sky any day... that is, if they could afford such expensive engines."


outfit "Pulse Rifle"
	category "Hand to Hand"
	cost 11000
	thumbnail "outfit/hai rifle"
	"capture attack" .7
	"capture defense" 1.0
	"unplunderable" 1
	description "The Pulse Rifle was first developed by the Hai to help protect their ships from boarders during the Korath raids. While it has since been adapted to more effectively incapacitate its target, if several bolts land in quick succession, the accumulated charge has a lethal effect on most species' nervous systems."

<<<<<<< HEAD
outfit "Dual Pulse Pistols"
	category "Hand to Hand"
	cost 77777
	thumbnail "outfit/dual pulse pistols"
	"capture attack" 2.0
	"capture defense" 1.4
	"unplunderable" 1
	description "A pair of modified heavy pulse pistols favored by some Unfettered and the occasional pirate captain. Dual wielding them adds another gun during short raids against a ship's defenders. Individually, they lose their energy charge more quickly than a pulse rifle, making them a poor choice for holding a defensive position during a long siege."
=======

outfit "Shield Beetle Pendant"
	category "Special"
	thumbnail "outfit/crystal pendant"
	"quantum keystone" 1
	description "A pendant made of the same crystalline rocks found on the Hai homeworld, fashioned after a Shield Beetle. A gift from Nanachi."
>>>>>>> d7b158c9
<|MERGE_RESOLUTION|>--- conflicted
+++ resolved
@@ -722,7 +722,6 @@
 	"unplunderable" 1
 	description "The Pulse Rifle was first developed by the Hai to help protect their ships from boarders during the Korath raids. While it has since been adapted to more effectively incapacitate its target, if several bolts land in quick succession, the accumulated charge has a lethal effect on most species' nervous systems."
 
-<<<<<<< HEAD
 outfit "Dual Pulse Pistols"
 	category "Hand to Hand"
 	cost 77777
@@ -731,11 +730,9 @@
 	"capture defense" 1.4
 	"unplunderable" 1
 	description "A pair of modified heavy pulse pistols favored by some Unfettered and the occasional pirate captain. Dual wielding them adds another gun during short raids against a ship's defenders. Individually, they lose their energy charge more quickly than a pulse rifle, making them a poor choice for holding a defensive position during a long siege."
-=======
 
 outfit "Shield Beetle Pendant"
 	category "Special"
 	thumbnail "outfit/crystal pendant"
 	"quantum keystone" 1
-	description "A pendant made of the same crystalline rocks found on the Hai homeworld, fashioned after a Shield Beetle. A gift from Nanachi."
->>>>>>> d7b158c9
+	description "A pendant made of the same crystalline rocks found on the Hai homeworld, fashioned after a Shield Beetle. A gift from Nanachi."