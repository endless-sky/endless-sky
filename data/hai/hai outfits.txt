# Copyright (c) 2014-2016 by Michael Zahniser
#
# Endless Sky is free software: you can redistribute it and/or modify it under the
# terms of the GNU General Public License as published by the Free Software
# Foundation, either version 3 of the License, or (at your option) any later version.
#
# Endless Sky is distributed in the hope that it will be useful, but WITHOUT ANY
# WARRANTY; without even the implied warranty of MERCHANTABILITY or FITNESS FOR A
# PARTICULAR PURPOSE.  See the GNU General Public License for more details.

outfit "Pulse Cannon"
	category "Guns"
	cost 130000
	thumbnail "outfit/pulse cannon"
	"mass" 13
	"outfit space" -13
	"weapon capacity" -13
	"gun ports" -1
	weapon
		sprite "projectile/pulse"
		sound "pulse"
		"hit effect" "pulse impact"
		"inaccuracy" 1
		"velocity" 15
		"lifetime" 30
		"reload" 20
		"firing energy" 24
		"firing heat" 70
		"shield damage" 45
		"hull damage" 34
	description "Like most examples of Hai engineering that you have seen, the Pulse Cannon does not stand out as a particularly advanced or elegant technology, but it has a reputation for being efficient, reliable, and well-balanced."

outfit "Pulse Turret"
	category "Turrets"
	cost 590000
	thumbnail "outfit/pulse turret"
	"mass" 34
	"outfit space" -34
	"weapon capacity" -34
	"turret mounts" -1
	"required crew" 1
	weapon
		sprite "projectile/pulse"
		"hardpoint sprite" "hardpoint/pulse turret"
		"hardpoint offset" 7.
		sound "pulse"
		"hit effect" "pulse impact"
		"inaccuracy" 1
		"turret turn" 2.3
		"velocity" 15
		"lifetime" 30
		"reload" 10
		"firing energy" 24
		"firing heat" 70
		"shield damage" 45
		"hull damage" 34
	description "Pulse Cannons are the primary offensive weapon used by Hai ships. This turret mounts two pulse cannons side by side and allows them to track even the fastest-moving of targets."

outfit "Tripulse Shredder"
	category "Guns"
	cost 130000
	thumbnail "outfit/tripulse shredder"
	"mass" 42
	"outfit space" -42
	"weapon capacity" -42
	"gun ports" -1
	weapon
		sprite "projectile/pulse"
		sound "pulse"
		"hit effect" "pulse impact"
		"inaccuracy" 5
		"velocity" 15
		"lifetime" 30
		"reload" 6
		"burst count" 36
		"burst reload" 4
		"cluster"
		"firing energy" 25
		"firing heat" 60
		"shield damage" 45
		"hull damage" 34
	description "An early stage in the development of better and faster weaponry to rival that of the Wanderers, the Tripulse Shredder is essentially just three Pulse Cannons in one single, larger housing. Integrating advances in cooling capabilities has reduced the heat production per shot significantly at the cost of drawing just a touch more power. The quicker firing speed, however, still generates much more total heat in the same time. Additionally, the single shared housing results in a less stable firing pattern."

effect "pulse impact"
	sprite "effect/pulse impact"
		"no repeat"
		"frame rate" 10
	"lifetime" 20
	"random angle" 360
	"random spin" 4
	"random velocity" .6
	"velocity scale" -.1


outfit "Ion Cannon"
	category "Guns"
	cost 490000
	thumbnail "outfit/ion cannon"
	"mass" 47
	"outfit space" -47
	"weapon capacity" -47
	"gun ports" -1
	weapon
		sprite "projectile/ion bolt"
			"frame rate" 5
		sound "ion"
		"hit effect" "ion impact" 2
		"inaccuracy" 1
		"velocity" 16
		"lifetime" 50
		"reload" 60
		"firing energy" 120
		"firing force" 10
		"firing heat" 150
		"hit force" 120
		"shield damage" 168
		"hull damage" 60
		"ion damage" 5
	description "Ion cannons do not inflict as much damage as some other weapons, but they disrupt the electrical systems on any ship they hit, draining its energy and causing its weapons to jam. If a ship has sizable battery reserves, this may have little effect, but for a ship running at near its energy generation capacity an ion strike can take it out of the battle for a few seconds while it recovers, or otherwise cause it to have difficulty firing its weapons."

effect "ion impact"
	sprite "effect/ion impact"
		"no repeat"
		"frame rate" 30
	sound "ion impact"
	"lifetime" 9
	"random angle" 360
	"random spin" 30
	"random velocity" 2
	"velocity scale" -.05


<<<<<<< HEAD
outfit "True Unfettered License"
	category "Special"
	thumbnail "outfit/true unfettered license"
	"capture attack" 10
	"capture defense" 10
	description "This sword may be a bit of a strange license, but its intention is to inspire pride to the wearer, and when the Unfettered see it they show respect. This was given by one of their warlords as a sign of trust. It is quite handy in fights too. Legends even say it allows the most skilled users to phase through matter for a short period of time."

=======
>>>>>>> b0a40a5f
outfit "Ionic Blaster Prototype"
	category "Guns"
	cost 530000
	thumbnail "outfit/hai ionic blaster"
<<<<<<< HEAD
	"mass" 21
	"outfit space" -21
	"weapon capacity" -21
	"gun ports" -1
	weapon
		sprite "projectile/ion bolt"
			"frame rate" 5
		sound "ion"
		"hit effect" "ion impact" 2
		"inaccuracy" 1
		"velocity" 16
		"lifetime" 45
		"reload" 50
		"firing energy" 155
		"firing force" 20
		"firing heat" 220
		"hit force" 60
		"shield damage" 155
		"hull damage" 45
		"ion damage" 2.5
	description "Since the start of the war with the rest of the Hai, the Unfettered have attempted to gain a technological edge despite their limited resources. To that goal, they began developing the Ionic Blaster, which not only deals considerable ion damage but also enough raw damage to be useful in all situations. The Unfettered lack the resources to mass produce them, so it is only a prized possession of a lucky few."
=======
	"mass" 28
	"outfit space" -28
	"weapon capacity" -28
	"gun ports" -1
	weapon
		sprite "projectile/ion blast"
			"frame rate" 5
		sound "ion blast"
		"hit effect" "ion impact" 2
		"inaccuracy" 4
		"velocity" 18
		"lifetime" 40
		"reload" 50
		"firing energy" 170
		"firing force" 20
		"firing heat" 220
		"hit force" 120
		"shield damage" 150
		"hull damage" 45
		"ion damage" 1.5
	description "Since the start of the war with the rest of the Hai, the Unfettered have attempted to gain a technological edge despite their limited resources. To that goal, they began developing the Ionic Blaster, which does a small amount of ion damage that scrambles the weapons of the target, sometimes disabling it if its power generation is low enough. It also has enough raw damage to be useful in all situations."
	description "The main focus they had in mind when developping the weapon was making sure they could fill shield beetles with them, unlike the bigger ion cannon. The Unfettered lack the resources to mass produce them, so it is only a prized possession of a lucky few."
>>>>>>> b0a40a5f

outfit "Ionic Turret Prototype"
	category "Turrets"
	cost 1260000
	thumbnail "outfit/hai ionic turret"
<<<<<<< HEAD
	"mass" 49
	"outfit space" -49
	"weapon capacity" -49
	"turret mounts" -1
	"required crew" 1
	weapon
		sprite "projectile/ion bolt"
			"frame rate" 5
		"hardpoint sprite" "hardpoint/hai ionic turret"
		"hardpoint offset" 16.
		sound "ion"
		"hit effect" "ion impact" 2
		"inaccuracy" 1
		"turret turn" 2.6
		"velocity" 16
		"lifetime" 45
		"reload" 25
		"firing energy" 155
		"firing force" 20
		"firing heat" 220
		"hit force" 60
		"shield damage" 155
		"hull damage" 45
		"ion damage" 2.5
	description "This is a dual turret version of the Ionic Blaster Prototype, the first weapon that the Unfetttered developed independently."
=======
	"mass" 58
	"outfit space" -58
	"weapon capacity" -58
	"turret mounts" -1
	"required crew" 1
	weapon
		sprite "projectile/ion blast"
			"frame rate" 5
		"hardpoint sprite" "hardpoint/hai ionic turret"
		"hardpoint offset" 16.
		sound "ion blast"
		"hit effect" "ion impact" 2
		"inaccuracy" 2
		"turret turn" 2.5
		"velocity" 12
		"lifetime" 50
		"reload" 30
		"firing energy" 200
		"firing force" 10
		"firing heat" 180
		"hit force" 60
		"shield damage" 80
		"hull damage" 45
		"ion damage" 4.5
	description "This is a dual turret version of the Ionic Blaster Prototype, the first weapon that the Unfetttered developed independently. However, they did not stop there, and refined the ion in the shots to be more coherent and thus apply more disruption, at the cost of damage. This weapon quickly disables any small ships that lack power generation, and jamms the weapons of others. It is surprisingly small for a turret, because it requires less cooling to function properly."
>>>>>>> b0a40a5f


outfit "Railgun Slug"
	category "Ammunition"
	cost 13
	thumbnail "outfit/railslug"
	"mass" 0.003
	"railgun slug capacity" -1
	description "These railgun slugs incorporate energy-discharging capacitors that deal a small amount of ion damage to their target. Although not terribly damaging, this ion damage combined with the significant recoil that each shot has turns Flea drones into effective long-range support ships."

outfit "Railgun Slug Rack"
	category "Ammunition"
	cost 15000
	thumbnail "outfit/railslug rack"
	"mass" 1
	"outfit space" -3
	"railgun slug capacity" 500
	ammo "Railgun Slug"
	description "The railgun slug rack is used to store and load extra railgun ammunition."

outfit "Railgun"
	category "Secondary Weapons"
	cost 20000
	thumbnail "outfit/railgun"
	"mass" 1
	"outfit space" -4
	"weapon capacity" -4
	"gun ports" -1
	"railgun slug capacity" 1000
	weapon
		sprite "projectile/rail slug"
			"frame rate" 30
		ammo "Railgun Slug"
		icon "icon/rail gun"
		sound "ion impact"
		"fire effect" "rail sparks"
		"hit effect" "bullet impact"
		"inaccuracy" 3
		"velocity" 44
		"lifetime" 1
		"range override" 2100
		"reload" 12
		"firing energy" 3.5
		"firing heat" 7.2
		"firing force" 70
		"stream"
		"submunition" "rslug" 1
	description "The Hai designed this weapon to best complement their Flea drones. Each railgun provides a significant amount of force upon firing, pushing the Flea drone backwards and therefore forcing it to keep its distance from its target."
	description "	Flea drone pilots joke that they provide more thrust than engines of similar size, so Unfettered should be using them at the back of their ships. There's probably a cultural component to the joke that many miss, because it's told quite often and the Hai laugh hysterically about it - every time."

outfit "rslug"
	weapon
		sprite "projectile/rail slug"
			"frame rate" 30
		"hit effect" "bullet impact"
		"lifetime" 49
		"acceleration" 2.2
		"drag" .05
		"turn" .6
		"homing" 1
		"optical tracking" .4
		"shield damage" 4.2
		"hull damage" 8.4
		"ion damage" .3
		"hit force" 15

effect "rail sparks"
	sprite "effect/railspark"
		"random start frame"
		"frame rate" 30
		"rewind"
	"lifetime" 6
	"random angle" 360
	"random spin" 30
	"velocity scale" 1.2


outfit "Hai Tracker"
	category "Ammunition"
	cost 1000
	thumbnail "outfit/hai tracker"
	"mass" .2
	"tracker capacity" -1
	description "This is ammunition for a Tracker Pod."

outfit "Tracker Storage Pod"
	category "Ammunition"
	cost 28000
	thumbnail "outfit/hai tracker storage"
	"mass" 4.4
	"outfit space" -10
	"tracker capacity" 28
	ammo "Hai Tracker"
	description "The Tracker Storage Pod is used to store extra ammunition for Tracker Pods."

outfit "Hai Tracker Pod"
	category "Secondary Weapons"
	cost 150000
	thumbnail "outfit/hai tracker pod"
	"mass" 8
	"outfit space" -19
	"weapon capacity" -19
	"gun ports" -1
	"tracker capacity" 56
	weapon
		sprite "projectile/tracker"
			"frame rate" 10
			"random start frame"
		sound "tracker"
		ammo "Hai Tracker"
		icon "icon/tracker"
		"fire effect" "tracker fire"
		"hit effect" "tracker impact"
		"hit effect" "tracker cloud" 3
		"die effect" "tracker impact"
		"inaccuracy" 20
		"velocity" 14
		"lifetime" 600
		"reload" 60
		"firing energy" 45
		"firing heat" 5
		"acceleration" .7
		"drag" .05
		"turn" 1.2
		"homing" 4
		"optical tracking" .8
		"infrared tracking" .4
		"shield damage" 200
		"hull damage" 160
		"hit force" 350
		"missile strength" 16
	description "Trackers are fast and accurate homing weapons. Although not as powerful as most human missiles, Trackers boast a significant hit force, helping to prevent the escape of whoever is unfortunate enough to be on the receiving end. Their only weakness is their large turning radius: if a Tracker misses its target, it takes a long time to turn around."

effect "tracker fire"
	sprite "effect/tracker fire"
		"no repeat"
		"frame rate" 8
	"lifetime" 30
	"random angle" 5
	"random spin" 4
	"random velocity" 10

effect "tracker impact"
	sprite "effect/tracker impact"
		"no repeat"
		"frame rate" 20
	sound "explosion medium"
	"lifetime" 16
	"random angle" 360
	"random spin" 10
	"random velocity" .2
	"velocity scale" -.05

effect "tracker cloud"
	sprite "effect/tracker cloud"
		"no repeat"
		"frame rate" 4
	"lifetime" 60
	"random angle" 360
	"random spin" 4
	"random velocity" 1
	"velocity scale" -.1


outfit "Bullfrog Anti-Missile"
	category "Turrets"
	cost 55000
	thumbnail "outfit/anti-missile hai"
	"mass" 10
	"outfit space" -10
	"weapon capacity" -10
	"turret mounts" -1
	weapon
		"hardpoint sprite" "hardpoint/anti-missile hai"
		"hardpoint offset" 3.
		"hit effect" "small anti-missile"
		"anti-missile" 12
		"velocity" 150
		"lifetime" 1
		"reload" 20
		"firing energy" 12
		"firing heat" 5
		"stream"
	description "Centuries ago, the Hai fought with more rudimentary versions of the Tracker, and this was the primary defense against them. In spite of the dated design, it is still effective against small numbers of their latest missile weapons."


outfit "Chameleon Anti-Missile"
	category "Turrets"
	cost 140000
	thumbnail "outfit/heavy anti-missile hai"
	"mass" 22
	"outfit space" -22
	"weapon capacity" -22
	"turret mounts" -1
	weapon
		"hardpoint sprite" "hardpoint/heavy anti-missile hai"
		"hardpoint offset" 4.
		"hit effect" "large anti-missile"
		"anti-missile" 16
		"velocity" 200
		"lifetime" 1
		"reload" 15
		"firing energy" 23
		"firing heat" 6
		"stream"
	description "The Chameleon Anti-Missile turret has a longer range, higher power, and shorter reload time than the Bullfrog."



outfit "Hai Corundum Regenerator"
	category "Systems"
	cost 300000
	thumbnail "outfit/small regenerator hai"
	"mass" 16
	"outfit space" -16
	"shield generation" .7
	"shield energy" .7
	"energy consumption" .3
	"shield heat" 3
	description "Hai shield regenerators work by subtly modifying the geometry and harmonics of your shield matrix in order to make your shields more malleable and therefore much easier to recharge. Unfortunately, this system requires a constant power source, and generates a fair bit of heat while regenerating."

outfit "Hai Diamond Regenerator"
	category "Systems"
	cost 1150000
	thumbnail "outfit/large regenerator hai"
	"mass" 49
	"outfit space" -49
	"shield generation" 2.5
	"shield energy" 2.5
	"shield heat" 9
	"energy consumption" .9
	description "The Hai Diamond Shield Regenerator is an advanced type of shield recharging technology. Unfortunately, its power needs are quite high, and the shifts it makes to your shield matrix causes intense heat at the regenerator when your shields are charging. The Hai usually employ Williwaw Cooling when they use this regenerator."

outfit "Hai Williwaw Cooling"
	category "Systems"
	cost 15000
	thumbnail "outfit/hai williwaw"
	"mass" 8
	"outfit space" -8
	"cooling" 9.5
	description "While Hai technology is fairly heat efficient, occasionally they outfit their ships such that they sporadically overheat and shut down. When that happens, they install these."

<<<<<<< HEAD
outfit "Hai Zephyr Cooling"
	category "Systems"
	cost 38000
	thumbnail "outfit/hai zephyr"
	"mass" 14
	"outfit space" -14
	"cooling" 21
	description `This advanced cooling system has been developed by the Unfettered with significant help from Korath scientists, who were apparently amused at the "primitive" design the Hai had developed and found sufficient until then.`

=======
>>>>>>> b0a40a5f
outfit "Quantum Keystone"
	category "Systems"
	cost 12000
	thumbnail "outfit/keystone"
	"mass" 0.1
	"outfit space" -1
	"quantum keystone" 1
	description "This chunk of rock from the mountains on the Hai homeworld is apparently nothing more than a good luck charm, but the Hai have decorated their ships with them since the height of their empire. More superstitious Hai claim that the stones somehow reduce the nausea induced by hyperspace jumps by making travel between star systems easier, and many wealthy Hai refuse to book passage on a ship without one."

outfit "Value Detector"
	category "Systems"
	cost 260000
	thumbnail "outfit/value detector"
	"mass" 3
	"outfit space" -3
	"cargo scan power" 33
	"cargo scan speed" 4
	"tactical scan power" 15
<<<<<<< HEAD
	description "In order to know which ship is worth plundering, or presents less risks to do so, the Unfettered use this scanner. It is quite rudimentary compared to normal Hai technology, but it still does what it's supposed to do: get quick information on what ships are carrying from afar. The Unfettered also prefer to know more detailed information about their enemy, as they often test the effectiveness of new technologies on their victims."
=======
	description "In order to know which ship is worth plundering, or presents less risks to do so, the Unfettered use this scanner. It is quite rudimentary compared to normal Hai technology, but it still does what it's supposed to do: get quick information on what ships are carrying from afar. The Unfettered also prefer to know more detailed information about their enemy, as they often try new technologies on their victims in order to test their effectiveness."
>>>>>>> b0a40a5f

outfit "Hai Chasm Batteries"
	plural "Hai Chasm Batteries"
	category "Power"
	cost 7000
	thumbnail "outfit/tiny battery hai"
	"mass" 5
	"outfit space" -5
	"energy capacity" 2164
	description "Hai power storage technology is thousands of years old, but remarkably simple and robust. This is the smallest Hai battery pack."

outfit "Hai Fissure Batteries"
	plural "Hai Fissure Batteries"
	category "Power"
	cost 11000
	thumbnail "outfit/small battery hai"
	"mass" 15
	"outfit space" -15
	"energy capacity" 6836
	description "This battery pack has more than three times the energy capacity of the Hai Chasm Batteries, allowing their ships to engage in combat for longer periods of time before running out of energy."

outfit "Hai Gorge Batteries"
	plural "Hai Gorge Batteries"
	category "Power"
	cost 25000
	thumbnail "outfit/medium battery hai"
	"mass" 30
	"outfit space" -30
	"energy capacity" 15044
	description "This medium-sized battery pack is ideal for most of the Hai power needs, allowing for medium length combat engagements, but could also be used keep a ship's heat footprint low with a small power generator and oversized engines."

outfit "Hai Ravine Batteries"
	plural "Hai Ravine Batteries"
	category "Power"
	cost 47000
	thumbnail "outfit/large battery hai"
	"mass" 50
	"outfit space" -50
	"energy capacity" 27350
	description "This large battery pack boasts higher energy density than smaller models, and helps keep ships fighting in spite of sustaining several Ion Cannon impacts."

outfit "Hai Valley Batteries"
	plural "Hai Valley Batteries"
	category "Power"
	cost 74000
	thumbnail "outfit/huge battery hai"
	"mass" 70
	"outfit space" -70
	"energy capacity" 42222
	description "While most Hai ships do not employ their largest battery model, a few very powerful warships are occasionally equipped with one, keeping their heat footprint low, and allowing them to survive longer in a fight against opponents carrying Ion Cannons."


outfit "Boulder Reactor"
	category "Power"
	cost 5750000
	thumbnail "outfit/hai boulder"
	"mass" 90
	"outfit space" -90
	"energy generation" 17.3
	"heat generation" 34
	description "The Hai designed these miniaturized fusion generators back when their territory was being raided by the Korath. In these relatively peaceful times, they have seen no need to update the design."

outfit "Geode Reactor"
	category "Power"
	cost 1750000
	thumbnail "outfit/hai geode"
	"mass" 58
	"outfit space" -58
	"energy generation" 8.9
	"heat generation" 21.2
	description "Fission reactors are considered a rudimentary technology among interstellar species. Nonetheless, it remains a proven and safe technology that even the Hai use fairly regularly."

outfit "Pebble Core"
	category "Power"
	cost 1050000
	thumbnail "outfit/hai pebble core"
	"mass" 32
	"outfit space" -32
	"energy generation" 4.5
	"heat generation" 11.9
	description "A Pebble Core is a miniaturized nuclear reactor, small enough to be installed in any ship larger than a fighter. The Hai developed this model for their smaller ships."

outfit "Sand Cell"
	category "Power"
	cost 45000
	thumbnail "outfit/fuel cell hai"
	"mass" 24
	"outfit space" -24
	"energy generation" 1.65
	"heat generation" 2.45
	description "The Sand Cell is the smallest Hai generator. It was designed for ships which don't need or are unable to carry a nuclear reactor, and it clearly resembles human fuel cells."


outfit `"Baellie" Atomic Engines`
	plural `"Baellie" Atomic Engines`
	category "Engines"
	"cost" 230000
	thumbnail "outfit/tiny atomic engines hai"
	"mass" 22
	"outfit space" -22
	"engine capacity" -22
	"thrust" 7.3
	"thrusting energy" .87
	"thrusting heat" 1.7
	"turn" 244
	"turning energy" .64
	"turning heat" 1.28
	"flare sprite" "effect/atomic flare/tiny"
		"frame rate" 14
	"flare sound" "atomic tiny"
	"steering flare sprite" "effect/atomic flare/tiny"
		"frame rate" 14
	"steering flare sound" "atomic tiny"
	description `While the Hai were designing the Flea, it quickly became apparent that even the "Basrem" engine set was too large for the purpose. As a result, a combined thruster steering set was created: "Baellie."`

outfit `"Basrem" Atomic Thruster`
	category "Engines"
	"cost" 150000
	thumbnail "outfit/tiny atomic thruster hai"
	"mass" 18
	"outfit space" -18
	"engine capacity" -18
	"thrust" 12.5
	"thrusting energy" 1.4
	"thrusting heat" 2.8
	"flare sprite" "effect/atomic flare/tiny"
		"frame rate" 14
	"flare sound" "atomic tiny"
	description "Unbeknownst to the scientists of the Deep, the Hai have been using atomic engine technology for many millennia. Hai atomic engines are still much more energy hungry than other engines, but exhibit greater efficiency than their human counterparts."

outfit `"Benga" Atomic Thruster`
	category "Engines"
	"cost" 300000
	thumbnail "outfit/small atomic thruster hai"
	"mass" 28
	"outfit space" -28
	"engine capacity" -28
	"thrust" 22.4
	"thrusting energy" 2.5
	"thrusting heat" 4.8
	"flare sprite" "effect/atomic flare/tiny"
		"frame rate" 14
	"flare sound" "atomic tiny"
	description "Unlike human space where atomic engines are a rare sight to see and a luxury to have, many years of being confined to a relatively small pocket of the Galaxy has allowed all Hai ships to be outfitted with atomic engines."

outfit `"Biroo" Atomic Thruster`
	category "Engines"
	"cost" 610000
	thumbnail "outfit/medium atomic thruster hai"
	"mass" 44
	"outfit space" -44
	"engine capacity" -44
	"thrust" 39.4
	"thrusting energy" 4
	"thrusting heat" 8.2
	"flare sprite" "effect/atomic flare/small"
		"frame rate" 13
	"flare sound" "atomic small"
	description "This thruster is the standard thruster on most Hai light warships, providing enough thrust to make them usable in combat, but it is not quite big enough to suffice for something as large as a Hai Shield Beetle."

outfit `"Bondir" Atomic Thruster`
	category "Engines"
	"cost" 1100000
	thumbnail "outfit/large atomic thruster hai"
	"mass" 63
	"outfit space" -63
	"engine capacity" -63
	"thrust" 62.8
	"thrusting energy" 6.1
	"thrusting heat" 12.7
	"flare sprite" "effect/atomic flare/medium"
		"frame rate" 12
	"flare sound" "atomic medium"
	description "While Deep Sky was busy developing the combat atomic engines, the Hai were working on making theirs even better. Because of this, Hai atomic engines are highly efficient compared to their human variants, requiring less energy to fire and producing less heat in the process."

outfit `"Bufaer" Atomic Thruster`
	category "Engines"
	"cost" 2400000
	thumbnail "outfit/huge atomic thruster hai"
	"mass" 104
	"outfit space" -104
	"engine capacity" -104
	"thrust" 114.1
	"thrusting energy" 10.4
	"thrusting heat" 22.6
	"flare sprite" "effect/atomic flare/large"
		"frame rate" 11
	"flare sound" "atomic large"
	description "These thrusters are the largest of the Hai atomic thrusters, and one of the most powerful thrusters in known space. Beat out by only the largest human atomic thrusters, these massive engines provide enough thrust to push around even the largest of ships as if they were fighters."


outfit `"Basrem" Atomic Steering`
	category "Engines"
	"cost" 120000
	thumbnail "outfit/tiny atomic steering hai"
	"mass" 12
	"outfit space" -12
	"engine capacity" -12
	"turn" 301
	"turning energy" .7
	"turning heat" 1.5
	"steering flare sprite" "effect/atomic flare/tiny"
		"frame rate" 14
	"steering flare sound" "atomic tiny"
	description "Hai atomic engines are too expensive to buy for most humans. All but the smallest of the engines are worth more than many of the most common ships flown in human space."

outfit `"Benga" Atomic Steering`
	category "Engines"
	"cost" 250000
	thumbnail "outfit/small atomic steering hai"
	"mass" 20
	"outfit space" -20
	"engine capacity" -20
	"turn" 563
	"turning energy" 1.1
	"turning heat" 2.85
	"steering flare sprite" "effect/atomic flare/tiny"
		"frame rate" 14
	"steering flare sound" "atomic tiny"
	description "Hai atomic engines allow for some of the most customizable ships in known space due to their size and efficiency. The few humans that are able to save up enough money to buy a set of Hai engines usually astound others in human space with the efficiency of their ship."

outfit `"Biroo" Atomic Steering`
	category "Engines"
	"cost" 530000
	thumbnail "outfit/medium atomic steering hai"
	"mass" 32
	"outfit space" -32
	"engine capacity" -32
	"turn" 1028
	"turning energy" 2.0
	"turning heat" 5.1
	"steering flare sprite" "effect/atomic flare/small"
		"frame rate" 13
	"steering flare sound" "atomic small"
	description "Having such powerful engines is a double-edged sword for the Hai, as the Unfettered Hai too own these powerful wonders. These engines allow most Hai ships to turn at amazing speeds, making them extremely deadly in combat."

outfit `"Bondir" Atomic Steering`
	category "Engines"
	"cost" 950000
	thumbnail "outfit/large atomic steering hai"
	"mass" 49
	"outfit space" -49
	"engine capacity" -49
	"turn" 1714
	"turning energy" 3.2
	"turning heat" 8.2
	"steering flare sprite" "effect/atomic flare/medium"
		"frame rate" 12
	"steering flare sound" "atomic medium"
	description "Reserved for special use on only a small number of Hai ships, these engines are one of the most expensive outfits that one could buy. Considerably more efficient than any other engine of the same size, Hai atomic engines are a go-to choice for anyone in need of a high turn speed."

outfit `"Bufaer" Atomic Steering`
	category "Engines"
	"cost" 2100000
	thumbnail "outfit/huge atomic steering hai"
	"mass" 76
	"outfit space" -76
	"engine capacity" -76
	"turn" 2967
	"turning energy" 5.2
	"turning heat" 13.8
	"steering flare sprite" "effect/atomic flare/large"
		"frame rate" 11
	"steering flare sound" "atomic large"
	description "Nine out of ten human captains interviewed in Hai space say that they would choose Hai atomic engines over those of Deep Sky any day... that is, if they could afford such expensive engines."


outfit "Pulse Rifle"
	category "Hand to Hand"
	cost 11000
	thumbnail "outfit/hai rifle"
	"capture attack" .7
	"capture defense" 1.0
	"unplunderable" 1
	description "The Pulse Rifle was first developed by the Hai to help protect their ships from boarders during the Korath raids. While it has since been adapted to more effectively incapacitate its target, if several bolts land in quick succession, the accumulated charge has a lethal effect on most species' nervous systems."

outfit "Dual Pulse Pistols"
	category "Hand to Hand"
	cost 77777
	thumbnail "outfit/dual pulse pistols"
	"capture attack" 2.0
	"capture defense" 1.4
	"unplunderable" 1
	description "A pair of modified heavy pulse pistols favored by some Unfettered and the occasional pirate captain. Dual wielding them adds more firepower during short raids against a ship's defenders. Individually, they lose their energy charge more quickly than a pulse rifle, making them a poor choice for holding a defensive position during a long siege."

outfit "Shield Beetle Pendant"
	category "Special"
	thumbnail "outfit/crystal pendant"
	"quantum keystone" 1
	description "A pendant made of the same crystalline rocks found on the Hai homeworld, fashioned after a Shield Beetle. A gift from Nanachi."<|MERGE_RESOLUTION|>--- conflicted
+++ resolved
@@ -130,7 +130,6 @@
 	"velocity scale" -.05
 
 
-<<<<<<< HEAD
 outfit "True Unfettered License"
 	category "Special"
 	thumbnail "outfit/true unfettered license"
@@ -138,35 +137,10 @@
 	"capture defense" 10
 	description "This sword may be a bit of a strange license, but its intention is to inspire pride to the wearer, and when the Unfettered see it they show respect. This was given by one of their warlords as a sign of trust. It is quite handy in fights too. Legends even say it allows the most skilled users to phase through matter for a short period of time."
 
-=======
->>>>>>> b0a40a5f
 outfit "Ionic Blaster Prototype"
 	category "Guns"
 	cost 530000
 	thumbnail "outfit/hai ionic blaster"
-<<<<<<< HEAD
-	"mass" 21
-	"outfit space" -21
-	"weapon capacity" -21
-	"gun ports" -1
-	weapon
-		sprite "projectile/ion bolt"
-			"frame rate" 5
-		sound "ion"
-		"hit effect" "ion impact" 2
-		"inaccuracy" 1
-		"velocity" 16
-		"lifetime" 45
-		"reload" 50
-		"firing energy" 155
-		"firing force" 20
-		"firing heat" 220
-		"hit force" 60
-		"shield damage" 155
-		"hull damage" 45
-		"ion damage" 2.5
-	description "Since the start of the war with the rest of the Hai, the Unfettered have attempted to gain a technological edge despite their limited resources. To that goal, they began developing the Ionic Blaster, which not only deals considerable ion damage but also enough raw damage to be useful in all situations. The Unfettered lack the resources to mass produce them, so it is only a prized possession of a lucky few."
-=======
 	"mass" 28
 	"outfit space" -28
 	"weapon capacity" -28
@@ -189,39 +163,11 @@
 		"ion damage" 1.5
 	description "Since the start of the war with the rest of the Hai, the Unfettered have attempted to gain a technological edge despite their limited resources. To that goal, they began developing the Ionic Blaster, which does a small amount of ion damage that scrambles the weapons of the target, sometimes disabling it if its power generation is low enough. It also has enough raw damage to be useful in all situations."
 	description "The main focus they had in mind when developping the weapon was making sure they could fill shield beetles with them, unlike the bigger ion cannon. The Unfettered lack the resources to mass produce them, so it is only a prized possession of a lucky few."
->>>>>>> b0a40a5f
 
 outfit "Ionic Turret Prototype"
 	category "Turrets"
 	cost 1260000
 	thumbnail "outfit/hai ionic turret"
-<<<<<<< HEAD
-	"mass" 49
-	"outfit space" -49
-	"weapon capacity" -49
-	"turret mounts" -1
-	"required crew" 1
-	weapon
-		sprite "projectile/ion bolt"
-			"frame rate" 5
-		"hardpoint sprite" "hardpoint/hai ionic turret"
-		"hardpoint offset" 16.
-		sound "ion"
-		"hit effect" "ion impact" 2
-		"inaccuracy" 1
-		"turret turn" 2.6
-		"velocity" 16
-		"lifetime" 45
-		"reload" 25
-		"firing energy" 155
-		"firing force" 20
-		"firing heat" 220
-		"hit force" 60
-		"shield damage" 155
-		"hull damage" 45
-		"ion damage" 2.5
-	description "This is a dual turret version of the Ionic Blaster Prototype, the first weapon that the Unfetttered developed independently."
-=======
 	"mass" 58
 	"outfit space" -58
 	"weapon capacity" -58
@@ -247,7 +193,6 @@
 		"hull damage" 45
 		"ion damage" 4.5
 	description "This is a dual turret version of the Ionic Blaster Prototype, the first weapon that the Unfetttered developed independently. However, they did not stop there, and refined the ion in the shots to be more coherent and thus apply more disruption, at the cost of damage. This weapon quickly disables any small ships that lack power generation, and jamms the weapons of others. It is surprisingly small for a turret, because it requires less cooling to function properly."
->>>>>>> b0a40a5f
 
 
 outfit "Railgun Slug"
@@ -490,7 +435,6 @@
 	"cooling" 9.5
 	description "While Hai technology is fairly heat efficient, occasionally they outfit their ships such that they sporadically overheat and shut down. When that happens, they install these."
 
-<<<<<<< HEAD
 outfit "Hai Zephyr Cooling"
 	category "Systems"
 	cost 38000
@@ -500,8 +444,6 @@
 	"cooling" 21
 	description `This advanced cooling system has been developed by the Unfettered with significant help from Korath scientists, who were apparently amused at the "primitive" design the Hai had developed and found sufficient until then.`
 
-=======
->>>>>>> b0a40a5f
 outfit "Quantum Keystone"
 	category "Systems"
 	cost 12000
@@ -520,11 +462,7 @@
 	"cargo scan power" 33
 	"cargo scan speed" 4
 	"tactical scan power" 15
-<<<<<<< HEAD
 	description "In order to know which ship is worth plundering, or presents less risks to do so, the Unfettered use this scanner. It is quite rudimentary compared to normal Hai technology, but it still does what it's supposed to do: get quick information on what ships are carrying from afar. The Unfettered also prefer to know more detailed information about their enemy, as they often test the effectiveness of new technologies on their victims."
-=======
-	description "In order to know which ship is worth plundering, or presents less risks to do so, the Unfettered use this scanner. It is quite rudimentary compared to normal Hai technology, but it still does what it's supposed to do: get quick information on what ships are carrying from afar. The Unfettered also prefer to know more detailed information about their enemy, as they often try new technologies on their victims in order to test their effectiveness."
->>>>>>> b0a40a5f
 
 outfit "Hai Chasm Batteries"
 	plural "Hai Chasm Batteries"
