--- conflicted
+++ resolved
@@ -1111,15 +1111,9 @@
 		"Hai Diamond Regenerator"
 		"Hai Valley Batteries"
 		"Hyperdrive"
-<<<<<<< HEAD
 		"Ion Cannon"
 		"Ionic Blaster Prototype" 2
 		"Ionic Turret Prototype"
-=======
-		"Value Detector"
-		"Ionic Blaster Prototype" 4
-		"Pulse Turret" 2
->>>>>>> 6aaa63a4
 		"Pulse Rifle" 36
 
 ship "Sea Scorpion" "Sea Scorpion (Shredder)"
