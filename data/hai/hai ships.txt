--- conflicted
+++ resolved
@@ -54,8 +54,8 @@
 	explode "medium explosion" 15
 	description "The Aphid is the lightest freighter used by the Hai and was for many millennia the backbone of the Hai interplanetary economy. Because of how peaceful Hai space has been for much of its history, Aphids only come with basic defenses as stock, and rely on larger Hai ships for more serious protection."
 
-<<<<<<< HEAD
-ship "Aphid" "Aphid (Phantom Pallet)"
+
+ship "Aphid" "Aphid (Armed)"
 	outfits
 		"Pulse Turret"
 		"Pebble Core"
@@ -67,11 +67,9 @@
 		`"Benga" Atomic Thruster`
 		`"Benga" Atomic Steering`
 		"Hyperdrive"
-		"Phantom Pallet" 4
-=======
->>>>>>> 1930a74a
-
-ship "Aphid" "Aphid (Armed)"
+
+
+ship "Aphid" "Aphid (Phantom Pallet)"
 	outfits
 		"Pulse Turret"
 		"Pebble Core"
@@ -83,6 +81,7 @@
 		`"Benga" Atomic Thruster`
 		`"Benga" Atomic Steering`
 		"Hyperdrive"
+		"Phantom Pallet" 4
 
 
 ship "Aphid" "Aphid (Unfettered)"
@@ -160,7 +159,7 @@
 	"final explode" "final explosion medium"
 	description `The introduction of humans to the Hai civilization has led to a substantial amount of cultural exchange. While some may argue that pickled acorns have been the greatest product of this relationship, many more will point to this luxury transport ship. The product of human-Hai cooperation from the project's inception, the Centipede was released around the turn of the 31st century, but has already become quite popular among Hai fleets.`
 
-<<<<<<< HEAD
+
 ship "Centipede" "Centipede (Holovid)"
 	outfits
 		"Hai Tracker Pod" 2
@@ -176,10 +175,9 @@
 		"Quantum Keystone"
 		`"Biroo" Atomic Thruster`
 		`"Biroo" Atomic Steering`
-		`"Basrem" Atomic Steering`
+		# `"Basrem" Atomic Steering` # Extra steering
 		Hyperdrive
-=======
->>>>>>> 1930a74a
+
 
 ship "Centipede" "Centipede (Pulse)"
 	outfits
@@ -585,7 +583,7 @@
 	"final explode" "final explosion small"
 	description "The Lightning Bug is a small defensive ship, mostly used by the Hai as a convoy escort. The Lightning Bug, as with many insects, works best in a swarm: even a small number of Lightning Bugs can manage to leave the largest of ships helpless with their stock-fitted Ion Cannons."
 
-<<<<<<< HEAD
+
 ship "Lightning Bug" "Lightning Bug (Phantom Pallet)"
 	outfits
 		"Ion Cannon"
@@ -601,8 +599,7 @@
 		`"Biroo" Atomic Steering`
 		"Phantom Pallet" 7
 		"Hyperdrive"
-=======
->>>>>>> 1930a74a
+
 
 ship "Lightning Bug" "Lightning Bug (Pulse)"
 	outfits
@@ -1988,7 +1985,7 @@
 	"final explode" "final explosion medium"
 	description "The design of the Water Bug is almost as old as the Aphid, but until recently it never saw much use. A spike in aggression from the Unfettered Hai has led the tougher and more well-defended Water Bug to see an increase in popularity over its little brother, the Aphid. The Water Bug is now the most widely used Hai freighter, comprising the bulk of all Hai merchant fleets."
 
-<<<<<<< HEAD
+
 ship "Water Bug" "Water Bug (Phantom Pallet)"
 	outfits
 		"Hai Tracker Pod" 2
@@ -2001,13 +1998,12 @@
 		"Hai Diamond Regenerator"
 		"Hai Williwaw Cooling"
 		"Quantum Keystone"
-		`"Basrem" Reverse Thruster`
+		# `"Basrem" Reverse Thruster` # Extra thruster
 		`"Benga" Atomic Thruster`
 		`"Benga" Atomic Steering`
 		"Hyperdrive"
 		"Phantom Pallet" 7
-=======
->>>>>>> 1930a74a
+
 
 ship "Water Bug" "Water Bug (Jump)"
 	outfits
