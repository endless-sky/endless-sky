--- conflicted
+++ resolved
@@ -93,13 +93,8 @@
 	explode "small explosion" 40
 	explode "tiny explosion" 40
 	"final explode" "final explosion large"
-<<<<<<< HEAD
-	description "This ship was built near the end of the Korath raids, as a ship fast enough to catch the Koraths and delay them. Whilst it could not beat a raider alone, using energy weapons and its drones it can hold its own until cavalry arrives, and sometimes even win the fight, if lucky. It is not able to substain prolonged combat, but it is now renowned for attacking vulnerable targets in human space and disappearing away before anyone can react, as if always one move ahead."
-	description "As the raids ended and the Unfettered conflict arrose, this ship turned out to be less useful than planned, and was stolen by Mercenaries, who choose to remain neutral in this conflict."
-=======
 	description "This ship was built near the end of the Korath raids to be fast enough to catch and delay the raiders of the time. Whilst ordinarily it could not defeat one alone, its energy weapons and drones let it hold its own until cavalry arrived, and sometimes even win the fight if lucky. It is not able to sustain prolonged combat, but it is now renowned for attacking vulnerable targets in human space and disappearing before anyone can react, as if always one move ahead."
 	description "When the raids suddenly ended, this ship turned out to be less useful in the subsequent Unfettered conflict, and was stolen by Mercenaries who chose to remain neutral in the conflict."
->>>>>>> 58a0abb6
 
 
 ship "Aphid"
@@ -1510,11 +1505,7 @@
 	explode "large explosion" 55
 	explode "huge explosion" 25
 	"final explode" "final explosion large"
-<<<<<<< HEAD
-	description "This ship was built from the remains of a Korath raider that harassed the Unfettered one too many times, using its cloaking device to its advantage. Although it does suffer from higher mass than a normal shield beetle, it also enjoys a more resilient hull and shield matrix."
-=======
 	description "At the core of this vessel are the ancient remains of a Korath raider that, despite making good use of a cloaking device, harassed the Unfettered one too many times. Although it does suffer from higher mass than a normal shield beetle, it also enjoys a more resilient hull and shield matrix."
->>>>>>> 58a0abb6
 	description "The owner of this ship is the servant of Tejolis; they are the incarnation of strategical might on the battlefield."
 
 
