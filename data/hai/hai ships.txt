--- conflicted
+++ resolved
@@ -883,11 +883,7 @@
 		"Hai Tracker Pod" 4
 		"Chameleon Anti-Missile" 2
 		"Tracker Storage Pod" 4
-<<<<<<< HEAD
-		"Hai Tracker" 392
-=======
 		"Hai Tracker" 336
->>>>>>> 1f3653bc
 		"Hai Williwaw Cooling" 2
 		"Boulder Reactor"
 		"Hai Ravine Batteries"
@@ -900,14 +896,6 @@
 
 	engine -28.5 68.5
 	engine 28.5 68.5
-<<<<<<< HEAD
-	"steering engine" 64.5 23.5
-		zoom 0.6
-		angle -90
-		right
-	"steering engine" -64.5 23.5
-		zoom 0.6
-=======
 	"steering engine" -28.5 68.5
 		zoom 0.4
 		right
@@ -920,7 +908,6 @@
 		right
 	"steering engine" -64.5 23.5
 		zoom 0.55
->>>>>>> 1f3653bc
 		angle 90
 		left
 	gun -13 -77.5
@@ -936,11 +923,7 @@
 	explode "medium explosion" 30
 	explode "large explosion" 14
 	"final explode" "final explosion medium"
-<<<<<<< HEAD
-	description "The Sea Scorpion was designed to serve as a mobile platform to launch Trackers from. After decades of hard work, the Unfettered are finally able to mass produce them. The ever growing fleet of Sea Scorpions enables the Unfettered to employ new tactics against the other Hai which alleviate some of their numerical, technological, and logistical disadvantages."
-=======
 	description "The Sea Scorpion was designed several decades ago to serve as a mobile platform to launch Trackers. However, it is only recently that the Unfettered have been able to mass produce them. While individually vulnerable, the reduced cost of manufacturing compared to Shield Beetles allow the materially inferior Unfettered to gain a numerical advantage against their brethren."
->>>>>>> 1f3653bc
 
 ship "Sea Scorpion" "Sea Scorpion (Pulse)"
 	outfits
@@ -972,8 +955,6 @@
 		"Hyperdrive"
 		"Pulse Rifle" 15
 
-<<<<<<< HEAD
-=======
 ship "Sea Scorpion" "Sea Scorpion (Ionic)"
 	outfits
 		`"Biroo" Atomic Steering`
@@ -1005,7 +986,6 @@
 		"Quantum Keystone"
 		"Tripulse Shredder" 2
 
->>>>>>> 1f3653bc
 
 
 ship "Scarab"
