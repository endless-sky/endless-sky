--- conflicted
+++ resolved
@@ -1129,7 +1129,6 @@
 				`	"I do. Why do you want to go there?"`
 				`	"I don't. You'll have to ask someone else."`
 					decline
-<<<<<<< HEAD
 			branch public
 				has "event: hai-human resolution announced"
 			`	The human responds, "There's a massive convention on <planet> for a game called 'Boundless Frontiers.' The convention has a huge cosplaying scene, and I think Kiru would fit right in."`
@@ -1137,9 +1136,6 @@
 			label public
 			`	The human responds, "There's a massive convention on <planet> for a game called 'Boundless Frontiers.' Now that Kiru doesn't have to worry about pretending to be a cosplayer the whole time, we're really keen to go."`
 			label return
-=======
-			`	The human responds, "There's a massive convention on <planet> on <date> for a game called 'Boundless Frontiers.' The convention has a huge cosplaying scene, and I think Kiru would fit right in."`
->>>>>>> e0866452
 			`	"Arthur and I have <payment> to give you if you bring us to the <planet>," Kiru says. "We can find our own way back to the Hai space, as well."`
 			choice
 				`	"Alright, I can take you there."`
@@ -1847,12 +1843,8 @@
 			`	Some of them eye you as they try to figure out what to do, but Nanachi speaks up before any well-formed ideas are reached, "I'll go there. I pilot a human ship and if we just need to transfer cargo from one ship to the other, I could get out of there quickly. It's not an impressive ship either, so it's much more likely to go unnoticed or uncared for."`
 			label return2
 			`	"Are you insane?" Vanessa says, "If they managed to take down that Leviathan, you wouldn't last a second! Besides, our convoy was extremely fast. If even they were caught your chances of outrunning the pirates are next to nothing!"`
-<<<<<<< HEAD
 			`	"Captain <last>," Nanachi turns to you. "I know you already helped me way more than anyone would ever be willing to, and I'm really grateful for that, but would you be willing to help me one last time, to get to that planet, and travel back here?"`
 			`	It's certain that for a pirate fleet to take down a Leviathan so easily they must be incredibly powerful, and this could be extremely dangerous. You're sure that if Nanachi tries to get to Prime by herself she'll just get herself killed.`
-=======
-			`	"Captain <last>," Nanachi turns to you. "I know you already helped me way more than anyone would ever be willing to, and I'm really grateful for that, but would you be willing to help me one last time, to get to that planet, and travel back here?" While it's certain that for a pirate fleet to take down a Leviathan so easily they must be incredibly powerful and this could be extremely dangerous, you're sure that if Nanachi tries to get to Prime by herself she'll just get herself killed.`
->>>>>>> e0866452
 			choice
 				`	"Alright, I'll make sure we reach Prime and get back here safely."`
 				`	"No, I agreed to help you find and deal with some simple jobs, but I can't risk fighting such a fleet by myself."`
