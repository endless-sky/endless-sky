# Copyright (c) 2015 by Michael Zahniser
#
# Endless Sky is free software: you can redistribute it and/or modify it under the
# terms of the GNU General Public License as published by the Free Software
# Foundation, either version 3 of the License, or (at your option) any later version.
#
# Endless Sky is distributed in the hope that it will be useful, but WITHOUT ANY
# WARRANTY; without even the implied warranty of MERCHANTABILITY or FITNESS FOR A
# PARTICULAR PURPOSE. See the GNU General Public License for more details.
#
# You should have received a copy of the GNU General Public License along with
# this program. If not, see <https://www.gnu.org/licenses/>.

mission "First Contact: Hai"
	landing
	source
		government "Hai"
		not attributes "uninhabited"
	on offer
		conversation
			branch unfettered
				has "First Contact: Unfettered: offered"
			`This planet is populated by an alien species that resemble giant, intelligent squirrels. However, the most surprising aspect of the spaceport is not the aliens, but the fact that human merchants and other civilians are walking among them and are clearly at home here. Would you like to find someone who can tell you what is going on here?`
			choice
				`	(Sure.)`
				`	(Not right now.)`
					defer
			
			`	You walk up to a human merchant who is busy haggling with one of the aliens. They interrupt their conversation when they see you approaching, and the human gestures for you to join them. "You look totally lost," he says. "First time down the rabbit hole?"`
			`	You nod. The alien reaches out a paw to shake hands with you. "Welcome to Hai space," it says. "We are people of peace, and you are free to visit us or even live among us. Our worlds provide enough bounty for all."`
				goto next
			
			label unfettered
			`The Hai here seem more friendly and approachable than those you met earlier. Even more surprising though is the fact that human merchants and other civilians are walking among them and are clearly at home here. Would you like to find someone who can tell you what is going on here?`
			choice
				`	(Sure.)`
				`	(Not right now.)`
					defer
			
			`	You walk up to a human merchant who is busy haggling with one of the Hai. They interrupt their conversation when they see you approaching, and the human gestures for you to join them. "You look lost," he says. "First time down the rabbit hole?"`
			`	"No, I've actually met with the Hai up north," you respond. The merchant looks slightly concerned with this, but the Hai only seems to sigh.`
			`	"Ah, you have met our wayward sisters and brothers. I hope that they did not cause you too much trouble, for they are misled in their ways," it says. "Welcome to Hai space. Unlike those that you met before, the rest of us are a people of peace, and you are free to visit us or even live among us. Our worlds provide enough bounty for all."`
			
			label next
			`	You glance quickly at the human merchant to see his expression, wondering if these aliens can indeed be so benign, but his expression is calm and untroubled. "It's true," he says, "look around you. These buildings have stood for thousands of years. Hai society is so advanced, they need almost no resources to maintain it."`
			branch wormhole
				has "wormhole alpha found"
			choice
				`	"How did humanity reach this place? Did they use jump drives?"`
			`	The human merchant raises an eyebrow. "Can't say I'm familiar with what a jump drive is. In case you aren't in the know, though, there's a wormhole in Hai space that connects back to a secluded part of human space. Don't bother trying to figure out why and how it's there, because not even the Hai know."`
			label wormhole
			choice
				`	"Why do you allow humans to settle here?"`
				`	"What do you ask for in return for letting humans settle here?"`
			
			`	"Humans are a young species," the Hai says, "full of energy, full of new ideas. And the Hai are old, and everything we do is what we have done before. When humans go on vacation, they travel to a world with perfect weather, sunny every day. When Hai go on vacation, we visit the stormiest world, to find unpredictability and change. Humans are so strange, that to speak with a human is like a small vacation." It smiles, and you catch a glimpse of its massive incisors. Based on your knowledge of xenobiology you would guess that the Hai are herbivores, but you can't be certain.`
			branch hostile
				has "First Contact: Unfettered: offered"
			choice
				`	"So I'm allowed to travel throughout your territory if I want?"`
					goto travel
				`	"How come people back in human space don't know that you are here?"`
					goto human
			
			label hostile
			choice
				`	"If your people are peaceful then why are the Hai from the north so hostile?"`
					goto why
				`	"How come people back in human space don't know that you are here?"`
			
			label human
			`	The human merchant laughs. "Probably because most of us came here to escape from the chaos and fighting in human space. The last thing we want is for it to follow us here. Not that I'm saying you can't tell anyone about the wormhole, but if I were you I wouldn't go spreading the news too widely either. And take a look around Hai space before you leave; you'll find that we could learn a lot from them."`
			branch question
				has "First Contact: Unfettered: offered"
			`	"So I can travel anywhere I want in your territory?" you ask the Hai.`
			
			label travel
			`	"Yes," it says, "but be careful. The north is the territory of some renegade Hai who are misled in their ways: bandits and pirates, living off what they steal from the rest of us. If you travel among them, you will not be safe."`
			`	"Also," the human adds, "I've heard rumors that the 'Unfettered' Hai are trying to get human captains who land on their worlds to do some tasks for them. I'm not particularly interested in finding out what those tasks are, but if you see something suspicious happening, that might be it."`
				goto end
			
			label question
			`	"If your people are peaceful then why are the Hai from the north so hostile?" you ask the Hai.`
			
			label why
			`	"I am young, and the origins of our 'Unfettered' brethren are before my time," it responds. "If you want to know more, it might be wise to find someone much older than myself to ask."`
			
			label end
			`	You talk for a while longer, but do not gain much additional information except that several of their worlds are willing to sell Hai technology even to human beings. You thank them both for stopping to talk with you, and the Hai responds, "We are always glad to welcome new friends. May peace dwell in your heart until we meet again."`
				decline
	on decline
		log "Factions" "Hai" `The Hai are a species of giant, intelligent rodents, who live to the north of human space. They allow any humans who discover their territory to live alongside them, and to trade with them and purchase their technology.`

mission "Discovered Hai Space"
	landing
	invisible
	source
		government "Hai" "Hai (Unfettered)"
	on offer
		event "label hai space"
		fail

event "label hai space"
	galaxy "label hai"
		sprite "label/hai"

mission "Discovered Wormhole Alpha"
	landing
	invisible
	to complete
		never
	on enter "Ultima Thule"
		set "wormhole alpha found"
		fail



mission "Assisting Hai"
	assisting
	repeat
	to offer
		random < 27
	source
		government "Hai"
		not attributes "automaton"
	on offer
		payment 30000
		conversation
			`Knowing you risked your life to save the <origin>, the captain gives you <payment>.`
				decline
	destination "Hai-home"



mission "First Contact: Unfettered"
	landing
	source
		attributes "unfettered"
	on offer
		conversation
			branch hai
				has "First Contact: Hai: offered"
				
			`This planet is populated by a hostile alien species that resembles giant, intelligent squirrels. Do you want to approach one of them?`
			choice
				`	(Sure.)`
				`	(Not now, it's too risky.)`
					defer
			`	You catch the eye of one of the alien dock workers and it walks over. "Ah," it says, "the monkey is curious. The monkey has never been face to face with a true Hai before?"`
			choice
				`	"Hai? Is that what you call yourselves?"`
					goto name
				`	"What do you mean, 'true Hai'?"`
					goto true
				`	"Why did you shoot at me? Are you at war?"`
					goto war

			label hai
			`The Hai here appear to be at war with the rest of their species. Do you want to approach one of them and ask why?`
			choice
				`	(Sure.)`
				`	(Not now, it's too risky.)`
					defer
			`	You catch the eye of one of the Hai dock workers and it walks over. "Ah," it says, "the monkey is curious. The monkey has never been face to face with a true Hai before?"`
			choice
				`	"No, I've encountered many of your brethren south of here."`
					goto brethren
				`	"What do you mean, 'true Hai'?"`
					goto true
				`	"Why are you at war with everyone else?"`
					goto everyone
			
			label brethren
			`	It hisses. "They are not true Hai. We are Hai. The unaltered. We were masters of a hundred worlds before human monkeys had learned the use of thumbs."`
				goto masters
			
			label true
			`	"It means that we are unaltered, Hai as Hai were first born to be. Hai the conquerors. We were masters of a hundred worlds before human monkeys had learned the use of thumbs."`
				goto masters
			
			label name
			`	"We are Hai. Hai the conquerors. We were masters of a hundred worlds before human monkeys had learned the use of thumbs."`
				goto masters
			
			label war
			`	"We fight to defend ourselves from extinction," it says.`
			`	"Extinction?" you ask. "Do you mean that there are no other Hai?"`
			`	"We are all that is left of the original Hai," it says. "Unaltered. The conquerors. We were masters of a hundred worlds before human monkeys had learned the use of thumbs."`
				goto masters
			
			label everyone
			`	"We fight to defend ourselves from extinction," it says.`
			`	"Extinction?" you ask. "Do you mean that you are not the same species as the other Hai?"`
			`	"Indeed," it says. "We are all that is left of the original Hai. Unaltered. The conquerors. We were masters of a hundred worlds before human monkeys had learned the use of thumbs."`
				goto masters
			
			label masters
			choice
				`	"Where was your territory? Why have I never heard of you before?"`
				`	"What do you mean, the Hai were altered?"`
			
			`	"This is our story," it says. "Once, many worlds beyond wormhole were ours. Once, hundred thousand years now gone. We needed more worlds. A species that does not expand becomes like brackish water, like stunted tree. But dragonfolk in the south had created hyperdrive, and human monkeys had begun banging rocks together in what the Drak said was very intelligent fashion. So we were forbidden from taking more worlds."`
			branch sheragi
				has "Rim Archaeology 6: offered"
			`	"'Dragonfolk?'" you ask. "I've never heard of them."`
			`	"Sheragi," it says, "they are extinct. Only their dumb ancestors survive, just as monkeys will outlast the thinking humans."`
				goto altered

			label sheragi
			`	"'Dragonfolk?'" you ask. "Do you mean the Sheragi?"`
			`	"Impressive," it replies, "the monkey knows of Sheragi. We outlived them all. Funny that only their dumb ancestors survive, just as monkeys will outlast the thinking humans."`

			label altered
			`	"How were you altered?" you ask.`
			`	It says, "We Hai fought Sheragi and took worlds that Drak said belonged to them, worlds that Sheragi had not yet even discovered. Drak retaliated. On all Hai worlds, Drak ships appeared in orbit. Sickness swept each planet: quick fever, strange feeling of frailness, like you are brittle bones with mouth full of dirt. Victims left alive, but all ambition gone, no desire but to die of comfortable old age."`
			choice
				`	"Did you try to resist the Drak?"`
					goto resist
				`	"How do you know this, if it happened a hundred thousand years ago?"`
					goto know
			
			label resist
			`	"Silly monkey," it says, "none can resist. They are strong. Their will prevails. And their will is for the galaxy to be a zoo, little remnants of each species all in separate cages. For now they let humans run free so humans will grow in knowledge, but soon they will fashion a cage for humans too."`
				goto help
			
			label know
			`	"All Hai know. The story is passed down. Others tell an altered version, where the way of peace was choice and not an inflicted wound, but some in each generation learn truth, and join us here."`
				goto help
			
			label help
			choice
				`	"That is a frightening story. Thank you for taking the time to speak with me."`
					decline
				`	"Is there anything I can do to help you?"`
			
			`	"If you are ever willing to sell us a jump drive," it says, "we will richly reward you. And if you discover the secret of how we can construct our own jump drives and escape from this prison, bring it to us and you will live as a god among us."`
			choice
				`	"I'm sorry, I don't know the secret of the jump drive. No human being does."`
				`	"If I ever have an extra jump drive to sell, I will bring it to you."`
					goto sell
			`	"Then leave us alone," it says, and it walks off.`
				decline
			
			label sell
			`	"Bring us a jump drive," it says, "and we will count you among our friends. Bring us more, and we may even consider you worthy of a share of the plunder, when we take back what is ours."`
				decline
	
	on decline
		log "Factions" "Unfettered Hai" `The "Unfettered" are a faction within the Hai species who are not as peaceful as the rest, and are normally not friendly toward humans. They claim that long ago the Drak altered the Hai to make them docile and peaceful, and that the Unfettered are descendants of those Hai who avoided undergoing that alteration. They are seeking jump drives so that they can escape the "prison" they are now stuck in: a few deteriorating worlds on the far northern edge of Hai space.`
		log "Factions" "Sheragi" `The Unfettered Hai say that a dragon-like species called the "Sheragi" who are long extinct used to live in human space, back when much of what is now human territory was occupied by the Hai.`



mission "Ask the Hai about the Unfettered"
	landing
	source
		government "Hai"
		not attributes "uninhabited"
	to offer
		has "First Contact: Hai: offered"
		has "First Contact: Unfettered: offered"
	on offer
		conversation
			`The Unfettered Hai say that they are the "true Hai," and seem to think that the other Hai are oppressing them, but another Hai that you spoke to said that the Unfettered Hai are simply misled. Would you like to look for someone here who can tell you more of the story?`
			choice
				`	(Yes.)`
				`	(No.)`
					decline
			`	You find an elderly-looking Hai who is sitting on a bench watching the starships land and take off. As you approach, he says, "Hello human."`
			choice
				`	"Hello. I've met some of the Unfettered Hai. What can you tell me about them?"`
				`	"Hello. Can you tell me why you are at war with the other Hai who live to the north?"`
					goto war
			`	He says, "Ah, our wayward sisters and brothers to the north. You have surely seen what our society is like: safe, stable, predictable, deliberate. It suits most of us well. But there are those..."`
				goto raids
			label war
			`	He says, "I would not call it war. We launch no raids on them. We only defend when they attack. And, we supply them with food and other things needful for life. They are not our enemies, they are just those who do not fit in. You have surely seen what our society is like: safe, stable, predictable, deliberate. It suits most of us well. But there are those..."`
			label raids
			`	He pauses. "No, I am telling this unfairly. I will start again. Hundreds of years ago, when I was young, our territory was raided by aliens from the east, who came in massive warships and plundered our worlds. In those days there were some Hai who were brave enough to risk their lives to defend us. The raids lasted for decades, then abruptly stopped.`
			`	"Most of those who had fought the invaders were glad to return to ordinary life, but there were some for whom life now seemed bland and meaningless without the excitement and chaos of war. They started colonies in the systems to the north, and fought amongst themselves, and mismanaged the land, and grew in numbers. And now their worlds cannot feed them all, and they invade us and tell stories to put blame on us for their failures."`
			choice
				`	"Shouldn't they be treated with gratitude for defending you against the raiders?"`
				`	"They said the Drak altered the Hai to make them less aggressive. Is that true?"`
					goto drak
				`	"That's all I wanted to know. Thanks."`
					decline
			`	"They were, and still should be. There will always be times when our society needs them. Only at this time, the need is not so great. There is no new frontier for them to explore, no worthy challenges for them to face. And we fear what would happen if they ventured south and gained access to the wormhole, so we must force them to stay where they are."`
			choice
				`	"They said the Drak altered the Hai to make them less aggressive. Is that true?"`
				`	"That's all I wanted to know. Thanks."`
					decline
			label drak
			`	"No," he says, "it is a story they invented, that the Hai were destined to be masters of the galaxy but the Drak and the Quarg prevented us. The story is not true. Our civilization beyond the wormhole was brought down by infighting and unwise governance. Amid the wreckage we studied and thought and argued and came to believe that we could rule a small territory with stability and peace, or hold more worlds but with constant turmoil. We chose stability, and relinquished those worlds."`
			choice
				`	"So you don't think the Drak are keeping us all in cages?"`
				`	"That's all I wanted to know. Thanks."`
					decline
			`	He thinks about the question for a while, then says, "Sometimes we make a fire for cooking food. The fire consumes much wood, and the flames are tall, too wild and hot to cook food well. Then the wood becomes coals that burn slowly with no flames or smoke, and when you gather them they are good for roasting meat or even baking bread. Perhaps each species must consume many worlds and many resources before learning to burn slowly, and the wisdom of the Drak is to allow them to do so. But when they find balance, as we did, they no longer need so much space."`
			`	You thank him for taking time to speak with you, and say goodbye.`
				decline



mission "Unfettered Jump Drive 1"
	minor
	landing
	name "More Jump Drives"
	description "The Unfettered Hai have promised you rich rewards if you bring them more jump drives."
	to offer
		has "First Contact: Unfettered: offered"
		not "Wanderers: Jump Drive Source: active"
	to fail
		has "event: wanderers: unfettered invasion starts"
	to complete
		has "Unfettered Jump Drive 2: offered"
	source
		attributes "unfettered"
	on offer
		conversation
			`The Unfettered have clearly noticed that you have a jump drive installed; a large crowd of them has gathered around your ship. Do you want to talk with them, and perhaps arrange a sale of your jump drive?`
			choice
				`	(No.)`
					defer
				`	(Yes.)`
			`	As soon as you approach the crowd, one of them steps forward and says, "One million credits, and the friendship of the true Hai people. This is our offer, for the jump drive."`
			choice
				`	"Sure, I will accept that deal."`
					goto end
				`	"Can you offer me more than that?"`
					goto more
				`	"How will my ship leave here without my jump drive?"`
			
			`	"We will give you a hyperdrive in its place," it says, "and you will be counted as our friend, so you will not need to leave here quickly, or under threat of violence." You can't help but wonder if they will try to take your ship by force if you do not agree to the deal.`
			choice
				`	"Okay, I accept your generous offer."`
					goto end
				`	"Sorry, but if I give you this jump drive, I will lose my ability to capture more of them. Be patient, and I will bring you several of them when I am able."`
					goto refuse
			
			label refuse
			`	It ponders this for a while, and says, "Very well. Our offer stands, whenever you choose to return." They allow you to return to your ship peacefully.`
				defer
			
			label more
			`	"Do not underestimate the value of our friendship," it says. "Soon we will become powerful once more, with many fruitful worlds under our control, and when that day comes you will benefit greatly from being our ally."`
			choice
				`	"Okay, as long as you give me a hyperdrive to take its place, I'll give you my jump drive."`
					goto end
				`	"Sorry, but if I give you this jump drive, I will lose my ability to capture more of them. Be patient, and I will bring you several of them when I am able."`
					goto refuse
			
			label end
			`	The Unfettered engineers quickly and carefully remove your jump drive and replace it with an ordinary hyperdrive. You sincerely hope that you are not making a mistake by giving them this new technology. "Remember," one of them says as it hands you your payment, "when you acquire more jump drives, return here with them and we will give you further rewards. Until then, may fortune favor you, human friend."`
				accept
	
	on accept
		outfit "Jump Drive" -1
		outfit "Hyperdrive" 1
		payment 1000000
		"reputation: Hai (Unfettered)" >?= 10



mission "Unfettered Jump Drive 2"
	minor
	landing
	name "More Jump Drives"
	description "The Unfettered Hai have promised you rich rewards, and more information about their plans, if you bring them more jump drives."
	to offer
		has "Unfettered Jump Drive 1: offered"
		not "Wanderers: Jump Drive Source: active"
	to fail
		has "event: wanderers: unfettered invasion starts"
	to complete
		has "Unfettered Jump Drive 3: offered"
	source
		attributes "unfettered"
	on offer
		conversation
			`As before, when you land on this Unfettered world with a jump drive, a large crowd gathers around your ship. Clearly they are hoping that once again you will arrange a sale. Do you want to bargain with them?`
			choice
				`	(No.)`
					defer
				`	(Yes.)`
			`	When you approach the crowd, one of them says, "Greetings, human friend. We have made you known to all our brothers and sisters as one of the few creatures who have chosen to help the true Hai to gain their freedom. If you give us another jump drive, we will pay you another million credits, and make you one of our emissaries to collect the payments with which our frail brothers seek to buy peace. Will you accept this exchange?"`
			choice
				`	"Sorry, I need this jump drive right now, but I will come back later and sell it to you."`
					defer
				`	"Yes, I will sell you my jump drive."`
			`	Once again, they swap your jump drive for a hyperdrive, and pay you far more than you could sell a jump drive for anywhere else. "We will tell the other true Hai to offer you jobs in our job boards," they tell you, "and remember that we need still more jump drives."`
			choice
				`	"Then I will find more, and bring them to you."`
					accept
				`	"Can you tell me what you are using them for?"`
			`	"Not yet. If you further prove your friendship, perhaps we will." You assure them that you will continue to do your best to assist them.`
				accept
	
	on accept
		outfit "Jump Drive" -1
		outfit "Hyperdrive" 1
		payment 1000000
		"reputation: Hai (Unfettered)" >?= 20
		fail "Unfettered Jump Drive 1"



mission "Unfettered Jump Drive 3"
	minor
	landing
	name "More Jump Drives"
	description "If you find more jump drives, you can sell them to the Unfettered Hai for considerably more money than they are worth elsewhere."
	to offer
		has "Unfettered Jump Drive 2: offered"
		not "Wanderers: Jump Drive Source: active"
	to fail
		has "event: wanderers: unfettered invasion starts"
	to complete
		has "Unfettered Jump Drive 4: offered"
	source
		attributes "unfettered"
	on offer
		conversation
			`You have another jump drive, and the Unfettered will certainly be willing to pay you well for it. They also hinted that they might be willing to give you more information about what they plan to use the jump drives for. Do you want to sell them another drive?`
			choice
				`	(No.)`
					defer
				`	(Yes.)`
			`	You meet up with some local Unfettered leaders, and they again pay you a million credits and arrange for your jump drive to be swapped out of your ship. "If you bring more, we will continue to pay you," they say.`
			choice
				`	"Can you tell me what you are using the jump drives for?"`
				`	"Thank you, I will certainly bring more of them when I am able."`
					accept
			apply
				set "unfettered know of wanderers"
			`	After a brief and hushed discussion in their own language, one of the leaders says, "You have proven your worth, so we will share our secret. The Hai once owned many worlds on the galactic fringe, a territory we can only visit using the jump drive. Those worlds are fruitful and nearly uninhabited. We will reclaim them as our own, and there will be food there to feed the Unfettered for many thousands of years to come."`
			branch know
				has "First Contact: Wanderer: offered"
			choice
				`	"Is there any other way I can help you to reclaim those worlds?"`
					goto help
				`	"'Nearly uninhabited?' You mean another species inhabits some of those worlds now?"`
					goto wanderers
			
			label know
			`	You suspect that they are talking about the territory that is now inhabited by the Wanderers.`
			choice
				`	"Are you at war with the Wanderers? Can I help you to reclaim your territory?"`
					goto help
				`	"What are you going to do to the species that owns those worlds right now?"`
					goto wanderers
			
			label help
			`	"Your help may indeed be beneficial to us," says the leader. "I will tell the others to contact you if they have any particular missions you can undertake."`
			choice
				`	"I look forward to hearing from them."`
					accept
				`	"What do you plan to do to the species that inhabits those worlds now?"`
			
			label wanderers
			`	"Those worlds are now held by a species of scavengers, who feast on the ruin of proud civilizations. Our scouts tell us that these carrion-feeders have wiped away nearly every Hai artifact, melting down our cities to make metal for their ships and factories, and hiding the scars of our wars beneath newly planted forests. They are an old and strong species, but few in number, and those worlds are ours by right."`
			`	You try to press them for more information, but they tell you nothing useful, aside from promising you that they will seek out your help when it is time to reclaim their territory.`
				accept
	
	on accept
		outfit "Jump Drive" -1
		outfit "Hyperdrive" 1
		payment 1000000
		"reputation: Hai (Unfettered)" >?= 30
		fail "Unfettered Jump Drive 2"



mission "Unfettered Jump Drive 4"
	repeat
	minor
	to offer
		has "Unfettered Jump Drive 3: offered"
		not "Wanderers: Jump Drive Source: active"
	to fail
		has "event: wanderers: unfettered invasion starts"
	to complete
		never
	source
		attributes "unfettered"
	on offer
		conversation
			`Would you like to sell another jump drive to the Unfettered?`
			choice
				`	(No.)`
					defer
				`	(Yes.)`
			`	As usual, they are more than willing to pay you a million credits for your jump drive, but you do not gain any additional information by talking with them.`
				accept
	
	on accept
		outfit "Jump Drive" -1
		outfit "Hyperdrive" 1
		payment 1000000
		"reputation: Hai (Unfettered)" >?= 40
		fail "Unfettered Jump Drive 3"
		fail "Unfettered Jump Drive 4"



mission "Unfettered returning home"
	description "This Hai has asked you to smuggle him out of Unfettered space and bring him to <destination>."
	minor
	source
		attributes "unfettered"
	destination "Hai-home"
	clearance
	passengers 1
	to offer
		has "Unfettered Tribute 3: done"
		random < 40
	on offer
		conversation
			`During the night, you hear a gentle scratching sound on your ship's main hatch. Do you investigate?`
			choice
				`	(Yes.)`
				`	(No.)`
					defer
			`	You grab a flashlight and open the hatch, and find a juvenile Hai there, with a large satchel slung over his shoulder. "You are the <first> <last>, yes?" he says. You nod. He says, "Is it true what is written here?"`
			`	In his hands he is holding a piece of foil paper. You recognize it as the wrapper from one of the food rations that you have been transporting to the Unfettered, the "tribute" that they demand from the peaceful Hai. But having never unwrapped one of the rations, you had not realized that there is writing on the inside, a few words in the angular alphabet of the Hai. The Unfettered youth sees your look of confusion, and translates the message. "It says, 'Hai-home is your home too. Rejoin your people.'"`
			choice
				`	"I think it is true. The Hai who gave this tribute said they hoped the Unfettered would turn from violence and be reconciled with them."`
					goto true
				`	"I'm sorry, but I don't think they will ever let you live among them, if it is your nature to be prone to violence."`
			`	You have little experience reading Hai emotion, but the youth seems crestfallen. "You are certain?" he asks.`
			choice
				`	"I am certain. I can do nothing for you."`
					goto refuse
				`	"Perhaps you can come with me and find out, but don't get your hopes up."`
					goto end
			label true
			`	"Will you take me to Hai-home?" he asks. "You are able to be outside Unfettered places. Can I go with you?"`
			choice
				`	"Yes, I will take you there."`
					goto end
				`	"Sorry, I can't risk angering the Unfettered by carrying a defector."`
			label refuse
			`	Disappointed, the youth leaves. You hope you made the right choice.`
				decline
			label end
			`	You show the youth to one of your bunk rooms, and tell him to stay hidden there until you reach Hai-home.`
				accept
	
	on visit
		dialog `You look for the young Hai, but realize that he took a ride on one of your escorts! Better depart and wait for your escorts to arrive in this star system.`
	on complete
		payment 100000
		dialog
			`You need not have worried about the reception the Unfettered youth would receive here on Hai-home. Scarcely minutes after you hesitantly contact the Hai government, a happy crowd has gathered around your ship. When he steps out of the hatchway, he looks stunned at being welcomed so warmly. One of the Hai governors thanks you for transporting him, and pays you <payment>.`
		"reputation: Hai" += 10
		"reputation: Hai (Wormhole Access)" += 10
		"reputation: Hai Merchant" += 10
		"reputation: Hai Merchant (Human)" += 10
		"reputation: Hai Merchant (Sympathizers)" += 10



mission "Returning Home"
	description "Bring Elliot home to his family on <destination>. Elliot ran away from his family as a teenager and hasn't seen them in almost six years."
	minor
	source
		government "Hai"
		not planet "Allhome"
	destination
		attributes "dirt belt"
		attributes "farming"
	passengers 1
	to offer
		random < 40
	on offer
		conversation
			`You are stopped by a human in the <origin> marketplace. He takes off his hat and asks, "You're from the outside, aren't you?"`
			choice
				`	"Yes, I am."`
					goto outsider
				`	"What do you mean 'the outside?'"`
			
			`	"Outside of Hai space. You don't look quite like most humans who live here, unless there's some new fashion trend going on that I don't know about."`
			choice
				`	"Oh, yes. I do come from outside."`
			
			label outsider
			`	"Good. My name is Elliot." You introduce yourself to Elliot and shake hands.`
			`	"Can you take me to <destination>?" Elliot asks.`
			`	"That's all the way in the Dirt Belt," you say. "Why do you want to go that far?"`
			`	Elliot looks down at the ground for a second and takes a deep breath while gripping his hat in his hands. "You see, I haven't lived here all my life. I was born on <planet> to a poor farming family. Most of my days were spent working on the farm, which I hated with a passion. One day I just got fed up with things and I ran away.`
			`	"I ran away from home to the spaceport city and snuck my way into the cargo hold of a freighter. The captain didn't open the cargo hold for three weeks while I stayed in it. Lucky for me the freighter was transporting food, so I had plenty to eat.`
			`	"When the cargo hold doors finally opened, I ran out as fast as I could, only to run back in at the sight of a group of Hai. I had no idea where I was at the time, but I've been living here ever since. That was when I was thirteen, nearly five years ago now."`
			`	Elliot looks down at the ground again and wipes a tear from the corner of his eye.`
			choice
				`	"Alright, I'll take you to <planet>."`
					goto accept
				`	"And you finally want to go back home?"`
				`	"Sorry, but I'm not able to take you that far."`
					goto decline
			
			`	"Yes. I've thought a lot about it lately. I want to see my family again."`
			choice
				`	"Alright, I'll take you to <planet>."`
					goto accept
				`	"Sorry, but I'm not able to take you that far."`
			
			label decline
			`	"I understand," Elliot says. "I'll just try and find someone else to help me. Goodbye, <first>."`
				decline
			
			label accept
			`	You lead Elliot to your ship and show him to a bunk room. After leaving Elliot there, you wonder if his family is still even on <planet> anymore.`
				accept
			
	on visit
		dialog `You look for Elliot, but realize that he took a ride on one of your escorts! Better depart and wait for your escorts to arrive in this star system.`
	on complete
		payment 45000
		conversation
			`Elliot thanks you for bringing him to <planet> and hands you <payment>. He flags down a taxi just outside the spaceport, but before entering the taxi he turns back to you.`
			`	"Do you want to come with me? I'd love for you to meet my family. They'll want to meet you when I tell them how I got back."`
			choice
				`	"Sorry, I have other places to be. Good luck."`
				`	"Sure. I've come with you this far."`
					goto sure
			
			`	"I understand. Thanks again, <first>. I'll always owe you."`
			`	Elliot gets into the taxi, which drives off toward the seemingly endless farmlands outside of the spaceport city.`
				decline
			
			label sure
			`	The view for nearly the entire three hour drive is of hills and farmland with the occasional building or wild animal. Elliot shakes as the taxi approaches the house from the driveway. "I'm wondering if they still even live here," he says nervously.`
			`	No one comes out of the house when the taxi stops. You walk up to the front door with Elliot and a middle-aged woman answers the door with a mug of coffee and a bewildered look on her face.`
			`	"Can I help you?" the woman asks.`
			`	Elliot looks over at you with a big smile on his face. "Yes you can, mom," he says to her. The woman's face lights up with joy and she begins jumping up and down, spilling coffee from her mug.`
			`	"Oh Elliot, I can't believe it!" Elliot's mom puts down her mug and leaps out the door to hug him. "Jackson! Sarah! Abby! Sean! Victor! Elliot is here!" Elliot's entire family comes out from the house and greets him, asking dozens of questions about where and how he's been and why he left.`
			`	Elliot introduces you to his family, who thank you for bringing Elliot home. Victor, who was only seven years old when Elliot left and is now twelve, asks you question after question about being a pilot, sometimes asking new questions before you can even answer the old one.`
			`	"Are you going back to the spaceport, <first>?" the taxi driver yells from the driveway. "I need to get back to the city as soon as I can."`
			`	You say goodbye to Elliot and to his family. "Thanks again, <first>," Elliot says. "I'll always owe you."`



mission "Unwanted Cargo Trigger"
	invisible
	landing
	source
		government "Hai"
	to offer
		random < 1
		"cargo space" > 0
	on offer
		event "hai in cargo" 14
		fail

event "hai in cargo"

mission "Unwanted Cargo"
	minor
	landing
	description "Bring a Hai child who hid in your cargo hold back to <destination>."
	source
		not government "Hai" "Hai (Unfettered)"
	destination "Allhome"
	to offer
		has "event: hai in cargo"
	on offer
		conversation
			`The "Check Cargo" light for your ship begins blinking when you land, meaning that a cargo crate may have come loose in flight. You shut off the ship's engines and walk to the cargo hold.`
			`	You check every cargo crate in the hold, but can't find anything wrong. Right as you decide to leave, one of the smaller crates begins rocking back and forth.`
			branch translator
				has "language: Wanderer"
				
			`	You hear a voice come from the crate, but it is not a language you understand. The voice continues to speak, and you recognize it as the Hai language.`
			choice
				`	(Open the crate.)`
			`	You open the crate and are met face to face with a Hai child. You aren't sure how old it is, but it looks to be about the size of a one-year-old human child. It tries to communicate with you, but begins to cry when it sees the confused look on your face.`
			choice
				`	"Don't cry, little guy."`
					goto cry
				`	(Pick up the Hai.)`
				
			`	The child waves its hands around when you try to pick it up, making it impossible to grab on to. After waiting for a few minutes, the child finally calms down, eventually going to sleep in the crate.`
				goto end
			
			label cry
			`	The child begins to cry even louder than before. After waiting for a few minutes, the child finally calms down, eventually going to sleep in the crate.`
				goto end
			
			label translator
			`	You hear a voice come from the crate, and surprisingly your Hai translator begins speaking. "Let me out! I want to go home!"`
			choice
				`	(Open the crate.)`
			`	You open the crate and are met eye to eye with a Hai child. You aren't sure how old it is, but it looks to be about the size of a one-year-old human child. "I want my mommy!" it says as its eyes begin to tear up.`
			choice
				`	"Where's your mommy?"`
				`	"Don't cry, little guy."`
			`	The child looks surprised when your translation device speaks to it in Hai. "Take me home!" it yells back at you. You attempt to find out where the child's home is, but it continues to cry for its mother without giving any important information.`
			
			label end
			`	This child must have somehow gotten into your cargo hold while you were in Hai space. Leaving a Hai child on this world would be an extremely bad idea. Perhaps someone on <destination> will be able to bring the child back to its family.`
				accept
			
	on complete
		payment 50000
		dialog `You contact the spaceport authorities of <planet> and ask them if they are looking for a lost Hai child. It turns out that the family was so worried that they put up a <payment> reward for finding their son. A Hai spaceport worker takes the child from your ship and thanks you for finding him for the family.`



mission "Expanding Business [1]"
	name "An Interesting Proposition"
	description "Travel with businessman David Turner to <destination> where a convoy of freighters are awaiting escort."
	minor
	source "Greenwater"
	destination "Allhome"
	to offer
		has "event: hai-human resolution announced"
	on offer
		conversation
			`Walking through the <origin> spaceport, you notice that almost half of the people you see are humans, unlike other Hai worlds where the Hai outnumber humans by a sizable degree. A human dressed in a business suit shouts your name from across the street and approaches you.`
			`	"Captain <last>, fantastic to see you again! I noticed you right away when I laid my eyes upon you and I must say, I'd like to thank you again for what you've done."`
			`	The man is David Turner, who was involved in the movie production during the Hai crisis. Almost reflexively he goes to grab a business card from his pocket but then seems to remember and puts it back away. Seems to be exactly the same card as last time though.`
			`	"Now Captain, if you have a moment, I'd like to make a proposition to you." Turner turns around and waves his arm across the crowd of people in the spaceport. "You see all the humans here? About one out of every four of these people only arrived here after war broke out through the wormhole. Captains who knew of the Hai came flocking here in droves after the Navy entered Kornephoros, hoping to avoid any troubles that the war would bring. Some captains returned after the war ended, but most stayed, and I see a massive market opportunity in that."`
			branch rich
				"net worth" >= 4000000000
			
			choice
				`	"What kind of market opportunity?"`
					goto opportunity
				`	"Sorry, but I don't have the time to talk about this."`
					goto walk
			
			label rich
			choice
				`	"What kind of market opportunity?"`
					goto opportunity
				`	"You're only worth three billion credits? Why shouldn't I pursue your opportunity on my own?"`
				`	"Sorry, but I don't have the time to talk about this."`
					goto walk
			
			`	"Of course you're worth more than me, Captain <last>, but you are no business owner. I have the connections and skills, but a name like yours will always help.`
				goto opportunity
			
			label walk
			`	You try to walk away, but Turner stops you by grabbing your arm and continues to talk.`
			
			label opportunity
			`	"Allow me to explain. The journey to the Hai can be a dangerous one, even with the new commitment to safety made by both governments. I heard many stories during the war of merchants trying to reach the Hai, but thanks to the Navy being distracted, those merchants fell victim to pirates patrolling the systems of the Far North. Even now, those pirates roam almost unchallenged, and many merchants are trapped here without the means to safely return. They expended most, if not all, of their ammunition trying to get here, and now they have none to defend them on their way back. Human ammunition has become a scarce commodity among human captains in this region of space, leaving open a market that's just waiting to be cornered.`
			`	"I'd like you, Captain <last>, hero of humanity, to help me set up an outfitter here on <origin>, an outfitter that would supply these desperate merchants with relief by supplying them with the ammunition they need, along with outfits they might want to buy for their old ships. I've already received approval from the Hai government for the construction of an outfitter, and with a name like yours backing up this business, the profits are sure to be phenomenal, profits that you would be sharing in by being a founding member of this outfitter."`
			label choices
			choice
				`	"This sounds like a good idea to me. What do you need me to do?"`
					goto interested
				`	"Sorry, but I'm not interested in your proposition."`
			
			`	"Nonsense, Captain! All you'd need to do is help escort a few freighters from <planet> to Follower and back to here, and for so simple a job you could be receiving enough money to not work another day in your life, or perhaps even support a massive fleet."`
			choice
				`	"Again, I'm not interested. Goodbye."`
				`	"Alright, you have my attention."`
					goto interested
			
			`	"Well, I tried, Captain," Turner says with a smirk. "I'll just have to travel back to the Paradise Worlds and make my money in other areas of business, then." He hands you another business card and winks. "Goodbye, Captain <last>. You should know where to find me if you need me. Perhaps we can pursue this venture together in the future."`
				decline
			
			label interested
			`	"Excellent, Captain! I'll be making myself comfy on my own ship. A convoy of freighters is waiting for us on <destination>. From there, we're off to Follower to pick up supplies."`
				accept
				
	npc accompany save
		personality escort
		government "Merchant"
		ship "Star Queen (Hai)" "Chryso Vasilia"
	
	on visit
		dialog `You've reached <planet>, but you've left Turner behind. Wait for Turner's ship to arrive before landing.`
	
	on complete
		dialog `The freighters are ready to launch by the time you get to <planet>. "Now we just need to escort these freighters to Follower in the Alphard system and back in one piece," Turner exclaims, hopping back on to his Star Queen.`



mission "Expanding Business [2]"
	landing
	name "An Interesting Proposition"
	description "Escort the freighters to <destination> where they will pick up supplies for the Greenwater outfitter."
	destination "Follower"
	to offer
		has "Expanding Business [1]: done"
	
	npc accompany save
		personality escort
		government "Merchant"
		ship "Star Queen (Hai)" "Chryso Vasilia"
	npc accompany save
		personality escort
		government "Merchant"
		fleet
			names "civilian"
			variant
				"Bulk Freighter (Hai)" 3
	
	npc
		personality staying
		government "Pirate"
		system "Ultima Thule"
		fleet "Small Northern Pirates"
	npc
		personality staying
		government "Pirate"
		system "Rajak"
		fleet "Large Northern Pirates"
	npc
		personality staying
		government "Pirate"
		system destination
		fleet "Large Northern Pirates"
	
	on visit
		dialog `You've reached <planet>, but you've left one of the ships you're supposed to be escorting behind. Wait for Turner's ship and all the Bulk Freighters to arrive before landing.`



mission "Expanding Business [3]"
	landing
	name "An Interesting Proposition"
	description "Escort Turner's ship to <destination> so that he can speak with an old friend."
	destination "Rust"
	to offer
		has "Expanding Business [2]: done"
	on offer
		conversation
			`Turner jumps off of his Star Queen before the boarding ramp fully reaches the ground, clearly eager to get moving with this project.`
			`	Turner swears under his breath when he walks up to you. "Low life pirates giving us trouble on the way here. That's the kind of trouble I'm talking about that an outfitter in Hai space would help with. There's no telling what would have happened had my Bulk Freighters not had their missiles. Or if you were not there to protect them, of course."`
			`	Turner has a talk with the spaceport authorities, and within a short amount of time the necessary cargo is loaded on to the freighters. When the freighters are fully loaded, they take off without even giving you time to get to your ship.`
			`	"With their ammunition restocked they can get back to Greenwater on their own," Turner says from behind you as you watch the freighters fly off. "I told them to leave as soon as they could. As for you and me, I need escort to <destination>. I received a message from an old friend there who would like to have a chat with me."`
				accept
				
	npc accompany save
		personality escort
		government "Merchant"
		ship "Star Queen (Hai)" "Chryso Vasilia"
		
	on visit
		dialog `You've reached <planet>, but you've left Turner behind. Wait for Turner's ship to arrive before landing.`



mission "Expanding Business [4]"
	landing
	name "An Interesting Proposition"
	description "Escort Turner back to <destination> to oversee the construction of the outfitter."
	destination "Greenwater"
	to offer
		has "Expanding Business [3]: done"
	on offer
		conversation
			`Turner lands his ship outside of the Kraz Cybernetics building. "Wait here while I have a talk with my friend, Edward. This should only take a few minutes."`
			`	A few hours later, Turner returns carrying a black suitcase. "Sorry, that took longer than I expected. Now, let's get back to <destination>."`
				accept
	
	npc accompany save
		personality escort
		government "Merchant"
		ship "Star Queen (Hai)" "Chryso Vasilia"
	
	on visit
		dialog `You've reached <planet>, but you've left Turner behind. Wait for Turner's ship to arrive before landing.`
	
	on complete
		event "outfitter on greenwater" 95
		log "People" "David Turner" `Now apparently a frequenter of Hai space, he was instrumental in the creation of a human outfitter in Hai space, allowing merchants to arm themselves for the dangerous trip back to human space.`
		conversation
			`By the time you finally reach <planet>, construction on the outfitter is already underway. The construction workers have laid the foundation of the outfitter close to the spaceport, taking up a good portion of a park.`
			`	"I had to pay a pretty penny to get the outfitter this close to the spaceport," Turner says to you, "but it'll all be worth it in the end. The outfitter should be done in three months or so. You'll know it's done once you find an extra two thousand credits in your pocket every day."`
			`	Turner pats you on the back. "Have fun until then, Captain <last>. Keep yourself busy saving the galaxy."`

event "outfitter on greenwater"
	planet "Greenwater"
		outfitter "Basic Outfits"
		outfitter "Ammo North"
		outfitter "Ammo South"

mission "Expanding Business: outfitter complete"
	landing
	invisible
	to offer
		has "event: outfitter on greenwater"
	on offer
		"salary: Turner Incorporated" = 2000
		event "request for a shipyard" 270
		fail

event "request for a shipyard"



mission "Expanding Business [5]"
	landing
	name "A New Proposition"
	description "Meet with David Turner on <destination> to talk about a new proposition."
	source
		government "Hai"
	destination "Greenwater"
	to offer
		has "event: request for a shipyard"
	on offer
		dialog `You receive a message from David Turner when you land. "Hello, Captain. I hope you've been enjoying your share in the outfitter. I have a new proposition for you, as I've bought out the rest of the park around the outfitter. Meet me on <destination> if you'd like to hear about it."`



mission "Expanding Business [6]"
	landing
	name "A New Proposition"
	description "Escort the freighters to <destination> in order to pick up the supplies for the shipyard."
	destination "Sunracer"
	to offer
		has "Expanding Business [5]: done"
	on offer
		conversation
			`Turner meets you in a high-end human-owned restaurant in the richer part of the city, very much reminiscent of something you would find on a Paradise Planet. "It's been quite some time since we last spoke, Captain <last>. Over a year now," he says. "Have you been enjoying the extra cash in your pocket every day, Captain <last>?"`
			choice
				`	"Yes. It's been a huge help paying crew salaries."`
					goto salaries
				`	"Two thousand credits each day isn't much for me."`
			
			`	"I suppose two thousand credits every day wouldn't be much to a hero such as yourself. Spaceships are expensive, after all. How does four thousand credits every day sound to you?"`
				goto choice
			
			label salaries
			`	"I'm glad to hear that, Captain <last>. I spent my early years as a captain myself, and I didn't much enjoy having to worry about crew salaries every day. Perhaps doubling that amount will help even more."`
			
			label choice
			choice
				`	"Am I getting a raise?"`
				`	"Is this part of your new proposition?"`
					goto proposition
			
			`	"You could call it that," Turner says after sipping from his glass of wine.`
			
			label proposition
			`	"Building an outfitter selling human goods here on <origin> has had to be the best idea I've ever had, Captain <last>, but recently I thought of an even better idea. You see, most of the humans you see flying around in Hai space are flying decades-old ships. Hai ships are prohibitively expensive for humans. The Hai sell the Aphid for nearly one and a half million credits! This means that demand for ships is extremely high among humans, Captain <last>. Do you see where I'm going with this? You look at something we humans sell like a Star Barge, which is hardly worse than an Aphid for only a quarter of the price, and you start to see the problem."`
			choice
				`	"You need me to help you escort freighters again?"`
				`	"Do you want to build a shipyard selling human ships?"`
			
			`	"Yes, Captain. Right now, the only realistic way that a human born here can get a ship is if they know a captain willing to retire. Even then, prices for a human ship can be more than twice what they are across the wormhole. You'd think they could just get passage and buy a human ship over there, but those banks just don't recognize credit histories from this side. It's preposterous, Captain <last>!`
			`	"I've already made arrangements with the local Hai government. The rest of the park next to the outfitter is now my property, and I intend to use it to build the shipyard. I've also contacted Megaparsec and bought a license to build their ships and some of the outfits they sell on <planet>. My freighters are at the ready in the spaceport right now. All I need you to do is escort them to <destination> and back, and in six to seven months' time when the shipyard is done, you'll reap the rewards. What do you say, Captain <last>? Do you want to be a hero to millions once again?"`
			choice
				`	"Sure, this sounds like a great idea."`
					goto accept
				`	"I'm not interested in working with you anymore, Turner."`
			
			`	Turner smirks at your response. "Understood, Captain <last>. I'll just save myself two thousand credits a day from now on by rescinding your salary. I'll be seeing myself out now."`
			choice
				`	"Goodbye."`
					decline
				`	"Wait! I changed my mind. I'll help you."`
			
			label accept
			`	"Excellent decision, Captain <last>. I'll meet you outside to send the ships off."`
				accept
			
	on decline
		clear "salary: Turner Incorporated"
	
	npc accompany save
		personality escort
		government "Merchant"
		ship "Star Queen (Hai)" "Chryso Vasilia"
	npc accompany save
		personality escort
		government "Merchant"
		fleet
			names "civilian"
			variant
				"Bulk Freighter (Hai)" 3
	
	npc
		personality staying
		government "Pirate"
		system "Ultima Thule"
		fleet "Small Northern Pirates"
	npc
		personality staying
		government "Pirate"
		system "Rajak"
		fleet "Large Northern Pirates"
	npc
		personality staying
		government "Pirate"
		system destination
		fleet "Large Northern Pirates"
		
	on visit
		dialog `You've reached <planet>, but you've left one of the ships you're supposed to be escorting behind. Wait for Turner's ship and all the Bulk Freighters to arrive before landing.`

	on complete
		dialog `The Bulk Freighters are loaded with supplies without any problem. When one of the spaceport workers asks Turner where the supplies are going, he replies, "These are just to expand a business venture of mine on, uh, Glory."`



mission "Expanding Business [7]"
	landing
	name "A New Proposition"
	description "Escort the freighters back to <destination> to begin construction on the shipyard."
	destination "Greenwater"
	to offer
		has "Expanding Business [6]: done"
	
	npc accompany save
		personality escort
		government "Merchant"
		ship "Star Queen (Hai)" "Chryso Vasilia"
	npc accompany save
		personality escort
		government "Merchant"
		fleet
			names "civilian"
			variant
				"Bulk Freighter (Hai)" 3
	
	npc
		personality staying
		government "Pirate"
		system "Cardax"
		fleet "Small Northern Pirates"
	npc
		personality staying
		government "Pirate"
		system "Rajak"
		fleet "Large Northern Pirates"
		
	on visit
		dialog `You've reached <planet>, but you've left one of the ships you're supposed to be escorting behind. Wait for Turner's ship and all the Bulk Freighters to arrive before landing.`

	on complete
		event "shipyard on greenwater" 180
		conversation
			`	Construction on the shipyard begins almost immediately after the supplies are unloaded from the freighters, starting with the demolition of the rest of the park. A downtrodden-looking crowd gathers to watch the demolition, but Turner assures you that there are plenty of other parks in the city for them to go to.`
			`	"Something big is going to come of this, Captain <last>," Turner says. "Just know that you were all part of it. You'll know the shipyard is done when you find an extra four thousand credits in your pocket each day. Goodbye until then, Captain <last>."`

event "shipyard on greenwater"
	planet "Greenwater"
		shipyard "Basic Ships"
		shipyard "Syndicate Basics"
		shipyard "Megaparsec Basics"
		shipyard "Megaparsec Advanced"
		outfitter "Common Outfits"
		outfitter "Syndicate Advanced"
		outfitter "Lovelace Basics"
	fleet "Small Human Merchants (Hai)"
		add variant 20
			"Sparrow"
		add variant 20
			"Star Barge"
		add variant 20
			"Shuttle"
		add variant 5
			"Freighter"
			"Wasp" 2
		add variant 10
			"Freighter"
			"Shuttle" 2
			"Quicksilver"
		add variant 15
			"Bounder"
			"Wasp" 2
		add variant 5
			"Manta"
		add variant 5
			"Freighter" 2
			"Manta"
	fleet "Large Human Merchants (Hai)"
		add variant 6
			"Freighter (Proton)" 2
			"Quicksilver" 2
		add variant 6
			"Freighter" 4
			"Quicksilver" 2
			"Splinter" 1
		add variant 3
			"Freighter" 4
			"Quicksilver" 2
			"Splinter (Laser)" 1
		add variant 3
			"Freighter" 4
			"Quicksilver" 2
			"Splinter (Proton)" 1

mission "Expanding Business: shipyard complete"
	landing
	invisible
	to offer
		has "event: shipyard on greenwater"
	on offer
		"salary: Turner Incorporated" = 4000
		dialog "On receipt of a new and unexpected deposit, you realize that the shipyard on Greenwater must now be operational."
		fail



mission "Hiding in Plain Sight"
	description "Bring Arthur and his Hai friend Kiru to <destination> for a gaming convention by <date>"
	minor
	source
		government "Hai"
	destination "Vinci"
	passengers 2
	deadline 30
	to offer
		random < 30
		has "First Contact: Hai: offered"
		or
			not "event: pirates respond to leaks"
			has "event: hai-human resolution announced"
	on offer
		conversation
			`While eating in a spaceport cafeteria that serves both Hai and human cuisine, you are approached by a teenage human and Hai. "Hello. Do you know how to get to <destination>?" the Hai asks.`
			choice
				`	"I do. Why do you want to go there?"`
				`	"I don't. You'll have to ask someone else."`
					decline
			branch public
				has "event: hai-human resolution announced"
			`	The human responds, "There's a massive convention on <planet> for a game called 'Boundless Frontiers.' The convention has a huge cosplaying scene, and I think Kiru would fit right in."`
				goto return
			label public
			`	The human responds, "There's a massive convention on <planet> for a game called 'Boundless Frontiers.' Now that Kiru doesn't have to worry about pretending to be a cosplayer the whole time, we're really keen to go."`
			label return
			`	"Arthur and I have <payment> to give you if you bring us to the <planet>," Kiru says. "We can find our own way back to the Hai space, as well."`
			choice
				`	"Alright, I can take you there."`
					accept
				`	"Sorry, you'll have to find someone else to bring you."`
					decline
					
	on visit
		dialog `You look for Arthur and Kiru, but realize that they took a ride on one of your escorts! Better depart and wait for your escorts to arrive in this star system.`
	on complete
		payment 75000
		dialog `Arthur and Kiru pay you <payment> before running off to the convention center. As they run away, you notice that Kiru is drawing a number of eyes from the crowd, but no one seems to suspect that he is an actual alien.`
		log "Minor People" "Arthur and Kiru" `Human and Hai respectively, both attended the Vinci cosplay convention without a costume, gaining much attention.`



mission "Hai Honeymoon"
	description "Bring Anaya and Touhar to <destination> for their honeymoon."
	minor
	source "Skyfarm"
	destination "Featherweight"
	passengers 2
	to offer
		random < 60
		has "First Contact: Hai: offered"
	on offer
		conversation
			`You hop around the spaceport of <origin>, trying to adjust to the low gravity of this moon, when you are approached by a toweringly tall human woman and an equally tall Hai male who are clearly having no trouble with <origin>'s gravity.`
			`	"You look like you need help there, Captain," the woman says with a chuckle.`
			choice
				`	"Don't worry. I almost have the hang of it."`
				`	"Maybe a little bit."`
			`	"It's always fun watching captains when they step off the comfort of their ship," the Hai says.`
			`	"At least they're trying, Touhar," the woman says.`
			choice
				`	"Can I help you two with something?"`
				`	"Is there something I can help you with, or are you just going to watch me?"`
			`	"Actually, there is something," the woman says. "My name is Anaya, and this is my husband, Touhar. And you are?"`
			choice
				`	"My name is <first> <last>."`
				`	"Wait, your husband?"`
					goto husband
			
			`	"Very nice to meet you, Captain <last>," Touhar says to you.`
				goto next
			
			label husband
			`	"What, you've never seen an interspecies couple before?" Touhar asks with a hint of sarcasm in his voice.`
			
			label next
			branch public
				has "event: hai-human resolution announced"
			`	"We got married last week, and we were hoping to travel to <destination> for our honeymoon. I know it's risky to bring Touhar into human space, but <planet> is a sparsely inhabited world, and I have a friend who owns a house in the mountains far from anyone who could see him."`
				goto return
			label public
			`	"We got married last week, and we were hoping to travel to <destination> for our honeymoon. Some people still tell us it's risky to bring Touhar into human space, especially to such a sparsely inhabited world as <planet>, but I have a friend who owns a house in the mountains, and it just seems like everything is working out so well right now."`
			label return
			`	"Said friend will be able to arrange for our return to <origin> as well," Touhar adds. "Will you take us?"`
			choice
				`	"Sure."`
					accept
				`	"Sorry, I can't travel that far from here."`
					decline
					
	on visit
		dialog `You look for Anaya and Touhar, but realize that they took a ride on one of your escorts! Better depart and wait for your escorts to arrive in this star system.`
	on complete
		payment 100000
		dialog `Instead of landing in the spaceport where they can be seen, you drop Anaya and Touhar off as close as you can to where they will be staying. The house is a few kilometers away, but they assure you that they can make it on their own. They pay you <payment> and thank you for bringing them this far.`
		log "Minor People" "Anaya and Touhar" `A Hai-human interspecies couple that you transported to their secluded honeymoon on Featherweight in human space.`



<<<<<<< HEAD
=======
mission "Pirate Troubles [0]"
	name "Defend <system>"
	description "A sizable group of pirates has found their way into Hai space and is terrorizing the system. Help the Hai fight back against them."
	source
		near "Waypoint" 2
		government "Hai"
	to offer
		has "First Contact: Unfettered: offered"
		"combat rating" > 1100
		random < 10
	on offer
		conversation
			`The peaceful spaceport is suddenly filled with the harsh sound of sirens. You spot some Hai and a small number of humans running to their ships and speeding quickly into orbit. It appears that the system is under attack, but the Unfettered Hai never reach this far south. A loud speaker begins blaring throughout the spaceport: "Unfettered humans have entered the system in a large fleet and have begun attacking! Requesting all combat-worthy pilots to assist in the defense of our space. These enemies of harmony are not welcome here."`
			branch unfettered
				has "Unfettered: Jump Drive Source: offered"
			`	You find the phrase "unfettered humans" odd, but guess that they may be referring to pirates. The Hai will probably be very gracious if you help, but this could also be an easy way to get yourself killed, especially if a group of pirates is bold enough to attack the Hai.`
				goto choice
			
			label unfettered
			`	Your heart drops at the phrase "unfettered humans," as the last time you heard that was when the Unfettered Hai used that phrase to refer to the Alphas. If it is really the Alphas attacking the Hai, then it is probably a good idea to help.`
			label choice
			choice
				`	(Join the defense fleet.)`
					launch
				`	(Stay here until the fight is over.)`
					decline
	npc
		government "Hai"
		personality staying
		fleet "Large Hai"
	npc
		government "Merchant"
		personality staying
		fleet "Large Human Merchants (Hai)"
	npc evade
		government "Pirate"
		personality staying
		fleet
			names "pirate"
			variant
				"Leviathan" 2
				"Mule" 2
				"Firebird"
				"Headhunter" 3
				"Raven" 3



mission "Pirate Troubles [1]"
	landing
	name "Unfettered Humans"
	description `Track down the leaders of the pirate gang "Scar's Legion" and "persuade" them to stop attacking Hai space, then return to <destination> to tell the Hai.`
	source
		government "Hai"
	destination "Hai-home"
	clearance
	to offer
		has "Pirate Troubles [0]: done"
	on offer
		"reputation: Hai" += 20
		"reputation: Hai (Wormhole Access)" += 20
		"reputation: Hai Merchant" += 20
		"reputation: Hai Merchant (Human)" += 20
		"reputation: Hai Merchant (Sympathizers)" += 20
		conversation
			`The battle has ended, but the spaceport still seems more hectic than usual. Ships are jumping in from the surrounding systems to help any injured and to repair any damage that may have occurred. After some hours pass and the commotion has died down, a Hai elder approaches you. "We have heard from the humans here that you are considered a seasoned fighter among your people. May you lend your combat prowess to us to resolve this issue?"`
			choice
				`	"I'd be glad to help. What can I do?"`
					goto explain
				`	"What issue?"`
			`	"I understand that you just defended this system from human pirates. That is the issue that needs resolved.`
			label explain
			`	"Human attacks on our systems are very rare, but recently we have experienced an increased number of raids. Not all have been as unsuccessful as this one. We captured a crew member of this most recent attack who was attempting to flee in an escape pod, and he gave us information that a gang that calls themselves 'Scar's Legion' has discovered our territory and is responsible for the recent raids.`
			`	"Unfortunately, he would not tell us where this gang is, or who the leader is, so there is nothing we are able to do about it. Many humans who live peacefully among us told us that you might be capable of assistance, though."`
			choice
				`	"I'll see what I can do."`
					goto yes
				`	"You want me to hunt down Scar's Legion to stop them from attacking you?"`
				`	"Sorry, I'm not interested."`
					decline
			`	"We understand that these humans are likely misguided. We ask that you resolve this peacefully if possible, but the loss of life from these continued attacks is unacceptable."`
			choice
				`	"I'll see what I can do."`
					goto yes
				`	"Sorry, but I'm not interested."`
					decline
			label yes
			`	"Thank you. Please return to <destination> after you have sought to resolve this situation."`
				accept
	on visit
		dialog "You've returned to <planet>, but you haven't yet tracked down Scar's Legion. Perhaps you should ask around the spaceport of pirate planets near the wormhole into Hai space for information."
	to complete
		or
			has "accepted scar's legion tribute"
			has "defeated scar's legion"



mission "Pirate Troubles [1]: Farpoint"
	landing
	invisible
	source "Farpoint"
	to offer
		has "Pirate Troubles [1]: active"
	on offer
		conversation
			`You visit the Navy outpost on <origin> and ask the officers there if they have any information on Scar's Legion. After running a background check on you to make sure you're not up to no good, an officer hands you a copy of a folder containing all the information that the Navy has on the gang. "Nothing in here is classified, so you're free to keep it," the officer says.`
			`	You return to your ship and sift through the files. The leader of the gang is named Scar (to no one's surprise), who used to be an important member of another pirate gang before forming his own. The Navy estimates their numbers to be in the low thousands, mostly responsible for petty crime in the Far North and not a cause of too much trouble, but the files all date back to a number of years ago. Clearly something has changed in the time since these files were last updated if Scar's Legion is now powerful enough to even attempt to attack the Hai.`
				decline



mission "Pirate Troubles [1]: Freedom or Zenith"
	landing
	invisible
	source
		planet "Freedom" "Zenith"
	to offer
		has "Pirate Troubles [1]: active"
	on offer
		payment -5000
		conversation
			`You wander the <origin> spaceport on the lookout for anyone who might have any information on the whereabouts of Scar's Legion. A self-described fixer promises you information in exchange for payment, but after handing her the few credits that she's asking for, she runs off with her gun in her hands to discourage you from following. Perhaps someone on another nearby pirate planet will have actual information for you.`
				decline



mission "Pirate Troubles [1]: Haven"
	landing
	invisible
	source "Haven"
	to offer
		has "Pirate Troubles [1]: active"
	on offer
		payment -100
		"scar's legion information" ++
		conversation
			`You order a drink from a small rundown bar in the <origin> spaceport and try to make small talk with the bartender to get him open to giving information about Scar's Legion. He seems reluctant at first, but eventually warms up to you. A few other patrons of the bar join in on the conversation. Luckily no one seems mad about you asking about Scar's Legion. One of the patrons makes it clear that Scar's Legion has no friends on this world, "at least not anymore."`
			`	You leave the bar after an hour or two. Once you return to your ship, you write down all the information you can remember. The gang used to operate exclusively out of the Far North until they crossed one of the larger gangs, causing them to flee the region a few years ago. One of the pirates guessed that they fled for the Core.`
			`	Another person mentioned that the leader of the gang used to always talk about making their own base in an uninhabited system where no one would find it. "He always talked about hollowing out an asteroid to use as a hideout. My guess is he was just always high on the ringworld shavings his gang was dealing."`
				decline



mission "Pirate Troubles [1]: Stormhold"
	landing
	invisible
	source "Stormhold"
	to offer
		has "Pirate Troubles [1]: active"
	on offer
		"scar's legion information" ++
		conversation
			`It doesn't take long for you to find someone who knows something about Scar's Legion. You meet someone who says he'll give you information "free of charge."`
			`	"Scar's Legion have been a thorn in my side for months now. Wrecked my ship a while back, and have been causing me trouble ever since. If you're planning on taking them out, then I'll tell you everything you need to know."`
			`	The pirate tells you that he doesn't know where the base of Scar's Legion is, but he mentions that they spend a lot of time in the uninhabited systems of the Far North. "Nothing out there but cold rocks and gas giants, but if they're spending so much time out there then they must have set up a base of some sort on one of those frozen planets."`
				decline



event "scar's hideout"
	system "Danoa"
		object
			sprite star/m3
			period 10
		object
			sprite planet/desert7-b
			distance 168.64
			period 75.3935
		object
			sprite planet/fog0-b
			distance 693.93
			period 629.313
			object
				sprite planet/mercury
				distance 174
				period 15.1961
		object
			sprite planet/gas6
			distance 2069.42
			period 3240.9
			object
				sprite planet/lava1-b
				distance 293
				period 11.3672
			object
				sprite planet/rock0-b
				distance 440
				period 20.9186
			object
				sprite planet/lava2-b
				distance 607
				period 33.895
			object "Scar's Hideout"
				sprite "planet/asteroid base"
				distance 809
				period 52.153

planet "Scar's Hideout"
	attributes uninhabited
	landscape land/loc1
	description "Scar's Hideout is a hollowed-out asteroid used by Scar's Legion as their main base of operations. From here they harass anyone making the journey through the uninhabited systems of the Far North. Recently the gang has discovered the wormhole to Hai space, leading them to start causing trouble for more than just unlucky merchants."
	spaceport "The spaceport of Scar's Hideout is a massive hangar dug into the core of the asteroid, accessible only by a single blast door on the ceiling. Judging by the size of the hangar, you'd guess that about a third of the entire asteroid was hollowed out for the spaceport alone."
	security 0
	government "Scar's Legion"

mission "Pirate Troubles [2]"
	landing
	name "Scar's Legion"
	description "You've pieced together enough information to find out that the Scar's Legion hideout is in one of four systems in the Far North. Search those systems for the gang's hideout and confront them."
	waypoint "Danoa"
	waypoint "Rajak"
	waypoint "Sumar"
	waypoint "Hassaleh"
	to offer
		"scar's legion information" >= 2
	on offer
		event "scar's hideout"
		conversation
			`After having visited various pirate worlds asking about Scar's Legion, you believe that you know where their hideout is.`
			`	You know that the leader of Scar's Legion used to talk about wanting a hollowed out asteroid as a base. You also know that Scar's Legion has recently been very active in the uninhabited systems of the Far North. You conclude that the gang's hideout is likely an asteroid located in one of a few systems that are in proximity to the wormhole that leads to the Hai. You mark <waypoints> on your map and get ready to confront them.`
				accept
	to complete
		never
	to fail
		has "Pirate Troubles [3]: offered"



event "battle against scar's legion"
	system "Danoa"
		fleet "Human Miners" 1600

event "battle against scar's legion over"
	system "Danoa"
		fleet "Small Northern Merchants" 15000
		fleet "Small Northern Pirates" 5000
		fleet "Large Northern Pirates" 16000
		fleet "Large Republic" 30000
		fleet "Human Miners" 1600

mission "Pirate Troubles [3]"
	landing
	name "Scar's Legion"
	description "Having declined the tribute, the leader of Scar's Legion has challenged you to a fight to the death. Defeat the Keloid, then return to <destination>."
	source "Scar's Hideout"
	destination "Hai-home"
	clearance
	to offer
		has "event: scar's hideout"
	on offer
		conversation
			`You've located the Scar's Hideout, a massive asteroid in orbit around a gas giant. As you fly over the asteroid's surface, you spot an open blast door. They must be inviting you inside. It surprises you that a gang of pirates would be capable of creating such a base, as the materials and time needed to make something like this are immense.`
			`	Upon entering the blast door, it closes behind you, leaving you in complete dark. Suddenly, floodlights flash on all around your ship. The brightness of the lights prevents you from seeing anyone beyond them, but you suspect that there are a number of weapons pointed at your ship right now.`
			`	"Who are you and what do you want?" a voice booms from a loud speaker. You press a button to activate your ship's external speakers.`
			choice
				`	"I'm <first> <last>, here to negotiate on behalf of the Hai."`
					goto negotiate
				`	"I'm <first> <last>, here to take this gang down."`
			`	The voice laughs. "Well too bad, because you're right in the middle of a hornet's nest. Fire, boys!"`
				goto die
			
			label negotiate
			`	The voice laughs. "Ah, yes. Those squirrels. I take it they've had enough of us plundering their systems. Boys!"`
			`	The floodlights turn off, revealing a large room with what must be hundreds of pirates with guns of various sizes trained on your ship. One wrong move and you're toast. "Please, Captain. Step out of your ship."`
			choice
				`	(Comply with the orders.)`
					goto comply
				`	(Attempt to escape.)`
			`	You activate your ship's engines to escape. The floodlights suddenly reactivate.`
			
			label die
			`	Before you can even react, several dozen lasers and streams of bullets come flying out from behind the floodlights. You attempt to pull your ship up and fly straight through the ceiling before your ship is too damaged to move, but then you spot a number of rockets flying straight at your cockpit. You die instantly as the rockets impact the glass in front of you.`
				die
			
			label comply
			`	You step out of your ship, and a tall man with a scar across his cheek steps forward from the crowd of pirates, presumably the leader of the gang.`
			choice
				`	"The Hai ask that you stop attacking their systems."`
					goto negotiations
				`	"You must be Scar."`
			`	"No. Scar is long dead," the leader says.`
			choice
				`	"Oh, so does that make you Scab?"`
				`	"The Hai ask that you stop attacking their systems."`
					goto negotiations
			`	The leader grimaces. "I'll cut your tongue out if you don't watch your mouth."`
			`	You take a step back. "The Hai ask that you stop attacking their systems," you say, attempting not to get shanked.`
			
			label negotiations
			`	"Perhaps we will stop," the leader says with a smile. "Under one condition. We'd like a one time shipment of various Hai weapons and technology. The shipment should be as big as possible. I've seen the freighters those aliens have. They're massive. Load two or three up with the goods and we'll consider focusing our attention elsewhere."`
			choice
				`	"Okay. I'll meet with the Hai and see what they can provide."`
					goto tribute
				`	"I'm afraid that I can't allow that."`
			`	The crowd of pirates response with a cacophony of jeers and boos. The leader raises his fist in the air, and the crowd falls silent. "Well I'm afraid that just won't do."`
			`	The leader paces back and forth in silence for a moment. "Well if we don't get what we want, then we're just going to need to keep on attacking. Which means that your presence here is pretty useless."`
			`	The leader turns to the crowd. "How about a fight? To the death!" The crowd erupts in cheers. The leader turns back to you. "We fight in this system only. Just you and me. You attempt to run, my men hunt you down. How's that sound?" You attempt to respond, but before you can, the leader pulls his gun and aims it at you. "Run."`
				launch
			
			label tribute
			`	"Excellent!" the pirate says, which is met with cheers from the rest of the pirates in the room. "But make it quick. Wouldn't want to keep us waiting." The blast doors reopen, and you return to your ship to leave immediately.`
				flee
	
	on decline
		set "accepted scar's legion tribute"
	on accept
		event "battle against scar's legion"
	
	npc kill
		government "Scar's Legion (Killable)"
		personality nemesis
		ship "Leviathan (Hai Weapons)" "Keloid"
		dialog "You've defeated the leader of Scar's Legion. The various spectators to the fight aren't attacking you, but it may only be a matter of time before they decide to turn their guns on you for killing their leader. Better head to <destination> before that happens."
	
	npc
		government "Scar's Legion"
		personality nemesis
		fleet "Small Northern Pirates"
		fleet "Large Northern Pirates" 4
	
	on enter
	on enter
		"reputation: Scar's Legion" = -1000
	
	on visit
		dialog phrase "generic bounty hunting on visit"
		
	on complete
		set "defeated scar's legion"
		event "battle against scar's legion over"



mission "Pirate Troubles [4]"
	landing
	name "Pirate Tribute"
	description "Escort the three Hai freighters carrying Hai weapons and technology to <stopovers>, then escort the freighters back to <destination>."
	source "Hai-home"
	stopover "Scar's Hideout"
	clearance
	to offer
		or
			has "defeated scar's legion"
			has "accepted scar's legion tribute"
	on offer
		"reputation: Hai" += 20
		"reputation: Hai (Wormhole Access)" += 20
		"reputation: Hai Merchant" += 20
		"reputation: Hai Merchant (Human)" += 20
		"reputation: Hai Merchant (Sympathizers)" += 20
		payment 2500000
		conversation
			`Upon landing on <origin>, the Hai authorities give you <payment> for your assistance in defending their systems and for helping to track down the culprits. You're sent to the council of elders, the elected ruling body of the Hai, to tell them about Scar's Legion. "Please, tell us what has occurred," one of the elders says.`
			branch defeated
				has "defeated scar's legion"
			
			`	"They asked that you load three large freighters with various weapons and technology to give to them. Only then will they stop attacking you."`
			`	"A simple request," the elders says. "Little more than what the Unfettered ask of us. We shall load three Geocoris immediately."`
			`	"Who is to say that they will not use our own weapons against us?" another elder chimes in. "This deal could only hurt us."`
			choice
				`	"There's no guarantee that they will not attack again, but they promised that they would focus elsewhere."`
					goto guarantee
				`	"I could return to them and defeat them if you desire."`
			`	"No," says the elder. "We are not interested in condemning these humans to death if all they ask is for technology."`
			
			label guarantee
			`	"I believe a bigger issue here is how this will impact our human friends beyond the wormhole," an elder says. "If these pirates are not attacking us, then who will they be attacking? Will we not simply become weapons dealers for a far off war?"`
			`	"We will inform the Republic Navy that we are providing these pirates with our technology for our own sake. They have been capable of combating our technology in the past. I am sure that they will be able to handle it now. Please, <first>, escort the freighters to these pirates so that they may leave us alone."`
				accept
			
			label defeated
			`	"I defeated the leader of Scar's Legion. They shouldn't cause any more trouble for you now."`
			`	One of the elders frowns. "Did you kill their leader in cold blood, or was it self defense?"`
			choice
				`	"They asked for a tribute of your weapons and technology, but I refused the offer, so they attacked me."`
					goto refused
				`	"They were not willing to negotiate, and I was forced to defend myself."`
			`	"This is most unfortunate," another elder says. "But I am happy to hear that they will not cause any more loss of life among our people."`
				goto end
			
			label refused
			`	"This is most unfortunate," another elder says. "We would have been willing to provide them the technology they sought if only they had asked nicely in the first place."`
			`	"Better that we eliminate a threat instead of making them stronger through becoming their weapons dealer," the first elder says. "These pirates might have attacked us with our own technology, or worse still, attacked other humans with them, making us complicit in this slaughter."`
			
			label end
			`	The elders thank you for your assistance in this situation and send you on your way.`
				decline
	
	on decline
		"reputation: Hai" += 40
		"reputation: Hai (Wormhole Access)" += 40
		"reputation: Hai Merchant" += 40
		"reputation: Hai Merchant (Human)" += 40
		"reputation: Hai Merchant (Sympathizers)" += 40
	
	npc accompany save
		government "Hai (Wormhole Access)"
		personality escort
		fleet
			names "hai"
			cargo 10
			variant
				"Geocoris" 3
	
	on stopover
		dialog `You lead the Hai freighters into the blast doors. Despite the massive size of the freighters, they all manage to fit into the asteroid's spaceport with some room to spare, a testament to how much work was put into this base. The pirates of Scar's Legion unload all the Hai technology from the freighters. After the last crate is gone, the freighters quickly launch from the asteroid.`
	
	on visit
		dialog phrase "generic arrived-without-npc dialog"
	
	on complete
		"reputation: Hai" += 40
		"reputation: Hai (Wormhole Access)" += 40
		"reputation: Hai Merchant" += 40
		"reputation: Hai Merchant (Human)" += 40
		"reputation: Hai Merchant (Sympathizers)" += 40
		payment 500000
		dialog `With the freighters safely returned, the Hai thank you for resolving the situation with Scar's Legion and hand you <payment> for your help.`



>>>>>>> ab118c6b
mission "Nanachi 1"
	name "Escort Nanachi to <planet>"
	description "Help Nanachi, a Hai who just bought her first ship, make a simple delivery to <destination> by <date>."
	minor
	source
		# This is a mandatory mission, so the range is as far as a
		# Heavy Shuttle can reach (500 fuel)
		near "Wah Ki" 1 5
	destination "Cloudfire"
	deadline 2 1
	to offer
		random < 15
		or
			has "event: hai-human resolution announced"
			and
				"net worth" > 2000000000
				"combat rating" > 1200
				has "First Contact: Hai: offered"
	on offer
		conversation
			`As you are making your way through the spaceport you notice a worried-looking Hai staring at the local job board and back at some sort of document they are holding.`
			choice
				`	(Approach the Hai.)`
				`	(Leave them alone.)`
					decline
			`	The Hai is a bit startled, but quickly calms down. "Sorry, you caught me by surprise. I've just bought my first ship and need to find some jobs to do, but nobody I've talked to wants to trust a beginner captain. I just don't know what to do anymore, I've been working for so long to qualify for this loan, but I'm running out of time and I'll never be able to pay it like this."`
			`	Turns out the documents she is holding are the bank papers for the loan, somewhat similar to the one you took when you bought your first ship. You've come a long way since your days as a beginner, and know how hard it is to be starting out as a starship captain; you could probably convince someone here to offer a simple cargo job to this young Hai.`
			choice
				`	"If you're interested, I could try to help you find a job."`
					goto "positive1"
				`	"I've been there before; trust me, it gets better. I wish you the best of luck on finding a job."`
			`	She nods in sad understanding, and continues to swap focus from the job board to the papers in her hand.`
			choice
				`	(Help her out anyway.)`
					goto "positive1"
				`	(Leave her alone and continue on.)`
					decline
			label "positive1"
			`	Her ears twitch a bit, and her previously crestfallen eyes light up as she nearly jumps in joy at your offer. "Thank you so much Captain! My name is Nanachi, I promise I won't cause any trouble at all, just a few quick jobs and I'm sure I'll be fine by myself!"`
			`	You introduce yourself to Nanachi and shake her paw. "Can you show me your ship so I can look for jobs it's best suited for?" you ask.`
			`	She hesitates a bit, but leads you to her ship. You were expecting a small Hai ship, but to your surprise she shows you a rather beat-up Heavy Shuttle docked near your own ship.`
			`	"You took a loan to buy a human ship?" you ask.`
			`	She looks at the ground, as if ashamed of it. "It'd take way too long for me to qualify for a loan for even an Aphid, but I recently met a human merchant who wanted to sell his old ship; it was difficult, but I managed to convince him to sell it to me instead of going to the shipyard office. I paid him its full price, but even for this one I had to take out the biggest loan I could. Its cargo hold isn't very impressive but it has more bunks than our smallest ships, if that helps."`
			choice
				`	"Let's see if anyone in the spaceport needs a lift off the planet."`
				`	"Let's take another look at the job board, maybe a smaller job will pop up."`
			`	Turns out this isn't as easy as you thought it'd be. The spaceport is almost empty, save for the occasional worker or drunken crewmember, and the job board is filled with massive hauls of minerals, aside from a few small but dangerous jobs to human space. Eventually, as you two begin scouting the edge of the docking area, you spot a troubled human merchant near several crates. You approach him and he explains that his ship had some malfunctions and he cannot deliver his cargo of advanced surgical equipment to <destination>. "This is the worst! One jump away from the planet and the navigation system suddenly decides to go on strike! There's no way I can make it before the deadline!"`
			`	"My friend Nanachi here could deliver it for you. We were heading there anyway; a few extra crates won't make a difference," you say, trying to sound as convincing as possible.`
			`	At first, he seems delighted that you two want to help him, but when Nanachi mentions that she's flying a Heavy Shuttle, he frowns, and looks back at the cargo. "Unfettered attacks make it so they need tons of medical supplies on <planet>, and quite frankly I'm not comfortable letting such a fragile ship go into dangerous territory carrying this equipment when it could be blasted to bits in an instant," he says. The captain glances around the deserted spaceport for a while, as if trying to find some other captain, before finally turning to Nanachi and saying, "but I guess beggars can't be choosers. Fine, I'll let you take the cargo there, but please be very careful."`
				accept
	npc accompany save
		personality escort timid
		government "Hai"
		ship "Heavy Shuttle" "Acorn Chaser"
	on visit
		dialog `You have reached <planet>, but you left Nanachi's ship behind! Better depart and wait for her to arrive in this star system.`
	on complete
		conversation
			`Shortly after her ship lands, you meet up with Nanachi, who is doing her best to hide her excitement at being on another planet for the first time, and is gawking at some Hai military ships in particular. "So, how did you like your first time doing a hyperspace jump?" you ask, to try and snap her out of it.`
			`	"Oh um, I don't think I'll get used to the feeling anytime soon. I threw up a lot so I'm glad this wasn't a job with passengers. I've always dreamt of being on other worlds, exploring and learning everything about them. I'm glad I'm finally able to do it."`
			`	You help her get the crates out of the cargo hold and contact the client. Nanachi's share of the payment is small, as the client transfers most of the money to the merchant she got the job from, but that doesn't make her any less excited about getting her first paycheck.`
			`	"So, want to go to the spaceport and try to get a job on your own? I'll help you again in case you can't do it yet." you say.`
			`	"Just give me an hour or two to explore. Back home our shipyard is kind of small. I've never really gotten a chance to see a Shield Beetle up close, and there are many undergoing repairs here. I'll just go get a better look at them, I swear I'll be quick."`
			`	You two agree to meet in the spaceport in a few hours; maybe this time she will do fine on her own.`



mission "Nanachi 2"
	name "Escort Nanachi to <planet>"
	description "Bring Nanachi and her passengers to <destination>."
	source "Cloudfire"
	destination "Hai-home"
	clearance
	to offer
		has "Nanachi 1: done"
	on offer
		conversation
			`You meet up with Nanachi in the spaceport, give her some tips to try and persuade someone into hiring her, and tell her you'll be nearby if she still has trouble getting a job. You watch her go around the spaceport and approach some groups of humans and even other Hai to no avail. Maybe since this is a world seeing combat often, they're too busy with military related activities to help a new pilot. She manages to grab the attention of a Hai family leaving a restaurant carrying way too much luggage, most likely tourists looking for a ride back home. Everything seems to be going well until the parents start to look worried. It seems as if they might go away if you don't step in.`
			`	You walk over to the group to help her, and get a better look at the family: a Hai couple carrying a baby, and three older children who aren't doing much to help their father carry their ludicrous number of bags.`
			choice
				`	"Hey, what's going on?"`
				`	"Can I be of assistance?"`
			`	You introduce yourself and the parents tell you that they've been on vacation here and need transport back to <destination>. "Don't take this the wrong way, but Captain Nanachi told us her ship is one of your human ships, a Heavy Shuttle was it? It has enough bunks for us but our sons already caused a ruckus on the way here in a Hai ship, we're worried that since they aren't used to the accommodations, they might end up giving her too much trouble."`
			`	You reassure them that the trip will be very quick, and that the ship's interior is somewhat similar to that of Hai ships, until they finally agree on traveling with her. They settle on the pay and the two of you help the Hai get their baggage to Nanachi's ship. When the family is focused on a conversation, you quietly ask Nanachi what the issue she was having with the other people she encountered.`
			`	"They all seemed willing to give me a job, but I ended up blowing it when I asked for more money. I just really need to get out of debt so I guess I went a bit overboard." She tries to play it cool, but it's clear that she is embarrassed about losing so many potential jobs. When you reach her ship, you take a look at the prices for commodities in <system>. You decide to tell Nanachi to stock up on heavy metals to sell there, to help her make a bit more profit.`
				accept
	npc accompany save
		personality escort timid
		government "Hai"
		ship "Heavy Shuttle" "Acorn Chaser"
	on visit
		dialog `You have reached <planet>, but you left Nanachi's ship behind! Better depart and wait for her to arrive in this star system.`
	on complete
		conversation
			`You help the family gather all their luggage and bid them farewell, but right as they disappear into a hallway Nanachi lets out a heavy sigh. "I bit off more than I could chew. Those kids kept wanting to play with the ship's controls, and one of them tried to go up the air vent in a game of hide-and-seek. I couldn't get any rest since I had to keep making sure they weren't about to dump their own bags into the void by accident."`
			`	"Do you want to get some sleep before trying to find another mission?" you ask, hoping she won't try to overwork herself.`
			`	"Yes, I could really use that. Sorry to make you wait again Captain <last>. I'll rest a bit, see if I can't find a spot nearby to relax, and meet up with you in the spaceport after a while."`



mission "Nanachi 3"
	name "Deliver spices with Nanachi"
	description "Accompany Nanachi to <stopovers> to pick up some Quarg spices for a festival on <destination> by <date>."
	source "Hai-home"
	stopover "Alta Hai"
	destination "Allhome"
	deadline 14
	to offer
		has "Nanachi 2: done"
	on offer
		conversation
			`You send a message to Nanachi and you two meet up in the spaceport. You're still walking toward the job board, when she asks: "Back home I heard stories about how humans have a much larger population than the Hai, and that their home planet has even more people than Hai-home. Is it true that there are many other human worlds with spaceports this large?" You name her a few human planets that are extremely populous, and how even some planets with fewer people than this world have incredibly large spaceports.`
			branch public
				has "event: hai-human resolution announced"
			`	While you tell her stories of many different planets you've visited, she seems to be particularly interested in Earth. "I've seen a bit of human architecture in videos of planets like Allhome, but I can't even imagine what your capital must look like. Tens of thousands of years of another species' history, it sounds even more exciting than what I heard about our landmarks on Hai-home. Captain, do you think that someday, when we no longer need to be kept hidden from humanity, that I'll be able to visit Earth, and see the beauty of your capital?" Seeing how little she knows about humanity, it's not surprising that she is unaware of the state that Earth is in.`
				goto return
			label public
			`	While you tell her stories of many different planets you've visited, she seems to be particularly interested in Earth. "I've seen a bit of human architecture in videos of planets like Allhome, but I can't even imagine what your capital must look like. Tens of thousands of years of another species' history, it sounds even more exciting than what I heard about our landmarks on Hai-home. Captain, do you think that someday, when I have a bigger ship or when the routes are safer, that I'll be able to visit Earth, and see the beauty of your capital?" Seeing how little she knows about humanity, it's not surprising that she is unaware of the state that Earth is in.`
			label return
			choice
				`	"I've never actually been to Earth before, so I couldn't tell you what it's like."`
					goto avoid
				`	"Earth is a beautiful place, so it would be nice if you could see it."`
					goto fake
				`	"Earth isn't actually that great a place to visit. Most of its inhabitants would take any chance they're given to leave it."`
					goto truth
			label avoid
			`	"Oh, sorry about that, shouldn't have assumed you knew everything, you're a starship captain after all, not a historian, I'll just ask someone else when I get the chance," says Nanachi.`
				goto board
			label fake
			branch public2
				has "event: hai-human resolution announced"
			`	You start making up stories about how beautiful the skies of Earth are. You describe forests teeming with life, and do your best to remember ancient civilizations and their monuments. From the looks of it she believes you, and your lie seems to have sated her curiosity for now. If the day where the Hai are allowed to move around human space ever comes, though, she will no doubt be extremely disappointed.`
<<<<<<< HEAD
					goto board
			label public2
			`	You start making up stories about how beautiful the skies of Earth are. You describe forests teeming with life, and do your best to remember ancient civilizations and their monuments. From the looks of it she believes you, and your lie seems to have sated her curiosity for now. If she does manage to be successful enough to fly to Earth one day, though, she will no doubt be extremely disappointed.`
=======
>>>>>>> ab118c6b
				goto board
			label truth
			`	She looks at you in confusion, as if trying to understand what you mean, so you explain it to her. "Despite how much humanity has advanced in the past centuries, Earth has been largely neglected. Most of the land has been turned into cities, which have over the years decayed into slums. If you ever managed to visit you'd be better off going to museums or monuments, but even then there are many thieves roaming the streets and it is very dangerous to be out at night. Lots of folks born there just think about how to get out."`
			`	You keep telling her about the issues facing humanity's birthplace, and her previous eagerness to learn about the planet fades. "How could your ancestors let their own home become like this?"`
			branch unfettered
				has "Ask the Hai about the Unfettered: offered"
			choice
				`	"Long-term planning has never been a strong trait of humanity as a whole."`
					goto end
			
			label unfettered
			choice
				`	"I guess it isn't too unlike how the Unfettered have treated their worlds."`
			`	Nanachi looks confused, so you continue to elaborate on that idea. "They're expecting to be able to have new worlds soon, so they consider the decay of their current ones as acceptable losses. Humans have also had issues with long-term planning and preparing for adverse events."`
				goto end
			label end
			`	"I see..." She says. "I just thought it would be fun to hear about another large planet like Hai-Home. Sorry for asking about it, Captain, I'm sure having to speak of it wasn't a pleasant feeling."`
			`	Although you're sure that even in Hai space there is social inequality, she probably can't fathom that the home planet of a species could be in such bad shape, considering the Hai even go as far as to send aid to the Unfettered on a regular basis.`
				goto board
			label board
			`	You two reach the job board and decide to start looking for jobs suited for Nanachi's ship.`
			choice
				`	"So, do you mind if I help out? I know the job board can be confusing the first few times you check it."`
				`	"Do you think you need me to help out this time?"`
			`	"Thanks, but I have to do this on my own. I promise I won't mess this up by getting greedy again," She approaches the board on her own, and it becomes clear that it's much easier to get a job here; she's barely started talking to one of the desk workers before receiving a long list of jobs for smaller ships. She is certainly still very tired, but this seems to have cheered her up a bit; it is the first time she can get a job without your help after all.`
			`	While you thought she would've picked one or two jobs quickly and headed back to her ship, she keeps going through them and double checking the information for each one, as if something about them bothers her.`
			`	"What's wrong? Are you struggling to pick between two different jobs?" you ask.`
			`	"These all seem very easy and I could even accept many at a time, but the problem is their pay isn't very good." She grabs some worn papers from her pocket, and shows it to you: they're the documents for her loan. "The bank back home would only give me enough for the ship if I agreed on a short-term loan. I lost two days before you came along to help me, and if I don't get some better paying job soon, I won't even be able to pay the interest."`
			`	As you're trying to figure out a way to get the most out of the available missions, you feel a tap on your shoulder, and turn to see a Hai standing beside a human couple. The couple introduce themselves as Xavier and Vanessa, who are here with their Hai friend Narancia. "We overheard your conversation and are willing to pay a little extra for a job. We're part of a group organizing a big festival in Allhome to celebrate the friendship between humans and Hai, and we just got a last-minute idea: we'd like to get our hands on some Quarg spices."`
			`	Nanachi perks up during their conversation. "I'm sure I can get the spices to <planet> within two weeks. I won't let you down!"`
			`	"That's wonderful," Narancia says. They tell Nanachi that they won't be going along; they already have a transport to Allhome, and will stay here a bit longer to try and advertise the event. "Just come to Allhome after you've picked up the spices. Safe travels!"`
				accept
	on stopover
		dialog
			`A spaceport worker contacted Nanachi shortly before you two landed and made sure the spices were ready to be loaded in her ship. You help the workers and Nanachi make sure everything is in order, and prepare for your trip to Allhome.`
	npc accompany save
		personality escort timid
		government "Hai"
		ship "Heavy Shuttle" "Acorn Chaser"
	on visit
		dialog `You have reached <planet>, but you haven't finished the mission yet! Either you left Nanachi's ship behind or you haven't visited <stopovers>.`
	on complete
		conversation
			`Allhome's docking area shows much more traffic than usual. Many captains here are helping workers open cargo containers full of food, clothes, books, movies and even some mounted animals from human space. You finally meet up with the festival's organizers, who seem very excited to have acquired the exotic condiments, and have invited you two to a bar in the spaceport for a drink.`



mission "Nanachi 4"
	name "Protect Nanachi"
	description "Bring Nanachi's ship to <stopovers>, keeping her safe from a pirate fleet that attacked a convoy heading to Hai space, then head back to <destination> by <date>."
	source "Allhome"
	stopover "Prime"
	deadline 17
	to offer
		has "Nanachi 3: done"
	on offer
		conversation
			`The bar is just as busy as the docks. Many captains here must have transported something for the festival. "Captain <last>, Captain Nanachi!" shouts Narancia, beckoning the two of you to join her and the others at their table. You learn that they were inspired by the Hai's own March festival, and wanted to bring small parts of human culture to Hai space.`
			branch public
				has "event: hai-human resolution announced"
			`	"They can't go to our planets and experience it for themselves yet, so we thought about bringing it to them!" Vanessa says.`
				goto return
			label public
			`	"It's still quite an expensive ordeal to go to our planets and experience it for themselves, so we thought about bringing it to them!" Vanessa says.`
			label return
			`	"It was very hard to get enough sponsors for this, but after years of hard work we even managed to have famous art pieces be brought here, some of which date back to the European Renaissance!" Xavier adds.`
			`	Afterwards the conversation topic shifts to you as a captain, as you describe your journey after buying your first ship, and how you met Nanachi. You're about to order another drink for the group when a grizzled old man barges into the bar, and starts shouting: "The art convoy has been attacked! The freighter managed to escape but they're stranded on Prime now, and the pirates are still out there, patrolling the route to the wormhole!"`
			`	Xavier stands up with a shocked expression. "How? We had a Leviathan escorting them!"`
			`	After catching his breath, the man at the door responds. "The pirates must have been stealing Hai tech from ships going back home. The freighter's captain said they shredded the escort!" Chaos spreads amongst the other captains, and the group sitting with you is in anguish.`
			choice
				`	"Are those art pieces really that valuable?"`
				`	"Can't you just postpone the festival until the pirates are taken care of?"`
			branch public2
				has "event: hai-human resolution announced"
			`	Xavier collapses back to the table, holding his head in both hands. "Those paintings and sculptures were our main attraction! They're worth tens of billions! It'll take months before the Navy ever notices the pirates there and makes it safe for the convoy to come here. The art exhibition is scheduled three weeks from now!"`
			`	As they try to figure out what to do, Nanachi speaks up. "I'll go there. I pilot a human ship and if we just need to transfer cargo from one ship to the other, I could get out of there quickly. Nobody would notice that a Hai ever went there."`
				goto return2
			label public2
			`	Xavier collapses back to the table, holding his head in both hands. "Those paintings and sculptures were our main attraction! They're worth tens of billions! Even if we contact the Navy it will take weeks before they can mobilize to hunt them down and guarantee that they've made it safe for the convoy to come here, and the hazard pay to request a carrier escort is frankly ridiculous. The art exhibition is scheduled for only three weeks from now!"`
			`	Some of them eye you as they try to figure out what to do, but Nanachi speaks up before any well-formed ideas are reached, "I'll go there. I pilot a human ship and if we just need to transfer cargo from one ship to the other, I could get out of there quickly. It's not an impressive ship either, so it's much more likely to go unnoticed or uncared for."`
			label return2
			`	"Are you insane?" Vanessa says, "If they managed to take down that Leviathan, you wouldn't last a second! Besides, our convoy was extremely fast. If even they were caught, your chances of outrunning the pirates are next to nothing!"`
			`	"Captain <last>," Nanachi turns to you. "I know you already helped me way more than anyone would ever be willing to, and I'm really grateful for that, but would you be willing to help me one last time, to get to that planet, and travel back here?"`
			`	It's certain that for a pirate fleet to take down a Leviathan so easily they must be incredibly powerful, and this could be extremely dangerous. You're sure that if Nanachi tries to get to Prime by herself she'll just get herself killed.`
			choice
				`	"Alright, I'll make sure we reach Prime and get back here safely."`
				`	"No, I agreed to help you find and deal with some simple jobs, but I can't risk fighting such a fleet by myself."`
					decline
			`	She thanks you profusely, and promises that she'll pay you for everything as soon as she can. The organizers are a bit hesitant, but seeing as no other captain here has decided to offer them help, they agree to let the two of you go to Prime and retrieve the cargo.`
			`	Vanessa grabs ahold of Nanachi's arm before she can run off to the spaceport. "Just remember, if you can't get back here by <day>, don't worry about it; we'll understand. I'm sure we can come up with some alternative to have the festival without our main attractions."`
			branch public3
				has "event: hai-human resolution announced"
			`	As you're leaving the bar, Xavier pulls you aside, speaking very quietly, "<last>, I know you're just trying to help this girl, but don't get killed over this. If you run into those pirates don't try to fight them, just rush to Prime."`
				accept
			label public3
			`	As you're leaving the bar, Xavier pulls you aside, speaking very quietly. "<last>, I know you're no stranger to combat and danger, but don't get killed over this. The girl won't know what's sensible for her if it gets hairy, and she shouldn't have to get killed over this. If you run into those pirates don't try to fight them, just rush her through. I have faith in a person such as yourself."`
				accept
	npc
		personality nemesis waiting
		government "Pirate"
		system "Betelgeuse"
		ship "Marauder Firebird (Hai)" "Nut King Call"
		ship "Marauder Splinter (Hai)" "The Nutcracker"
		ship "Marauder Quicksilver (Hai)" "Hazelnut's Bane"
		ship "Marauder Bounder (Hai)" "Rodent Hunter"
	npc accompany save
		personality escort timid
		government "Hai (Wormhole Access)"
		ship "Heavy Shuttle" "Acorn Chaser"
	on visit
		dialog `You have reached <planet>, but you haven't finished the mission yet! Either you left Nanachi's ship behind or you haven't visited <stopovers>.`
	on stopover
		conversation
			`The convoy's captain messaged you as you entered the system and told you to land on a remote, hidden area of Prime, where they have already prepared for all the cargo to be transferred. They refuel your ships and urge you two to go back. "Captain Nanachi can stay hidden with us here if you need supplies or anything from the outfitter, but please don't take too long."`
	on complete
		event "Nanachi: payment" 180
		log "Minor People" "Nanachi" `A young Hai merchant captain who struggled in the beginning of her career. Her fortune turned when she was able, against difficult circumstances, to deliver a valuable collection of human arts on time to the organizers of a Hai festival.`
		conversation
			`Landing back on Allhome, the festival group gives you and Nanachi a warm hug. "We sold tens of thousands of tickets for the festival by promising to host a great art exhibition with pieces from all over human space. Without them it'd be a complete failure, and we'd be in serious trouble with our sponsors," Narancia explains.`
			`	As the cargo is rushed to the exhibition site, Nanachi shows you the chip she got as payment, and the balance of her bank account: this last payment allowed her to fully pay off her loan. "Captain," she speaks with some difficulty, and tries to hide her face, as if to wipe away some tears. "I'll never be able to thank you properly, if not for you I'd still be lost in that spaceport, and would eventually have to go back to my mining job. I'll work hard now; I'll save up and pay you for everything!" She hugs you and bows to you in a way you'd see in movies, as if trying to imitate the gesture. You two finally say goodbye, and head back to your ships.`

event "Nanachi: payment"



mission "Nanachi: Payment"
	landing
	source
		government "Hai"
		not planet "Darkwaste"
	to offer
		has "event: Nanachi: payment"
	on offer
		payment 700000
		event "Nanachi: Update" 720
		conversation
			`Shortly after you land, you get a message from Nanachi, the young Hai pilot who you helped start out. "Dear Captain <last>, I hope you're doing well! As I promised, ever since we parted ways, I've been working towards getting enough money to pay you for being so kind to help me. I've sent you <payment>. I'm deeply grateful to you for helping make my dream come true."`
				decline

event "Nanachi: Update"



mission "Nanachi Meeting"
	landing
	source
		government "Hai"
		not planet "Darkwaste"
	to offer
		has "event: Nanachi: Update"
		random > 30
	on offer
		outfit "Shield Beetle Pendant"
		conversation
			`After you leave your ship and start making your way through the docking area, you notice a Hai running towards you and waving. As they get closer, you realize that it's Nanachi, the Hai pilot who you helped out years ago.`
			`	"I was just about to go back to my crew when I saw you coming out of your ship. I know a nice snack bar here, let's go there!" Before you can even say hello, she's dragged you to the bar, and ordered some drinks for the two of you. She tells you about her last few years as a captain. She has long since sold her old ship, and now pilots a Geocoris, transporting large amounts of cargo across Hai space. You also tell her about how your life has been ever since you last met, of your adventures and how far you've come. You keep swapping stories for hours, until the bar is ready to close.`
			`	You thank her for the drinks, and get ready to say your goodbyes.`
			`	"Oh wait, before you go Captain, let me give you something," she says, right as you're about to head to your ship. She grabs a small pendant from her pocket.`
			scene `outfit/crystal pendant`
			`	"Back home in Giverstone, when I had some free time from the mining works, I took a hobby of sculpting some small stones into ship miniatures. I thought it'd be nice to make one for you, in case I ever saw you again. I made it from the same stones we use as good luck charms on our ships." She gives you the pendant, which has been sculpted into a Hai Shield Beetle. It is extremely well made, with different surface textures representing the different parts of the Shield Beetle. "I wanted it to be something to make your travels easier, the way you helped with starting mine. Thanks again, Captain!" You two part ways, and head back to your ships.`
				decline



mission "Strider Alt Start"
	landing
	name "New Unfettered ships"
	description "Ambassador Sayari has informed the council of elders of the development of the Solifuge. The council is interested in meeting with you on <destination> to hear more."
	source
		government "Hai"
		not planet "Hai-home"
		not attributes "uninhabited"
	destination "Hai-home"
	clearance
	to offer
		has "Wanderers Evacuation 1: offered"
		not "Wanderers Solifuge Recon 3: offered"
		or
			has "Wanderers Solifuge Recon 2: done"
			has "Wanderers Pond Strider Recon 2: done"
	on offer
		dialog `After you finish landing, you're approached by a Hai in a formal uniform. "Greetings, Captain <last>. Ambassador Sayari has sent word to the council of elders that our Unfettered brethren have created a new ship of great strength. The council has requested your presence on <planet>; Sayari said you have been in combat with these ships, and the elders are interested in your expertise."`
	on complete
		conversation "solifuge conversation"



mission "Strider 0"
	landing
	name "Hull Repair Technology"
	description "The Hai are working on a drone carrier to counter the Unfettered Solifuge, but the creator of the ship is still developing hull repair to make it more effective in combat. Visit <planet> to help the Hai with this technology when you are able."
	destination "Hai-home"
	clearance
	to offer
		or
			has "Wanderers Solifuge Recon 3: done"
			has "Strider Alt Start: done"
	to fail
		has "Strider 1: offered"
	to complete
		never



mission "Strider 1"
	landing
	name "Hull Repair Technology"
	description "The Hai are working on a drone carrier to counter the Unfettered Solifuge, but the creator of the ship is still developing hull repair to make it more effective in combat. Travel to <planet> to meet the delegation tasked with negotiating for this technology."
	source "Hai-home"
	destination "Allhome"
	to offer
		has "Strider 0: active"
	on offer
		conversation
			branch "know both"
				has "license: Remnant"
				has "license: Coalition"
			
			branch "know coalition"
				has "license: Coalition"
			
			branch "know remnant"
				has "license: Remnant"
			
			`You've returned to <origin>, but you don't have access to any hull repair technology. Explore the galaxy and earn the trust of an alien faction that has hull repair technology before returning.`
				defer
			
			label "know both"
			`You've returned to <origin> to help the Hai develop hull repair technology. Osen's father asked if you knew of any aliens with hull repair technology, and you have met the Coalition, who have outfits capable of repairing hulls, and the Remnant, who have ships that repair themselves. Would you like to tell the elders about one of these groups?`
			choice
				`	(Yes.)`
					goto start
				`	(Not right now.)`
					defer
			
			label "know coalition"
			`You've returned to <origin> to help the Hai develop hull repair technology. Osen's father asked if you knew of any aliens with hull repair technology, and you have met the Coalition, who have outfits capable of repairing hulls. Would you like to tell the elders about the Coalition?`
			choice
				`	(Yes.)`
					goto start
				`	(Not right now.)`
					defer
			
			label "know remnant"
			`You've returned to <origin> to help the Hai develop hull repair technology. Osen's father asked if you knew of any aliens with hull repair technology, and you have met the Remnant, who have ships that repair themselves. Would you like to tell the elders about the Remnant?`
			choice
				`	(Yes.)`
				`	(Not right now.)`
					defer
			
			label start
			`	You inform the elders that you have discovered a group that could help them with creating hull repair technology, and they invite you to the council chamber. "Greetings, Captain <last>," one of the elders says to you upon entering the chamber. "What news do you have to bring us on your search for hull repair technology?"`
			branch "tell both"
				has "license: Remnant"
				has "license: Coalition"
			
			branch "tell remnant"
				has "license: Remnant"
			
			branch "tell coalition"
				has "license: Coalition"
			
			label "tell both"
			choice
				`	"There is a group of three alien species far from here known as the Coalition that have outfits able to repair a ship in flight."`
					goto coalition
				`	"There is a group of humans far from here known as the Remnant who have ships that can repair themselves."`
					goto remnant
			
			label "tell remnant"
			choice
				`	"There is a group of humans far from here known as the Remnant who have ships that can repair themselves."`
					goto remnant
			
			label "tell coalition"
			choice
				`	"There is a group of three alien species far from here known as the Coalition that have outfits able to repair a ship in flight."`
					goto coalition
			
			label remnant
			apply
				set "strider: remnant"
			`	"A group of humans with hull repair technology?" one of the elders asks with a puzzled look. "I am surprised that we have not heard of these humans before. Are they well known among the Republic?"`
			`	"No," you explain. "They are a reclusive group unknown to most of humanity. They likely wouldn't take kindly to being visited by aliens."`
				goto end
			
			label coalition
			apply
				set "strider: coalition"
			`	"A group of three aliens?" one of the elders asks with a puzzled look. "It is not often in the galaxy that such groups appear."`
			
			label end
			`	"We will put together a delegation for you to transport to these people you mention. They will be waiting for you on <destination>," another elder says. "You may lead them to make contact with this group how you see fit. We trust that you will be capable in doing so."`
				accept



mission "Strider: Remnant 1"
	landing
	name "Contact the Remnant"
	description "Take a message from the Hai to <stopovers> to set up a meeting between the Remnant and the Hai, then return to <destination>."
	source "Allhome"
	stopover "Viminal"
	to offer
		has "strider: remnant"
	on offer
		conversation
			`You find the Hai delegation meant to travel to the Remnant to negotiate for the hull repair technology waiting for you in the spaceport. The leader of the delegation introduces herself as Ambassador Yashili. "I heard that we will be traveling a great distance across the galaxy. May we have a safe journey."`
			`	The delegation begins making their way to your ship, but you stop them.`
			choice
				`	"Wait a minute! This group doesn't react well to strangers. How about I set up a meeting first?"`
				`	"Not so fast. The Remnant value their secrecy, and I haven't spoken to them about this situation. Let me set up a meeting first."`
			`	The Hai look at each other and chatter quietly among themselves, then Ambassador Yashili speaks up. "You know this group, and how to make the best impression on them." She pauses to whisper to another Hai, who runs off. The Ambassador turns back to you. "I will provide you with a letter that will include a brief introduction of the Hai, an explanation of why we would like to meet them, and an invitation to establish diplomatic relations."`
			`	Moments later, the Hai who ran off returns carrying a sealed envelope and hands it to the Ambassador. She turns to you. "Here it is. Please take this to these reclusive humans for us. We will be waiting here for your return."`
			`	"Will do," you respond after taking the envelope. The delegation says its goodbyes, wishing you safe travels, before leaving.`
				accept
	on stopover
		conversation
			`Looking around the spaceport, you are not sure who to talk to about such a diplomatic request. Eventually, you go to the starport information desk to ask them. You hand the letter to the person at the desk, and after reading it, they invite you to wait in the cafeteria while they look for someone who can fulfill the request from the Hai.`
			`	After an hour of watching Remnant eating and gesturing to each other, an androgynous Remnant approaches your table. You try to guess what age they are, but while they do not seem young, neither do they seem particularly old.`
			`	"Greetings, Captain <first>," The stranger signs. "My name is Rayn, and my colleague said you had a request from another faction. It is my understanding that they desire the means to repair the hull of a ship in flight. Is this correct?"`
			choice
				`	"Yes. The Hai are hoping to be able to improve a new carrier they are developing to repair its drones."`
				`	"Yes. The Hai want to be able to repair the hulls of their ships to gain an edge against their enemies."`
			`	"So the Hai want to improve their military technology? I presume this is in response to their long-standing war against the Unfettered?"`
			choice
				`	"Yes, although they don't think of it as such."`
				`	"It isn't a war; it's a defensive action."`
			`	Rayn looks amused. "It does not matter what they call it. A war by any name is just as bloody. But that aside, how do they know about us to make such a request?"`
			choice
				`	"They were looking for someone who had repair technology, and I said I could find someone."`
				`	"They asked if I knew anyone who had in-flight repair technology, and I said I knew a group of human researchers."`
			`	"So they do not actually know about us. That is good." Rayn looks thoughtful and closes their eyes for a moment, then continues. "Pick up the Hai diplomats, but do not tell them where you are going. Take them to these coordinates on Covert in the Gienah system. It is a location in an uninhabited area where we will be able to talk. We will be waiting with something that might be able to help them - if they can meet our price."`



mission "Strider: Remnant 2"
	landing
	name "Meet with the Remnant"
	description "Transport Ambassador Yashili and her delegation to <destination> to attempt to obtain hull repair technology from the Remnant."
	source "Allhome"
	destination "Covert"
	infiltrating
	passengers 3
	blocked "The Hai delegation to meet the Remnant requires 3 bunks for the trip, but you don't have enough available space! Return when you have room for the delegation."
	to offer
		has "Strider: Remnant 1: done"
	on offer
		conversation
			`You message Ambassador Yashili and tell her that you have arranged a meeting with the Remnant. "This is good news. We will be meeting with you in the spaceport shortly."`
			`	Some time later the delegation arrives at your ship. "Before we leave, is there anything we need to know about this group before we meet them?" Yashili asks.`
			choice
				`	"The Remnant are a group of humans, so there isn't anything special you should need to know."`
					goto end
				`	"The Remnant agreed to meet you on <planet>, a dangerous pirate world, so don't stray too far from the ship."`
			`	"Oh," Yashili exclaims with a surprised look. "Are these Remnant also dangerous people?"`
			`	"No, they're friendly people," you reassure her. "They just don't want to meet in their own territory."`
			label end
			`	The delegation thanks you for this information and boards your ship. You plot a course for <destination>. Hopefully, the Remnant will be willing to share with an alien species they just met.`
				accept
	on visit
		dialog `It appears that the delegation is bunked on escorts that have not arrived in this system yet. Take off and wait for them.`



mission "Strider: Remnant 3"
	landing
	name "Technology Obtained"
	description "The delegation has successfully obtained hull repair technology from the Remnant. Return to <destination> so that the Hai can begin developing this technology for their new ship."
	source "Covert"
	destination "Hai-home"
	clearance
	passengers 3
	cargo "repair technology" 12
	blocked "You need <capacity> in order to return the Hai delegation and the repair technology back to <planet>."
	to offer
		has "Strider: Remnant 2: done"
	on offer
		log `Helped the Hai get in contact with the Remnant in order to learn how to create in-flight hull repair technology. The Hai obtained a copy of the Remnant's research on Korath systems cores, along with a number of samples.`
		conversation
			`At the designated coordinates, there is a small encampment set up that looks vaguely reminiscent of a desert trader outpost. Aside from a few camels tied near a water trough, the place looks abandoned. When you touch down next to it, the delegation steps out cautiously. "Is this the right place?" one of the Hai asks somewhat worriedly.`
			`	Before you can answer, a number of Remnant emerge from the tents, and you notice that Rayn is among them. "Welcome to our encampment, representatives," Rayn chants. "Captain <first> brought us your missive, and we asked them to bring you here. Would you care to come inside?" They gesture toward the largest of the tents. While obviously surprised, Ambassador Yashili acquiesces, and the Hai step inside. Rayn gestures for you to follow. The remaining Remnant begin patrolling around the camp.`
			`	Rayn offers food and water to the Hai and then takes a seat on a cushion on the ground. The Hai politely refuse the food before joining Rayn on the cushions. Ambassador Yashili begins. "We come representing the Hai people, who live far from here. Some of our brothers and sisters have turned violent toward us, and have recently created a new ship that may cause us trouble. We have created a ship of our own in retaliation, but we are still in need of technology capable of repairing the hull of a ship while in flight so that we may have an advantage. Captain <last> has told us that you have such technology, with ship hulls that repair themselves."`
			`	"It is true that our ships self repair," Rayn responds. "But this is not technology that we are able to share. The property is intrinsic to the metals that we build our ships with - metals which are in low supply." Yashili looks concerned with this development; perhaps this journey was a worthless one.`
			choice
				`	"So is there no way that you can help them?"`
				`	"There must be something we could do."`
			`	"Do not fear, for we have something else. For many decades, we have been fighting and plundering Korath raiders from the Core. Their ships contain outfits capable of hull repair through the use of small robots. We have been unable to reproduce these robots with ease, but we may be able to provide for you our research and a number of samples that you may use."`
			`	"We too have encountered these Korath," Yashili says in response. "Although, we had not taken their technology. This may be of great use to us."`
			`	"We would like to ask something in trade, however: a copy of your astronomical records. The history of the galaxy itself is a mystery to us, and we would like to learn more about it."`
			`	Ambassador Yashili looks thoughtful, then nods. "Historical astronomical data is scientifically valuable, as is learning how to repair our ships in flight. This seems a fair trade. We should be able to have the data for you shortly. We only need use of Captain <first>'s ship to access the hyperspace communication relays." Yashili nods to another member of the delegation, who then scurries off to your ship.`
			`	"I imagine there will be a large amount of data to transfer," Rayn says. "Let us pass the time."`
			`	Ambassador Yashili and Rayn settle into diplomatic small talk. The conversational dance between a group of professional diplomats and a secretive group that are currently playing the role of nomadic desert traders is an odd one.`
			`	"While we wait, I am curious how you met these Remnant, Captain," Yashili says.`
			choice
				`	"I spend much of my time exploring the galaxy. Sometimes you stumble upon interesting things."`
				`	"Well, the same way I'd imagine most people found you - by just wandering aimlessly."`
			`	Yashili nods. "This is an understandable situation."`
			``
			`	An hour of conversation later, the Ambassador's assistant returns with a large data drive and hands it to her. The Remnant pull out a data chip of their own, and the two groups formally exchange the data. In response to an unseen signal, another Remnant pulls back one side of the tent, and a team carries in a segment from a systems core with several of the small robots. "There are more of these waiting outside, but here is a sample for you to inspect. Using the instructions we have provided, you should have no problem making use of this technology." They poke at the console, and the robots promptly spring to life and assemble a small pile of parts into a model ship.`
			`	"Thank you for doing business with us," says Ambassador Yashili. "You have a friend in the Hai." She bows and the Remnant return the bow with fluid grace before quickly shouldering the Korath equipment. They load everything onto the <ship> as the delegation boards, and you set out to return to <planet>.`
			`	As you take off, a final glance at your exterior cameras shows the Remnant have already almost finished packing up their encampment onto the camels. As one tent comes down, it reveals an anti-aircraft artillery cannon installed on a sled. Despite the rustic appearance they portrayed, the Remnant certainly took their security seriously. There is still no ship visible, but you suspect that a Starling or Gull is undoubtedly hiding nearby.`
				accept



mission "Strider: Coalition 1"
	landing
	name "Contact the Coalition"
	description "Transport Ambassador Yashili and her delegation to <destination> to attempt to obtain hull repair technology from the Coalition."
	source "Allhome"
	destination "Ring of Friendship"
	passengers 3
	blocked "The Hai delegation to meet the Coalition requires 3 bunks for the trip, but you don't have enough available space! Return when you have room for the delegation."
	to offer
		has "strider: coalition"
	on offer
		conversation
			`You find the Hai delegation meant to travel to the Coalition to negotiate for the hull repair technology waiting for you in the spaceport. The leader of the delegation introduces herself as Ambassador Yashili. "I heard that we will be traveling a great distance across the galaxy. May we have a safe journey."`
			`	"Is there anything that we should know about this Coalition before meeting them?" another member of the delegation asks.`
			choice
				`	"The Coalition are a group of three species that live in harmony, just like the humans and Hai here. They should enjoy meeting new aliens."`
					goto normal
				`	"The Coalition hate the Quarg and went to war with them many millennia ago in order to drive them out of their space."`
			`	"That is most concerning," Yashili says with nods of agreement from the other two members of the delegation. "Hopefully the presence of the Quarg in Hai space will be of no issue to them." Yashili thinks for a moment. "Or perhaps we could use this information to our advantage."`
			label normal
			`	The delegation gathers their things and boards your ship, and you plot a course for <destination>. Hopefully the Coalition will be willing to share with an alien species they just met.`
				accept
	on visit
		dialog `It appears that the delegation is bunked on escorts that have not arrived in this system yet. Take off and wait for them.`



mission "Strider: Coalition 2"
	landing
	name "Technology Obtained"
	description "The delegation has successfully obtained hull repair technology from the Coalition. Return to <destination> so that the Hai can begin developing this technology for their new ship."
	source "Ring of Friendship"
	destination "Hai-home"
	clearance
	passengers 3
	cargo "repair technology" 12
	blocked "You need <capacity> in order to return the Hai delegation and the repair technology back to <planet>."
	to offer
		has "Strider: Coalition 1: done"
	on offer
		log `Helped the Hai get in contact with the Coalition in order to learn how to create in-flight hull repair technology. The Hai obtained a schematic of the Coalition's repair modules, along with a number of samples.`
		conversation
			`Before landing, you notify the Heliarch that you're bringing alien ambassadors to meet with them, and sure enough a Heliarch delegation is waiting for you when you land. They briefly salute you, but appear to be much more interested in the strange new beings you've brought to their center of government.`
			`	The Hai delegation is momentarily confused by the unusual speech pattern the Coalition species have, but snap out of it shortly. The Heliarch then start explaining their story to the Hai, the same they told you when you first met them, including their warning about the Quarg. While both delegations are engaged in conversation, a Heliarch agent approaches you, asking, "To this precious encounter, with what purpose have you brought these people, Captain?"`
			choice
				`	"They're in need of your help."`
				`	"They come seeking technology."`
			`	You start talking to them about the Hai and their conflict with the Unfettered, but as you're explaining you hear a loud collective gasp coming from the Heliarchs that are conversing with the Hai. A member of the Heliarch delegation approaches you. "Captain <last>, kindly telling us about their territory and society, your friend Yashili has. Truthful, is it, that close to the Hai planets, a ringworld the Quarg have constructed?"`
			`	The others seem to be in an excited conversation of their own, after changing their translation devices to no longer speak human. Yashili and the other Hai also turn to you, looking somewhat confused, waiting for you to respond for them.`
			choice
				`	"The Quarg are indeed there, but they stay out of Hai business, and the Hai stay out of theirs."`
					goto business
				`	"Yes, the Quarg have a single system there with a complete ringworld, where many Hai and even some humans also live."`
			`	The Heliarchs speak among themselves at a rapid pace, and before you know it several dozen other agents are around. One of them, an older Saryd with a golden circlet, says, "Tell us more about this ringworld, you must, Hai friends. Accompany us, would you?"`
			`	Without waiting for the Hai delegation to answer, they practically drag them to a restricted section of the ringworld without you. About an hour later, the Hai are brought back, most with tired expressions.`
			`	"Had I known we would be interrogated on the engineering aspects and the inner workings of a ringworld, I would have had an engineer come with us," Yashili whispers to you.`
			
			label business
			`	The Heliarchs once again warn the Hai to be careful with the Quarg before finally letting the Hai explain the reason for their trip here.`
			`	The delegation still looks a bit overwhelmed, as if still processing all the history the Heliarch just told them, but Yashili has kept her composure and begins speaking. "We come representing the Hai people, who live far from here. Some of our brothers and sisters have turned violent toward us, and have recently created a new ship that may cause us trouble. We have created a ship of our own in retaliation, but we are still in need of technology capable of repairing the hull of a ship while in flight so that we may have an advantage. Captain <last> has told us that you possess such technology."`
			`	"Developed such technology, indeed we have," an Arach agent responds. "Composed of several dozens of small repair bots, and their center of command, such outfits are."`
			choice
				`	"So are you willing to give or sell one of those outfits to the Hai?"`
				`	"Would you share the way of mass producing those outfits with the Hai?"`
			`	"Much involved in projecting our repair modules, House Chamgar is," the same Arach says. "Contact their representatives in this ring, we will."`
			`	"Do you desire anything in return?" Yashili asks the agent.`
			`	"In return, we ask nothing. Helping you extend beyond the limits placed upon you by the Quarg, enough of a reward is," the Arach responds. Yashili looks somewhat puzzled, but does not press the issue any further.`
			`	A short time later, a group of Arachi representing House Chamgar arrive. They have the Hai describe their ships, using this information to optimize the repair module for Hai ships. They then prepare a copy of the blueprints, handing a data chip containing the schematics for the hull repair modules and their hull-walking robots to the Hai. Some workers then load a crate with two small modules onto your ship for the Hai to use as examples. Yashili thanks the Coalition for their generosity and boards your ship, ready to return to <destination>.`
				accept



event "pond strider mass production"
	shipyard "Hai Basics"
		"Flea"
	shipyard "Hai Advanced"
		"Pond Strider"
		"Flea"
	outfitter "Hai Basic"
		"Railgun Slug"
	outfitter "Hai Intermediate"
		"Railgun"
		"Railgun Slug"
		"Railgun Slug Rack"
		`"Baellie" Atomic Engines`
	outfitter "Hai Advanced"
		"Railgun"
		"Railgun Slug"
		"Railgun Slug Rack"
		`"Baellie" Atomic Engines`
	fleet "Large Hai"
		add variant 1
			"Geocoris"
			"Pond Strider (Tracker)"
			"Pond Strider (Railgun)"
			"Flea" 16
		add variant 1
			"Shield Beetle (Tracker)"
			"Pond Strider (Tracker)"
			"Flea" 8
			"Lightning Bug" 2
		add variant 1
			"Pond Strider"
			"Flea (Pulse)" 8
			"Lightning Bug" 2
			"Water Bug" 2
		add variant 2
			"Pond Strider (Ion)" 2
			"Flea" 16
		add variant 2
			"Pond Strider"
			"Flea" 8
			"Centipede" 2
		add variant 3
			"Shield Beetle (Pulse)"
			"Pond Strider (Pulse)"
			"Flea (Pulse)" 8

mission "Strider 3"
	landing
	source "Hai-home"
	to offer
		or
			has "Strider: Coalition 2: done"
			has "Strider: Remnant 3: done"
	on offer
		event "pond strider mass production" 30 90
		conversation
			`Yashili contacts the elders as you land, informing them that you have obtained the hull repair technology. They agree to meet you in the spaceport along with Osen. A group of spaceport workers begins unloading the samples from your cargo bay after you land.`
			`	As you depart your ship, you spot the Hai elders and Osen approaching. Ambassador Yashili and the Hai delegation step forward to meet them.`
			branch coalition
				has "Strider: Coalition 2: done"
			
			`	"I hope the Remnant treated you well," one of the elders says.`
			`	"They were an interesting group. Very reclusive, and not willing to share much of their people, but they were more than willing to help after we provided them with a copy of our historical astronomical data."`
				goto next
			
			label coalition
			`	"I hope the Coalition treated you well," one of the elders says.`
			`	"They were an interesting group. Very enthusiastic about meeting new people, although very touchy on the subject of the Quarg."`
			
			label next
			`	Yashili then hands the copy of the data to Osen. "You'll be needing this," she says.`
			`	"And I'll certainly love it," Osen responds. "The spaceport workers have already sent the cargo en route to my shipyard. I'll begin working on implementing it into the Pond Strider immediately."`
			choice
				`	"Pond Strider?"`
				`	"I hope you have fun with that."`
					goto fun
			
			`	"Yes. That is the name that we settled on for the ship, and its drones will be named the Flea."`
			`	"I'm getting itchy just thinking about it," one of the elders jokes.`
				goto end
			
			label fun
			`	"It's hard not to have fun when you love doing your job."`
			
			label end
			`	Osen is about to run off, but one of the elders stops him. "Can you give us any estimate on how long it will take to make use of this data?"`
			`	"Oh, yes," Osen says. "It may take us a few months to get everything working. A single month at the least if we are lucky."`
			`	"This is good to know. The sooner we have these ships functional, the better."`
			`	Osen once again gets ready to run off, but this time stops himself and turns to you. "Thank you Captain. Without this information, it could have taken me years to finish this project." You nod in response, and Osen finally runs off to his shipyard.`
			`	"I would like to thank you as well," Yashili says. "It has been some time since I have had the chance to leave our space. It is always exciting to go to new places and meet new people." Yashili bows to you, and you return a bow of your own.`
			`	"And we also need to express our gratitude," one of the elders says. "It is good to have you as a friend of the Hai. We shall keep you no longer, though. May you stay safe on your adventures."`
				decline



mission "Strider notification"
	invisible
	landing
	source
		government "Hai"
	to offer
		has "event: pond strider mass production"
	on offer
		conversation
			scene `thumbnail/hai pond strider`
			`Upon landing on <planet>, you receive a message from Osen. "Hello Captain <last>! I hope this message finds you well. I would like to once again thank you for your help on the Pond Strider, and would like to inform you that we have finished implementing the hull repair technology that you have provided us into the Pond Strider design and have now begun producing the ship on a mass scale. You'll also be interested to find that we have developed new weaponry for the Pond Strider's drone, the Flea. I won't spoil the surprise for you though. Check the shipyard on Hai-home the next time you stop by to take a look at it."`
				decline<|MERGE_RESOLUTION|>--- conflicted
+++ resolved
@@ -1199,431 +1199,6 @@
 
 
 
-<<<<<<< HEAD
-=======
-mission "Pirate Troubles [0]"
-	name "Defend <system>"
-	description "A sizable group of pirates has found their way into Hai space and is terrorizing the system. Help the Hai fight back against them."
-	source
-		near "Waypoint" 2
-		government "Hai"
-	to offer
-		has "First Contact: Unfettered: offered"
-		"combat rating" > 1100
-		random < 10
-	on offer
-		conversation
-			`The peaceful spaceport is suddenly filled with the harsh sound of sirens. You spot some Hai and a small number of humans running to their ships and speeding quickly into orbit. It appears that the system is under attack, but the Unfettered Hai never reach this far south. A loud speaker begins blaring throughout the spaceport: "Unfettered humans have entered the system in a large fleet and have begun attacking! Requesting all combat-worthy pilots to assist in the defense of our space. These enemies of harmony are not welcome here."`
-			branch unfettered
-				has "Unfettered: Jump Drive Source: offered"
-			`	You find the phrase "unfettered humans" odd, but guess that they may be referring to pirates. The Hai will probably be very gracious if you help, but this could also be an easy way to get yourself killed, especially if a group of pirates is bold enough to attack the Hai.`
-				goto choice
-			
-			label unfettered
-			`	Your heart drops at the phrase "unfettered humans," as the last time you heard that was when the Unfettered Hai used that phrase to refer to the Alphas. If it is really the Alphas attacking the Hai, then it is probably a good idea to help.`
-			label choice
-			choice
-				`	(Join the defense fleet.)`
-					launch
-				`	(Stay here until the fight is over.)`
-					decline
-	npc
-		government "Hai"
-		personality staying
-		fleet "Large Hai"
-	npc
-		government "Merchant"
-		personality staying
-		fleet "Large Human Merchants (Hai)"
-	npc evade
-		government "Pirate"
-		personality staying
-		fleet
-			names "pirate"
-			variant
-				"Leviathan" 2
-				"Mule" 2
-				"Firebird"
-				"Headhunter" 3
-				"Raven" 3
-
-
-
-mission "Pirate Troubles [1]"
-	landing
-	name "Unfettered Humans"
-	description `Track down the leaders of the pirate gang "Scar's Legion" and "persuade" them to stop attacking Hai space, then return to <destination> to tell the Hai.`
-	source
-		government "Hai"
-	destination "Hai-home"
-	clearance
-	to offer
-		has "Pirate Troubles [0]: done"
-	on offer
-		"reputation: Hai" += 20
-		"reputation: Hai (Wormhole Access)" += 20
-		"reputation: Hai Merchant" += 20
-		"reputation: Hai Merchant (Human)" += 20
-		"reputation: Hai Merchant (Sympathizers)" += 20
-		conversation
-			`The battle has ended, but the spaceport still seems more hectic than usual. Ships are jumping in from the surrounding systems to help any injured and to repair any damage that may have occurred. After some hours pass and the commotion has died down, a Hai elder approaches you. "We have heard from the humans here that you are considered a seasoned fighter among your people. May you lend your combat prowess to us to resolve this issue?"`
-			choice
-				`	"I'd be glad to help. What can I do?"`
-					goto explain
-				`	"What issue?"`
-			`	"I understand that you just defended this system from human pirates. That is the issue that needs resolved.`
-			label explain
-			`	"Human attacks on our systems are very rare, but recently we have experienced an increased number of raids. Not all have been as unsuccessful as this one. We captured a crew member of this most recent attack who was attempting to flee in an escape pod, and he gave us information that a gang that calls themselves 'Scar's Legion' has discovered our territory and is responsible for the recent raids.`
-			`	"Unfortunately, he would not tell us where this gang is, or who the leader is, so there is nothing we are able to do about it. Many humans who live peacefully among us told us that you might be capable of assistance, though."`
-			choice
-				`	"I'll see what I can do."`
-					goto yes
-				`	"You want me to hunt down Scar's Legion to stop them from attacking you?"`
-				`	"Sorry, I'm not interested."`
-					decline
-			`	"We understand that these humans are likely misguided. We ask that you resolve this peacefully if possible, but the loss of life from these continued attacks is unacceptable."`
-			choice
-				`	"I'll see what I can do."`
-					goto yes
-				`	"Sorry, but I'm not interested."`
-					decline
-			label yes
-			`	"Thank you. Please return to <destination> after you have sought to resolve this situation."`
-				accept
-	on visit
-		dialog "You've returned to <planet>, but you haven't yet tracked down Scar's Legion. Perhaps you should ask around the spaceport of pirate planets near the wormhole into Hai space for information."
-	to complete
-		or
-			has "accepted scar's legion tribute"
-			has "defeated scar's legion"
-
-
-
-mission "Pirate Troubles [1]: Farpoint"
-	landing
-	invisible
-	source "Farpoint"
-	to offer
-		has "Pirate Troubles [1]: active"
-	on offer
-		conversation
-			`You visit the Navy outpost on <origin> and ask the officers there if they have any information on Scar's Legion. After running a background check on you to make sure you're not up to no good, an officer hands you a copy of a folder containing all the information that the Navy has on the gang. "Nothing in here is classified, so you're free to keep it," the officer says.`
-			`	You return to your ship and sift through the files. The leader of the gang is named Scar (to no one's surprise), who used to be an important member of another pirate gang before forming his own. The Navy estimates their numbers to be in the low thousands, mostly responsible for petty crime in the Far North and not a cause of too much trouble, but the files all date back to a number of years ago. Clearly something has changed in the time since these files were last updated if Scar's Legion is now powerful enough to even attempt to attack the Hai.`
-				decline
-
-
-
-mission "Pirate Troubles [1]: Freedom or Zenith"
-	landing
-	invisible
-	source
-		planet "Freedom" "Zenith"
-	to offer
-		has "Pirate Troubles [1]: active"
-	on offer
-		payment -5000
-		conversation
-			`You wander the <origin> spaceport on the lookout for anyone who might have any information on the whereabouts of Scar's Legion. A self-described fixer promises you information in exchange for payment, but after handing her the few credits that she's asking for, she runs off with her gun in her hands to discourage you from following. Perhaps someone on another nearby pirate planet will have actual information for you.`
-				decline
-
-
-
-mission "Pirate Troubles [1]: Haven"
-	landing
-	invisible
-	source "Haven"
-	to offer
-		has "Pirate Troubles [1]: active"
-	on offer
-		payment -100
-		"scar's legion information" ++
-		conversation
-			`You order a drink from a small rundown bar in the <origin> spaceport and try to make small talk with the bartender to get him open to giving information about Scar's Legion. He seems reluctant at first, but eventually warms up to you. A few other patrons of the bar join in on the conversation. Luckily no one seems mad about you asking about Scar's Legion. One of the patrons makes it clear that Scar's Legion has no friends on this world, "at least not anymore."`
-			`	You leave the bar after an hour or two. Once you return to your ship, you write down all the information you can remember. The gang used to operate exclusively out of the Far North until they crossed one of the larger gangs, causing them to flee the region a few years ago. One of the pirates guessed that they fled for the Core.`
-			`	Another person mentioned that the leader of the gang used to always talk about making their own base in an uninhabited system where no one would find it. "He always talked about hollowing out an asteroid to use as a hideout. My guess is he was just always high on the ringworld shavings his gang was dealing."`
-				decline
-
-
-
-mission "Pirate Troubles [1]: Stormhold"
-	landing
-	invisible
-	source "Stormhold"
-	to offer
-		has "Pirate Troubles [1]: active"
-	on offer
-		"scar's legion information" ++
-		conversation
-			`It doesn't take long for you to find someone who knows something about Scar's Legion. You meet someone who says he'll give you information "free of charge."`
-			`	"Scar's Legion have been a thorn in my side for months now. Wrecked my ship a while back, and have been causing me trouble ever since. If you're planning on taking them out, then I'll tell you everything you need to know."`
-			`	The pirate tells you that he doesn't know where the base of Scar's Legion is, but he mentions that they spend a lot of time in the uninhabited systems of the Far North. "Nothing out there but cold rocks and gas giants, but if they're spending so much time out there then they must have set up a base of some sort on one of those frozen planets."`
-				decline
-
-
-
-event "scar's hideout"
-	system "Danoa"
-		object
-			sprite star/m3
-			period 10
-		object
-			sprite planet/desert7-b
-			distance 168.64
-			period 75.3935
-		object
-			sprite planet/fog0-b
-			distance 693.93
-			period 629.313
-			object
-				sprite planet/mercury
-				distance 174
-				period 15.1961
-		object
-			sprite planet/gas6
-			distance 2069.42
-			period 3240.9
-			object
-				sprite planet/lava1-b
-				distance 293
-				period 11.3672
-			object
-				sprite planet/rock0-b
-				distance 440
-				period 20.9186
-			object
-				sprite planet/lava2-b
-				distance 607
-				period 33.895
-			object "Scar's Hideout"
-				sprite "planet/asteroid base"
-				distance 809
-				period 52.153
-
-planet "Scar's Hideout"
-	attributes uninhabited
-	landscape land/loc1
-	description "Scar's Hideout is a hollowed-out asteroid used by Scar's Legion as their main base of operations. From here they harass anyone making the journey through the uninhabited systems of the Far North. Recently the gang has discovered the wormhole to Hai space, leading them to start causing trouble for more than just unlucky merchants."
-	spaceport "The spaceport of Scar's Hideout is a massive hangar dug into the core of the asteroid, accessible only by a single blast door on the ceiling. Judging by the size of the hangar, you'd guess that about a third of the entire asteroid was hollowed out for the spaceport alone."
-	security 0
-	government "Scar's Legion"
-
-mission "Pirate Troubles [2]"
-	landing
-	name "Scar's Legion"
-	description "You've pieced together enough information to find out that the Scar's Legion hideout is in one of four systems in the Far North. Search those systems for the gang's hideout and confront them."
-	waypoint "Danoa"
-	waypoint "Rajak"
-	waypoint "Sumar"
-	waypoint "Hassaleh"
-	to offer
-		"scar's legion information" >= 2
-	on offer
-		event "scar's hideout"
-		conversation
-			`After having visited various pirate worlds asking about Scar's Legion, you believe that you know where their hideout is.`
-			`	You know that the leader of Scar's Legion used to talk about wanting a hollowed out asteroid as a base. You also know that Scar's Legion has recently been very active in the uninhabited systems of the Far North. You conclude that the gang's hideout is likely an asteroid located in one of a few systems that are in proximity to the wormhole that leads to the Hai. You mark <waypoints> on your map and get ready to confront them.`
-				accept
-	to complete
-		never
-	to fail
-		has "Pirate Troubles [3]: offered"
-
-
-
-event "battle against scar's legion"
-	system "Danoa"
-		fleet "Human Miners" 1600
-
-event "battle against scar's legion over"
-	system "Danoa"
-		fleet "Small Northern Merchants" 15000
-		fleet "Small Northern Pirates" 5000
-		fleet "Large Northern Pirates" 16000
-		fleet "Large Republic" 30000
-		fleet "Human Miners" 1600
-
-mission "Pirate Troubles [3]"
-	landing
-	name "Scar's Legion"
-	description "Having declined the tribute, the leader of Scar's Legion has challenged you to a fight to the death. Defeat the Keloid, then return to <destination>."
-	source "Scar's Hideout"
-	destination "Hai-home"
-	clearance
-	to offer
-		has "event: scar's hideout"
-	on offer
-		conversation
-			`You've located the Scar's Hideout, a massive asteroid in orbit around a gas giant. As you fly over the asteroid's surface, you spot an open blast door. They must be inviting you inside. It surprises you that a gang of pirates would be capable of creating such a base, as the materials and time needed to make something like this are immense.`
-			`	Upon entering the blast door, it closes behind you, leaving you in complete dark. Suddenly, floodlights flash on all around your ship. The brightness of the lights prevents you from seeing anyone beyond them, but you suspect that there are a number of weapons pointed at your ship right now.`
-			`	"Who are you and what do you want?" a voice booms from a loud speaker. You press a button to activate your ship's external speakers.`
-			choice
-				`	"I'm <first> <last>, here to negotiate on behalf of the Hai."`
-					goto negotiate
-				`	"I'm <first> <last>, here to take this gang down."`
-			`	The voice laughs. "Well too bad, because you're right in the middle of a hornet's nest. Fire, boys!"`
-				goto die
-			
-			label negotiate
-			`	The voice laughs. "Ah, yes. Those squirrels. I take it they've had enough of us plundering their systems. Boys!"`
-			`	The floodlights turn off, revealing a large room with what must be hundreds of pirates with guns of various sizes trained on your ship. One wrong move and you're toast. "Please, Captain. Step out of your ship."`
-			choice
-				`	(Comply with the orders.)`
-					goto comply
-				`	(Attempt to escape.)`
-			`	You activate your ship's engines to escape. The floodlights suddenly reactivate.`
-			
-			label die
-			`	Before you can even react, several dozen lasers and streams of bullets come flying out from behind the floodlights. You attempt to pull your ship up and fly straight through the ceiling before your ship is too damaged to move, but then you spot a number of rockets flying straight at your cockpit. You die instantly as the rockets impact the glass in front of you.`
-				die
-			
-			label comply
-			`	You step out of your ship, and a tall man with a scar across his cheek steps forward from the crowd of pirates, presumably the leader of the gang.`
-			choice
-				`	"The Hai ask that you stop attacking their systems."`
-					goto negotiations
-				`	"You must be Scar."`
-			`	"No. Scar is long dead," the leader says.`
-			choice
-				`	"Oh, so does that make you Scab?"`
-				`	"The Hai ask that you stop attacking their systems."`
-					goto negotiations
-			`	The leader grimaces. "I'll cut your tongue out if you don't watch your mouth."`
-			`	You take a step back. "The Hai ask that you stop attacking their systems," you say, attempting not to get shanked.`
-			
-			label negotiations
-			`	"Perhaps we will stop," the leader says with a smile. "Under one condition. We'd like a one time shipment of various Hai weapons and technology. The shipment should be as big as possible. I've seen the freighters those aliens have. They're massive. Load two or three up with the goods and we'll consider focusing our attention elsewhere."`
-			choice
-				`	"Okay. I'll meet with the Hai and see what they can provide."`
-					goto tribute
-				`	"I'm afraid that I can't allow that."`
-			`	The crowd of pirates response with a cacophony of jeers and boos. The leader raises his fist in the air, and the crowd falls silent. "Well I'm afraid that just won't do."`
-			`	The leader paces back and forth in silence for a moment. "Well if we don't get what we want, then we're just going to need to keep on attacking. Which means that your presence here is pretty useless."`
-			`	The leader turns to the crowd. "How about a fight? To the death!" The crowd erupts in cheers. The leader turns back to you. "We fight in this system only. Just you and me. You attempt to run, my men hunt you down. How's that sound?" You attempt to respond, but before you can, the leader pulls his gun and aims it at you. "Run."`
-				launch
-			
-			label tribute
-			`	"Excellent!" the pirate says, which is met with cheers from the rest of the pirates in the room. "But make it quick. Wouldn't want to keep us waiting." The blast doors reopen, and you return to your ship to leave immediately.`
-				flee
-	
-	on decline
-		set "accepted scar's legion tribute"
-	on accept
-		event "battle against scar's legion"
-	
-	npc kill
-		government "Scar's Legion (Killable)"
-		personality nemesis
-		ship "Leviathan (Hai Weapons)" "Keloid"
-		dialog "You've defeated the leader of Scar's Legion. The various spectators to the fight aren't attacking you, but it may only be a matter of time before they decide to turn their guns on you for killing their leader. Better head to <destination> before that happens."
-	
-	npc
-		government "Scar's Legion"
-		personality nemesis
-		fleet "Small Northern Pirates"
-		fleet "Large Northern Pirates" 4
-	
-	on enter
-	on enter
-		"reputation: Scar's Legion" = -1000
-	
-	on visit
-		dialog phrase "generic bounty hunting on visit"
-		
-	on complete
-		set "defeated scar's legion"
-		event "battle against scar's legion over"
-
-
-
-mission "Pirate Troubles [4]"
-	landing
-	name "Pirate Tribute"
-	description "Escort the three Hai freighters carrying Hai weapons and technology to <stopovers>, then escort the freighters back to <destination>."
-	source "Hai-home"
-	stopover "Scar's Hideout"
-	clearance
-	to offer
-		or
-			has "defeated scar's legion"
-			has "accepted scar's legion tribute"
-	on offer
-		"reputation: Hai" += 20
-		"reputation: Hai (Wormhole Access)" += 20
-		"reputation: Hai Merchant" += 20
-		"reputation: Hai Merchant (Human)" += 20
-		"reputation: Hai Merchant (Sympathizers)" += 20
-		payment 2500000
-		conversation
-			`Upon landing on <origin>, the Hai authorities give you <payment> for your assistance in defending their systems and for helping to track down the culprits. You're sent to the council of elders, the elected ruling body of the Hai, to tell them about Scar's Legion. "Please, tell us what has occurred," one of the elders says.`
-			branch defeated
-				has "defeated scar's legion"
-			
-			`	"They asked that you load three large freighters with various weapons and technology to give to them. Only then will they stop attacking you."`
-			`	"A simple request," the elders says. "Little more than what the Unfettered ask of us. We shall load three Geocoris immediately."`
-			`	"Who is to say that they will not use our own weapons against us?" another elder chimes in. "This deal could only hurt us."`
-			choice
-				`	"There's no guarantee that they will not attack again, but they promised that they would focus elsewhere."`
-					goto guarantee
-				`	"I could return to them and defeat them if you desire."`
-			`	"No," says the elder. "We are not interested in condemning these humans to death if all they ask is for technology."`
-			
-			label guarantee
-			`	"I believe a bigger issue here is how this will impact our human friends beyond the wormhole," an elder says. "If these pirates are not attacking us, then who will they be attacking? Will we not simply become weapons dealers for a far off war?"`
-			`	"We will inform the Republic Navy that we are providing these pirates with our technology for our own sake. They have been capable of combating our technology in the past. I am sure that they will be able to handle it now. Please, <first>, escort the freighters to these pirates so that they may leave us alone."`
-				accept
-			
-			label defeated
-			`	"I defeated the leader of Scar's Legion. They shouldn't cause any more trouble for you now."`
-			`	One of the elders frowns. "Did you kill their leader in cold blood, or was it self defense?"`
-			choice
-				`	"They asked for a tribute of your weapons and technology, but I refused the offer, so they attacked me."`
-					goto refused
-				`	"They were not willing to negotiate, and I was forced to defend myself."`
-			`	"This is most unfortunate," another elder says. "But I am happy to hear that they will not cause any more loss of life among our people."`
-				goto end
-			
-			label refused
-			`	"This is most unfortunate," another elder says. "We would have been willing to provide them the technology they sought if only they had asked nicely in the first place."`
-			`	"Better that we eliminate a threat instead of making them stronger through becoming their weapons dealer," the first elder says. "These pirates might have attacked us with our own technology, or worse still, attacked other humans with them, making us complicit in this slaughter."`
-			
-			label end
-			`	The elders thank you for your assistance in this situation and send you on your way.`
-				decline
-	
-	on decline
-		"reputation: Hai" += 40
-		"reputation: Hai (Wormhole Access)" += 40
-		"reputation: Hai Merchant" += 40
-		"reputation: Hai Merchant (Human)" += 40
-		"reputation: Hai Merchant (Sympathizers)" += 40
-	
-	npc accompany save
-		government "Hai (Wormhole Access)"
-		personality escort
-		fleet
-			names "hai"
-			cargo 10
-			variant
-				"Geocoris" 3
-	
-	on stopover
-		dialog `You lead the Hai freighters into the blast doors. Despite the massive size of the freighters, they all manage to fit into the asteroid's spaceport with some room to spare, a testament to how much work was put into this base. The pirates of Scar's Legion unload all the Hai technology from the freighters. After the last crate is gone, the freighters quickly launch from the asteroid.`
-	
-	on visit
-		dialog phrase "generic arrived-without-npc dialog"
-	
-	on complete
-		"reputation: Hai" += 40
-		"reputation: Hai (Wormhole Access)" += 40
-		"reputation: Hai Merchant" += 40
-		"reputation: Hai Merchant (Human)" += 40
-		"reputation: Hai Merchant (Sympathizers)" += 40
-		payment 500000
-		dialog `With the freighters safely returned, the Hai thank you for resolving the situation with Scar's Legion and hand you <payment> for your help.`
-
-
-
->>>>>>> ab118c6b
 mission "Nanachi 1"
 	name "Escort Nanachi to <planet>"
 	description "Help Nanachi, a Hai who just bought her first ship, make a simple delivery to <destination> by <date>."
@@ -1757,12 +1332,9 @@
 			branch public2
 				has "event: hai-human resolution announced"
 			`	You start making up stories about how beautiful the skies of Earth are. You describe forests teeming with life, and do your best to remember ancient civilizations and their monuments. From the looks of it she believes you, and your lie seems to have sated her curiosity for now. If the day where the Hai are allowed to move around human space ever comes, though, she will no doubt be extremely disappointed.`
-<<<<<<< HEAD
-					goto board
+				goto board
 			label public2
 			`	You start making up stories about how beautiful the skies of Earth are. You describe forests teeming with life, and do your best to remember ancient civilizations and their monuments. From the looks of it she believes you, and your lie seems to have sated her curiosity for now. If she does manage to be successful enough to fly to Earth one day, though, she will no doubt be extremely disappointed.`
-=======
->>>>>>> ab118c6b
 				goto board
 			label truth
 			`	She looks at you in confusion, as if trying to understand what you mean, so you explain it to her. "Despite how much humanity has advanced in the past centuries, Earth has been largely neglected. Most of the land has been turned into cities, which have over the years decayed into slums. If you ever managed to visit you'd be better off going to museums or monuments, but even then there are many thieves roaming the streets and it is very dangerous to be out at night. Lots of folks born there just think about how to get out."`
