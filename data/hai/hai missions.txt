--- conflicted
+++ resolved
@@ -1658,18 +1658,11 @@
 				decline
 
 
-<<<<<<< HEAD
-mission "Hai Film Crew 1"
-	minor
-	name "Hai Film Crew"
-	description "Bring a movie crew from <origin> to <destination>, so that they can film a horror movie there. Payment is <payment>."
-=======
 
 mission "Hai Film Crew 1"
 	minor
 	name "Hai film crew to <planet>"
 	description "Bring a film crew from <origin> to <destination>, so that they can shoot a horror film there. Payment is <payment>."
->>>>>>> 2431cf21
 	cargo "film equipment" 50
 	passengers 80
 	source
@@ -1738,10 +1731,7 @@
 				accept
 			label going
 			`	"Thanks for your help, Captain. I'll contact you in a month once we're finished," says Likeet.`
-<<<<<<< HEAD
-				accept
-=======
->>>>>>> 2431cf21
+				accept
 
 
 
@@ -1751,11 +1741,7 @@
 
 mission "Hai Film Crew 2"
 	landing
-<<<<<<< HEAD
-	name "Hai Film Crew"
-=======
 	name "Pick up Hai film crew on <planet>"
->>>>>>> 2431cf21
 	description "Go to <destination> to pick up the film crew you transported there."
 	source
 		near "Ya Hai" 0 100
@@ -1771,11 +1757,7 @@
 
 mission "Hai Film Crew 3"
 	landing
-<<<<<<< HEAD
-	name "Hai Film Crew"
-=======
 	name "Hai film crew to <planet>"
->>>>>>> 2431cf21
 	description "Take Likeet's film crew home to their studio on <destination>, so that they can process the film they shot on <origin>. Payment is <payment>."
 	cargo "film equipment" 30
 	passengers 80
@@ -1783,11 +1765,7 @@
 	destination
 		attributes hai urban
 	to offer
-<<<<<<< HEAD
-		has "Hai Film Crew [2]: done"
-=======
 		has "Hai Film Crew 2: done"
->>>>>>> 2431cf21
 	on offer
 		conversation
 			`The first thing you notice when you land on Darkrest is the mess. It looks as if a tornado has touched down on the set, and you don't remember Likeet talking about natural disasters when she described the movie.`
@@ -1800,8 +1778,8 @@
 	on complete
 		payment 100000 50
 		conversation
-<<<<<<< HEAD
 			`When you land on <planet>, you are approached by Likeet, who is carrying a large can of fake blood. "Thanks for the ride, Captain. Keep a lookout for my film in theaters. You'll know it when you see it." Once the cargo has been unloaded, she almost sprints away in excitement, no doubt trying to make it to her studio as quickly as possible. You notice that <payment> have been deposited into your account.`
+
 
 
 
@@ -1953,6 +1931,3 @@
 			`	You can clearly tell that the officer has little patience for your antics. He leads you away from your passengers, who are currently being examined by a medic for any potential injuries.`
 			label fine
 			`	"You are being fined <fine> for abandoning your passengers without warning. You're lucky you didn't end up with a more serious punishment." After further chewing you out for endangering your passengers' safety, he walks away from you in a huff.`
-=======
-			`When you land on <planet>, you are approached by Likeet, who is carrying a large can of fake blood. "Thanks for the ride, Captain. Keep a lookout for my film in theaters. You'll know it when you see it." Once the cargo has been unloaded, she almost sprints away in excitement, no doubt trying to make it to her studio as quickly as possible. You notice that <payment> have been deposited into your account.`
->>>>>>> 2431cf21
