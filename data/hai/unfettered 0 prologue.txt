# Copyright (c) 2015 by Michael Zahniser for the first 5 missions
# Copyright (c) 2022 by Hurleveur and Ejo Thims for the rest
#
# Endless Sky is free software: you can redistribute it and/or modify it under the
# terms of the GNU General Public License as published by the Free Software
# Foundation, either version 3 of the License, or (at your option) any later version.
#
# Endless Sky is distributed in the hope that it will be useful, but WITHOUT ANY
# WARRANTY; without even the implied warranty of MERCHANTABILITY or FITNESS FOR A
# PARTICULAR PURPOSE. See the GNU General Public License for more details.
#
# You should have received a copy of the GNU General Public License along with
# this program. If not, see <https://www.gnu.org/licenses/>.

mission "First Contact: Unfettered"
	landing
	source
		attributes "unfettered"
	on offer
		conversation
			branch hai
				has "First Contact: Hai: offered"
			branch news
				has "hr: heard the news"
			`This planet is populated by a hostile alien species that resembles giant, intelligent squirrels. Although despite their hostility while in orbit, they pay little mind to you on the surface. Do you want to approach one of them?`
			choice
				`	(Sure.)`
					goto sure
				`	(Not now, it's too risky.)`
					defer
<<<<<<< HEAD
			`	One of the alien dock workers walks over after you catch their eye. "Ah," they say, "the monkey is curious. The monkey has never been face to face with a true Hai before?"`
=======
			
			label news
			`This planet is populated by a hostile alien species that resembles giant, intelligent squirrels. Their ships look exactly like the ones that you saw on the news. Although despite their hostility while in orbit, they pay little mind to you on the surface.`
			
			label sure
			`	You catch the eye of one of the alien dock workers and it walks over. "Ah," it says, "the monkey is curious. The monkey has never been face to face with a true Hai before?"`
>>>>>>> 02878548
			choice
				`	"Hai? Is that what you call yourselves?"`
					goto name
				`	"What do you mean, 'true Hai'?"`
					goto true
				`	"Why did you shoot at me? Are you at war?"`
					goto war

			label hai
			`The Hai here appear to be at war with the rest of their species. Do you want to approach one of them and ask why?`
			choice
				`	(Sure.)`
				`	(Not now, it's too risky.)`
					defer
<<<<<<< HEAD
			`	One of the alien dock workers walks over after you catch their eye. "Ah," they say, "the monkey is curious. The monkey has never been face to face with a true Hai before?"`
=======
			`	You catch the eye of one of the Hai dock workers and they walk over. "Ah," they say, "the monkey is curious. The monkey has never been face to face with a true Hai before?"`
>>>>>>> 02878548
			choice
				`	"No, I've encountered many of your brethren south of here."`
					goto brethren
				`	"What do you mean, 'true Hai'?"`
					goto true
				`	"Why are you at war with everyone else?"`
					goto everyone
			
			label brethren
			`	They hiss. "They are not true Hai. We are Hai. The unaltered. We were masters of a hundred worlds before human monkeys had learned the use of thumbs."`
				goto masters
			
			label true
			`	"It means that we are unaltered, Hai as Hai were first born to be. Hai the conquerors. We were masters of a hundred worlds before human monkeys had learned the use of thumbs."`
				goto masters
			
			label name
			`	"We are Hai. Hai the conquerors. We were masters of a hundred worlds before human monkeys had learned the use of thumbs."`
				goto masters
			
			label war
			`	"We fight to defend ourselves from extinction," they say.`
			`	"Extinction?" you ask. "Do you mean that there are no other Hai?"`
			`	"We are all that is left of the original Hai," they say. "Unaltered. The conquerors. We were masters of a hundred worlds before human monkeys had learned the use of thumbs."`
				goto masters
			
			label everyone
			`	"We fight to defend ourselves from extinction," they say.`
			`	"Extinction?" you ask. "Do you mean that you are not the same species as the other Hai?"`
			`	"Indeed," they say. "We are all that is left of the original Hai. Unaltered. The conquerors. We were masters of a hundred worlds before human monkeys had learned the use of thumbs."`
				goto masters
			
			label masters
			choice
				`	"Where was your territory? Why have I never heard of you before?"`
				`	"What do you mean, the Hai were altered?"`
			
			`	"This is our story," they say. "Once, many worlds beyond wormhole were ours. Once, hundred thousand years now gone. We needed more worlds. A species that does not expand becomes like brackish water, like stunted tree. But dragonfolk in the south had created hyperdrive, and human monkeys had begun banging rocks together in what the Drak said was very intelligent fashion. So we were forbidden from taking more worlds."`
			branch sheragi
				has "Rim Archaeology 6: offered"
			`	"'Dragonfolk?'" you ask. "I've never heard of them."`
			`	"Sheragi," they say, "they are extinct. Only their dumb ancestors survive, just as monkeys will outlast the thinking humans."`
				goto altered

			label sheragi
			`	"'Dragonfolk?'" you ask. "Do you mean the Sheragi?"`
			`	"Impressive," they reply, "the monkey knows of Sheragi. We outlived them all. Funny that only their dumb ancestors survive, just as monkeys will outlast the thinking humans."`

			label altered
			`	"How were you altered?" you ask.`
			`	They say, "We Hai fought Sheragi and took worlds that Drak said belonged to them, worlds that Sheragi had not yet even discovered. Drak retaliated. On all Hai worlds, Drak ships appeared in orbit. Sickness swept each planet: quick fever, strange feeling of frailness, like you are brittle bones with mouth full of dirt. Victims left alive, but all ambition gone, no desire but to die of comfortable old age."`
			choice
				`	"Did you try to resist the Drak?"`
					goto resist
				`	"How do you know this, if it happened a hundred thousand years ago?"`
					goto know
			
			label resist
			`	"Silly monkey," they say, "none can resist. They are strong. Their will prevails. And their will is for the galaxy to be a zoo, little remnants of each species all in separate cages. For now they let humans run free so humans will grow in knowledge, but soon they will fashion a cage for humans too."`
				goto help
			
			label know
			`	"All Hai know. The story is passed down. Others tell an altered version, where the way of peace was choice and not an inflicted wound, but some in each generation learn truth, and join us here."`
				goto help
			
			label help
			choice
				`	"That is a frightening story. Thank you for taking the time to speak with me."`
					decline
				`	"Is there anything I can do to help you?"`
			action
				set "unfettered requested jump drives"
			`	"If you are ever willing to sell us a jump drive," they say, "we will richly reward you. And if you discover the secret of how we can construct our own jump drives and escape from this prison, bring it to us and you will live as a god among us."`
			choice
				`	"I'm sorry, I don't know the secret of the jump drive. No human being does."`
				`	"If I ever have an extra jump drive to sell, I will bring it to you."`
					goto sell
			`	"Then leave us alone," they say, and they walk off.`
				decline
			
			label sell
			`	"Bring us a jump drive," they say, "and we will count you among our friends. Bring us more, and we may even consider you worthy of a share of the plunder, when we take back what is ours."`
				decline
	
	on decline
		log "Factions" "Unfettered Hai" `The "Unfettered" are a faction within the Hai species who are not as peaceful as the rest, and are normally not friendly toward humans. They claim that long ago the Drak altered the Hai to make them docile and peaceful, and that the Unfettered are descendants of those Hai who avoided undergoing that alteration. They are seeking jump drives so that they can escape the "prison" they are now stuck in: a few deteriorating worlds on the far northern edge of Hai space.`
		log "Factions" "Sheragi" `The Unfettered Hai say that a dragon-like species called the "Sheragi" who are long extinct used to live in human space, back when much of what is now human territory was occupied by the Hai.`



mission "Unfettered Jump Drive 1"
	minor
	landing
	name "More Jump Drives"
	description "The Unfettered Hai have promised you rich rewards if you bring them more jump drives."
	to offer
		has "First Contact: Unfettered: offered"
		not "Wanderers: Jump Drive Source: active"
	to fail
		has "event: wanderers: unfettered invasion starts"
	to complete
		has "Unfettered Jump Drive 2: offered"
	source
		attributes "unfettered"
	on offer
		conversation
			`The Unfettered have clearly noticed that you have a jump drive installed; a large crowd of them has gathered around your ship. Do you want to talk with them, and perhaps arrange a sale of your jump drive?`
			choice
				`	(No.)`
					defer
				`	(Yes.)`
			`	As soon as you approach the crowd, one of them steps forward and says, "One million credits, and the friendship of the true Hai people. This is our offer, for the jump drive."`
			choice
				`	"Sure, I will accept that deal."`
					goto end
				`	"Can you offer me more than that?"`
					goto more
				`	"How will my ship leave here without my jump drive?"`
			
			`	"We will give you a hyperdrive in its place," they say, "and you will be counted as our friend, so you will not need to leave here quickly, or under threat of violence." You can't help but wonder if they will try to take your ship by force if you do not agree to the deal.`
			choice
				`	"Okay, I accept your generous offer."`
					goto end
				`	"Sorry, but if I give you this jump drive, I will lose my ability to capture more of them. Be patient, and I will bring you several of them when I am able."`
					goto refuse
			
			label refuse
<<<<<<< HEAD
			`	They ponder this for a while, and say, "Very well. Our offer stands, whenever you choose to return." They allow you to return to your ship peacefully.`
=======
			`	They ponder this for a while, and says, "Very well. Our offer stands, whenever you choose to return." They allow you to return to your ship peacefully.`
>>>>>>> 02878548
				defer
			
			label more
			`	"Do not underestimate the value of our friendship," they say. "Soon we will become powerful once more, with many fruitful worlds under our control, and when that day comes you will benefit greatly from being our ally."`
			choice
				`	"Okay, as long as you give me a hyperdrive to take its place, I'll give you my jump drive."`
					goto end
				`	"Sorry, but if I give you this jump drive, I will lose my ability to capture more of them. Be patient, and I will bring you several of them when I am able."`
					goto refuse
			
			label end
			`	The Unfettered engineers quickly and carefully remove your jump drive and replace it with an ordinary hyperdrive. You sincerely hope that you are not making a mistake by giving them this new technology. "Remember," one of them says as they hand you your payment, "when you acquire more jump drives, return here with them and we will give you further rewards. Until then, may fortune favor you, human friend."`
				accept
	
	on accept
		outfit "Jump Drive" -1
		outfit "Hyperdrive" 1
		payment 1000000
		"reputation: Hai (Unfettered)" >?= 10



mission "Unfettered Jump Drive 2"
	minor
	landing
	name "More Jump Drives"
	description "The Unfettered Hai have promised you rich rewards, and more information about their plans, if you bring them more jump drives."
	to offer
		has "Unfettered Jump Drive 1: offered"
		not "Wanderers: Jump Drive Source: active"
	to fail
		has "event: wanderers: unfettered invasion starts"
	to complete
		has "Unfettered Jump Drive 3: offered"
	source
		attributes "unfettered"
	on offer
		conversation
			`As before, when you land on this Unfettered world with a jump drive, a large crowd gathers around your ship. Clearly they are hoping that once again you will arrange a sale. Do you want to bargain with them?`
			choice
				`	(No.)`
					defer
				`	(Yes.)`
			`	When you approach the crowd, one of them says, "Greetings, human friend. We have made you known to all our brothers and sisters as one of the few creatures who have chosen to help the true Hai to gain their freedom. If you give us another jump drive, we will pay you another million credits, and make you one of our emissaries to collect the payments with which our frail brothers seek to buy peace. Will you accept this exchange?"`
			choice
				`	"Sorry, I need this jump drive right now, but I will come back later and sell it to you."`
					defer
				`	"Yes, I will sell you my jump drive."`
			`	Once again, they swap your jump drive for a hyperdrive, and pay you far more than what you could sell a jump drive for anywhere else. "We will tell the other true Hai to offer you jobs in our job boards," they tell you, "and remember that we need still more jump drives."`
			choice
				`	"Then I will find more, and bring them to you."`
					accept
				`	"Can you tell me what you are using them for?"`
			`	"Not yet. If you further prove your friendship, perhaps we will." You assure them that you will continue to do your best to assist them.`
				accept
	
	on accept
		outfit "Jump Drive" -1
		outfit "Hyperdrive" 1
		payment 1000000
		"reputation: Hai (Unfettered)" >?= 20
		fail "Unfettered Jump Drive 1"



mission "Unfettered Jump Drive 3"
	minor
	landing
	invisible
	to offer
		has "Unfettered Jump Drive 2: offered"
		not "Wanderers: Jump Drive Source: active"
	source
		attributes "unfettered"
	on offer
		conversation
			`You have another jump drive, and the Unfettered will certainly be willing to pay you well for it. They also hinted that they might be willing to give you more information about what they plan to use the jump drives for. Do you want to sell them another drive?`
			choice
				`	(No.)`
					defer
				`	(Yes.)`
			`	You meet up with some local Unfettered leaders, and they again pay you a million credits and arrange for your jump drive to be swapped out of your ship. "If you bring more, we will continue to pay you," they say.`
			choice
				`	"Can you tell me what you are using the jump drives for?"`
				`	"Thank you, I will certainly bring more of them when I am able."`
					goto job
			action
				set "unfettered know of wanderers"
			`	After a brief and hushed discussion in their own language, one of the leaders says, "You have proven your worth, so we will share our secret. The Hai once owned many worlds on the galactic fringe, a territory we can only visit using the jump drive. Those worlds are fruitful and nearly uninhabited. We will reclaim them as our own, and there will be food there to feed the Unfettered for many thousands of years to come."`
			branch know
				or
					has "First Contact: Wanderer: offered"
					has "First Contact: Wanderer (Before Hai): offered"
			choice
				`	"Is there any other way I can help you to reclaim those worlds?"`
					goto help
				`	"'Nearly uninhabited?' You mean another species inhabits some of those worlds now?"`
					goto wanderers
			
			label know
			`	You suspect that they are talking about the territory that is now inhabited by the Wanderers.`
			choice
				`	"Are you at war with the Wanderers? Can I help you to reclaim your territory?"`
					goto help
				`	"What are you going to do to the species that owns those worlds right now?"`
					goto wanderers
			
			label help
			`	"Your help may indeed be beneficial to us," says the leader. "I will tell the others to contact you if they have any particular missions you can undertake."`
			choice
				`	"I look forward to hearing from them."`
					goto job
				`	"What do you plan to do to the species that inhabits those worlds now?"`
			
			label wanderers
			`	"Those worlds are now held by a species of scavengers, who feast on the ruins of proud civilizations. Our scouts tell us that these carrion-feeders have wiped away nearly every Hai artifact, melting down our cities to make metal for their ships and factories, and hiding the scars of our wars beneath newly planted forests. They are an old and strong species, but few in number, and those worlds are ours by right."`
			`	You try to press them for more information, but they tell you nothing useful, aside from promising you that they will seek out your help when it is time to reclaim their territory.`
			label job
			`	"If you want to provide us with more jump drives, visit the job board from now on," says the leader. "We will have warriors ready to receive them from you for the usual pay."`
				accept
	
	on accept
		outfit "Jump Drive" -1
		outfit "Hyperdrive" 1
		payment 1000000
		"reputation: Hai (Unfettered)" >?= 30
		fail "Unfettered Jump Drive 2"
		fail



mission "Unfettered Jump Drive Trading"
	minor
	landing
	invisible
	source "Darkcloak"
	substitutions
		<hood> ""
		<hood> ", with their face hidden"
			has "unfettered: blade rodeo"
		<learned> ""
		<learned> "It did take you two tries, but I am glad that you were able to learn from your mistake."
			"unfettered: blade rodeo" == 1
		<learned> "You finally learned from your mistakes. This is why our challenges are never fatal."
			"unfettered: blade rodeo" == 2
		"<The engineer>" "The engineer, who had stepped back during the fight,"
		"<The engineer>" "The real engineer then moves out of the crowd,"
			"unfettered: blade rodeo" == 1
		"<The engineer>" "The engineer, who had stepped back during the fight, reveals their face and"
			"unfettered: blade rodeo" == 2
		"<as before (run)>" "You"
		"<as before (run)>" "As before, you"
			has "unfettered: dodged the blade"
		"<as before (flee)>" "You"
		"<as before (flee)>" "Just like last time, you"
			has "unfettered: flee from the blade"
		<leave> "She then leaves, to your surprise."
		<leave> "She then leaves, her anger barely contained."
			has "unfettered: blade rodeo"
	to offer
		has "Unfettered Jump Drive 3: offered"
		not "Wanderers: Jump Drive Source: active"
		not "Wanderers: Jump Drive Source: done"
		# There is no minimum amount of JD to sell (other than the first 3), except if you failed to prove yourself the first time.
		# "Unfettered Jump Drive 4: failed" represents the amount of JD sold.
		"unfettered: jd to sell" <= "Unfettered Jump Drive 4: failed"
		random < 20 + 8 * "Unfettered Jump Drive 4: failed"
	on offer
		conversation
			`As you exit your ship to head to the spaceport you see that an Unfettered Hai<hood> - is waiting for you at your hatch.`
			`	As you get closer you surmise it is an engineer, judging by the writing pad and equipment they have. Maybe they mean to trade something other than money with you. Do you want to bargain for another drive with them?`
				to display
					not "unfettered: blade rodeo"
			`	They probably mean to offer the same deal of exchanging jump drives for weapons as before. Do you want to try and see if you can prove yourself worthy this time, and bargain for a jump drive?`
				to display
					has "unfettered: blade rodeo"
			choice
				`	(No.)`
					defer
				`	(Yes.)`
			`	As soon as you set foot on the world the supposed engineer drops her equipment and throws a blade at you just like before - it seems that she does not want to waste time with you anymore.`
				to display
					"unfettered: blade rodeo" == 1
				goto blade
			`	You exit your ship, but before you can even reach the engineer, another Unfettered shouts to attract your attention and then throws a blade at you, without any other warning or ceremony.`
				to display
					"unfettered: blade rodeo" > 1
				goto blade
			`	You exit your ship and immediately the engineer starts leading you to the outfitter. "We have weapons to show you for your assistance in providing us with jump drives. For now you will only be allowed to trade for the one, but if you continue to provide assistance to us, you may prove yourself worthy to access the others." They never stop to ask if you are actually interested in new weapons.`
			label repeat
			choice
				`	(Follow them.)`
					goto next
				`	"I'm not really interested in Hai weapons."`
					to display
						not "unfettered: uninterested in weapons"
					goto uninterested
				`	(Leave and come back another time.)`
			action
				clear "unfettered: uninterested in weapons"
				"unfettered: jd to sell" ++
			`	"How rude. You better hope there will be someone else to guide you, next time!" Says the engineer as you walk off and return to your ship.`
				defer
			label uninterested
			action
				set "unfettered: uninterested in weapons"
			`	"These are not standard Hai weapons<, unfettered title>, trust me. Also, it would be ill-advised to judge before seeing them, would it not?"`
				goto repeat
			label next
			`	They lead you through the usual outfitter but then go to an area you have never noticed before, probably because you were not meant to. As you are about to pass through what you assume to be a security check, an Unfettered throws a blade at your face!`
			label blade
			`	You recognize the same Unfettered from last time; she must fancy throwing blades at people.`
				to display
					has "unfettered: blade rodeo"
			choice
				`	(Try to grab it.)`
					goto grab
				`	(Try to dodge it.)`
					goto dodge
				`	(Leap to the side and use my own weapon.)`
				`	(Flee.)`
					goto flee
			`	You leap to the side, grabbing your own weapon just in time to threaten the Unfettered that threw the blade at you. Seeming a bit surprised by your unconventional tactics, they lower their own weapon. "Well done! In truth, there is no higher honor than surviving on the field of battle, because only then can you bring loot back to those who need it! A tactic is only good if you can find and execute it quickly enough to give you an edge, which you did.<learned> I am Desneeparu, and it is my pleasure to meet you<, unfettered title>."`
				goto meet
			label grab
			`	You manage to grab the weapon, just in time to deflect an incoming attack from the same Unfettered. They duel with you for what feels like an eternity. At first you are astonished by the fact you have managed to survive this long, but you soon realize that, as you have not managed to land a single successful blow, this must be some kind of deliberate test.`
			`	Then, suddenly, you can feel the pace of your opponent change; the game is over. They strike a masterful blow that disarms you with ease before smiling and lowering their weapon. "It looks like you know what to do with a blade!<learned> I am Desneeparu, and it is a pleasure to meet you<, unfettered title> <last>!" she exclaims, before laughing at your surprised face. You realize she must have been toying with you from the beginning, but, nevertheless, she seems satisfied by your performance.`
			label meet
			action
				log "Minor People" "Desneeparu" `An Unfettered warrior that knows how to handle a blade. Was tested by her before being given access to new Unfettered weapons. Would have been a goner had she not been holding back.`
			`	She does some kind of salute with her fist before leaving. "I must go now. I hope you will find the weapon you need<, unfettered title>."`
			`	<The engineer> proceeds to take you underground to rows and rows of prototype weapons, some of which are being worked on by engineers. They explain, "We prefer to do most of our testing on the field of battle. Here we only make the most basics of tests before Unfettered captains can get their hands on it. They often start by going to Firelode to put the weapon to its limit, to ensure it will not explode in the middle of action. The more interest in a prototype, the more we will develop it." You keep walking until you enter the outfitter section of the facility, where you notice the items on display are much more advanced than anything you have seen available on the surface: so much so it could almost pass for a 'normal' Hai outfitter, were it not for the overcharged, oppressive feel of the testing grounds.`
			`	"Welcome to the advanced section of the outfitter<, unfettered title>! It is only for our most distinguished guests. Now that you have sold us multiple jump drives, I can tell you that we offer something much more valuable than money. For now, I can only offer you the mighty Tripulse Shredder, but eventually we will give you access to all kinds of weapons. Two Tripulse Shredders and our sympathy for one jump drive is the deal I propose," they say, presenting the weapons to you. Now that you can take a closer look, you notice these weapons seem fairly similar to other Hai weaponry, but they are enhanced in one way or another. Alongside the Tripulses you can spot what look like a very small Ion Cannon and an Ion Cannon mounted turret.`
			label weapons
			choice
				`	"Tell me more about those Tripulse Shredders I can buy."`
					to display
						not "choice: tripulse"
					goto tripulse
				`	"I'll settle for the tripulse, then."`
					to display
						has "choice: tripulse"
					goto buytripulse
				`	"Can you tell me more about that small ionic weapon?"`
					to display
						not "choice: blaster"
				`	"I'd like to learn about this... ion cannon mounted on a turret?"`
					to display
						not "choice: turret"
					goto turret
				`	"I would just prefer the money, actually."`
					goto money
			action
				set "choice: blaster"
			scene "outfit/hai ionic blaster"
			`	"Ah, the Blaster. It is favored by many Shield Beetle captains, because it can easily help them turn the tide of battle without needing to dedicate too much weapon space to it. Especially considering its other effects, its damage potential is serviceable. While it is true that it does not do enough ion damage to properly disable a ship on its own, it is able to jam their weapons and will give you the upper hand in a long fight."`
				goto backtochoose
			label turret
			action
				set "choice: turret"
			scene "outfit/hai ionic turret"
			`	"That is my preferred weapon out of all of them, by far. Unlike the Ion Cannon that is a hybrid weapon meant to damage the enemy from long range whilst applying a good deal of ionization, this one's role is mostly to disable enemy ships. Even a ship with many batteries will cower before this weapon! And due to its high range and fast turn-rate, small ships and even fighters will never bother you again!"`
			label backtochoose
			`	"However, we only have these weapons in very limited quantities, and as such we cannot afford to give these to you yet. So, about my offer, have you made up your mind?"`
				goto weapons

			label money
			`	"Oh. Well, in that case, we will not bother you again with this weapon, or any other<, unfettered title>, here or in the job board."`
			choice
				`	"Sounds good to me."`
				`	"Wait, what was that weapon again?"`
					goto tripulse
			action
				payment 1000000
				set "unfettered: money for drives"
			`	"As you wish. Do remember that if you want to sell further jump drives to us for money you may go to the job board."`
				accept

			label tripulse
			action
				set "choice: tripulse"
			scene "outfit/tripulse shredder"
			`	"The Tripulse Shredder may seem crude, but it packs a punch! Its specialty is how it combines a lot of firepower in one gun slot, and, due to its burst nature, it's perfect for pilots who already use hit and run tactics. Some captains even say that a Sea Scorpion can get the upper hand against a Shield Beetle when it uses four of them, if you know what you're doing, of course! As I said, I may offer you two of these in exchange for your jump drive."`
				goto weapons
			label buytripulse
			action
				outfit "Tripulse Shredder" 2
			`	They order their crew to do the transfer and come to address you before leaving. "Do note that if you ever want more weapons, we will always be willing to trade them for jump drives in the job board. However, we can always offer money instead if that is of higher value to you. Of course, we can only do this exchange here on <origin>, given it is where these advanced weapons are produced and stocked."`
				accept

			label dodge
			action
				"unfettered: jd to sell" += 2
				"unfettered: dodged the blade" ++
			`	<as before (run)> manage to dodge the blade but are then left defenseless when the same Unfettered closes with another one and slashes down to strike. They stop at the last possible moment, dissatisfaction clear on their face.`
			branch fail
				has "unfettered: flee from the blade"
			`	"So this is how you 'fight'<, unfettered title>? You hide? You dodge? You refuse to seize our weapons, so you will not have them."`
				goto fail
			label flee
			action
				"unfettered: jd to sell" += 4
				"unfettered: flee from the blade" ++
			`	<as before (flee)> run away from the blade without any difficulty, but the Hai that threw it catches up to you in mere seconds and immobilizes you with their blade on your throat.`
			`	"You disappoint me<, unfettered title>. In battle it is of great importance that you identify your advantages over the enemy and not show weakness by running, else they will come in for the kill. You have failed in both ways here. Never would you have been able to outrun me. All you did was show fear."`
				to display
					not "unfettered: dodged the blade"
			label fail
			action
				"unfettered: blade rodeo" ++
			`	"You really keep on disappointing me<, unfettered title>. At one time you tried to avoid a fight you could not flee from, and the other to dodge a weapon that was so readily presented to you? Maybe you truly are no warrior and let most of your subordinates do the dirty work."`
				to display
					"unfettered: flee from the blade" == 1
					"unfettered: dodged the blade" == 1
			`	"I will not keep on teaching you the same lesson! You had your chance. We cannot accept one that does not learn from their mistakes. It seems that we cannot trust you with our most advanced weapons." She then leaves, visibly irritated.`
				to display
					or
						"unfettered: dodged the blade" > 1
						"unfettered: flee from the blade" > 1
				decline
			`	<leave> The engineer, who had watched the fight then explains, "Since you have failed the test we cannot give you access to our vault yet. Our weapons are only meant for the most capable of warriors. You will of course still be able to trade jump drives for money, but until you otherwise prove yourself, that is the extent of it."`
			`	"This mistake is not permanent; I am sure she will happily forgive you, if you will only bring us more jump drives. Another engineer will be waiting for you at your hatch when that is the case."`
				to display
					"unfettered: jd to sell" < "Unfettered Jump Drive 4: failed"
				defer
			`	"In fact, your reputation for bringing us jump drives is so great she has no choice but to forgive you in the near future. Another engineer will be waiting for you at your hatch when that is the case."`
				to display
					"unfettered: jd to sell" > "Unfettered Jump Drive 4: failed"
				defer
	on accept
		clear "unfettered: uninterested in weapons"
		clear "unfettered: blade rodeo"
		clear "choice: turret"
		clear "choice: tripulse"
		clear "choice: blaster"
		outfit "Jump Drive" -1
		outfit "Hyperdrive" 1
		"reputation: Hai (Unfettered)" >?= 40
		fail



phrase "Essential Unfettered Mission Fail"
	word
		`You have failed an essential Unfettered mission. You may want to reload your previous save if you want to be able to finish the campaign.`

phrase "Essential Unfettered Mission Fail If Killed"
	word
		`If you did not kill the duelling ship, you may try this mission again later. Otherwise, you have failed an essential Unfettered mission. You may want to reload your previous save if you want to be able to finish the campaign.`

substitutions
	"<uhai>" "Unfettered: Path To Glory"
	"<, unfettered title>" ", monkey"
	"<, unfettered title>" ", space-monkey"
		has "Unfettered Jump Drive 1: offered"
	"<, unfettered title>" ", Captain"
		has "unfettered: beaten the captain"
	"<, unfettered title>" ", Herald"
		has "salary: Unfettered"
	"<, unfettered title>" ", Warlord"
		"salary: Unfettered" > 1000
	"<, unfettered title>" ", High Warlord"
		has "unfettered: high warlord"
	"<, unfettered title>" ", outcast"
		has "event: unfettered: outcast"

mission "<uhai> 0: Bring Hai"
	name `Bring True Hai`
	description `Bring <bunks> Hai from <stopovers> to <origin>.`
	source "Firelode"
	stopover "Snowfeather"
	passengers 10
	blocked "You will need room for <bunks> <passengers> in order to take the next Unfettered mission."
	to offer
		"reputation: Hai (Unfettered)" >= 0
		# guaranteed to offer the first time and then 20% chance
		or
			not "unfettered: offered bring hai"
			random < 20
	on defer
		set "unfettered: offered bring hai"
	substitutions
		# They're speaking Hai, but so are the Wanderers.
		# Translate it if you have a translator, otherwise someone will offer to do it for you.
		<firstgroup> "but because it is in Hai you cannot make sense of the words. Even from afar you can see how malnurished the children are."
			not "language: Wanderer"
		<firstgroup> `thankfully you have your translator device to make sense of what is said. "... and we fear the next season will be even more [rough, hard, taxing]. We need funding to restore the lands; nothing grows on them anymore!"`
			has "language: Wanderer"
		<secondgroup> "He does not seem pleased at all, and appears to speak with contained anger. It appears he demands something of the council."
			not "language: Wanderer"
		<secondgroup> `"Things are going [poorly, unacceptably]. In all my life never has it been more [rough, unsustainable]. Never has there been so many in need. Never so little [food, crops], [housing, sanitation]... Something needs to be done, and quickly. We, and our way of life, are dying."`
			has "language: Wanderer"
		<thirdgroup> "he seems heartbroken by this little one's words. Raising his voice for all to hear, he explains something to the gathered Hai."
			not "language: Wanderer"
		<thirdgroup> `"He asks if he can go to Hai [space, territories]," the Chief explains, then continues. "Unfortunately, as you all know, we cannot send back a child alone, he needs to be [taken care of, protected]. Would anyone be willing to do that?"`
			has "language: Wanderer"
		<fourthgroup> "He too demands something, but this Hai does not seem to be malnourished at all. Whatever it is he asked, the Chiefs seem bothered by this request."
			not "language: Wanderer"
		<fourthgroup> `"My cousins would like to join me, but they lack the funds to [easily pay, afford] the transport. Would you allow more to join us, and become [True, authentic]?" This seems to bother the Chiefs, and they answer briefly, "We will contact [True, unaltered] ship captains to ask them if they can, but I fear they are indeed [busy, overworked] these days, which is why the prices have gone up."`
			has "language: Wanderer"
		<closing> "He speaks with a conclusive and conciliatory tone to the many Hai still waiting in line for the stage."
			not "language: Wanderer"
		<closing> `"It is late. You would do well to go home and care for [your family, those near you]. Never hesitate to come back to us in the next [cycle, period] should you need help."`
			has "language: Wanderer"
	on offer
		conversation
			`Looking outside, you see the sun is setting. You take a moment to admire the breathtaking view of the sun passing trough some clouds of pollution and notice a large, white, square-shaped structure in the distance, perhaps some sort of stadium, which a growing crowd of Unfettered are streaming towards. Ships keep landing and unloading even more Hai all over the spaceport, so much so that, exiting your ship, you cannot avoid being caught up in it, almost carried, as they head towards the building. It is grandiose compared to its surroundings, distinguished by its sheer length and pure white appearance. In contrast, most of the surrounding structures appear to be houses or bars, all with more dilapidated appearances.`
			`	Something of great interest must be happening in this building, but not all the Unfettered in the crowd actually share your destination; many are instead breaking away to fill the nearby bars. Some simply wander aimlessly, others are sitting on the rocky ground, chatting. Quite a few of them appear to be trading a small quantity of goods between themselves.`
			choice
				`	(Go into the stadium.)`
				`	(Ignore them and go back to my ship.)`
					defer
			`	Moving with the crowd towards the nearest stadium entrance, a large wide open corridor leading directly into the seating areas around the main pavilion, you begin to hear words being spoken loudly, probably amplified by some kind of device. Given that the Hai are generally quite small in comparison to humans, while waiting to filter inside you can already see some of what is going on inside over most of the crowd. It seems much of the line is not for the seating itself; it instead heads directly to the central stage where a group of official-looking Unfettered Hai await. They are approached by the next in line, a couple towing four children with them, who begin to plead, <firstgroup> The officials, perhaps the "Chiefs" you have heard lead the Unfettered, speak among themselves, then, together, perform a gesture as they turn back to the petitioners. By the relief on their faces, you assume their request has been granted.`
			`	The next in line seems quite old, but he is moving around proudly, as if not limited by his age at all. <secondgroup> For him to speak this way, this soldier clearly has some special status or a reputation which has earned great respect. Or maybe he just exemplifies what you've heard about the ways of the Unfettered; they bow to no one.`
			`	The soldier moves away, and a tense silence hangs in the air for a moment. The Chiefs turn from the audience to speak among themselves, while mutterings and debate seem to be spreading throughout the crowd. This subject appears something for which strong opinions are held. The volume increases as the Chiefs continue their aside, and you begin to notice some of the nearby Hai turning their attention towards you, some even pointing you out. It may be that you are not welcome here. One of the younger Hai to notice you, probably still an adolescent judging by her colors, approaches you directly. She speaks softly, in your language, but clearly enough to be heard over the back and forth murmuring in the crowd. "Hi. I have noticed you easily among Hai. Do you want me to help translate what they say?"`
			choice
				`	"Yes, thank you."`
					goto translate
				`	"Thank you, but I already understand what I need to."`
				`	"I have no need of help."`
			`	She seems a bit offended you do not wish her help, but does not press the matter further and proceeds to move away. Most of the Hai here are with what seems to be families or groups of friends, but you do not see your would-be helper join anyone else as she returns to her previous spot in the shifting audience.`
			choice
				`	(Ignore her.)`
					goto continue
				`	(Go and speak with her.)`
			`	You can see she's clearly happy you came to speak to her. You ask her why she seems alone, and she answers, "I have no family here. I lost my parents to a pirate raid, so I came here to find myself. I did not expect all of this, though. Did you change your mind about the translation?"`
			choice
				`	"Yes, please."`
					goto translate
				`	"No, but I did not mean to offend you, so I came to excuse myself."`
			`	"Thank you! No offense is taken. I knew humans were not like they are often depicted here..." she trails off without finishing the thought, instead turning back to the proceedings in the stadium as they continue.`
				goto continue
			label translate
			action
				log "Minor People" "Merora" "A young adolescent Hai that came to Unfettered space after losing her parents to pirates. She is handling the loss very well, at least on the surface."
			`	"Alright. I am Merora, by the way. I came to Unfettered space after I lost my parents to pirates, just a few weeks ago. I have not yet integrated well, so I know what it feels like to be isolated here." You begin to introduce yourself to her in turn, but barely get your name out before you are both distracted as the proceedings resume. A child, younger, or at least smaller, than any other you've seen on stage so far, approaches the Chiefs. Also alone, the child seems scared and perhaps even lost as he speaks, so softly even those on stage must be straining to hear. One of the Chiefs breaks ranks to kneel by the child, comforting him as they speak quietly to each other. The Chief rises and turns to those watching to share the child's words, and Merora then translates it to you, "The child wishes to return home, to Hai space. However, he cannot manage alone, and the Chief is asking for someone to escort him or find him a suitable transport. All Hai captains, even those who do not otherwise sympathize with our cause, would easily accept taking a child back to Hai space, without ever asking for anything in return. It only needs to be arranged by someone, as the child does not know who to turn to." Progressively, most of the Hai present stand up, the message from each to volunteer clear. The Chief seems very moved by this, as a parent would be to see his child succeed in life. He designates one of the first to stand, and gently sends the child walking over to them.`
			`	The sun has almost set, and you can see that the Chiefs are beginning to grow impatient as the next Hai approaches and speaks to them. Merora tells you, "This request bothers the Chiefs quite a bit, as he is not asking for a child to be transported but a full family, and not from here to Hai space but the opposite. A lot more money can be required to bring Hai here, because whilst many captains agree to bring us food for free, they prefer not to bring us more Hai, since for some it would mean condemning them to know hunger as well. There are not as many captains ready to do this. The Chief said that currently no one is available, at least not at a suitable price. Later, they will most probably go and personally ask captains if it can be arranged." While Merora was speaking, the Chiefs had spoken amongst themselves briefly, and now one has moved forward to address the crowd. Merora translates again, "It is over. Goodbye, <first>, I hope we meet again."`
			choice
				`	"Could you help me translate again some time?"`
				`	(Let her leave.)`
					goto leave
			`	"I am not even sure I will stay in Unfettered space, but if we meet again, maybe. Some among us are not too fond of humans; it may be hard to prove your worth here, and, if I do stay, I will not want to lose any status I have acquired by speaking with you if you have not yet done so."`
			label leave
			`	Merora leaves then, joining with the rest of the departing crowd, but on stage, the Chiefs linger until the crowd has mostly dispersed. It seems one has noticed you now that the crowd has thinned; he is watching you pensively as he comes your way.`
				goto next
			label continue
			`	A child, younger, or at least smaller, than any other you've seen on stage so far, approaches the Chiefs. All alone, the child seems scared and perhaps even lost as he speaks, so softly even those on stage must be straining to hear. One of the Chiefs breaks ranks to kneel by the child, comforting him as they speak quietly to each other. The Chief rises; <thirdgroup> Progressively, most Hai stand up and speaks, the message from each to volunteer clear. The Chief seems very moved by this, as a parent would be to see his child succeed in life. He designates one of the first to stand, and gently sends the child walking over to them.`
			`	The sun has almost set, and you can see that the Chiefs are beginning to grow impatient as the next Hai approaches and speaks to them. <fourthgroup> The Chiefs speak amongst themselves briefly then one moves forward to address the crowd. <closing> At this, the crowd, including the young girl who offered to translate for you, leaves, but the Chiefs linger until the crowd has mostly dispersed. It seems one has noticed you now that the crowd has thinned; he is watching you pensively as he comes your way.`
			label next
			`	As he grows closer, you can tell he is mumbling, presumably to himself, but he speaks in your language, "We do not get alien visitors often here. There has to be a reason for your presence..." Once he has closed the rest of the distance, he speaks again, directly to you and with more focus. "Sorry, I was just organizing my thoughts into your language. Well, you are here anyway, so, maybe, you could help us.`
			`	"We have friends outside of our space, civilians and others. You see, we would do anything to help a friend, and a few Hai want to join us. I can only hope you are willing to help us reunite with our brothers and sisters from Hai space," he explains, apparently a bit desperate, considering he knows very little, if anything at all, about you.`
			choice
				`	"Of course. What do you need me to do?"`
					goto action
				`	"What do you mean, brothers and sisters from Hai space? Are you not different?"`
					goto brethren
				`	"Why do you need me to do it?"`
			label whyme
			`	"Well, normally they would be able to pay to come here, but the price now is quite high; too high, due to an increase in the amount of Hai wanting to come to our space. Even in normal times, the Fettered Hai make it difficult for us to go anywhere; as you have probably noticed, they have a fleet on the border between us. And not that many Hai captains are willing to come here. When they do, some charge large fees because of the obvious risks involved - for instance, getting killed in the crossfire. Others are more generous, of course, but it is still not enough.`
			`	"Yet you somehow made your way here, probably also under fire from our own people, but, if you choose to assist us, I'll ensure you won't have any issues getting out of here. So, are you willing to help us?"`
			choice
				`	"Of course. What do you need me to do?"`
					goto action
				`	"This seems like a bad idea. Ask someone else."`
					decline
			label brethren
			`	"Then you have heard about the stories of the Drak modifying our people..." He sighs and deflates a bit. "I do not believe in such things. What makes a Hai - or any other species - 'true' is in his heart. It will take him wherever he wants to go." He pauses, thinking, and when he speaks again it is with deep conviction. "Even if we fight with the Elders, it does not mean we hate other Hai, nor do they hate us! We do it only because we must, in order to keep living our way. We can still communicate with our people, and eventually they will all be freed from the limits of the Elders."`
			choice
				`	"Will this get me into any trouble with the Hai?"`
				`	"What limits?"`
					goto limits
				`	"Why do you need me to do it anyway?"`
					goto whyme
			`	"Quite the contrary! They may not believe in our way of doing things, but they would never dare to restrict the movement of their own people. It would be against all they stand for. Even if we behave differently, they know we are still Hai and that we would never hurt Hai civilians." He seems confident.`
			choice
				`	"What is it exactly that you want me to do?"`
					goto action
				`	"I believe they would not have their place here. I will not bring them."`
					decline
			label limits
			`	"I mean that they are prevented from reaching their true potential. Once we had many stars and planets to call ours, but since then most of the Hai have decided to stop changing, to stay peaceful with all species, no matter how primitive. They have chosen to decay, to grow soft. The Unfettered are the ones who choose to keep our legacy, our way of life, and then to evolve, to grow."`
			choice
				`	"What is it exactly that you want me to do?"`
					goto action
				`	"But I thought the Unfettered only split from the Hai a few hundred years ago?"`
					to display
						has "Ask the Hai about the Unfettered"
			`	He raises an eyebrow, "That is true, you seem to be well versed in Hai history. But there is never only one version of it. When I speak of the Unfettered I mean more than just what we are today, I even mean more than the Hai that are in Unfettered space."`
			`	"When I use the word 'Unfettered', that includes all those that are willing to fight for their values. Those kind of Hai existed before the alien raids. They existed even before the coming of the great Hai empire. Ever since the Hai first drew breath they existed, and they always will, even if the Unfettered government falls. You cannot kill an idea. But let us go back to the matter at hand, shall we?"`
			label action
			`	"It's pretty simple: you only need to go to <stopovers>, pick up <bunks> Hai and bring them to this planet. They will find their way from there." You somehow doubt that affirmation, seeing how everything here is in a... chaotic state, to say the least. You hope that at least the Hai you're getting are aware of this, or you may have to bring them back...`
			choice
				`	"I will get to it right away, then."`
					accept
				`	"I don't want to bring you Hai defectors. Sorry."`
					decline
	on stopover
		dialog `The Hai seem happy to get on your ship. Now return to <origin> with them.`
	to fail
		has "event: unfettered: outcast"
	on fail
		dialog phrase "Essential Unfettered Mission Fail"
	on visit
		dialog phrase "generic missing stopover or passengers"
	on complete
		clear "unfettered: offered bring hai"
		log `Helped some Hai citizens to join the Unfettered.`
		payment 100000
		dialog `The Unfettered thank you for helping these "True" Hai find their way home, and give you <payment>. After discussing with them, the Unfettered Chief says, "If you want to help us again, the hospitals on Darkcloak are in grave need of resupply." Checking back on the group, you can see they are doing fine and already finding a place to call home. They may not have much, but they seem not to require anything at all, other than to be here.`



mission "<uhai> 1: Bring Medicine Notification"
	landing
	name `Need for medical supplies`
	description `An Unfettered Chief told you to come help the hospitals on <destination> that desperately need supplies.`
	source "Firelode"
	destination "Darkcloak"
	to offer
		has "<uhai> 0: Bring Hai: done"



mission "<uhai> 1: Bring Medicine"
	landing
	name `Bring medical supplies to <planet>`
	description `The Unfettered hospitals on <origin> are in urgent need of resupply. Collect <tons> of medical supplies from <stopovers>, and bring it to the Unfettered on <destination> by <date> for <payment>.`
	source "Darkcloak"
	stopover "Snowfeather"
	cargo "medicals" 50
	blocked `You need <tons> of cargo space available to carry the medical supplies.`
	deadline 8
	to offer
		has "<uhai> 0: Bring Hai: done"
	substitutions
		<prioritymessage> `Unfortunately, because it's in Hai, you can only guess at the meaning out of it, but it is clearly important. You can see the Hai word for "Unfettered" repeated several times, as well as numbers in the hundreds.`
			not "language: Wanderer"
		<prioritymessage> `"Assistance requested from all available pilots, Unfettered or not. Local outbreak of broiling sickness has spread catastrophically in our space, and is now classified as an uncontrolled [epidemic, plague]. Hundreds of Hai are already critically ill and Unfettered hospitals have declared an emergency situation, fearing the consequences of current [medical, treatment] supply levels. Medical supplies are to be retrieved from Snowfeather for immediate return."`
			has "language: Wanderer"
	on offer
		conversation
			`When you land, there is a message repeating on priority channels in Hai standard and tagged with the information for one of the hospitals nearby. <prioritymessage> Unsure whether they would accept your assistance as an outsider, especially given the message is in Hai, you decide to first look for more information planet-side. After all, it is unlikely that a Hai disease would be of any risk to you.`
			`	When landing on an Unfettered planet, even after having brought them a jump drive, there is always some lingering tension. Now you feel the tension much more than usual, probably because of the medical emergency. Unfettered rush around, and various vehicles are frequently coming and going, bringing both supplies and the infected to the hospital. The hospital itself looks different than the rest of the Unfettered structures: it seems more organized, proper. It is probably the best maintained structure here alongside the shipyards - or at least it has that appearance. One part of it looks to have been grafted onto the rest though, and seems to be a recent addition. Not even their critical buildings appear to be totally safe from the Unfettered's propensity for haphazard building extensions.`
			`	Many pilots seem to have taken up the call, but it appears the organizers here are still interested in all the volunteers they can get. Now that you're here, you're not sure you'll be able to leave without at least being accosted for your assistance with this.`
			choice
				`	(Signal them that I'm going to get the supplies.)`
					to display
						has "language: Wanderer"
					goto agree
				`	(Ask a local ship to translate.)`
					to display
						not "language: Wanderer"
					goto translation
				`	(I don't have time for this.)`
			label leave
			`	You manage to leave without anyone stopping you in all the rush, though you're sure someone was trying to get your attention. If they remember you, the Unfettered will likely not be too happy. You probably also shouldn't stay landed here too long in case they decide to follow you.`
				decline
			label translation
			`	You hail the nearest Unfettered ship, sending a request for a translation of the message. Surprisingly, they are more than willing to translate the important parts for you, although they have trouble finding some of the words. "There is a... 'plague' here. Go to <stopovers> to get the... the anti-plague! Now!" They then cut the transmission.`
			choice
				`	(Signal them that I'm going to get the supplies.)`
				`	(I don't have time for this.)`
					goto leave
			label agree
			`	You are quickly assigned the collection of supplies from <stopovers> and urged to return them as quickly as possible.`
				accept
	on stopover
		dialog `You're surprised to see the Hai are more than happy to give you the medical supplies needed. They load up the cargo and, once they are done, one of them addresses you. "Tell our brothers and sisters to stay strong. Hopefully it is not too late," he says with determination.`
	to fail
		has "event: unfettered: outcast"
	on fail
		dialog phrase "Essential Unfettered Mission Fail"
	on visit
		dialog phrase "generic missing stopover or cargo"
	on complete
		event "unfettered: access to Mera's lab"
		log `Brought medial supplies to Darkcloak to prevent an epidemic.`
		log "People" "Sookootow" `An Unfettered Chief worried for his people, inside Hai or Unfettered territory. He seems to believe that all Hai are equal, and as a member of the council he has significant influence.`
		payment 1500000
		conversation
			`The staff seem greatly relieved when you return promptly with the medical supplies. As you're returning to your ship, one of them catches up to you. "Hello<, unfettered title> <last>. I am Merki, manager of this hospital. I wanted to express my deepest thanks to you and give you the <payment> personally. I find it quite admirable that an outsider would risk getting caught up in all of this. It would mean a great deal to me if your bravery holds fast, so make sure to check the job board for more jobs like this."`
			`	Once Merki leaves, you notice a recognizable face: the same Hai Chief from Firelode, speaking with someone who, judging by their demeanor and attire, could be the hospital's chief medical officer. He soon sees you as well and hurriedly finishes his conversation, seeming more than a bit emotional as he then moves to speak with you. "I knew you could be counted on as a friend to the Unfettered! With the swift response of captains like you, it seems like it has calmed down here. We did not before have the time to get properly introduced. I am Sookootow." He makes a little gesture, you assume of deference. You try to imitate the motion, apparently badly, amusing Sookootow. "Worry not, <first> <last>, I already know who you are."`
			`	"You have been granted access to our basic outfitter on Firelode as a reward for your help, should you need it to store goods or prepare yourself for a raid."`
			choice
				`	"I only did what little I could do to help save people. Hopefully I will be able to do more next time we meet."`
					decline
				`	"What could have caused this crisis? Does it happen often?"`
				`	"Are all Unfettered soldiers? I see a lot of you armed and seemingly ready for action."`
					goto soldiers
			`	"It depends on who you ask... Some will say the aliens, your people, are the reason, given the Hai have much contact with them, and we with the Hai. Of course, the Hai who sympathize with our cause do so with many others as well, such as helping humans with low funds relocate to their space. As you have probably noticed, we ourselves do not get many visits from outsiders; they obviously do not feel very welcomed when getting shot at for their supplies. That means we are not protected against the diseases they may bring.`
			`	"As for the frequency, the precarious conditions here mean this happens too often for our liking. As a result, we have a habit of quickly reacting to any seemingly deadly diseases. That means that sometimes we worry for nothing, but this was not one of those times. We are a strong people, but even a strong Heshi is nothing in shallow waters. It is a matter of life or death that the hospital be in its best possible state, but it is only that way thanks to much work and investments. The many places in which our people live are not quite as sophisticated."`
			choice
				`	"What is a 'Heshi'?"`
				`	"Glad to have prevented a disaster then."`
					decline
			`	"The Heshi is a great predator which rules the seas on our homeworld. It is swift and nimble, so you do not see it coming, and when you do, it is already too late. Most are not very big, however, so they often hunt in groups. Your people have described it as looking like a 'sea scorpion', I believe, and rumour has it Si-Ra possesses one of monstruous size."`
				decline
			label soldiers
			`	He looks around him, before answering, "Do I look like a soldier to you? Does this medic look like one? No, we Unfettered only dare to think in another way. In truth, quite a few of us would like to be artists! It is the principle of the matter which drives us though, and it is a shame we must help fight for our right to live by another philosophy than the Hai one of stagnation, to break out of the prison they have cast for all of us! Our soldiers indeed suffer the most from that fight."`
			`	"And then, I have to grant it to you, many may be armed among those you see here, but remember that you often wander in the spaceports, where soldiers come to resupply. We also all need to be ready for action, in case the raiders ever return."`
			choice
				`	"Glad to have prevented a disaster then."`
					decline
				`	"So you just tricked me into helping the war effort?"`
				`	"Were these supplies for soldiers?"`
					goto forsoldiers
				`	"The raiders?"`
					goto raiders
			`	He does not answer your question directly. "These supplies were indeed used to treat an outbreak of a disease that started among soldiers, but thus prevented a wider crisis that would have affected all of us. Most of the wounds came from battle, that is true, but the 'soldiers' as you say need to be kept well just as everyone else, or else we do all suffer. The Hai would not dare to kill us, of course, but they could destroy our way of life, our spirits. And we need our soldiers to bring us supplies."`
				decline
			label forsoldiers
			`	"I do not view any of the Hai as 'soldiers' or otherwise separate. We are all Hai and all deserve to be saved; we do not designate supplies to help some before others."`
				decline
			label raiders
			`	"A few eclipses ago they came, in great ships and with superior technology. We, the Hai, had to defend ourselves, so some of us became more military-focused. A lot of those you see here are among those who wanted to repay the raiders in kind once they stopped. Even if our brothers do, we cannot lay down our arms. If these raiders returned, someone has to protect all of us."`
				decline

event "unfettered: access to Mera's lab"
	planet "Firelode"
		add outfitter "Mera's Lab"



outfit "Heshi"
	category "Unique"
	cost 10000
	thumbnail "outfit/unknown"
	"mass" 1
	"outfit space" 1
	"capture attack" 4
	"capture defense" 8
	"maintenance costs" 100
	description "This is an aquarium containing what the Hai call a 'Heshi' - a huge scorpion looking creature. It must be fed and cared for but can be very useful in damaging the moral of enemies attacking the ship."
	description "	On the offensive it can be used to intimidate enemies into surrendering, with the knowledge they could become its next meal if they do not... Furthermore, it is very useful in the event of an interrogation."

# SPOILER: he tests your military aptitude before asking you to take him to pirate space.
# gameplay wise if you win this mission you should be able to do the following ones, it tests if your strength is high enough.
mission "<uhai> 2: Prove Your Strength"
	autosave
	repeat
	deadline 2
	name `Defeat the captain`
	description `A young Unfettered captain has provoked you into a duel. Disable his ship in one day and then land back on <destination>.`
	source "Darkcloak"
	to offer
		or
			has "<uhai> 2: Prove Your Strength: deferred"
			has "Wanderers: Defend Vara Ke'sok: aborted"
			random < "Unfettered Jump Drive 1: offered" * 20 + "Unfettered Jump Drive 2: offered" * 25 + "Unfettered Jump Drive 3: offered" * 30 + "Unfettered Jump Drive 4: failed" * 25
		# 3 is what a default built Sea Scorpion has
		"armament deterrence" >= 3
	on offer
		conversation
			branch waiting
				has "<uhai> 2: Prove Your Strength: deferred"
			`You start wandering in the spaceport, and notice that everything around you here is incredibly simple, efficient, and ordered. The Unfettered here are proudly showing their weapons, more so than on other planets, and some of them are even armored. It seems they are ready for action at any time. It is good they no longer consider you an enemy, at least for the moment.`
			`	Eventually you find a gathering, someone speaking to a small crowd of people. They all seem very familiar with each other, and as you watch, they have noticed you too. The one who was addressing the others saunters through the group and over to you. This could mean trouble.`
			`	"Arrr, be this the bilge-sucking space-monkey ye all speak so highly of? The one who fears not to come into our ports, to fight our ships?" He asks the others, apparently mocking you. You're a little surprised at his creative grasp of your language.`
			choice
				`	"I fear nothing. Do you?"`
					goto provoke
				`	(Say nothing.)`
				`	(Run away.)`
					goto away
			`	"See? The lily-livered monkey dares not even speak! This scallywag be no more than shark bait! Even our 'umble clipper would be sending ye straight to Davy Jones' locker! We be ready to prove it, too, yet we dare not, lest we lose our dancing monkey to the briny deep! But mateys, there be no shame if it dance away, with a dinghy looking like that!" He seems very full of himself. Perhaps someone should teach him a lesson.`
			choice
				`	"You dare insult my <ship>?"`
				`	"I have no need to prove myself to a rodent."`
					goto provoke
				`	(Go. He's not worth it.)`
					goto away
			`	"Sink me! That flotsam really be your ship? Given the hornswoggle of your reputation, I pegged you for a fancier type. Your prowess is no lie, indeed then, if you land in such a scow, but can ye truly fight in it?" he says, and then he turns to address the crowd once again. "I wonder if it can even launch again. Perhaps we should scuttle it right here."`
				goto lesson
			label provoke
			`	"So the space-monkey can speak? Let us see if it can fight as well," he says with a provocative tone.`
			label lesson
			`	Time for him to learn a lesson. The thought that you may be in over your head briefly crosses your mind, but you brush it aside.`
			`	After a cheering from his crowd, the arrogant Hai then speaks to you directly. "Ye and me then, a battle of flagships. Face me above the tallest trees, whenever ye find the courage. But rest assured, monkey, I have the skill to humiliate ye without feeding ye to the fishes."`
			choice
				`	"Let me show you my worth in battle. Right now."`
					goto accept
				`	(Crush his rodent face with your fist.)`
					goto crush
				`	"Can you tell me more about the rules of this fight?"`
					goto rules
				`	(Run away.)`
			label away
			`	As you move away you hear laughter, but nobody tries to stop you. You have just shown to the Unfettered how much of a coward you are, and will probably never be offered any missions from them anymore.`
				decline
			label rules
			`	"I guess it only be fair that ye know... Ye're supposed to bring only yer flagship, but if ye admit it be too weak, then more ships can be brought, so long as it still be a fair battle. Do not expect anyone to be fighting ye for honor if ye bring an armada. The challenge lasts until one of our ships is scuttled or one of us agrees to walk the plank. Ye can always stall the call to battle, if ye were to offer a symbolic bribe of 1000 credits, offered in space before the battle begins, to demand it be fought another day. After ye did that, ye must wait a full day, or 'till be considered an offense, and all nearby ships will fire at you! The challenge must eventually be answered though, no matter how long or often ye want to delay it. Finally, it is right of the victor to plunder the ashamed, but absolutely not that ye try to capture the ship. So, be ye ready to face yer doom?"`
			choice
				`	"Let me show you my worth in battle. Right now."`
					goto accept
				`	(Crush his rodent face with your fist.)`
				`	(Run away.)`
					decline
			label crush
			`	You rush his way, fist raised, giving his friends in the crowd the exact excuse they were looking for to open fire on you. You wake up later, left alone on the floor. Luckily their weapons only stunned you, but you can forget about doing any further business with the Unfettered.`
				decline
			label waiting
			`Do you want to resume the duel with the Captain now?`
			choice
				`	(Yes.)`
				`	(Later.)`
					defer
			`	You call the captain who comes surprisingly quickly, his ship already in the air above you. He hails you directly.`
			label accept
			branch "too many ships"
				"ships: Space Liner" * 2 + "ships: Transport" * 4 + "ships: Light Freighter" * 2 + "ships: Heavy Freighter" * 4 + "ships: Utility" * 6 + "ships: Interceptor" * 2 + "ships: Light Warship" * 3 + "ships: Medium Warship" * 6 + "ships: Heavy Warship" * 12 + "ships: Superheavy" * 18 > 12
			`	"Let us prove our worth in battle then, the time for words is over. I will be waiting for you in orbit."`
				accept
			label "too many ships"
			action
				set "unfettered: brought too many ships"
			`	"Ye cannot run a rig on me, monkey! First ye must park some of those ships! I will not be facing your whole armada. A heavy man-o-war is already over compensating, after all. When ye are ready for a fair duel, see me in orbit."`
			``
			`The Unfettered captain will only show up if you have a small enough fleet for the duel to be fair; you are currently bringing too many ships. (To park ships press "I", and then select "Park All" or manually select the ships you want to park. For this fight, you are limited to a single heavy warship or a small group of lighter vessels.)`
			action
				"<uhai> 2: Prove Your Strength: deferred" ++
			`Land again when you meet those specifications.`
				defer
	on enter
		conversation
			branch "cheating bugger"
				"ships: Space Liner" * 2 + "ships: Transport" * 4 + "ships: Light Freighter" * 2 + "ships: Heavy Freighter" * 4 + "ships: Utility" * 6 + "ships: Interceptor" * 2 + "ships: Light Warship" * 3 + "ships: Medium Warship" * 6 + "ships: Heavy Warship" * 12 + "ships: Superheavy" * 18 > 12
			`The captain hails you, "May crossing swords sharpen our blades. Let it begin!"`
				accept
			label "cheating bugger"
			`The captain hails you, "That is too big of a fleet, ye monkey! This challenge sinked, come back to me again when ye 'r ready to do it by the code! It'll cost ye <fine> for wasting my time."`
			action
				fail "<uhai> 2: Prove Your Strength"
				fine 25000
	npc save disable
		government "Hai (Unfettered Challenger)"
		personality disables staying heroic target launching
		ship "Si-Ra' Scorpion" "Intrepid"
		on kill
			event "unfettered: outcast"
		conversation
			`Now that you have disabled the <npc>, its captain hails you. "It seems ye fight admirably after all. Ye've earned my respect today," he says with a voice so calm you are surprised it came from the same captain who was recently provoking you for no apparent reason.`
				to display
					not "Wanderers: Defend Vara Ke'sok: aborted"
			`Now that you have disabled the <npc>, its captain hails you. "Well<, unfettered title>, it seems you be worthy of joining our crew! I was the one who contacted you on behalf of our ship captain, in the alien space up north! Ye've earned my respect today," he says with a voice so calm you are surprised it came from the same captain who was recently provoking you for no apparent reason. In the background you hear fires roaring, it seems the damage to his ship was quite serious indeed.`
				to display
					has "Wanderers: Defend Vara Ke'sok: aborted"
					has "Unfettered Jump Drive 1: offered"
			`Now that you have disabled the <npc>, its captain hails you. "Well<, unfettered title>, it seems you be worthy of joining our crew! I was the one who contacted you on behalf of our ship captain, in the alien space up north! Ye've earned my respect today. However, since I knew you I made sure to allow you to prove yerself pretty fast, but if you want to continue doing business with us, jump drives are always appreciated..." he says this with a voice so calm you are surprised it came from the same captain who was recently provoking you for no apparent reason.`
				to display
					has "Wanderers: Defend Vara Ke'sok: aborted"
					not "Unfettered Jump Drive 1: offered"
			`	In the background you hear fires roaring, it seems the damage to his ship was quite serious indeed.`
			label choose
			choice
				`	"Be careful with provoking me. You may have gotten killed. Do not count on me to repair your ship."`
					goto dangerous
				`	"What was this really about?"`
				`	"Those weapons you were using are impressive."`
					goto weapons
			`	"Ye have earned the right to know. We Unfettered always seek to improve ourselves, be it in combat or otherwise. Ye travel from far away, and we do not see many strangers around here. I wanted to see how ye approached me challenge; I hoped I could find knowledge in how you lost. I may have underestimated yer ability to fight though... A mistake which I shall not make again next time."`
			choice
				`	"You could have just asked."`
			`	"We cannot learn from words alone, and ye have not proven yerself to us as one who can be trusted, anyway. That be why I provoked ye." One of his crew mutters something from behind him, but you cannot hear it clearly. "Well, that, and yes, maybe I be a bit too prideful meself, especially when I be three sheets to the wind. I took on a challenge I should not have..." He shouts something in Hai, presumably to the crew member who just spoke.`
				goto end
			label dangerous
			`	"Worry not, matey. Respect only need be earned once. From me, at least. Do know there are other captains eager to challenge ye themselves, and most are stronger than me. Or, at least, they have more ships..."`
				goto end
			label weapons
			`	"Aye, matey! The flashier yer weapons be when ye run a shot across their bow, the more likely these landlubbers be to strike colors and ditch their loot! No need to make these lily livered into shark food, just shiver their timbers a bit. Savvy? And not much else sets yer knees a knockin' quite like sending watching yer weapons go squiffy while yer energy levels drop straight ta Davy Jones' Locker! Always a good clap o' thunder for 'em!"`
			label end
			action
				payment 250000
			`	"Hopefully we see each other again, sometime." He and his crew seem quite busy with the repairs. "I transferred yer booty of <payment> to pay to repair any damage I may have done to yer ship. I be landing on the surface soon, to drown the sorrow of this humiliating defeat I have just suffered. I do not need nor want yer assistance in repairing, for that is a task best suited for the vanquished."`
			`	"If ye be feeling up to the challenge, there be other captains that would be willing to duel ye, if ye keep fighting fair, of course. None accept to fight more than a pair o' heavy men-o-war, some others, like me, still prefer fighting with a single vessel. Like me, they will wish to fight to test the strength of yer exotic technologies or strategies, savvy?"`
			``
			`	"Now land at once, we must officially conclude this duel, matey, else it will be worth no more than an empty chest!"`
	to fail
		has "event: unfettered: outcast"
	on fail
		dialog phrase "Essential Unfettered Mission Fail If Killed"
	on visit
		dialog "You have not yet defeated the Unfettered Captain, and landing like this means you choose to delay the duel to another time."
	on complete
		conversation
			`You land and the Captain joins you once he is done with repairs. He presents what looks like an aquarium as a reward for the duel.`
			`	As you move closer to it to inspect it you are almost frightened to death by the huge scorpion looking creature rushing towards you.`
			`	There is little time to think as the huge creature gets closer and closer!`
			choice
				`	(Run far away in case it escapes!)`
					goto run
				`	(Leap back to be at a respectable distance!)`
				`	(Stay there.)`
					goto stay
			`	Surprisingly, no Unfettered look amused by the apparent cowardiness. "Fear is good, so long as it does not control you," one of them says.`
			action
				outfit "Heshi"
				event "unfettered: JD raid plan ready" 5 15
				set "unfettered: duel ready"
				"unfettered: took Si-Ra' gold" = "outfit (all): Gold Bars"
				"unfettered: took Si-Ra' weapons" = "outfit (all): Ionic Blaster Prototype" + "outfit (all): Ionic Turret Prototype" * 3
				log `Defeated a young Unfettered Captain in a duel, and took part in a surprisingly scary Unfettered martial ceremony.`
			`	Si-Ra does not give you any explanation, instead he proceeds to raise his fist. As you do not react he geastures with his other hand, clearly meaning you ought to do the same.`
			`	After you rise your fist in response, he bows his head so slightly you barely notice it, and moves away. You wonder what you should do with the creature, but refusing the gift does not seem like an option.`
				accept
			label stay
			`	You stay there, surely impressing all Hai present! However it also means you get hit by the tail of the monster as it jumps out to hit you, and everything gets dark in a minute.`
			`	You hear voices around you, someone screaming for help but also Si-Ra speaking calmly, "There is no cure for humans," as you hear this you sink deeper and deeper, almost losing consciousness, "there is nothing to be done." These are the last words you will ever hear.`
				die
			label run
			action
				log "Defeated a young Unfettered Captain in a duel, but it seems that was not the whole test. The second part involved a monstruous scorpion from which it felt like a good idea to run at the time. The Unfettered did not see it that way, however."
			`	You start running away and hear Si-Ra speak to his crew, loud enough for you to hear, "The monkey is running away from danger. It would not be fit to join us indeed. It will not fight for us."`
				decline

event "unfettered: JD raid plan ready"



event "cerberus revealed"
	government "Cerberus"
		remove "display name"

# SPOILER: stealing JD from the Alpha's indoctrinated pirates: Cerberus
mission "<uhai> 3: Recover Jump Drives"
	name `Recover the jump drives`
	description `Go to the pirate world of <stopovers> and recover jump drives from a vault.`
	source "Darkcloak"
	stopover "Freedom"
	clearance
	passengers 1
	to offer
		has "event: unfettered: JD raid plan ready"
	on offer
		conversation
			`As you pass what looks like a bar in the spaceport, you're greeted by the same Hai captain that challenged you earlier. "So we meet again! Arr, if ye be wanting to scuttle me clipper again, it'll take a lot more salt out of ye! Well... once I have her fixed and back, anyway. But that' not be why I be here, today," he says, apparently happy to see you. "I have a job for ye!"`
			choice
				`	"What's the job about?"`
					goto job
				`	"Sure, I would do anything for my favorite squirrel!"`
					goto insult
				`	"Just admit it. You're scared to fight me."`
			`	"Nice try, but I've learned me lesson. Worry not, soon I shall have a grander vessel, and when I do, 'twill be ye that walks the plank in our next battle! Most of the time, having the bigger chase guns on yer man-o-war is all the strategy and diplomacy ye need. In this case, however, I be lacking said guns, so the best choice is for me to fold. For now, at least."`
			choice
				`	"What can I do for my favorite squirrel?"`
					goto insult
				`	"How soon will you have that new ship?"`
				`	"Well, just do it with that bigger ship then. I'm not interested."`
					decline
			`	"Once this job be done, hopefully! It should pay handsomely - 'buying a brand new ship' kind of handsome." Judging from your last encounter, this will probably be a very dangerous mission, but it may well be worth it.`
			choice
				`	"What kind of job is it?"`
					goto job
			label insult
			`	He does not seem to react to the insult. He did call you monkey a few times before, so it's only fair for you to return the courtesy.`
			label job
			`	"We be going to collect a few jump drives! Normally ye would not be able to get such a job, since ye have not earned much among us still, but I have the connection to get it for ye. Ye see, officially this be me mission, and a very lucrative one, at that! On top of that, should we succeed, next time ye may be entrusted with such missions on your own, but don't ye be expecting near the same booty for yerself."`
			choice
				`	"Okay... That just seems too good to be true. What's the catch?"`
			`	"Well... world be called 'Freedom', and that may sound nice, but it be a dangerous human port, full of privateers and swashbucklers. That is why I need yer ship, for transportation beyond Hai space. Ye will also need to save room in yer cargo hold or on your flagship for four jump drives. Ye be warned: this be no mission for the lighthearted."`
			choice
				`	"Let's go then!"`
					goto leave
				`	"Why can't you just use a jump drive and go there yourself?"`
				`	"What will my cut be?"`
					goto cut
			action
				"unfettered: offended Si-Ra" ++
			`	"Jump drives be a fine spot of loot amongst me people. I would not risk one by traveling through hostile space. Ye've had one yerself, so ye should know about the scurvy dogs to the south who give no quarter. The lily-livered scallywags to the north would like to see me walk the plank as well... A jump drive would be of no special help to us on this voyage." He seems disappointed by you having to ask such an obvious thing.`
			choice
				`	"Let's go then!"`
					goto leave
				`	"Sorry, but I won't risk my ship by going anywhere close to these pirates."`
					decline
			label cut
			`	"Ye humans always be obsessed with yer doubloons... So many much greater a variety of booty ye could be seeking. Rest assured, it be quite the coffer. I be taking half of the total bounty, and ye should well remember how well ye were paid for the ones ye've already delivered to me brethren."`
			label leave
			`	"One last warning for ye: Ye should sail the skies with a hyperdrive, especially with the dangers of where we be headed. A jump drive won't do us any favors getting there, but 'twill bring more than a mite of unwanted company. Nor should we risk the Wanderers decided to fit ye with a hempen halter from yer association with us."`
			`	You accompany him to your ship, and he seems actually impressed, even more so when seeing the interior. "Your ship indeed be... adequate, for a warrior and this task," he begrudges.`
			`	"Hold up right there matey, the sea sooner be purple than I'd see ye can fit 4 drives in yer holds! Ya better make some space!"`
				to display
					"cargo space" < 80
			`	You show him to his bunk but he refuses to go there, "Where ye be sending me? Ye need me on the helm, you scabby sea bass!" You have no choice but to let him sit on the bridge.`
				accept
	on enter Alnitak
		dialog `Seeing you enter this system, the captain speaks up. "Sails down, matey! I'd recommend to stop here before we head into more open seas!"`
	on visit
		dialog "You do not have the jump drives. You either did not go to <destination> to get the jump drives yet, or you left them in planetary storage, or you left the escort carrying the jump drives behind."
	to fail
		has "event: unfettered: outcast"
	on fail
		dialog phrase "Essential Unfettered Mission Fail"
	to complete
		has "<uhai> 3: Jump Drive Vault: offered"
	on complete
		outfit "Jump Drive" -4
		payment 2000000
		set "midas: tracker relay"
		log `Helped a young Unfettered Captain to bring jump drives from a pirate world.`
		log "People" "Si-Ra" `A young, impetuous Unfettered captain with a unique, if eccentric, grasp of your language, who seems to grow wiser by the day. He has impressive leadership and combat skills, yet always seeks to refine his tactics. He does seem to be also be a fan of acquiring bigger and bigger ships.`
		conversation
			`"Here be yer share: <payment>. Ye have saved me life<, unfettered title> <first>, and I shall never forget it. For this, ye have earned the right to know my name: "Si-Ra". It be one I earned and wear with pride. Come see me again soon if ye be up for a challenge. I'll surely be able to find one for ye even if me own ship not be ready to give ye one. In the meantime, make sure to check the job boards if ye just be looking for more runs like this one."`
			label choice
			choice
				`	(Don't say anything).`
					goto leave
				`	"I heard you say a name, 'Cerberus', I believe."`
					to display
						has "<uhai> 3: Jump Drive Vault: Attracted Attention: offered"
					goto cerberus
				`	"Who were these pirates attacking us?"`
					to display
						not "<uhai> 3: Jump Drive Vault: Attracted Attention: offered"
					goto pirates
				`	"Could I keep a jump drive for myself?"`
					to display
						not "unfettered: asked a jump drive from Si-Ra"
			action
				set "unfettered: asked a jump drive from Si-Ra"
			branch listened
				not "<uhai> 3: Jump Drive Vault: Attracted Attention: offered"
			`	"Clearly ye have enough already, since ye saw fit to flaunt it for all the pirates."`
				goto choice
			label listened
			action
				outfit "Jump Drive"
			branch "good boy!"
				"unfettered: took Si-Ra' gold" <= 5
				"unfettered: took Si-Ra' weapons" <= 2
			action
				payment -1250000
			`	"Alright, but since yer changing the deal, I be deducting an extra!"`
				goto choice
			label "good boy!"
			`	"Alright! I like yer spirit, mate. This one's on me, consider it a reward for doing this mission so well, and being a lovely fellow."`
				goto choice

			label cerberus
			`	"If ye really must know, that be how the spineless, biscuit eatin' pirates who attacked us are called." He obviously does not wish to elaborate on it any further.`
				goto revealed
			label pirates
			`	"If ye really must know, they be called Cerberus." He obviously does not wish to elaborate on it any further.`
			label revealed
			action
				event "cerberus revealed"
			label leave
			`	"<first> was also the name of my mentor, ye know. Always flying a Sparrow, that one. Told him it'd get him in trouble one day, but he never listened... t'was a cheerful lad, I wonder what happened to him."`
				to display
					has "first name: Jack"
			`	Then he raises his fist towards you, presumably some form of salute. The act takes you by surprise, but before you have the time to react, he is already leaving. He is probably in a hurry to buy that new ship he kept going on about.`



mission "<uhai> 3: Jump Drive Vault"
	landing
	invisible
	source "Freedom"
	destination "Darkcloak"
	to offer
		has "<uhai> 3: Recover Jump Drives: active"
	on offer
		conversation
			`You park your ship close to the hidden depot, as suggested by the Hai, at a lesser-used auxiliary spaceport. Often used by captains seeking a degree of discretion, they tend to still be close enough to the main hubs to not draw the same types of unwanted attention as landing fully off-grid. Your crew should be plenty close enough to intervene should anything go wrong.`
			`	You then follow the Unfettered captain to the hatch. He is well-prepared and quite deft, even given that he is wearing what seems to be a heavy combat suit.`
			choice
				`	"Who made this vault? What should I expect?"`
				`	"Should we not take more men to ensure our safety?"`
					goto moremen
				`	(No time for talking.)`
					goto outsideship
			`	"Arrr, I cannot be telling anyone that, not even ye after bringing me, and especially not here anyway. I dare not risk bringing danger to their door or their ire to mine. At least while we still need their supply of jump drives. For now, just think of them as more pirates, like me and the rest of the scallywags on this bilge water planet here, and know that we be ready to face them in battle, should it come to that," he tells you.`
				goto outsideship
			label moremen
			`	"We be needing discretion here, not to draw attention! The larger our group is, the more suspicion we attract. The more suspicion we attract, the more likely someone fits us for a hempen halter. We be wanting them to think we hold no loot, not that we be hunting treasure, savvy?" Judging from his tone, this was a stupid question.`
			label outsideship
			`	Before exiting, he warns you, "Whatever be happening, do not try anything stupid and stay behind me at all times."`
			`	Once outside, he moves at a quick pace, and you have difficulties following him, especially with the terrain as you head into the mountains. He seems worried and keeps looking around furtively, making surprisingly little sound with his armored suit. All things considered, he is impressively stealthy; the suit must have been crafted specifically for him in order to be so discreet. He presses a switch every so often which pops out a mirror, allowing him to peer cautiously around corners and obstacles in your path in case of an ambush.`
			`	Before long, you arrive at a small shanty town constructed with metal and other scraps the builders could gather nearby. Even considering what it is, it appears recently constructed and especially ramshackle.`
			choice
				`	"Is everything alright?"`
				`	"There is no need to be worried, that cache must be well hidden, right?"`
				`	(Keep walking, ready to reach for my gun.)`
					goto discreet
			`	He makes some kind of sign you do not understand, but it seems pretty clear he wants you to keep quiet. Looking around, you notice the two of you have attracted quite a bit of attention from the impoverished locals. While they all seem to have nothing to lose, the vast majority of them are very young and probably not the hardened criminals you had expected.`
			label discreet
			`	After skirting the outskirts of the shanty town, you head further into the mountains, and eventually you spot what appears to be a local in the distance. Though he did not seem to be following you, something seems odd about him, but you cannot pinpoint what. Continuing up the mountain, more and more you get the impression that this vault is no simple, small depot. This is confirmed when you pass several security turrets, and, while it safe to assume that even more defenses are hidden, you wonder why any would be left in plain sight around a "hidden" depot. Crossing a ridge, you begin to notice that some of your surroundings look strange, as the mountain has only been affected by the elements in some places and not others. Suddenly, the armored Hai stops and raises a hand high, palm open. Recognizing the sign, you stop as well.`
			`	The Hai reaches for some kind of device in his pocket and enters what you assume to be access codes. By the look on his face, it doesn't seem to be working very well. "Blimey, someone else has accessed the vault. This was not expected," he hisses as his grip tightens on his weapon, and he dons his helmet. "Stay here. I will take care of this."`
			choice
				`	"Do you not want one extra gun, then?"`
					goto wannafight
				`	"What about the locals? They don't seem friendly. I just saw one nearby."`
			`	"Those bilge-sucking scum? They would never dare attack a well-equipped swashbuckler like meself. Furthermore, there shouldn't be any around these parts, so far from those hovels." He steps forward, then glances back at you, unprotected and armed only with a laser that seems like a toy in comparison to his. "But maybe ye should come with me, after all."`
				goto choose
			label wannafight
			`	"If the vault indeed be compromised, 'twas not by landlubbers. Those inside will be more dangerous and well-armed than the lily-livered locals. Still, I do not be having to guarantee yer safety to secure me loot, so ye be free to do as ye wish. The defense mechanisms be offline for the moment, so ye would have to fend for yerself. These locals be so young and frail and malnourished that even ye can surely handle yerself against them." The disdain in the last words is palpable.`
			label choose
			choice
				`	(Stay outside.)`
					goto outside
				`	(Come in.)`
			`	He sighs. "As ye wish, but I do hope ye can hold yer own on the ground as well as in space. I have disabled the automated defenses, in case they have been hijacked. We just have to go in, make sure they recognize us as friendlies, and then reactivate them." You really wonder where the vault could be, until you see the Hai walk right through part of the mountain in front of you. It must be a hologram to disguise the entry! You hurry to follow behind him.`
			`	At first, you don't notice anything particularly suspicious, but you do hear the low hum of running electronics and machinery in the distance. Though the vault is clearly alien in origin, you cannot pinpoint one race; instead, it seems to be a mix of many. All of it is very, very old, and there is no illumination, possibly because your friend deactivated the lights along with the turrets, though you don't see why why he would. Even without it, you can tell there is clearly is space to move around - enough for an armored vehicle, in fact. As you acclimate to the darkness inside the vault, you notice a flash of light, far away on your left.`
			choice
				`	(It's just a light flickering. No need to worry.)`
				`	"GET DOWN!"`
					goto down
			`	It was indeed just a light flickering - from a laser sight, used to acquire a target: you.`
				die
			label outside
			action
				fail "<uhai> 3: Recover Jump Drives"
			`	It may have felt like the right thing to do at the time, but you quickly realize splitting up and then staying here in the open was not very intelligent. It is too late, unfortunately, because you get stabbed by a local pirate, who is no longer impressed by your now-missing armored friend. You can see his bloody knife, with what seems to be a snake on it, before losing consciousness.`
			`	When you wake up everything is blurry, all you can see if a powerful, almost divine, light.`
			`	Coming back to your senses, you notice you are in what must be a hospital, half naked. The captain is staring at you. "The Gods of battle have judged ye, <first>. And they found you wanting." It seems clear that you will not be able to continue missions with the Unfettered after such a failure.`
				decline
			label down
			`	You get down yourself as you give the warning, then to see if it was heeded. The Unfettered was evidently well trained for this, as he is already on the ground and sighting his rifle. You're impressed by the precision of his weapon; the sniper is quite clearly taken out with the first shot, but your armored companion fires three more times to be sure.`
			`	After searching through the vault to eliminate any other surprises, the Hai declares the area cleared. Any other stalkers have probably run off after seeing the firepower your Unfettered friend carries. You then inspect the Jump Drives to the best of your ability with a device he quickly instructed you how to use, while he finishes taking care of the security systems. While waiting for him to return once you are done, you look around and notice a small symbol in the lower corner of a nearby wall: a dog with multiple heads. You double-check the Jump Drives as you continue to wait, and when the Hai captain comes back, he conveniently places his gun to hide the symbol. Best not ask him about it.`
			`	He switches a lever, and the electric humming you've been hearing suddenly stops. "I have disabled the holographic field generator, so yer ship can come to pick up the drives. Best have it come quickly, in the hopes it reaches us before the intruders return, in force," he suggests. You quickly send a message to the <ship>, asking them to dock with the vault.`
			choice
				`	(Wait for the ship to arrive.)`
					goto ship
				`	"We could have just come into the vault swarming with ground forces instead of risking our lives..."`
				`	"Is this holographic field the reason we had to go into the vault in person, instead of just connecting it to the ship?"`
					goto vault
			`	"We needed to act discreetly, so we would have the time to check the status of the Jump Drives without being swarmed by opportunist pirates. More people would have only attracted more attention and been more targets for the vault's defenses against. As ye have probably noticed, we have not accessed this vault for quite some time. Some unfettered humans could have snuck in and sabotaged the Jump Drives, like they did with the turrets." You have a hunch that there could be more to all this than what he's admitting.`
				goto ship
			label vault
			`	"Yes and no. It be not only a holographic generator, but also a set of jammers, meaning your ship would not be able to pinpoint the exact location and would have to land blindly. We also needed to make sure the Jump Drives were not sabotaged and that the vault defenses were not compromised; they could probably have taken yer ship down. Needless to say, even monkeys could rig the Jump Drives to blow when used. Checking that takes time. Besides, we want to be using this vault later, so may as well ensure its safety. That said, it seems we left it sit too long, it be too compromised for further use." You have a hunch that there could be more to all this than what he's admitting.`
			choice
				`	(Go back to the ship.)`
					goto ship
				`	"If this world is so wild, why put the Jump Drives here in the first place?"`
			`	"The Unfettered be not the ones who placed these Jump Drives here..." He leaves it at that. The Hai doesn't seem to want to tell you much about this vault.`
			
			label ship
			`	As soon as your ship arrives, you give the orders to collect and either transfer the jump drives into cargo or install them directly onto your ship if possible, so you may flee more swiftly. When your ship takes off, you notice more activity than on the way in...`
			`	The Hai comes to speak to you on the bridge. "Batten down the hatches, matey! It took us too long to check and load the jump drives, and we seem to have attracted attention. I guess a lookout got away from the vault and contacted some friends..." Multiple alarms start going off, confirming his suspicions - hostile ships are launching and heading straight for you. You launch as soon as you can, rushing through the correct procedures. Meanwhile, the Unfettered captain joins you on the bridge, clearly used to being where the action is, invited or not.`
				launch
	on accept
		"outfit" "Jump Drive" 4
	# a side mission will spawn additional ships if you brought a JD with you before the start of this mission.
	npc evade
		government "Cerberus"
		personality disables plunders vindictive
		system "Almaaz"
		fleet "Large Northern Pirates"
		fleet "Small Northern Pirates" 2

mission "<uhai> 3: Jump Drive Vault: Attracted Attention"
	landing
	invisible
	source "Freedom"
	destination "Darkcloak"
	to offer
		has "<uhai> 3: Recover Jump Drives: active"
		has "outfit (installed): Jump Drive"
	on enter "Almaaz"
		"unfettered: offended Si-Ra" += 2
		dialog `The Unfettered "pirate" spits a string of old-timey nautical curses, but one word, which you can barely hear him mutter, stands out: "Cerberus." He then comes closer to address you directly, "There be even more of these scurvy bilge rats than I expected. I warned ye about coming here with a jump drive!"`
	npc evade
		government "Cerberus"
		system "Almaaz"
		personality disables plunders vindictive
		fleet "Large Northern Pirates"



# This variant has no reverse thrusters to make it easier to scan it, even with the new formula.
ship "Geocoris" "Geocoris (Keystones)"
	crew 56
	outfits
		"Hai Tracker Pod" 2
		"Hai Tracker" 112
		"Chameleon Anti-Missile" 3
		"Hai Cuttlefish Jammer" 4
		"Boulder Reactor"
		"Hai Valley Batteries"
		"Hai Diamond Regenerator"
		"Hai Corundum Regenerator"
		"Hai Williwaw Cooling" 4
		`"Biroo" Atomic Thruster`
		`"Bondir" Atomic Steering`
		Hyperdrive
		"Pulse Rifle" 56
	cargo
		"Quantum Keystone" 123

mission "<uhai> 4: Scan Geocoris"
	name `Scan the Geocoris`
	description `Scan the cargo of the Hai Geocoris in Ya Hai with the Unfettered scanner, then return to <destination> with the scanner logs.`
	source "Firelode"
	waypoint "Ya Hai"
	to offer
		random < 60
		has "event: unfettered: access to Mera's lab"
	on offer
		conversation
			`As you wander through the spaceport, you find a market with a limited diversity of goods, although some of it seems to be completely alien, even by Hai standards. You can even spot human food and technology, although those are the only recent items here. Most of it is very ancient, and you doubt everything is functional...`
			`	Most Unfettered here are just busy buying what little food there is, that is if they can even afford it. You see two of them disputing, probably over the cost of some item, but decide not to intervene given how they generally respond to your mere presence...`
			`	An Unfettered approaches you. At first, you wonder why the Hai happens to be coming towards you in particular, but then you realize that you naturally stand out in the crowd. There are not many non-Hai on the Unfettered worlds.`
			`	"Captain <last>! I am Mera, an engineer. We have an easy job for you, if you are interested," she says.`
			choice
				`	"Sure, what can I do for you?"`
				`	"How do you know me?"`
					goto know
				`	"Sorry, but I'm quite busy at the moment."`
					defer
			`	"Straight to the point! I am starting to like you."`
				goto job
			label know
			`	"Someone who brings us something as precious as a jump drive is not quickly forgotten! Now back to our business, if you don't mind."`
			label job
			`	"As you probably already know, the other Hai do not think like us. They believe in trading with all the galaxy in harmony forever, without seeing how it softens them. As such, they have wasted time designing a ship for the sole purpose of transporting goods in great quantities: the Geocoris. Or at least that is what we thought, at first. It now seems to us that the design is... interesting, so we want you to scan it."`
			`	"It is pretty much guaranteed there will be one such ship at all times around their home system, Ya-Hai, the center of their trade. For obvious reasons we cannot scan that ship ourselves, and we prefer that the Hai be ignorant of our interest in that design, anyway. Bring us the full scanner logs and you will be well rewarded."`
			choice
				`	"Seems easy. I'll do it."`
					goto agree
				`	"Why the sudden interest for that ship?"`
					goto design
				`	"You could just ask the Hai that come to you from their space about it."`
			`	"That is what we will be forced to do if you refuse, but we would prefer this to be kept a secret. So do you agree to do this for us?"`
			choice
				`	"It seems easy enough. I'll do it."`
					goto agree
				`	"How do I scan it?"`
					goto scan
				`	"I don't want to get in trouble with the Hai."`
			`	"That should not be a problem, the Hai will not bothered about you scanning their ship, if they even notice it."`
			label design
			`	"We would like to know how they avoided vulnerabilities in the hull of a ship of such size, and the way cargo can be stored without making the ship defenseless. Extra space on a ship cannot only be used for cargo... I will tell you more about it later, once you bring us the scans. That is, if you are willing of course."`
			choice
				`	"Sure, will do."`
					goto agree
				`	"How do I scan it?"`
			label scan
			`	"You need to use at least one of our Value Detectors, the information provided by it should be sufficient, as it goes beyond a simple cargo scan. If you don't have one, you can install one here. You may want to get multiple scanners so you can scan the ship from a longer range, and faster. Please do actively scan it. Passive intel gathered on the fly will not do."`
			choice
				`	"Sure, will do."`
					goto agree
				`	"I'm not interested in scanning ships for you."`
					decline
			label agree
			`	On the way back to your ship, Mera runs up to you. "One... last... thing<, unfettered title>!" You let her catch her breath. "We have noticed one Geocoris just entered <waypoints> as expected, but seems to have some special modifications. Please scan that one specifically. We have marked its signature for you to recognize it. We want to have a detailed scan of its cargo. Also, I've just found a captain willing to give you two of our scanners. They will be placed in your cargo hold if there is no space on your ship, but do go in the lab to make sure they are installed them properly.`
			action
				outfit "Value Detector" 2
				outfit "Cargo Scanner" 4
			`	"I cannot stress enough that you NEED to use at least one Value Detector, as any other scanners will simply either not contain enough information, or we could be unable to make good use of it. Since the Geocoris is quite complex, it may take some time to complete the scan, so feel free to buy more scanners here. I'd recommend going to the lab to check if they are well connected to your ship."`
			`	"Do note, however, that they can be supplemented by Cargo Scanners, which is why I have decided to provide four of those to you as well."`
				accept
		log "People" "Mera" `An Unfettered engineer who is interested in ship designs of all kinds. She is easily excited by new technologies and ships.`
	on waypoint
		dialog `You do not see the Geocoris that Mera mentioned; it's probably in a system nearby. You should land and depart when it arrives.`
		set "unfettered: entered Ya Hai"
	npc "scan cargo"
		government "Hai"
		to spawn
			has "unfettered: entered Ya Hai"
		personality target entering uninterested waiting
		system "Ya Hai"
		ship "Geocoris (Keystones)" "Strong Gold"
		conversation
			branch "didn't listen"
				not "outfit (flagship installed): Value Detector"
			`You have scanned the Geocoris. You may now return to <destination> with the scanner logs.`
				decline
			label "didn't listen"
			`You have scanned the Geocoris, but you did not use a Value Detector to do so. The scans will be of no value to Mera, you have failed the mission.`
			action
				fail "<uhai> 4: Scan Geocoris"
	npc
		government "Hai"
		to spawn
			has "unfettered: entered Ya Hai"
		personality launching coward
		system "Ya Hai"
		ship "Grasshopper (Ion)" "Beholder"
	to fail
		has "event: unfettered: outcast"
	on fail
		dialog phrase "Essential Unfettered Mission Fail"
	on visit
		dialog `You have not scanned the Geocoris yet. Go to Ya Hai to scan it, and then come back here.`
	on complete
		clear "unfettered: entered Ya Hai"
		log `Scanned a Geocoris for the Unfettered. They seemed interested in the design - probably with a ship of their own in mind.`
		payment 150000
		dialog `You send the scans to the Unfettered government and receive a payment of <payment>. They tell you Mera will need some time to analyze the scans.`
		event "unfettered: analyzed the scans" 10 20

mission "<uhai> 4: Geocoris Arrival"
	landing
	invisible
	source
		system "Ya Hai"
	to offer
		has "<uhai> 4: Scan Geocoris: active"
	on offer
		conversation
			`Shortly after you land, you see the Geocoris signature on your radar. You take off immediately.`
				flee

event "unfettered: analyzed the scans"<|MERGE_RESOLUTION|>--- conflicted
+++ resolved
@@ -28,16 +28,12 @@
 					goto sure
 				`	(Not now, it's too risky.)`
 					defer
-<<<<<<< HEAD
-			`	One of the alien dock workers walks over after you catch their eye. "Ah," they say, "the monkey is curious. The monkey has never been face to face with a true Hai before?"`
-=======
-			
+
 			label news
 			`This planet is populated by a hostile alien species that resembles giant, intelligent squirrels. Their ships look exactly like the ones that you saw on the news. Although despite their hostility while in orbit, they pay little mind to you on the surface.`
 			
 			label sure
 			`	You catch the eye of one of the alien dock workers and it walks over. "Ah," it says, "the monkey is curious. The monkey has never been face to face with a true Hai before?"`
->>>>>>> 02878548
 			choice
 				`	"Hai? Is that what you call yourselves?"`
 					goto name
@@ -52,11 +48,7 @@
 				`	(Sure.)`
 				`	(Not now, it's too risky.)`
 					defer
-<<<<<<< HEAD
-			`	One of the alien dock workers walks over after you catch their eye. "Ah," they say, "the monkey is curious. The monkey has never been face to face with a true Hai before?"`
-=======
 			`	You catch the eye of one of the Hai dock workers and they walk over. "Ah," they say, "the monkey is curious. The monkey has never been face to face with a true Hai before?"`
->>>>>>> 02878548
 			choice
 				`	"No, I've encountered many of your brethren south of here."`
 					goto brethren
@@ -184,11 +176,7 @@
 					goto refuse
 			
 			label refuse
-<<<<<<< HEAD
-			`	They ponder this for a while, and say, "Very well. Our offer stands, whenever you choose to return." They allow you to return to your ship peacefully.`
-=======
 			`	They ponder this for a while, and says, "Very well. Our offer stands, whenever you choose to return." They allow you to return to your ship peacefully.`
->>>>>>> 02878548
 				defer
 			
 			label more
