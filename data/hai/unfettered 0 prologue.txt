--- conflicted
+++ resolved
@@ -167,14 +167,10 @@
 					goto more
 				`	"How will my ship leave here without my jump drive?"`
 			
-<<<<<<< HEAD
-			`	"We will give you a hyperdrive in its place," it says, "and you will be counted as our friend, so you will not need to leave here quickly, or under threat of violence." You can't help but wonder if they will try to take your ship by force if you do not agree to the deal.`
-			`	"You will no longer require to keep the Ladybug in working condition to guarantee our friendship, and no longer need to pay for access to our territory," they add.`
+			`	"We will give you a hyperdrive in its place," they say, "and you will be counted as our friend, so you will not need to leave here quickly, or under threat of violence." You can't help but wonder if they will try to take your ship by force if you do not agree to the deal.`
+      `	"You will no longer require to keep the Ladybug in working condition to guarantee our friendship, and no longer need to pay for access to our territory," they add.`
 				to display
 					has "Hai Legacy 3: done"
-=======
-			`	"We will give you a hyperdrive in its place," they say, "and you will be counted as our friend, so you will not need to leave here quickly, or under threat of violence." You can't help but wonder if they will try to take your ship by force if you do not agree to the deal.`
->>>>>>> b0beb6e6
 			choice
 				`	"Okay, I accept your generous offer."`
 					goto end
