--- conflicted
+++ resolved
@@ -431,24 +431,14 @@
 			action
 				set "choice: blaster"
 			scene "outfit/hai ionic blaster"
-<<<<<<< HEAD
-			`	"Ah, the Blaster. It is favored by many Shield Beetle captains, because it can easily help them turn the tide of battle without needing to dedicate too much weapon space to it. Especially considering its other effects, its damage potential is serviceable. While it is true that it does not do enough ion damage to properly disable a ship on its own, it is able to jam their weapons and will give you the upper hand in a long fight."`
+			`	"Ah, the Blaster. It is favored by many Shield Beetle captains, because it can easily help them turn the tide of battle without needing to dedicate too much weapon space to it. Especially considering its other effects, its damage potential is serviceable. While it is true that it does not do enough ion damage to properly disable a ship on its own, it is able to jam their weapons and will give you the upper hand in a long fight. This is a more recent innovation, however, and some say it lacks the... finesse of others.`
 				goto "back to choose"
-=======
-			`	"Ah, the Blaster. It is favored by many Shield Beetle captains, because it can easily help them turn the tide of battle without needing to dedicate too much weapon space to it. Especially considering its other effects, its damage potential is serviceable. While it is true that it does not do enough ion damage to properly disable a ship on its own, it is able to jam their weapons and will give you the upper hand in a long fight. This is a more recent innovation, however, and some say it lacks the... finesse of others.`
-				goto backtochoose
->>>>>>> 4f223674
 			label turret
 			action
 				set "choice: turret"
 			scene "outfit/hai ionic turret"
-<<<<<<< HEAD
-			`	"That is my preferred weapon out of all of them, by far. Unlike the Ion Cannon that is a hybrid weapon meant to damage the enemy from long range whilst applying a good deal of ionization, this one's role is mostly to disable enemy ships. Even a ship with many batteries will cower before this weapon! And due to its high range, small ships and even fighters will never bother you again!"`
+			`	"That is my preferred weapon out of all of them, by far. Unlike the Ion Cannon that is a hybrid weapon meant to damage the enemy from long range whilst applying a good deal of ionization, this one's role is mostly to disable enemy ships. Even a ship with many batteries will cower before this weapon! And due to its high range and fast turn-rate, small ships and even fighters will never bother you again!`
 			label "back to choose"
-=======
-			`	"That is my preferred weapon out of all of them, by far. Unlike the Ion Cannon that is a hybrid weapon meant to damage the enemy from long range whilst applying a good deal of ionization, this one's role is mostly to disable enemy ships. Even a ship with many batteries will cower before this weapon! And due to its high range and fast turn-rate, small ships and even fighters will never bother you again!`
-			label backtochoose
->>>>>>> 4f223674
 			`	"However, we only have these weapons in very limited quantities, and as such we cannot afford to give these to you yet. So, about my offer, have you made up your mind?"`
 				goto weapons
 
