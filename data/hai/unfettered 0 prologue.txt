# Copyright (c) 2015 by Michael Zahniser for the first 5 missions
# Copyright (c) 2022 by Hurleveur and Ejo Thims for the rest
#
# Endless Sky is free software: you can redistribute it and/or modify it under the
# terms of the GNU General Public License as published by the Free Software
# Foundation, either version 3 of the License, or (at your option) any later version.
#
# Endless Sky is distributed in the hope that it will be useful, but WITHOUT ANY
# WARRANTY; without even the implied warranty of MERCHANTABILITY or FITNESS FOR A
# PARTICULAR PURPOSE. See the GNU General Public License for more details.
#
# You should have received a copy of the GNU General Public License along with
# this program. If not, see <https://www.gnu.org/licenses/>.

mission "First Contact: Unfettered"
	landing
	source
		attributes "unfettered"
	on offer
		conversation
			branch hai
				has "First Contact: Hai: offered"
				
			`This planet is populated by a hostile alien species that resembles giant, intelligent squirrels. Do you want to approach one of them?`
			choice
				`	(Sure.)`
				`	(Not now, it's too risky.)`
					defer
			`	One of the alien dock workers walks over after you catch their eye. "Ah," they say, "the monkey is curious. The monkey has never been face to face with a true Hai before?"`
			choice
				`	"Hai? Is that what you call yourselves?"`
					goto name
				`	"What do you mean, 'true Hai'?"`
					goto true
				`	"Why did you shoot at me? Are you at war?"`
					goto war

			label hai
			`The Hai here appear to be at war with the rest of their species. Do you want to approach one of them and ask why?`
			choice
				`	(Sure.)`
				`	(Not now, it's too risky.)`
					defer
			`	One of the alien dock workers walks over after you catch their eye. "Ah," they say, "the monkey is curious. The monkey has never been face to face with a true Hai before?"`
			choice
				`	"No, I've encountered many of your brethren south of here."`
					goto brethren
				`	"What do you mean, 'true Hai'?"`
					goto true
				`	"Why are you at war with everyone else?"`
					goto everyone
			
			label brethren
			`	They hiss. "They are not true Hai. We are Hai. The unaltered. We were masters of a hundred worlds before human monkeys had learned the use of thumbs."`
				goto masters
			
			label true
			`	"It means that we are unaltered, Hai as Hai were first born to be. Hai the conquerors. We were masters of a hundred worlds before human monkeys had learned the use of thumbs."`
				goto masters
			
			label name
			`	"We are Hai. Hai the conquerors. We were masters of a hundred worlds before human monkeys had learned the use of thumbs."`
				goto masters
			
			label war
			`	"We fight to defend ourselves from extinction," they say.`
			`	"Extinction?" you ask. "Do you mean that there are no other Hai?"`
			`	"We are all that is left of the original Hai," they say. "Unaltered. The conquerors. We were masters of a hundred worlds before human monkeys had learned the use of thumbs."`
				goto masters
			
			label everyone
			`	"We fight to defend ourselves from extinction," they say.`
			`	"Extinction?" you ask. "Do you mean that you are not the same species as the other Hai?"`
			`	"Indeed," they say. "We are all that is left of the original Hai. Unaltered. The conquerors. We were masters of a hundred worlds before human monkeys had learned the use of thumbs."`
				goto masters
			
			label masters
			choice
				`	"Where was your territory? Why have I never heard of you before?"`
				`	"What do you mean, the Hai were altered?"`
			
			`	"This is our story," they say. "Once, many worlds beyond wormhole were ours. Once, hundred thousand years now gone. We needed more worlds. A species that does not expand becomes like brackish water, like stunted tree. But dragonfolk in the south had created hyperdrive, and human monkeys had begun banging rocks together in what the Drak said was very intelligent fashion. So we were forbidden from taking more worlds."`
			branch sheragi
				has "Rim Archaeology 6: offered"
			`	"'Dragonfolk?'" you ask. "I've never heard of them."`
			`	"Sheragi," they say, "they are extinct. Only their dumb ancestors survive, just as monkeys will outlast the thinking humans."`
				goto altered

			label sheragi
			`	"'Dragonfolk?'" you ask. "Do you mean the Sheragi?"`
			`	"Impressive," they reply, "the monkey knows of Sheragi. We outlived them all. Funny that only their dumb ancestors survive, just as monkeys will outlast the thinking humans."`

			label altered
			`	"How were you altered?" you ask.`
			`	They say, "We Hai fought Sheragi and took worlds that Drak said belonged to them, worlds that Sheragi had not yet even discovered. Drak retaliated. On all Hai worlds, Drak ships appeared in orbit. Sickness swept each planet: quick fever, strange feeling of frailness, like you are brittle bones with mouth full of dirt. Victims left alive, but all ambition gone, no desire but to die of comfortable old age."`
			choice
				`	"Did you try to resist the Drak?"`
					goto resist
				`	"How do you know this, if it happened a hundred thousand years ago?"`
					goto know
			
			label resist
			`	"Silly monkey," they say, "none can resist. They are strong. Their will prevails. And their will is for the galaxy to be a zoo, little remnants of each species all in separate cages. For now they let humans run free so humans will grow in knowledge, but soon they will fashion a cage for humans too."`
				goto help
			
			label know
			`	"All Hai know. The story is passed down. Others tell an altered version, where the way of peace was choice and not an inflicted wound, but some in each generation learn truth, and join us here."`
				goto help
			
			label help
			choice
				`	"That is a frightening story. Thank you for taking the time to speak with me."`
					decline
				`	"Is there anything I can do to help you?"`
<<<<<<< HEAD
			
			`	"If you are ever willing to sell us a jump drive," they say, "we will richly reward you. And if you discover the secret of how we can construct our own jump drives and escape from this prison, bring it to us and you will live as a god among us."`
=======
			action
				set "unfettered requested jump drives"
			`	"If you are ever willing to sell us a jump drive," it says, "we will richly reward you. And if you discover the secret of how we can construct our own jump drives and escape from this prison, bring it to us and you will live as a god among us."`
>>>>>>> 2464a811
			choice
				`	"I'm sorry, I don't know the secret of the jump drive. No human being does."`
				`	"If I ever have an extra jump drive to sell, I will bring it to you."`
					goto sell
			`	"Then leave us alone," they say, and they walk off.`
				decline
			
			label sell
			`	"Bring us a jump drive," they say, "and we will count you among our friends. Bring us more, and we may even consider you worthy of a share of the plunder, when we take back what is ours."`
				decline
	
	on decline
		log "Factions" "Unfettered Hai" `The "Unfettered" are a faction within the Hai species who are not as peaceful as the rest, and are normally not friendly toward humans. They claim that long ago the Drak altered the Hai to make them docile and peaceful, and that the Unfettered are descendants of those Hai who avoided undergoing that alteration. They are seeking jump drives so that they can escape the "prison" they are now stuck in: a few deteriorating worlds on the far northern edge of Hai space.`
		log "Factions" "Sheragi" `The Unfettered Hai say that a dragon-like species called the "Sheragi" who are long extinct used to live in human space, back when much of what is now human territory was occupied by the Hai.`



mission "Unfettered Jump Drive 1"
	minor
	landing
	name "More Jump Drives"
	description "The Unfettered Hai have promised you rich rewards if you bring them more jump drives."
	to offer
		has "First Contact: Unfettered: offered"
		not "Wanderers: Jump Drive Source: active"
	to fail
		has "event: wanderers: unfettered invasion starts"
	to complete
		has "Unfettered Jump Drive 2: offered"
	source
		attributes "unfettered"
	on offer
		conversation
			`The Unfettered have clearly noticed that you have a jump drive installed; a large crowd of them has gathered around your ship. Do you want to talk with them, and perhaps arrange a sale of your jump drive?`
			choice
				`	(No.)`
					defer
				`	(Yes.)`
			`	As soon as you approach the crowd, one of them steps forward and says, "One million credits, and the friendship of the true Hai people. This is our offer, for the jump drive."`
			choice
				`	"Sure, I will accept that deal."`
					goto end
				`	"Can you offer me more than that?"`
					goto more
				`	"How will my ship leave here without my jump drive?"`
			
			`	"We will give you a hyperdrive in its place," they say, "and you will be counted as our friend, so you will not need to leave here quickly, or under threat of violence." You can't help but wonder if they will try to take your ship by force if you do not agree to the deal.`
			choice
				`	"Okay, I accept your generous offer."`
					goto end
				`	"Sorry, but if I give you this jump drive, I will lose my ability to capture more of them. Be patient, and I will bring you several of them when I am able."`
					goto refuse
			
			label refuse
			`	They ponder this for a while, and say, "Very well. Our offer stands, whenever you choose to return." They allow you to return to your ship peacefully.`
				defer
			
			label more
			`	"Do not underestimate the value of our friendship," they say. "Soon we will become powerful once more, with many fruitful worlds under our control, and when that day comes you will benefit greatly from being our ally."`
			choice
				`	"Okay, as long as you give me a hyperdrive to take its place, I'll give you my jump drive."`
					goto end
				`	"Sorry, but if I give you this jump drive, I will lose my ability to capture more of them. Be patient, and I will bring you several of them when I am able."`
					goto refuse
			
			label end
			`	The Unfettered engineers quickly and carefully remove your jump drive and replace it with an ordinary hyperdrive. You sincerely hope that you are not making a mistake by giving them this new technology. "Remember," one of them says as it hands you your payment, "when you acquire more jump drives, return here with them and we will give you further rewards. Until then, may fortune favor you, human friend."`
				accept
	
	on accept
		outfit "Jump Drive" -1
		outfit "Hyperdrive" 1
		payment 1000000
		"reputation: Hai (Unfettered)" >?= 10



mission "Unfettered Jump Drive 2"
	minor
	landing
	name "More Jump Drives"
	description "The Unfettered Hai have promised you rich rewards, and more information about their plans, if you bring them more jump drives."
	to offer
		has "Unfettered Jump Drive 1: offered"
		not "Wanderers: Jump Drive Source: active"
	to fail
		has "event: wanderers: unfettered invasion starts"
	to complete
		has "Unfettered Jump Drive 3: offered"
	source
		attributes "unfettered"
	on offer
		conversation
			`As before, when you land on this Unfettered world with a jump drive, a large crowd gathers around your ship. Clearly they are hoping that once again you will arrange a sale. Do you want to bargain with them?`
			choice
				`	(No.)`
					defer
				`	(Yes.)`
			`	When you approach the crowd, one of them says, "Greetings, human friend. We have made you known to all our brothers and sisters as one of the few creatures who have chosen to help the true Hai to gain their freedom. If you give us another jump drive, we will pay you another million credits, and make you one of our emissaries to collect the payments with which our frail brothers seek to buy peace. Will you accept this exchange?"`
			choice
				`	"Sorry, I need this jump drive right now, but I will come back later and sell it to you."`
					defer
				`	"Yes, I will sell you my jump drive."`
			`	Once again, they swap your jump drive for a hyperdrive, and pay you far more than what you could sell a jump drive for anywhere else. "We will tell the other true Hai to offer you jobs in our job boards," they tell you, "and remember that we need still more jump drives."`
			choice
				`	"Then I will find more, and bring them to you."`
					accept
				`	"Can you tell me what you are using them for?"`
			`	"Not yet. If you further prove your friendship, perhaps we will." You assure them that you will continue to do your best to assist them.`
				accept
	
	on accept
		outfit "Jump Drive" -1
		outfit "Hyperdrive" 1
		payment 1000000
		"reputation: Hai (Unfettered)" >?= 20
		fail "Unfettered Jump Drive 1"



mission "Unfettered Jump Drive 3"
	minor
	landing
	invisible
	to offer
		has "Unfettered Jump Drive 2: offered"
		not "Wanderers: Jump Drive Source: active"
	source
		attributes "unfettered"
	on offer
		conversation
			`You have another jump drive, and the Unfettered will certainly be willing to pay you well for it. They also hinted that they might be willing to give you more information about what they plan to use the jump drives for. Do you want to sell them another drive?`
			choice
				`	(No.)`
					defer
				`	(Yes.)`
			`	You meet up with some local Unfettered leaders, and they again pay you a million credits and arrange for your jump drive to be swapped out of your ship. "If you bring more, we will continue to pay you," they say.`
			choice
				`	"Can you tell me what you are using the jump drives for?"`
				`	"Thank you, I will certainly bring more of them when I am able."`
					goto job
			action
				set "unfettered know of wanderers"
			`	After a brief and hushed discussion in their own language, one of the leaders says, "You have proven your worth, so we will share our secret. The Hai once owned many worlds on the galactic fringe, a territory we can only visit using the jump drive. Those worlds are fruitful and nearly uninhabited. We will reclaim them as our own, and there will be food there to feed the Unfettered for many thousands of years to come."`
			branch know
				or
					has "First Contact: Wanderer: offered"
					has "First Contact: Wanderer (Before Hai): offered"
			choice
				`	"Is there any other way I can help you to reclaim those worlds?"`
					goto help
				`	"'Nearly uninhabited?' You mean another species inhabits some of those worlds now?"`
					goto wanderers
			
			label know
			`	You suspect that they are talking about the territory that is now inhabited by the Wanderers.`
			choice
				`	"Are you at war with the Wanderers? Can I help you to reclaim your territory?"`
					goto help
				`	"What are you going to do to the species that owns those worlds right now?"`
					goto wanderers
			
			label help
			`	"Your help may indeed be beneficial to us," says the leader. "I will tell the others to contact you if they have any particular missions you can undertake."`
			choice
				`	"I look forward to hearing from them."`
					goto job
				`	"What do you plan to do to the species that inhabits those worlds now?"`
			
			label wanderers
			`	"Those worlds are now held by a species of scavengers, who feast on the ruins of proud civilizations. Our scouts tell us that these carrion-feeders have wiped away nearly every Hai artifact, melting down our cities to make metal for their ships and factories, and hiding the scars of our wars beneath newly planted forests. They are an old and strong species, but few in number, and those worlds are ours by right."`
			`	You try to press them for more information, but they tell you nothing useful, aside from promising you that they will seek out your help when it is time to reclaim their territory.`
			label job
			`	"If you want to provide us with more jump drives, visit the job board from now on," says the leader. "We will have warriors ready to receive them from you for the usual pay."`
				accept
	
	on accept
		outfit "Jump Drive" -1
		outfit "Hyperdrive" 1
		payment 1000000
		"reputation: Hai (Unfettered)" >?= 30
		fail "Unfettered Jump Drive 2"
		fail



mission "Unfettered Jump Drive Trading"
	minor
	landing
	invisible
	source "Darkcloak"
	substitutions
		<hood> ""
		<hood> ", with their face hidden"
			has "unfettered: blade rodeo"
		<learned> ""
		<learned> "It did take you two tries, but I am glad that you were able to learn from your mistake."
			"unfettered: blade rodeo" == 1
		<learned> "You finally learned from your mistakes. This is why our challenges are never fatal."
			"unfettered: blade rodeo" == 2
		"<The engineer>" "The engineer, who had stepped back during the fight,"
		"<The engineer>" "The real engineer then moves out of the crowd,"
			"unfettered: blade rodeo" == 1
		"<The engineer>" "The engineer, who had stepped back during the fight, reveals their face and"
			"unfettered: blade rodeo" == 2
		"<as before (run)>" "You"
		"<as before (run)>" "As before, you"
			has "unfettered: dodged the blade"
		"<as before (flee)>" "You"
		"<as before (flee)>" "Just like last time, you"
			has "unfettered: flee from the blade"
		<leave> "She then leaves, to your surprise."
		<leave> "She then leaves, her anger barely contained."
			has "unfettered: blade rodeo"
	to offer
		has "Unfettered Jump Drive 3: offered"
		not "Wanderers: Jump Drive Source: active"
		not "Wanderers: Jump Drive Source: done"
		# There is no minimum amount of JD to sell (other than the first 3), except if you failed to prove yourself the first time.
		# "Unfettered Jump Drive 4: failed" represents the amount of JD sold.
		"unfettered: jd to sell" <= "Unfettered Jump Drive 4: failed"
		random < 20 + 8 * "Unfettered Jump Drive 4: failed"
	on offer
		conversation
			`As you exit your ship to head to the spaceport you see that an Unfettered Hai<hood> - is waiting for you at your hatch.`
			`	As you get closer you surmise it is an engineer, judging by the writing pad and equipment they have. Maybe they mean to trade something other than money with you. Do you want to bargain for another drive with them?`
				to display
					not "unfettered: blade rodeo"
			`	They probably mean to offer the same deal of exchanging jump drives for weapons as before. Do you want to try and see if you can prove yourself worthy this time, and bargain for a jump drive?`
				to display
					has "unfettered: blade rodeo"
			choice
				`	(No.)`
					defer
				`	(Yes.)`
			`	As soon as you set foot on the world the supposed engineer drops her equipment and throws a blade at you just like before - it seems that she does not want to waste time with you anymore.`
				to display
					"unfettered: blade rodeo" == 1
				goto blade
			`	You exit your ship, but before you can even reach the engineer, another Unfettered shouts to attract your attention and then throws a blade at you, without any other warning or ceremony.`
				to display
					"unfettered: blade rodeo" > 1
				goto blade
			`	You exit your ship and immediately the engineer starts leading you to the outfitter. "We have weapons to show you for your assistance in providing us with jump drives. For now you will only be allowed to trade for the one, but if you continue to provide assistance to us, you may prove yourself worthy to access the others." They never stop to ask if you are actually interested in new weapons.`
			label repeat
			choice
				`	(Follow them.)`
					goto next
				`	"I'm not really interested in Hai weapons."`
					to display
						not "unfettered: uninterested in weapons"
					goto uninterested
				`	(Leave and come back another time.)`
			action
				clear "unfettered: uninterested in weapons"
				"unfettered: jd to sell" ++
			`	"How rude. You better hope there will be someone else to guide you, next time!" Says the engineer as you walk off and return to your ship.`
				defer
			label uninterested
			action
				set "unfettered: uninterested in weapons"
			`	"These are not standard Hai weapons<, unfettered title>, trust me. Also, it would be ill-advised to judge before seeing them, would it not?"`
				goto repeat
			label next
			`	They lead you through the usual outfitter but then go to an area you have never noticed before, probably because you were not meant to. As you are about to pass through what you assume to be a security check, an Unfettered throws a blade at your face!`
			label blade
			`	You recognize the same Unfettered from last time; she must fancy throwing blades at people.`
				to display
					has "unfettered: blade rodeo"
			choice
				`	(Try to grab it.)`
					goto grab
				`	(Try to dodge it.)`
					goto dodge
				`	(Leap to the side and use my own weapon.)`
				`	(Flee.)`
					goto flee
			`	You leap to the side, grabbing your own weapon just in time to threaten the Unfettered that threw the blade at you. Seeming a bit surprised by your unconventional tactics, they lower their own weapon. "Well done! In truth, there is no higher honor than surviving on the field of battle, because only then can you bring loot back to those who need it! A tactic is only good if you can find and execute it quickly enough to give you an edge, which you did.<learned> I am Desneeparu, and it is my pleasure to meet you<, unfettered title>."`
				goto meet
			label grab
			`	You manage to grab the weapon, just in time to deflect an incoming attack from the same Unfettered. They duel with you for what feels like an eternity. At first you are astonished by the fact you have managed to survive this long, but you soon realize that, as you have not managed to land a single successful blow, this must be some kind of deliberate test.`
			`	Then, suddenly, you can feel the pace of your opponent change; the game is over. They strike a masterful blow that disarms you with ease before smiling and lowering their weapon. "It looks like you know what to do with a blade!<learned> I am Desneeparu, and it is a pleasure to meet you<, unfettered title> <last>!" she exclaims, before laughing at your surprised face. You realize she must have been toying with you from the beginning, but, nevertheless, she seems satisfied by your performance.`
			label meet
			action
				log "Minor People" "Desneeparu" `An Unfettered warrior that knows how to handle a blade. Was tested by her before being given access to new Unfettered weapons. Would have been a goner had she not been holding back.`
			`	She does some kind of salute with her fist before leaving. "I must go now. I hope you will find the weapon you need<, unfettered title>."`
			`	<The engineer> proceeds to take you underground to rows and rows of prototype weapons, some of which are being worked on by engineers. They explain, "We prefer to do most of our testing on the field of battle. Here we only make the most basics of tests before Unfettered captains can get their hands on it. They often start by going to Firelode to put the weapon to its limit, to ensure it will not explode in the middle of action. The more interest in a prototype, the more we will develop it." You keep walking until you enter the outfitter section of the facility, where you notice the items on display are much more advanced than anything you have seen available on the surface: so much so it could almost pass for a 'normal' Hai outfitter, were it not for the overcharged, oppressive feel of the testing grounds.`
			`	"Welcome to the advanced section of the outfitter<, unfettered title>! It is only for our most distinguished guests. Now that you have sold us multiple jump drives, I can tell you that we offer something much more valuable than money. For now, I can only offer you the mighty Tripulse Shredder, but eventually we will give you access to all kinds of weapons. Two Tripulse Shredders and our sympathy for one jump drive is the deal I propose," they say, presenting the weapons to you. Now that you can take a closer look, you notice these weapons seem fairly similar to other Hai weaponry, but they are enhanced in one way or another. Alongside the Tripulses you can spot what look like a very small Ion Cannon and an Ion Cannon mounted turret.`
			label weapons
			choice
				`	"Tell me more about those Tripulse Shredders I can buy."`
					to display
						not "choice: tripulse"
					goto tripulse
				`	"I'll settle for the tripulse, then."`
					to display
						has "choice: tripulse"
					goto buytripulse
				`	"Can you tell me more about that small ionic weapon?"`
					to display
						not "choice: blaster"
				`	"I'd like to learn about this... ion cannon mounted on a turret?"`
					to display
						not "choice: turret"
					goto turret
				`	"I would just prefer the money, actually."`
					goto money
			action
				set "choice: blaster"
			scene "outfit/hai ionic blaster"
			`	"Ah, the Blaster. It is favored by many Shield Beetle captains, because it can easily help them turn the tide of battle without needing to dedicate too much weapon space to it. Especially considering its other effects, its damage potential is serviceable. While it is true that it does not do enough ion damage to properly disable a ship on its own, it is able to jam their weapons and will give you the upper hand in a long fight."`
				goto backtochoose
			label turret
			action
				set "choice: turret"
			scene "outfit/hai ionic turret"
			`	"That is my preferred weapon out of all of them, by far. Unlike the Ion Cannon that is a hybrid weapon meant to damage the enemy from long range whilst applying a good deal of ionization, this one's role is mostly to disable enemy ships. Even a ship with many batteries will cower before this weapon! And due to its high range and fast turn-rate, small ships and even fighters will never bother you again!"`
			label backtochoose
			`	"However, we only have these weapons in very limited quantities, and as such we cannot afford to give these to you yet. So, about my offer, have you made up your mind?"`
				goto weapons

			label money
			`	"Oh. Well, in that case, we will not bother you again with this weapon, or any other<, unfettered title>, here or in the job board."`
			choice
				`	"Sounds good to me."`
				`	"Wait, what was that weapon again?"`
					goto tripulse
			action
				payment 1000000
				set "unfettered: money for drives"
			`	"As you wish. Do remember that if you want to sell further jump drives to us for money you may go to the job board."`
				accept

			label tripulse
			action
				set "choice: tripulse"
			scene "outfit/tripulse shredder"
			`	"The Tripulse Shredder may seem crude, but it packs a punch! Its specialty is how it combines a lot of firepower in one gun slot, and, due to its burst nature, it's perfect for pilots who already use hit and run tactics. Some captains even say that a Sea Scorpion can get the upper hand against a Shield Beetle when it uses four of them, if you know what you're doing, of course! As I said, I may offer you two of these in exchange for your jump drive."`
				goto weapons
			label buytripulse
			action
				outfit "Tripulse Shredder" 2
			`	They order their crew to do the transfer and come to address you before leaving. "Do note that if you ever want more weapons, we will always be willing to trade them for jump drives in the job board. However, we can always offer money instead if that is of higher value to you. Of course, we can only do this exchange here on <origin>, given it is where these advanced weapons are produced and stocked."`
				accept

			label dodge
			action
				"unfettered: jd to sell" += 2
				"unfettered: dodged the blade" ++
			`	<as before (run)> manage to dodge the blade but are then left defenseless when the same Unfettered closes with another one and slashes down to strike. They stop at the last possible moment, dissatisfaction clear on their face.`
			branch fail
				has "unfettered: flee from the blade"
			`	"So this is how you 'fight'<, unfettered title>? You hide? You dodge? You refuse to seize our weapons, so you will not have them."`
				goto fail
			label flee
			action
				"unfettered: jd to sell" += 4
				"unfettered: flee from the blade" ++
			`	<as before (flee)> run away from the blade without any difficulty, but the Hai that threw it catches up to you in mere seconds and immobilizes you with their blade on your throat.`
			`	"You disappoint me<, unfettered title>. In battle it is of great importance that you identify your advantages over the enemy and not show weakness by running, else they will come in for the kill. You have failed in both ways here. Never would you have been able to outrun me. All you did was show fear."`
				to display
					not "unfettered: dodged the blade"
			label fail
			action
				"unfettered: blade rodeo" ++
			`	"You really keep on disappointing me<, unfettered title>. At one time you tried to avoid a fight you could not flee from, and the other to dodge a weapon that was so readily presented to you? Maybe you truly are no warrior and let most of your subordinates do the dirty work."`
				to display
					"unfettered: flee from the blade" == 1
					"unfettered: dodged the blade" == 1
			`	"I will not keep on teaching you the same lesson! You had your chance. We cannot accept one that does not learn from their mistakes. It seems that we cannot trust you with our most advanced weapons." She then leaves, visibly irritated.`
				to display
					or
						"unfettered: dodged the blade" > 1
						"unfettered: flee from the blade" > 1
				decline
			`	<leave> The engineer, who had watched the fight then explains, "Since you have failed the test we cannot give you access to our vault yet. Our weapons are only meant for the most capable of warriors. You will of course still be able to trade jump drives for money, but until you otherwise prove yourself, that is the extent of it."`
			`	"This mistake is not permanent; I am sure she will happily forgive you, if you will only bring us more jump drives. Another engineer will be waiting for you at your hatch when that is the case."`
				to display
					"unfettered: jd to sell" < "Unfettered Jump Drive 4: failed"
				defer
			`	"In fact, your reputation for bringing us jump drives is so great she has no choice but to forgive you in the near future. Another engineer will be waiting for you at your hatch when that is the case."`
				to display
					"unfettered: jd to sell" > "Unfettered Jump Drive 4: failed"
				defer
	on accept
		clear "unfettered: uninterested in weapons"
		clear "unfettered: blade rodeo"
		clear "choice: turret"
		clear "choice: tripulse"
		clear "choice: blaster"
		outfit "Jump Drive" -1
		outfit "Hyperdrive" 1
		"reputation: Hai (Unfettered)" >?= 40
		fail



phrase "Essential Unfettered Mission Fail"
	word
		`You have failed an essential Unfettered mission. You may want to reload your previous save if you want to be able to finish the campaign.`

substitutions
	"<uhai>" "Unfettered: Path To Glory"
	"<, unfettered title>" ", outsider"
	"<, unfettered title>" ""
		has "Unfettered Jump Drive 1: done"
	"<, unfettered title>" ", Captain"
		has "unfettered: beaten the captain"
	"<, unfettered title>" ", Herald"
		has "salary: Unfettered"
	"<, unfettered title>" ", Warlord"
		"salary: Unfettered" > 1000
	"<, unfettered title>" ", High Warlord"
		has "unfettered: high warlord"
	"<, unfettered title>" ", outcast"
		has "event: unfettered: outcast"

mission "<uhai> 0: Bring Hai"
	name `Bring True Hai`
	description `Bring <bunks> Hai from <stopovers> to <origin>.`
	source "Firelode"
	stopover "Snowfeather"
	passengers 10
	blocked "You will need room for <passengers> in order to take the next Unfettered mission."
	to offer
		"reputation: Hai (Unfettered)" >= 0
		# guaranteed to offer the first time and then 20% chance
		or
			not "unfettered: offered bring hai"
			random < 20
	on defer
		set "unfettered: offered bring hai"
	substitutions
		# They're speaking Hai, but so are the Wanderers.
		# Translate it if you have a translator, otherwise someone will offer to do it for you.
		<firstgroup> "but because it is in Hai you cannot make sense of the words. Even from afar you can see how malnurished the children are."
			not "language: Wanderer"
		<firstgroup> `thankfully you have your translator device to make sense of what is say. "... and we fear the next season will be even more [rough, hard, taxing]. We need funding to restore the lands; nothing grows on them anymore!"`
			has "language: Wanderer"
		<secondgroup> "He does not seem pleased at all, and appears to speak with contained anger. It appears he demands something of the council."
			not "language: Wanderer"
		<secondgroup> `"Things are going [poorly, unacceptably]. In all my life never has it been more [rough, unsustainable]. Never has there been so many in need. Never so little [food, crops], [housing, sanitation]... Something needs to be done, and quickly. We, and our way of life, are dying."`
			has "language: Wanderer"
		<thirdgroup> "he seems heartbroken by this little one's words. Raising his voice for all to hear, he explains something to the gathered Hai."
			not "language: Wanderer"
		<thirdgroup> `"He asks if he can go to Hai [space, territories]," the Chief explains, then continues. "Unfortunately, as you all know, we cannot send back a child alone, he needs to be [taken care of, protected]. Would anyone be willing to do that?"`
			has "language: Wanderer"
		<fourthgroup> "He too demands something, but this Hai does not seem to be malnourished at all. Whatever it is he asked, the Chiefs seem bothered by this request."
			not "language: Wanderer"
		<fourthgroup> `"My cousins would like to join me, but they lack the funds to [easily pay, afford] the transport. Would you allow more to join us, and become [True, authentic]?" This seems to bother the Chiefs, and they answer briefly, "We will contact [True, unaltered] ship captains to ask them if they can, but I fear they are indeed [busy, overworked] these days, which is why the prices have gone up."`
			has "language: Wanderer"
		<closing> "He speaks with a conclusive and conciliatory tone to the many Hai still waiting in line for the stage."
			not "language: Wanderer"
		<closing> `"It is late. You would do well to go home and care for [your family, those near you]. Never hesitate to come back to us in the next [cycle, period] should you need help."`
			has "language: Wanderer"
	on offer
		conversation
			`Looking outside, you see the sun is setting. You take a moment to admire the breathtaking view of the sun passing trough some clouds of pollution and notice a large, white, square-shaped structure in the distance, perhaps some sort of stadium, which a growing crowd of Unfettered are streaming towards. Ships keep landing and unloading even more Hai all over the spaceport, so much so that, exiting your ship, you cannot avoid being caught up in it, almost carried, as they head towards the building. It is grandiose compared to its surroundings, distinguished by its sheer length and pure white appearance. In contrast, most of the surrounding structures appear to be houses or bars, all with more dilapidated appearances.`
			`	Something of great interest must be happening in this building, but not all the Unfettered in the crowd actually share your destination; many are instead breaking away to fill the nearby bars. Some simply wander aimlessly, others are sitting on the rocky ground, chatting. Quite a few of them appear to be trading a small quantity of goods between themselves.`
			choice
				`	(Go into the stadium.)`
				`	(Ignore them and go back to my ship.)`
					defer
			`	Moving with the crowd towards the nearest stadium entrance, a large wide open corridor leading directly into the seating areas around the main pavilion, you begin to hear words being spoken loudly, probably amplified by some kind of device. Given that the Hai are generally quite small in comparison to humans, while waiting to filter inside you can already see some of what is going on inside over most of the crowd. It seems much of the line is not for the seating itself; it instead heads directly to the central stage where a group of official-looking Unfettered Hai await. They are approached by the next in line, a couple towing four children with them, who begin to plead, <firstgroup> The officials, perhaps the "Chiefs" you have heard lead the Unfettered, speak among themselves, then, together, perform a gesture as they turn back to the petitioners. By the relief on their faces, you assume their request has been granted.`
			`	The next in line seems quite old, but he is moving around proudly, as if not limited by his age at all. <secondgroup> For him to speak this way, this soldier clearly has some special status or a reputation which has earned great respect. Or maybe he just exemplifies what you've heard about the ways of the Unfettered; they bow to no one.`
			`	The soldier moves away, and a tense silence hangs in the air for a moment. The Chiefs turn from the audience to speak among themselves, while mutterings and debate seem to be spreading throughout the crowd. This subject appears something for which strong opinions are held. The volume increases as the Chiefs continue their aside, and you begin to notice some of the nearby Hai turning their attention towards you, some even pointing you out. It may be that you are not welcome here. One of the younger Hai to notice you, probably still an adolescent judging by her colors, approaches you directly. She speaks softly, in your language, but clearly enough to be heard over the back and forth murmuring in the crowd. "Hi. I have noticed you easily among Hai. Do you want me to help translate what they say?"`
			choice
				`	"Yes, thank you."`
					goto translate
				`	"Thank you, but I already understand what I need to."`
				`	"I have no need of help."`
			`	She seems a bit offended you do not wish her help, but does not press the matter further and proceeds to move away. Most of the Hai here are with what seems to be families or groups of friends, but you do not see your would-be helper join anyone else as she returns to her previous spot in the shifting audience.`
			choice
				`	(Ignore her.)`
					goto continue
				`	(Go and speak with her.)`
			`	You can see she's clearly happy you came to speak to her. You ask her why she seems alone, and she answers, "I have no family here. I lost my parents to a pirate raid, so I came here to find myself. I did not expect all of this, though. Did you change your mind about the translation?"`
			choice
				`	"Yes, please."`
					goto translate
				`	"No, but I did not mean to offend you, so I came to excuse myself."`
			`	"Thank you! No offense is taken. I knew humans were not like they are often depicted here..." she trails off without finishing the thought, instead turning back to the proceedings in the stadium as they continue.`
				goto continue
			label translate
			action
				log "Minor People" "Merora" "A young adolescent Hai that came to Unfettered space after losing her parents to pirates. She is handling the loss very well, at least on the surface."
			`	"Alright. I am Merora, by the way. I came to Unfettered space after I lost my parents to pirates, just a few weeks ago. I have not yet integrated well, so I know what it feels like to be isolated here." You begin to introduce yourself to her in turn, but barely get your name out before you are both distracted as the proceedings resume. A child, younger, or at least smaller, than any other you've seen on stage so far, approaches the Chiefs. Also alone, the child seems scared and perhaps even lost as he speaks, so softly even those on stage must be straining to hear. One of the Chiefs breaks ranks to kneel by the child, comforting him as they speak quietly to each other. The Chief rises and turns to those watching to share the child's words, and Merora then translates it to you, "The child wishes to return home, to Hai space. However, he cannot manage alone, and the Chief is asking for someone to escort him or find him a suitable transport. All Hai captains, even those who do not otherwise sympathize with our cause, would easily accept taking a child back to Hai space, without ever asking for anything in return. It only needs to be arranged by someone, as the child does not know who to turn to." Progressively, most of the Hai present stand up, the message from each to volunteer clear. The Chief seems very moved by this, as a parent would be to see his child succeed in life. He designates one of the first to stand, and gently sends the child walking over to them.`
			`	The sun has almost set, and you can see that the Chiefs are beginning to grow impatient as the next Hai approaches and speaks to them. Merora tells you, "This request bothers the Chiefs quite a bit, as he is not asking for a child to be transported but a full family, and not from here to Hai space but the opposite. A lot more money can be required to bring Hai here, because whilst many captains agree to bring us food for free, they prefer not to bring us more Hai, since for some it would mean condemning them to know hunger as well. There are not as many captains ready to do this. The Chief said that currently no one is available, at least not at a suitable price. Later, they will most probably go and personally ask captains if it can be arranged." While Merora was speaking, the Chiefs had spoken amongst themselves briefly, and now one has moved forward to address the crowd. Merora translates again, "It is over. Goodbye, <first>, I hope we meet again."`
			choice
				`	"Could you help me translate again some time?"`
				`	(Let her leave.)`
					goto leave
			`	"I am not even sure I will stay in Unfettered space, but if we meet again, maybe. Some among us are not too fond of humans; it may be hard to prove your worth here, and, if I do stay, I will not want to lose any status I have acquired by speaking with you if you have not yet done so."`
			label leave
			`	Merora leaves then, joining with the rest of the departing crowd, but on stage, the Chiefs linger until the crowd has mostly dispersed. It seems one has noticed you now that the crowd has thinned; he is watching you pensively as he comes your way.`
				goto next
			label continue
			`	A child, younger, or at least smaller, than any other you've seen on stage so far, approaches the Chiefs. All alone, the child seems scared and perhaps even lost as he speaks, so softly even those on stage must be straining to hear. One of the Chiefs breaks ranks to kneel by the child, comforting him as they speak quietly to each other. The Chief rises; <thirdgroup> Progressively, most Hai stand up and speaks, the message from each to volunteer clear. The Chief seems very moved by this, as a parent would be to see his child succeed in life. He designates one of the first to stand, and gently sends the child walking over to them.`
			`	The sun has almost set, and you can see that the Chiefs are beginning to grow impatient as the next Hai approaches and speaks to them. <fourthgroup> The Chiefs speak amongst themselves briefly then one moves forward to address the crowd. <closing> At this, the crowd, including the young girl who offered to translate for you, leaves, but the Chiefs linger until the crowd has mostly dispersed. It seems one has noticed you now that the crowd has thinned; he is watching you pensively as he comes your way.`
			label next
			`	As he grows closer, you can tell he is mumbling, presumably to himself, but he speaks in your language, "We do not get alien visitors often here. There has to be a reason for your presence..." Once he has closed the rest of the distance, he speaks again, directly to you and with more focus. "Sorry, I was just organizing my thoughts into your language. Well, you are here anyway, so, maybe, you could help us.`
			`	"We have friends outside of our space, civilians and others. You see, we would do anything to help a friend, and a few Hai want to join us. I can only hope you are willing to help us reunite with our brothers and sisters from Hai space," he explains, apparently a bit desperate, considering he knows very little, if anything at all, about you.`
			choice
				`	"Of course. What do you need me to do?"`
					goto action
				`	"What do you mean, brothers and sisters from Hai space? Are you not different?"`
					goto brethren
				`	"Why do you need me to do it?"`
			label whyme
			`	"Well, normally they would be able to pay to come here, but the price now is quite high; too high, due to an increase in the amount of Hai wanting to come to our space. Even in normal times, the Fettered Hai make it difficult for us to go anywhere; as you have probably noticed, they have a fleet on the border between us. And not that many Hai captains are willing to come here. When they do, some charge large fees because of the obvious risks involved - for instance, getting killed in the crossfire. Others are more generous, of course, but it is still not enough.`
			`	"Yet you somehow made your way here, probably also under fire from our own people, but, if you choose to assist us, I'll ensure you won't have any issues getting out of here. So, are you willing to help us?"`
			choice
				`	"Of course. What do you need me to do?"`
					goto action
				`	"This seems like a bad idea. Ask someone else."`
					decline
			label brethren
			`	"Then you have heard about the stories of the Drak modifying our people..." He sighs and deflates a bit. "I do not believe in such things. What makes a Hai - or any other species - 'true' is in his heart. It will take him wherever he wants to go." He pauses, thinking, and when he speaks again it is with deep conviction. "Even if we fight with the Elders, it does not mean we hate other Hai, nor do they hate us! We do it only because we must, in order to keep living our way. We can still communicate with our people, and eventually they will all be freed from the limits of the Elders."`
			choice
				`	"Will this get me into any trouble with the Hai?"`
				`	"What limits?"`
					goto limits
				`	"Why do you need me to do it anyway?"`
					goto whyme
			`	"Quite the contrary! They may not believe in our way of doing things, but they would never dare to restrict the movement of their own people. It would be against all they stand for. Even if we behave differently, they know we are still Hai and that we would never hurt Hai civilians." He seems confident.`
			choice
				`	"What is it exactly that you want me to do?"`
					goto action
				`	"I believe they would not have their place here. I will not bring them."`
					decline
			label limits
			`	"I mean that they are prevented from reaching their true potential. Once we had many stars and planets to call ours, but since then most of the Hai have decided to stop changing, to stay peaceful with all species, no matter how primitive. They have chosen to decay, to grow soft. The Unfettered are the ones who choose to keep our legacy, our way of life, and then to evolve, to grow."`
			choice
				`	"What is it exactly that you want me to do?"`
					goto action
				`	"But I thought the Unfettered only split from the Hai a few hundred years ago?"`
					to display
						has "Ask the Hai about the Unfettered"
			`	He raises an eyebrow, "That is true, you seem to be well versed in Hai history. But there is never only one version of it. When I speak of the Unfettered I mean more than just what we are today, I even mean more than the Hai that are in Unfettered space."`
			`	"When I use the word 'Unfettered', that includes all those that are willing to fight for their values. Those kind of Hai existed before the alien raids. They existed even before the coming of the great Hai empire. Ever since the Hai first drew breath they existed, and they always will, even if the Unfettered government falls. You cannot kill an idea. But let us go back to the matter at hand, shall we?"`
			label action
			`	"It's pretty simple: you only need to go to <stopovers>, pick up <bunks> Hai and bring them to this planet. They will find their way from there." You somehow doubt that affirmation, seeing how everything here is in a... chaotic state, to say the least. You hope that at least the Hai you're getting are aware of this, or you may have to bring them back...`
			choice
				`	"I will get to it right away, then."`
					accept
				`	"I don't want to bring you Hai defectors. Sorry."`
					decline
	on stopover
		dialog `The Hai seem happy to get on your ship. Now return to <origin> with them.`
	to fail
		has "event: unfettered: outcast"
	on fail
		dialog phrase "Essential Unfettered Mission Fail"
	on visit
		dialog phrase "generic missing stopover or passengers"
	on complete
		clear "unfettered: offered bring hai"
		log `Helped some Hai citizens to join the Unfettered.`
		payment 100000
		dialog `The Unfettered thank you for helping these "True" Hai find their way home, and give you <payment>. After discussing with them, the Unfettered Chief says, "If you want to help us again, the hospitals on Darkcloak are in grave need of resupply." Checking back on the group, you can see they are doing fine and already finding a place to call home. They may not have much, but they seem not to require anything at all, other than to be here.`



mission "<uhai> 1: Bring Medicine Notification"
	landing
	name `Need for medical supplies`
	description `An Unfettered Chief told you to come help the hospitals on <destination> that desperately need supplies.`
	source "Firelode"
	destination "Darkcloak"
	to offer
		has "<uhai> 0: Bring Hai: done"



mission "<uhai> 1: Bring Medicine"
	landing
	name `Bring medical supplies to <planet>`
	description `The Unfettered hospitals on <origin> are in urgent need of resupply. Collect <tons> of medical supplies from <stopovers>, and bring it to the Unfettered on <destination> by <date> for <payment>.`
	source "Darkcloak"
	stopover "Snowfeather"
	cargo "medicals" 50
	blocked `You need <tons> of cargo space available to carry the medicals supplies.`
	deadline 8
	to offer
		has "<uhai> 0: Bring Hai: done"
	substitutions
		<prioritymessage> `Unfortunately, because it's in Hai, you can only guess at the meaning out of it, but it is clearly important. You can see the Hai word for "Unfettered" repeated several times, as well as numbers in the hundreds.`
			not "language: Wanderer"
		<prioritymessage> `"Assistance requested from all available pilots, Unfettered or not. Local outbreak of broiling sickness has spread catastrophically in our space, and is now classified as an uncontrolled [epidemic, plague]. Hundreds of Hai are already critically ill and Unfettered hospitals have declared an emergency situation, fearing the consequences of current [medical, treatment] supply levels. Medical supplies are to be retrieved from <stopovers> for immediate return."`
			has "language: Wanderer"
	on offer
		conversation
			`When you land, there is a message repeating on priority channels in Hai standard and tagged with the information for one of the hospitals nearby. <prioritymessage> Unsure whether they would accept your assistance as an outsider, especially given the message is in Hai, you decide to first look for more information planet-side. After all, it is unlikely that a Hai disease would be of any risk to you.`
			`	When landing on an Unfettered planet, even after having brought them a jump drive, there is always some lingering tension. Now you feel the tension much more than usual, probably because of the medical emergency. Unfettered rush around, and various vehicles are frequently coming and going, bringing both supplies and the infected to the hospital. The hospital itself looks different than the rest of the Unfettered structures: it seems more organized, proper. It is probably the best maintained structure here alongside the shipyards - or at least it has that appearance. One part of it looks to have been grafted onto the rest though, and seems to be a recent addition. Not even their critical buildings appear to be totally safe from the Unfettered's propensity for haphazard building extensions.`
			`	Many pilots seem to have taken up the call, but it appears the organizers here are still interested in all the volunteers they can get. Now that you're here, you're not sure you'll be able to leave without at least being accosted for your assistance with this.`
			choice
				`	(Signal them that I'm going to get the supplies.)`
					to display
						has "language: Wanderer"
					goto agree
				`	(Ask a local ship to translate.)`
					to display
						not "language: Wanderer"
					goto translation
				`	(I don't have time for this.)`
			label leave
			`	You manage to leave without anyone stopping you in all the rush, though you're sure someone was trying to get your attention. If they remember you, the Unfettered will likely not be too happy. You probably also shouldn't stay landed here too long in case they decide to follow you.`
				decline
			label translation
			`	You hail the nearest Unfettered ship, sending a request for a translation of the message. Surprisingly, they are more than willing to translate the important parts for you, although they have trouble finding some of the words. "There is a... 'plague' here. Go to <stopovers> to get the... the anti-plague! Now!" They then cut the transmission.`
			choice
				`	(Signal them that I'm going to get the supplies.)`
				`	(I don't have time for this.)`
					goto leave
			label agree
			`	You are quickly assigned the collection of supplies from <stopovers> and urged to return them as quickly as possible.`
				accept
	on stopover
		dialog `You're surprised to see the Hai are more than happy to give you the medical supplies needed. They load up the cargo and, once they are done, one of them addresses you. "Tell our brothers and sisters to stay strong. Hopefully it is not too late," he says with determination.`
	to fail
		has "event: unfettered: outcast"
	on fail
		dialog phrase "Essential Unfettered Mission Fail"
	on visit
		dialog phrase "generic missing stopover or cargo"
	on complete
		event "unfettered: access to Mera's lab"
		log `Brought medial supplies to Darkcloak to prevent an epidemic.`
		log "People" "Sookootow" `An Unfettered Chief worried for his people, inside Hai or Unfettered territory. He seems to believe that all Hai are equal, and as a member of the council he has significant influence.`
		payment 1500000
		conversation
			`The staff seem greatly relieved when you return promptly with the medical supplies. As you're returning to your ship, one of them catches up to you. "Hello<, unfettered title> <last>. I am Merki, manager of this hospital. I wanted to express my deepest thanks to you and give you the <payment> personally. I find it quite admirable that an outsider would risk getting caught up in all of this. It would mean a great deal to me if your bravery holds fast, so make sure to check the job board for more jobs like this."`
			`	Once Merki leaves, you notice a recognizable face: the same Hai Chief from Firelode, speaking with someone who, judging by their demeanor and attire, could be the hospital's chief medical officer. He soon sees you as well and hurriedly finishes his conversation, seeming more than a bit emotional as he then moves to speak with you. "I knew you could be counted on as a friend to the Unfettered! With the swift response of captains like you, it seems like it has calmed down here. We did not before have the time to get properly introduced. I am Sookootow." He makes a little gesture, you assume of deference. You try to imitate the motion, apparently badly, amusing Sookootow. "Worry not, <first> <last>, I already know who you are."`
			`	"You have been granted access to our basic outfitter on Firelode as a reward for your help, should you need it to store goods or prepare yourself for a raid."`
			choice
				`	"I only did what little I could do to help save people. Hopefully I will be able to do more next time we meet."`
					decline
				`	"What could have caused this crisis? Does it happen often?"`
				`	"Are all Unfettered soldiers? I see a lot of you armed and seemingly ready for action."`
					goto soldiers
			`	"It depends on who you ask... Some will say the aliens, your people, are the reason, given the Hai have much contact with them, and we with the Hai. Of course, the Hai who sympathize with our cause do so with many others as well, such as helping humans with low funds relocate to their space. As you have probably noticed, we ourselves do not get many visits from outsiders; they obviously do not feel very welcomed when getting shot at for their supplies. That means we are not protected against the diseases they may bring.`
			`	"As for the frequency, the precarious conditions here mean this happens too often for our liking. As a result, we have a habit of quickly reacting to any seemingly deadly diseases. That means that sometimes we worry for nothing, but this was not one of those times. We are a strong people, but even a strong Heshi is nothing in shallow waters. It is a matter of life or death that the hospital be in its best possible state, but it is only that way thanks to much work and investments. The many places in which our people live are not quite as sophisticated."`
			choice
				`	"What is a 'Heshi'?"`
				`	"Glad to have prevented a disaster then."`
					decline
			`	"The Heshi is a great predator which rules the seas on our homeworld. It is swift and nimble, so you do not see it coming, and when you do, it is already too late. They are not very big, however, so they often hunt in groups. Your people have described it as looking like a 'sea scorpion', I believe."`
				decline
			label soldiers
			`	He looks around him, before answering, "Do I look like a soldier to you? Does this medic look like one? No, we Unfettered only dare to think in another way. In truth, quite a few of us would like to be artists! It is the principle of the matter which drives us though, and it is a shame we must help fight for our right to live by another philosophy than the Hai one of stagnation, to break out of the prison they have cast for all of us! Our soldiers indeed suffer the most from that fight."`
			`	"And then, I have to grant it to you, many may be armed among those you see here, but remember that you often wander in the spaceports, where soldiers come to resupply. We also all need to be ready for action, in case the raiders ever return."`
			choice
				`	"Glad to have prevented a disaster then."`
					decline
				`	"So you just tricked me into helping the war effort?"`
				`	"Were these supplies for soldiers?"`
					goto forsoldiers
				`	"The raiders?"`
					goto raiders
			`	He does not answer your question directly. "These supplies were indeed used to treat an outbreak of a disease that started among soldiers, but thus prevented a wider crisis that would have affected all of us. Most of the wounds came from battle, that is true, but the 'soldiers' as you say need to be kept well just as everyone else, or else we do all suffer. The Hai would not dare to kill us, of course, but they could destroy our way of life, our spirits. And we need our soldiers to bring us supplies."`
				decline
			label forsoldiers
			`	"I do not view any of the Hai as 'soldiers' or otherwise separate. We are all Hai and all deserve to be saved; we do not designate supplies to help some before others."`
				decline
			label raiders
			`	"A few eclipses ago they came, in great ships and with superior technology. We, the Hai, had to defend ourselves, so some of us became more military-focused. A lot of those you see here are among those who wanted to repay the raiders in kind once they stopped. Even if our brothers do, we cannot lay down our arms. If these raiders returned, someone has to protect all of us."`
				decline

event "unfettered: access to Mera's lab"
	planet "Firelode"
		add outfitter "Mera's Lab"



# SPOILER: he tests your military aptitude before asking you to take him to pirate space.
# gameplay wise if you win this mission you should be able to do the following ones, it tests if your strength is high enough.
mission "<uhai> 2: Prove Your Strength"
	name `Defeat the captain`
	description `A young Unfettered captain has provoked you into a duel. Disable his ship.`
	source "Darkcloak"
	to offer
		or
			has "Wanderers: Defend Vara Ke'sok: failed"
			random < "Unfettered Jump Drive 1: offered" * 20 + "Unfettered Jump Drive 2: offered" * 25 + "Unfettered Jump Drive 3: offered" * 30 + "Unfettered Jump Drive 4: failed" * 25
		# 3 is what a default built Sea Scorpion has
		"armament deterrence" >= 3
	on offer
		conversation
			`You start wandering in the spaceport, and notice that everything around you here is incredibly simple, efficient, and ordered. The Unfettered here are proudly showing their weapons, more so than on other planets, and some of them are even armored. It seems they are ready for action at any time. It is good they no longer consider you an enemy, at least for the moment.`
			`	Eventually you find a gathering, someone speaking to a small crowd of people. They all seem very familiar with each other, and as you watch, they have noticed you too. The one who was addressing the others saunters through the group and over to you. This could mean trouble.`
			`	"Arrr, be this the bilge-sucking monkey ye all speak so highly of? The one who fears not to come into our ports, to fight our ships?" He asks the others, apparently mocking you. You're a little surprised at his creative grasp of your language.`
			choice
				`	"I fear nothing. Do you?"`
					goto provoke
				`	(Say nothing.)`
				`	(Run away.)`
					decline
			`	"See? The lily-livered monkey dares not even speak! This scallywag be no more than shark bait! Even our 'umble clipper would be sending ye straight to Davy Jones' locker! We be ready to prove it, too, yet we dare not, lest we lose our dancing monkey to the briny deep! But mateys, there be no shame if it dance away, with a dinghy looking like that!" He seems very full of himself. Perhaps someone should teach him a lesson.`
			choice
				`	"You dare insult my <ship>?"`
				`	"I have no need to prove myself to a rodent."`
					goto provoke
				`	(Go. He's not worth it.)`
					decline
			`	"Sink me! That flotsam really be your ship? Given the hornswoggle of your reputation, I pegged you for a fancier type. Your prowess is no lie, indeed then, if you land in such a scow, but can ye truly fight in it?" he says, and then he turns to address the crowd once again. "I wonder if it can even launch again. Perhaps we should scuttle it right here."`
				goto lesson
			label provoke
			`	"So the monkey can speak? Let us see if it can fight as well," he says with a provocative tone.`
			label lesson
			`	Time for him to learn a lesson. The thought that you may be in over your head briefly crosses your mind, but you brush it aside.`
			`	After a cheering from his crowd, the arrogant Hai then speaks to you directly. "Ye and me then, a battle of flagships. Face me above the tallest trees, whenever ye find the courage. But rest assured, monkey, I have the skill to humiliate ye without feeding ye to the fishes."`
			choice
				`	"Let me show you my worth in battle. Right now."`
					goto accept
				`	(Crush his rodent face with your fist.)`
					goto crush
				`	"Can you tell me more about the rules of this fight?"`
					goto rules
				`	(Run away.)`
			`	As you move away you hear laughter, but nobody tries to stop you. You have just shown to the Unfettered how much of a coward you are, and will probably never be offered any missions from them anymore.`
				decline
			label rules
			`	"I guess it only be fair that ye know... Ye're supposed to bring only yer flagship, but if ye admit it be too weak, then more ships can be brought, so long as it still be a fair battle. Do not expect anyone to be fighting ye for honor if ye bring an armada. The challenge lasts until one of our ships is scuttled or one of us agrees to walk the plank. Ye can always stall the call to battle, if ye were to offer a symbolic bribe of 1000 credits, offered in space before the battle begins, to demand it be fought another day. After ye did that, ye must wait a full day, or 'till be considered an offense, and all nearby ships will fire at you! The challenge must eventually be answered though, no matter how long or often ye want to delay it. Finally, it is right of the victor to plunder the ashamed, but absolutely not that ye try to capture the ship. So, be ye ready to face yer doom?"`
			choice
				`	"Let me show you my worth in battle. Right now."`
					goto accept
				`	(Crush his rodent face with your fist.)`
				`	(Run away.)`
					decline
			label crush
			`	You rush his way, fist raised, giving his friends in the crowd the exact excuse they were looking for to open fire on you. You wake up later, left alone on the floor. Luckily their weapons only stunned you, but you can forget about doing any further business with the Unfettered.`
				decline
			label accept
			branch "too many ships"
				"ships: Space Liner" * 2 + "ships: Transport" * 4 + "ships: Light Freighter" * 2 + "ships: Heavy Freighter" * 4 + "ships: Utility" * 6 + "ships: Interceptor" * 2 + "ships: Light Warship" * 3 + "ships: Medium Warship" * 6 + "ships: Heavy Warship" * 12 + "ships: Superheavy" * 18 > 12
			`	"Let us prove our worth in battle then, the time for words is over."`
				accept
			label "too many ships"
			`	"Ye cannot run a rig on me, monkey. First ye must park some of those ships! I will not be facing your whole armada. A heavy man-o-war is already over compensating, after all. When ye are ready for a fair duel, see me in orbit."`
			``
			`The Unfettered captain will only show up if you have a small enough fleet for the duel to be fair; you are currently bringing too many ships. (To park ships press "I", and then select "Park All" or manually select the ships you want to park. For this fight, you are limited to a single heavy warship or a small group of lighter vessels.)`
				accept
	npc save disable
		government "Hai (Unfettered Challenger)"
		personality disables staying heroic target launching
		ship "Si-Ra' Scorpion" "Intrepid"
		to spawn
			"ships: Space Liner" * 2 + "ships: Transport" * 4 + "ships: Light Freighter" * 2 + "ships: Heavy Freighter" * 4 + "ships: Utility" * 6 + "ships: Interceptor" * 2 + "ships: Light Warship" * 3 + "ships: Medium Warship" * 6 + "ships: Heavy Warship" * 12 + "ships: Superheavy" * 18 <= 12
		to despawn
			has "unfettered: beaten the captain"
		conversation
			`Now that you have disabled the <npc>, its captain hails you. "It seems ye fight admirably after all. Ye've earned my respect today," he says with a voice so calm you are surprised it came from the same captain who was recently provoking you for no apparent reason.`
				to display
					not "Wanderers: Defend Vara Ke'sok: failed"
			`Now that you have disabled the <npc>, its captain hails you. "Well<, unfettered title>, it seems you be worthy of joining our crew! I was the one who contacted you on behalf of our ship captain, in the alien space up north! Ye've earned my respect today," he says with a voice so calm you are surprised it came from the same captain who was recently provoking you for no apparent reason. In the background you hear fires roaring, it seems the damage to his ship was quite serious indeed.`
				to display
					has "Wanderers: Defend Vara Ke'sok: failed"
					has "Unfettered Jump Drive 1: offered"
			`Now that you have disabled the <npc>, its captain hails you. "Well<, unfettered title>, it seems you be worthy of joining our crew! I was the one who contacted you on behalf of our ship captain, in the alien space up north! Ye've earned my respect today. However, since I knew you I made sure to allow you to prove yerself pretty fast, but if you want to continue doing business with us, jump drives are always appreciated..." he says this with a voice so calm you are surprised it came from the same captain who was recently provoking you for no apparent reason.`
				to display
					has "Wanderers: Defend Vara Ke'sok: failed"
					not "Unfettered Jump Drive 1: offered"
			`	In the background you hear fires roaring, it seems the damage to his ship was quite serious indeed.`
			label choose
			choice
				`	"Be careful with provoking me. You may have gotten killed. Do not count on me to repair your ship."`
					goto dangerous
				`	"What was this really about?"`
				`	"Those weapons you were using are impressive."`
					goto weapons
			`	"Ye have earned the right to know. We Unfettered always seek to improve ourselves, be it in combat or otherwise. Ye travel from far away, and we do not see many strangers around here. I wanted to see how ye approached me challenge; I hoped I could find knowledge in how you lost. I may have underestimated yer ability to fight though... A mistake which I shall not make again next time."`
			choice
				`	"You could have just asked."`
			`	"We cannot learn from words alone, and ye have not proven yerself to us as one who can be trusted, anyway. That be why I provoked ye." One of his crew mutters something from behind him, but you cannot hear it clearly. "Well, that, and yes, maybe I be a bit too prideful meself, especially when I be three sheets to the wind. I took on a challenge I should not have..." He shouts something in Hai, presumably to the crew member who just spoke.`
				goto end
			label dangerous
			`	"Worry not, matey. Respect only need be earned once. From me, at least. Do know there are other captains eager to challenge ye themselves, and most are stronger than me. Or, at least, they have more ships..."`
				goto end
			label weapons
			"Aye, matey! The flashier yer weapons be when ye run a shot across their bow, the more likely these landlubbers be to strike colors and ditch their loot! No need to make these lily livered into shark food, just shiver their timbers a bit. Savvy? And not much else sets yer knees a knockin' quite like sending watching yer weapons go squiffy while yer energy levels drop straight ta Davy Jones' Locker! Always a good clap o' thunder for 'em!"
			label end
			action
				log `Defeated a young Unfettered Captain in a duel.`
				set "unfettered: beaten the captain"
				payment 250000
			`	"Hopefully we see each other again, sometime." He and his crew seem quite busy with the repairs. "I transferred yer booty of <payment> to pay to repair any damage I may have done to yer ship. I be landing on the surface soon, to drown the sorrow of this humiliating defeat I have just suffered. I do not need nor want yer assistance in repairing, for that is a task best suited for the vanquished."`
			`	"If ye be feeling up to the challenge, there be other captains that would be willing to duel ye, if ye keep fighting fair, of course. None accept to fight more than a pair o' heavy men-o-war, some others, like me, still prefer fighting with a single vessel. Like me, they will wish to fight to test the strength of yer exotic technologies or strategies, savvy?"`
	to fail
		has "event: unfettered: outcast"
	on fail
		dialog phrase "Essential Unfettered Mission Fail"
	on visit
		dialog "You have not yet defeated the Unfettered Captain. If he did not show up it is probably because your fleet is too large."
	to complete
		has "unfettered: beaten the captain"
	on complete
		event "unfettered: JD raid plan ready" 5 15
		set "unfettered: duel ready"
		"unfettered: took Si-Ra' gold" = "outfit (all): Gold Bars"
		"unfettered: took Si-Ra' weapons" = "outfit (all): Ionic Blaster Prototype" + "outfit (all): Ionic Turret Prototype" * 3

mission "<uhai> 2: Prove Your Strength: Trust Broken"
	invisible
	landing
	to offer
		has "<uhai> 2: Prove Your Strength: active"
		"ships: Space Liner" * 2 + "ships: Transport" * 4 + "ships: Light Freighter" * 2 + "ships: Heavy Freighter" * 4 + "ships: Utility" * 6 + "ships: Interceptor" * 2 + "ships: Light Warship" * 3 + "ships: Medium Warship" * 6 + "ships: Heavy Warship" * 12 + "ships: Superheavy" * 18 <= 12
	to fail
		"ships: Space Liner" * 2 + "ships: Transport" * 4 + "ships: Light Freighter" * 2 + "ships: Heavy Freighter" * 4 + "ships: Utility" * 6 + "ships: Interceptor" * 2 + "ships: Light Warship" * 3 + "ships: Medium Warship" * 6 + "ships: Heavy Warship" * 12 + "ships: Superheavy" * 18 > 12
		has "flagship system: Wah Yoot"
	on fail
		dialog "You have broken the trust of the Unfettered captain by trying to come to a duel with too many ships. He will not show up again."
		fail "<uhai> 2: Prove Your Strength"
	to complete
		not "<uhai> 2: Prove Your Strength: active"

event "unfettered: JD raid plan ready"


event "cerberus revealed"
	government "Cerberus"
		remove "display name"

# SPOILER: stealing JD from the Alpha's indoctrinated pirates: Cerberus
mission "<uhai> 3: Recover Jump Drives"
	name `Recover the jump drives`
	description `Go to the pirate world of <stopovers> and recover jump drives from a vault.`
	source "Darkcloak"
	stopover "Freedom"
	clearance
	passengers 1
	to offer
		has "event: unfettered: JD raid plan ready"
	on offer
		conversation
			`As you pass what looks like a bar in the spaceport, you're greeted by the same Hai captain that challenged you earlier. "So we meet again! Arr, if ye be wanting to scuttle me clipper again, it'll take a lot more salt out of ye! Well... once I have her fixed and back, anyway. But that' not be why I be here, today," he says, apparently happy to see you. "I have a job for ye!"`
			choice
				`	"What's the job about?"`
					goto job
				`	"Sure, I would do anything for my favorite squirrel!"`
					goto insult
				`	"Just admit it. You're scared to fight me."`
			`	"Nice try, but I've learned me lesson. Worry not, soon I shall have a grander vessel, and when I do, 'twill be ye that walks the plank in our next battle! Most of the time, having the bigger chase guns on yer man-o-war is all the strategy and diplomacy ye need. In this case, however, I be lacking said guns, so the best choice is for me to fold. For now, at least."`
			choice
				`	"What can I do for my favorite squirrel?"`
					goto insult
				`	"How soon will you have that new ship?"`
				`	"Well, just do it with that bigger ship then. I'm not interested."`
					decline
			`	"Once this job be done, hopefully! It should pay handsomely - 'buying a brand new ship' kind of handsome." Judging from your last encounter, this will probably be a very dangerous mission, but it may well be worth it.`
			choice
				`	"What kind of job is it?"`
					goto job
			label insult
			`	He does not seem to react to the insult. He did call you monkey a few times before, so it's only fair for you to return the courtesy.`
			label job
			`	"We be going to collect a few jump drives! Normally ye would not be able to get such a job, since ye have not earned much among us still, but I have the connection to get it for ye. Ye see, officially this be me mission, and a very lucrative one, at that! On top of that, should we succeed, next time ye may be entrusted with such missions on your own, but don't ye be expecting near the same booty for yerself."`
			choice
				`	"Okay... That just seems too good to be true. What's the catch?"`
			`	"Well... world be called 'Freedom', and that may sound nice, but it be a dangerous human port, full of privateers and swashbucklers. That is why I need yer ship, for transportation beyond Hai space. Ye will also need to save room in yer cargo hold or on your flagship for four jump drives. Ye be warned: this be no mission for the lighthearted."`
			choice
				`	"Let's go then!"`
					goto leave
				`	"Why can't you just use a jump drive and go there yourself?"`
				`	"What will my cut be?"`
					goto cut
			action
				"unfettered: offended Si-Ra" ++
			`	"Jump drives be a fine spot of loot amongst me people. I would not risk one by traveling through hostile space. Ye've had one yerself, so ye should know about the scurvy dogs to the south who give no quarter. The lily-livered scallywags to the north would like to see me walk the plank as well... A jump drive would be of no special help to us on this voyage." He seems disappointed by you having to ask such an obvious thing.`
			choice
				`	"Let's go then!"`
					goto leave
				`	"Sorry, but I won't risk my ship by going anywhere close to these pirates."`
					decline
			label cut
			`	"Ye humans always be obsessed with yer doubloons... So many much greater a variety of booty ye could be seeking. Rest assured, it be quite the coffer. I be taking half of the total bounty, and ye should well remember how well ye were paid for the ones ye've already delivered to me brethren."`
			label leave
			`	"One last warning for ye: Ye should sail the skies with a hyperdrive, especially with the dangers of where we be headed. A jump drive won't do us any favors getting there, but 'twill bring more than a mite of unwanted company. Nor should we risk the Wanderers decided to fit ye with a hempen halter from yer association with us."`
			`	You accompany him to your ship, and he seems actually impressed, even more so when seeing the interior. "Your ship indeed be... adequate, for a warrior and this task," he begrudges.`
			`	"Hold up right there matey, the sea sooner be green than I'd see ye can fit 8 drives in yer holds! Ya better make some space!"`
				to display
					"cargo space" < 80
			`	You show him to his bunk but he refuses to go there, "Where ye be sending me? Ye need me on the helm, you scabby sea bass!" You have no choice but to let him sit on the bridge.`
				accept
	on enter Alnitak
		dialog `Seeing you enter this system, the captain speaks up. "Sails down, matey! I'd recommend to stop here before we head into more open seas!"`
	on visit
		dialog "You do not have the jump drives. You either did not go to <destination> to get the jump drives yet, or you left them in planetary storage, or you left the escort carrying the jump drives behind."
	to fail
		has "event: unfettered: outcast"
	on fail
		dialog phrase "Essential Unfettered Mission Fail"
	to complete
		has "<uhai> 3: Jump Drive Vault: offered"
	on complete
		outfit "Jump Drive" -4
		payment 2000000
		set "midas: tracker relay"
		log `Helped a young Unfettered Captain to bring jump drives from a pirate world.`
		log "People" "Si-Ra" `A young, impetuous Unfettered captain with a unique, if eccentric, grasp of your language, who seems to grow wiser by the day. He has impressive leadership and combat skills, yet always seeks to refine his tactics. He does seem to be also be a fan of acquiring bigger and bigger ships.`
		conversation
			`"Here be yer share: <payment>. Ye have saved me life<, unfettered title> <first>, and I shall never forget it. For this, ye have earned the right to know my name: "Si-Ra". It be one I earned and wear with pride. Come see me again soon if ye be up for a challenge. I'll surely be able to find one for ye even if me own ship not be ready to give ye one. In the meantime, make sure to check the job boards if ye just be looking for more runs like this one."`
			label choice
			choice
				`	(Don't say anything).`
					goto leave
				`	"I heard you say a name, 'Cerberus', I believe."`
					to display
						has "<uhai> 3: Jump Drive Vault: Attracted Attention: offered"
					goto cerberus
				`	"Who were these pirates attacking us?"`
					to display
						not "<uhai> 3: Jump Drive Vault: Attracted Attention: offered"
					goto pirates
				`	"Could I keep a jump drive for myself?"`
					to display
						not "unfettered: asked a jump drive from Si-Ra"
			action
				set "unfettered: asked a jump drive from Si-Ra"
			branch listened
				not "<uhai> 3: Jump Drive Vault: Attracted Attention: offered"
			`	"Clearly ye have enough already, since ye saw fit to flaunt it for all the pirates."`
				goto choice
			label listened
			action
				outfit "Jump Drive"
			branch "good boy!"
				"unfettered: took Si-Ra' gold" <= 5
				"unfettered: took Si-Ra' weapons" <= 2
			action
				payment -1250000
			`	"Alright, but since yer changing the deal, I be deducting an extra!"`
				goto choice
			label "good boy!"
			`	"Alright! I like yer spirit, mate. This one's on me, consider it a reward for doing this mission so well, and being a lovely fellow."`
				goto choice

			label cerberus
			`	"If ye really must know, that be how the spineless, biscuit eatin' pirates who attacked us are called." He obviously does not wish to elaborate on it any further.`
				goto revealed
			label pirates
			`	"If ye really must know, they be called Cerberus." He obviously does not wish to elaborate on it any further.`
			label revealed
			action
				event "cerberus revealed"
			label leave
			`	"<first> was also the name of my mentor, ye know. Always flying a Sparrow, that one. Told him it'd get him in trouble one day, but he never listened... t'was a cheerful lad, I wonder what happened to him."`
				to display
					has "first name: Jack"
			`	Then he raises his fist towards you, presumably some form of salute. The act takes you by surprise, but before you have the time to react, he is already leaving. He is probably in a hurry to buy that new ship he kept going on about.`



mission "<uhai> 3: Jump Drive Vault"
	landing
	invisible
	source "Freedom"
	destination "Darkcloak"
	to offer
		has "<uhai> 3: Recover Jump Drives: active"
	on offer
		conversation
			`You park your ship close to the hidden depot, as suggested by the Hai, at a lesser-used auxiliary spaceport. Often used by captains seeking a degree of discretion, they tend to still be close enough to the main hubs to not draw the same types of unwanted attention as landing fully off-grid. Your crew should be plenty close enough to intervene should anything go wrong.`
			`	You then follow the Unfettered captain to the hatch. He is well-prepared and quite deft, even given that he is wearing what seems to be a heavy combat suit.`
			choice
				`	"Who made this vault? What should I expect?"`
				`	"Should we not take more men to ensure our safety?"`
					goto moremen
				`	(No time for talking.)`
					goto outsideship
			`	"Arrr, I cannot be telling anyone that, not even ye after bringing me, and especially not here anyway. I dare not risk bringing danger to their door or their ire to mine. At least while we still need their supply of jump drives. For now, just think of them as more pirates, like me and the rest of the scallywags on this bilge water planet here, and know that we be ready to face them in battle, should it come to that," he tells you.`
				goto outsideship
			label moremen
			`	"We be needing discretion here, not to draw attention! The larger our group is, the more suspicion we attract. The more suspicion we attract, the more likely someone fits us for a hempen halter. We be wanting them to think we hold no loot, not that we be hunting treasure, savvy?" Judging from his tone, this was a stupid question.`
			label outsideship
			`	Before exiting, he warns you, "Whatever be happening, do not try anything stupid and stay behind me at all times."`
			`	Once outside, he moves at a quick pace, and you have difficulties following him, especially with the terrain as you head into the mountains. He seems worried and keeps looking around furtively, making surprisingly little sound with his armored suit. All things considered, he is impressively stealthy; the suit must have been crafted specifically for him in order to be so discreet. He presses a switch every so often which pops out a mirror, allowing him to peer cautiously around corners and obstacles in your path in case of an ambush.`
			`	Before long, you arrive at a small shanty town constructed with metal and other scraps the builders could gather nearby. Even considering what it is, it appears recently constructed and especially ramshackle.`
			choice
				`	"Is everything alright?"`
				`	"There is no need to be worried, that cache must be well hidden, right?"`
				`	(Keep walking, ready to reach for my gun.)`
					goto discreet
			`	He makes some kind of sign you do not understand, but it seems pretty clear he wants you to keep quiet. Looking around, you notice the two of you have attracted quite a bit of attention from the impoverished locals. While they all seem to have nothing to lose, the vast majority of them are very young and probably not the hardened criminals you had expected.`
			label discreet
			`	After skirting the outskirts of the shanty town, you head further into the mountains, and eventually you spot what appears to be a local in the distance. Though he did not seem to be following you, something seems odd about him, but you cannot pinpoint what. Continuing up the mountain, more and more you get the impression that this vault is no simple, small depot. This is confirmed when you pass several security turrets, and, while it safe to assume that even more defenses are hidden, you wonder why any would be left in plain sight around a "hidden" depot. Crossing a ridge, you begin to notice that some of your surroundings look strange, as the mountain has only been affected by the elements in some places and not others. Suddenly, the armored Hai stops and raises a hand high, palm open. Recognizing the sign, you stop as well.`
			`	The Hai reaches for some kind of device in his pocket and enters what you assume to be access codes. By the look on his face, it doesn't seem to be working very well. "Blimey, someone else has accessed the vault. This was not expected," he hisses as his grip tightens on his weapon, and he dons his helmet. "Stay here. I will take care of this."`
			choice
				`	"Do you not want one extra gun, then?"`
					goto wannafight
				`	"What about the locals? They don't seem friendly. I just saw one nearby."`
			`	"Those bilge-sucking scum? They would never dare attack a well-equipped swashbuckler like meself. Furthermore, there shouldn't be any around these parts, so far from those hovels." He steps forward, then glances back at you, unprotected and armed only with a laser that seems like a toy in comparison to his. "But maybe ye should come with me, after all."`
				goto choose
			label wannafight
			`	"If the vault indeed be compromised, 'twas not by landlubbers. Those inside will be more dangerous and well-armed than the lily-livered locals. Still, I do not be having to guarantee yer safety to secure me loot, so ye be free to do as ye wish. The defense mechanisms be offline for the moment, so ye would have to fend for yerself. These locals be so young and frail and malnourished that even ye can surely handle yerself against them." The disdain in the last words is palpable.`
			label choose
			choice
				`	(Stay outside.)`
					goto outside
				`	(Come in.)`
			`	He sighs. "As ye wish, but I do hope ye can hold yer own on the ground as well as in space. I have disabled the automated defenses, in case they have been hijacked. We just have to go in, make sure they recognize us as friendlies, and then reactivate them." You really wonder where the vault could be, until you see the Hai walk right through part of the mountain in front of you. It must be a hologram to disguise the entry! You hurry to follow behind him.`
			`	At first, you don't notice anything particularly suspicious, but you do hear the low hum of running electronics and machinery in the distance. Though the vault is clearly alien in origin, you cannot pinpoint one race; instead, it seems to be a mix of many. All of it is very, very old, and there is no illumination, possibly because your friend deactivated the lights along with the turrets, though you don't see why why he would. Even without it, you can tell there is clearly is space to move around - enough for an armored vehicle, in fact. As you acclimate to the darkness inside the vault, you notice a flash of light, far away on your left.`
			choice
				`	(It's just a light flickering. No need to worry.)`
				`	"GET DOWN!"`
					goto down
			`	It was indeed just a light flickering - from a laser sight, used to acquire a target: you.`
				die
			label outside
			action
				fail "<uhai> 3: Recover Jump Drives"
			`	It may have felt like the right thing to do at the time, but you quickly realize splitting up and then staying here in the open was not very intelligent. It is too late, unfortunately, because you get stabbed by a local pirate, who is no longer impressed by your now-missing armored friend. You can see his bloody knife, with what seems to be a snake on it, before losing consciousness.`
			`	When you wake up everything is blurry, all you can see if a powerful, almost divine, light.`
			`	Coming back to your senses, you notice you are in what must be a hospital, half naked. The captain is staring at you. "The Gods of battle have judged ye, <first>. And they found you wanting." It seems clear that you will not be able to continue missions with the Unfettered after such a failure.`
				decline
			label down
			`	You get down yourself as you give the warning, then to see if it was heeded. The Unfettered was evidently well trained for this, as he is already on the ground and sighting his rifle. You're impressed by the precision of his weapon; the sniper is quite clearly taken out with the first shot, but your armored companion fires three more times to be sure.`
			`	After searching through the vault to eliminate any other surprises, the Hai declares the area cleared. Any other stalkers have probably run off after seeing the firepower your Unfettered friend carries. You then inspect the Jump Drives to the best of your ability with a device he quickly instructed you how to use, while he finishes taking care of the security systems. While waiting for him to return once you are done, you look around and notice a small symbol in the lower corner of a nearby wall: a dog with multiple heads. You double-check the Jump Drives as you continue to wait, and when the Hai captain comes back, he conveniently places his gun to hide the symbol. Best not ask him about it.`
			`	He switches a lever, and the electric humming you've been hearing suddenly stops. "I have disabled the holographic field generator, so yer ship can come to pick up the drives. Best have it come quickly, in the hopes it reaches us before the intruders return, in force," he suggests. You quickly send a message to the <ship>, asking them to dock with the vault.`
			choice
				`	(Wait for the ship to arrive.)`
					goto ship
				`	"We could have just come into the vault swarming with ground forces instead of risking our lives..."`
				`	"Is this holographic field the reason we had to go into the vault in person, instead of just connecting it to the ship?"`
					goto vault
			`	"We needed to act discreetly, so we would have the time to check the status of the Jump Drives without being swarmed by opportunist pirates. More people would have only attracted more attention and been more targets for the vault's defenses against. As ye have probably noticed, we have not accessed this vault for quite some time. Some unfettered humans could have snuck in and sabotaged the Jump Drives, like they did with the turrets." You have a hunch that there could be more to all this than what he's admitting.`
				goto ship
			label vault
			`	"Yes and no. It be not only a holographic generator, but also a set of jammers, meaning your ship would not be able to pinpoint the exact location and would have to land blindly. We also needed to make sure the Jump Drives were not sabotaged and that the vault defenses were not compromised; they could probably have taken yer ship down. Needless to say, even monkeys could rig the Jump Drives to blow when used. Checking that takes time. Besides, we want to be using this vault later, so may as well ensure its safety. That said, it seems we left it sit too long, it be too compromised for further use." You have a hunch that there could be more to all this than what he's admitting.`
			choice
				`	(Go back to the ship.)`
					goto ship
				`	"If this world is so wild, why put the Jump Drives here in the first place?"`
			`	"The Unfettered be not the ones who placed these Jump Drives here..." He leaves it at that. The Hai doesn't seem to want to tell you much about this vault.`
			
			label ship
			`	As soon as your ship arrives, you give the orders to collect and either transfer the jump drives into cargo or install them directly onto your ship if possible, so you may flee more swiftly. When your ship takes off, you notice more activity than on the way in...`
			`	The Hai comes to speak to you on the bridge. "Batten down the hatches, matey! It took us too long to check and load the jump drives, and we seem to have attracted attention. I guess a lookout got away from the vault and contacted some friends..." Multiple alarms start going off, confirming his suspicions - hostile ships are launching and heading straight for you. You launch as soon as you can, rushing through the correct procedures. Meanwhile, the Unfettered captain joins you on the bridge, clearly used to being where the action is, invited or not.`
				launch
	on accept
		"outfit" "Jump Drive" 4
	# a side mission will spawn additional ships if you brought a JD with you before the start of this mission.
	npc evade
		government "Cerberus"
		personality disables plunders vindictive
		system "Almaaz"
		fleet "Large Northern Pirates"
		fleet "Small Northern Pirates" 2

mission "<uhai> 3: Jump Drive Vault: Attracted Attention"
	landing
	invisible
	source "Freedom"
	destination "Darkcloak"
	to offer
		has "<uhai> 3: Recover Jump Drives: active"
		has "outfit (installed): Jump Drive"
	on enter "Almaaz"
		"unfettered: offended Si-Ra" += 2
		dialog `The Unfettered "pirate" spits a string of old-timey nautical curses, but one word, which you can barely hear him mutter, stands out: "Cerberus." He then comes closer to address you directly, "There be even more of these scurvy bilge rats than I expected. I warned ye about coming here with a jump drive!"`
	npc evade
		government "Cerberus"
		system "Almaaz"
		personality disables plunders vindictive
		fleet "Large Northern Pirates"



mission "<uhai> 4: Scan Geocoris"
	name `Scan the Geocoris`
	description `Scan the cargo of the Hai Geocoris in Ya Hai with the Unfettered scanner, then return to <destination> with the scanner logs.`
	source "Firelode"
	waypoint "Ya Hai"
	to offer
		random < 60
		has "event: unfettered: access to Mera's lab"
	on offer
		conversation
			`As you wander through the spaceport, you find a market with a limited diversity of goods, although some of it seems to be completely alien, even by Hai standards. You can even spot human food and technology, although those are the only recent items here. Most of it is very ancient, and you doubt everything is functional...`
			`	Most Unfettered here are just busy buying what little food there is, that is if they can even afford it. You see two of them disputing, probably over the cost of some item, but decide not to intervene given how they generally respond to your mere presence...`
			`	An Unfettered approaches you. At first, you wonder why the Hai happens to be coming towards you in particular, but then you realize that you naturally stand out in the crowd. There are not many non-Hai on the Unfettered worlds.`
			`	"Captain <last>! I am Mera, an engineer. We have an easy job for you, if you are interested," she says.`
			choice
				`	"Sure, what can I do for you?"`
				`	"How do you know me?"`
					goto know
				`	"Sorry, but I'm quite busy at the moment."`
					defer
			`	"Straight to the point! I am starting to like you."`
				goto job
			label know
			`	"Someone who brings us something as precious as a jump drive is not quickly forgotten! Now back to our business, if you don't mind."`
			label job
			`	"As you probably already know, the other Hai do not think like us. They believe in trading with all the galaxy in harmony forever, without seeing how it softens them. As such, they have wasted time designing a ship for the sole purpose of transporting goods in great quantities: the Geocoris. Or at least that is what we thought, at first. It now seems to us that the design is... interesting, so we want you to scan it."`
			`	"It is pretty much guaranteed there will be one such ship at all times around their home system, Ya-Hai, the center of their trade. For obvious reasons we cannot scan that ship ourselves, and we prefer that the Hai be ignorant of our interest in that design, anyway. Bring us the full scanner logs and you will be well rewarded."`
			choice
				`	"Seems easy. I'll do it."`
					goto agree
				`	"Why the sudden interest for that ship?"`
					goto design
				`	"You could just ask the Hai that come to you from their space about it."`
			`	"That is what we will be forced to do if you refuse, but we would prefer this to be kept a secret. So do you agree to do this for us?"`
			choice
				`	"It seems easy enough. I'll do it."`
					goto agree
				`	"How do I scan it?"`
					goto scan
				`	"I don't want to get in trouble with the Hai."`
			`	"That should not be a problem, the Hai will not bothered about you scanning their ship, if they even notice it."`
			label design
			`	"We would like to know how they avoided vulnerabilities in the hull of a ship of such size, and the way cargo can be stored without making the ship defenseless. Extra space on a ship cannot only be used for cargo... I will tell you more about it later, once you bring us the scans. That is, if you are willing of course."`
			choice
				`	"Sure, will do."`
					goto agree
				`	"How do I scan it?"`
			label scan
			`	"You need to use at least one of our Value Detectors, the information provided by it should be sufficient, as it goes beyond a simple cargo scan. If you don't have one, you can install one here. You may want to get multiple scanners so you can scan the ship from a longer range, and faster. Please do actively scan it. Passive intel gathered on the fly will not do."`
			choice
				`	"Sure, will do."`
					goto agree
				`	"I'm not interested in scanning ships for you."`
					decline
			label agree
			`	On the way back to your ship, Mera runs up to you. "One... last... thing<, unfettered title>!" You let her catch her breath. "We have noticed one Geocoris just entered <waypoints> as expected, but seems to have some special modifications. Please scan that one specifically. We have marked its signature for you to recognize it. We want to have a detailed scan of its cargo. Also, I've just found a captain willing to give you two of our scanners. They will be placed in your cargo hold if there is no space on your ship, but do go in the lab to make sure they are installed them properly.`
			action
				outfit "Value Detector" 2
				outfit "Cargo Scanner" 4
			`	"I cannot stress enough that you NEED to use at least one Value Detector, as any other scanners will simply either not contain enough information, or we could be unable to make good use of it. Since the Geocoris is quite complex, it may take some time to complete the scan, so feel free to buy more scanners here. I'd recommend going to the lab to check if they are well connected to your ship."`
			`	"Do note, however, that they can be supplemented by Cargo Scanners, which is why I have decided to provide four of those to you as well."`
				accept
		log "People" "Mera" `An Unfettered engineer who is interested in ship designs of all kinds. She is easily excited by new technologies and ships.`
	on waypoint
		dialog `You do not see the Geocoris that Mera mentioned; it's probably in a system nearby. You should land and depart when it arrives.`
		set "unfettered: entered Ya Hai"
	npc "scan cargo"
		government "Hai"
		to spawn
			has "unfettered: entered Ya Hai"
		personality target entering uninterested waiting
		system "Ya Hai"
		fleet
			names "hai"
			variant
				"Geocoris"
		conversation
			branch "didn't listen"
				not "outfit (flagship installed): Value Detector"
			`You have scanned the Geocoris. You may now return to <destination> with the scanner logs.`
				decline
			label "didn't listen"
			`You have scanned the Geocoris, but you did not use a Value Detector to do so. The scans will be of no value to Mera, you have failed the mission.`
			action
				fail "<uhai> 4: Scan Geocoris"
	to fail
		has "event: unfettered: outcast"
	on fail
		dialog phrase "Essential Unfettered Mission Fail"
	on visit
		dialog `You have not scanned the Geocoris yet. Go to Ya Hai to scan it, and then come back here.`
	on complete
		clear "unfettered: entered Ya Hai"
		log `Scanned a Geocoris for the Unfettered. They seemed interested in the design - probably with a ship of their own in mind.`
		payment 150000
		dialog `You send the scans to the Unfettered government and receive a payment of <payment>. They tell you Mera will need some time to analyze the scans.`
		event "unfettered: analyzed the scans" 10 20

mission "<uhai> 4: Geocoris Arrival"
	landing
	invisible
	source
		system "Ya Hai"
	to offer
		has "<uhai> 4: Scan Geocoris: active"
	on offer
		conversation
			`Shortly after you land, you see the Geocoris signature on your radar. You take off immediately.`
				flee

event "unfettered: analyzed the scans"<|MERGE_RESOLUTION|>--- conflicted
+++ resolved
@@ -112,14 +112,9 @@
 				`	"That is a frightening story. Thank you for taking the time to speak with me."`
 					decline
 				`	"Is there anything I can do to help you?"`
-<<<<<<< HEAD
-			
+			action
+				set "unfettered requested jump drives"
 			`	"If you are ever willing to sell us a jump drive," they say, "we will richly reward you. And if you discover the secret of how we can construct our own jump drives and escape from this prison, bring it to us and you will live as a god among us."`
-=======
-			action
-				set "unfettered requested jump drives"
-			`	"If you are ever willing to sell us a jump drive," it says, "we will richly reward you. And if you discover the secret of how we can construct our own jump drives and escape from this prison, bring it to us and you will live as a god among us."`
->>>>>>> 2464a811
 			choice
 				`	"I'm sorry, I don't know the secret of the jump drive. No human being does."`
 				`	"If I ever have an extra jump drive to sell, I will bring it to you."`
