--- conflicted
+++ resolved
@@ -167,14 +167,10 @@
 					goto more
 				`	"How will my ship leave here without my jump drive?"`
 			
-<<<<<<< HEAD
-			`	"We will give you a hyperdrive in its place," they say, "and you will be counted as our friend, so you will not need to leave here quickly, or under threat of violence." You can't help but wonder if they will try to take your ship by force if you do not agree to the deal.`
-			`	"Oh, and by the way, you will no longer be required to keep your Anomalocaris in working condition to guarantee our friendship," they add.`
+			`	"We can give you a hyperdrive in its place," they say, "and you will be counted as our friend, so you will not need to leave here quickly, or under threat of violence." You can't help but wonder if they will try to take your ship by force if you do not agree to the deal.`
+      `	"Oh, and by the way, you will no longer be required to keep your Anomalocaris in working condition to guarantee our friendship," they add.`
 				to display
 					has "Hai Legacy 3: done"
-=======
-			`	"We can give you a hyperdrive in its place," they say, "and you will be counted as our friend, so you will not need to leave here quickly, or under threat of violence." You can't help but wonder if they will try to take your ship by force if you do not agree to the deal.`
->>>>>>> 21bb349c
 			choice
 				`	"Okay, I accept your generous offer."`
 					goto end
