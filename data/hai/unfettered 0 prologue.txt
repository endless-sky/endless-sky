# Copyright (c) 2015 by Michael Zahniser for the first 5 missions
# Copyright (c) 2022 by Hurleveur and Ejo Thims for the rest
#
# Endless Sky is free software: you can redistribute it and/or modify it under the
# terms of the GNU General Public License as published by the Free Software
# Foundation, either version 3 of the License, or (at your option) any later version.
#
# Endless Sky is distributed in the hope that it will be useful, but WITHOUT ANY
# WARRANTY; without even the implied warranty of MERCHANTABILITY or FITNESS FOR A
# PARTICULAR PURPOSE. See the GNU General Public License for more details.
#
# You should have received a copy of the GNU General Public License along with
# this program. If not, see <https://www.gnu.org/licenses/>.



mission "First Contact: Unfettered"
	landing
	source
		attributes "unfettered"
	on offer
		conversation
			branch hai
				has "First Contact: Hai: offered"
				
			`This planet is populated by a hostile alien species that resembles giant, intelligent squirrels. Do you want to approach one of them?`
			choice
				`	(Sure.)`
				`	(Not now, it's too risky.)`
					defer
			`	You catch the eye of one of the alien dock workers and they walk over. "Ah," they say, "the monkey is curious. The monkey has never been face to face with a true Hai before?"`
			choice
				`	"Hai? Is that what you call yourselves?"`
					goto name
				`	"What do you mean, 'true Hai'?"`
					goto true
				`	"Why did you shoot at me? Are you at war?"`
					goto war

			label hai
			`The Hai here appear to be at war with the rest of their species. Do you want to approach one of them and ask why?`
			choice
				`	(Sure.)`
				`	(Not now, it's too risky.)`
					defer
			`	You catch the eye of one of the Hai dock workers and they walk over. "Ah," they say, "the monkey is curious. The monkey has never been face to face with a true Hai before?"`
			choice
				`	"No, I've encountered many of your brethren south of here."`
					goto brethren
				`	"What do you mean, 'true Hai'?"`
					goto true
				`	"Why are you at war with everyone else?"`
					goto everyone
			
			label brethren
			`	They hiss. "They are not true Hai. We are Hai. The unaltered. We were masters of a hundred worlds before human monkeys had learned the use of thumbs."`
				goto masters
			
			label true
			`	"It means that we are unaltered, Hai as Hai were first born to be. Hai the conquerors. We were masters of a hundred worlds before human monkeys had learned the use of thumbs."`
				goto masters
			
			label name
			`	"We are Hai. Hai the conquerors. We were masters of a hundred worlds before human monkeys had learned the use of thumbs."`
				goto masters
			
			label war
			`	"We fight to defend ourselves from extinction," they say.`
			`	"Extinction?" you ask. "Do you mean that there are no other Hai?"`
			`	"We are all that is left of the original Hai," they say. "Unaltered. The conquerors. We were masters of a hundred worlds before human monkeys had learned the use of thumbs."`
				goto masters
			
			label everyone
			`	"We fight to defend ourselves from extinction," they say.`
			`	"Extinction?" you ask. "Do you mean that you are not the same species as the other Hai?"`
			`	"Indeed," they say. "We are all that is left of the original Hai. Unaltered. The conquerors. We were masters of a hundred worlds before human monkeys had learned the use of thumbs."`
				goto masters
			
			label masters
			choice
				`	"Where was your territory? Why have I never heard of you before?"`
				`	"What do you mean, the Hai were altered?"`
			
			`	"This is our story," they say. "Once, many worlds beyond wormhole were ours. Once, hundred thousand years now gone. We needed more worlds. A species that does not expand becomes like brackish water, like stunted tree. But dragonfolk in the south had created hyperdrive, and human monkeys had begun banging rocks together in what the Drak said was very intelligent fashion. So we were forbidden from taking more worlds."`
			branch sheragi
				has "Rim Archaeology 6: offered"
			`	"'Dragonfolk?'" you ask. "I've never heard of them."`
			`	"Sheragi," they say, "they are extinct. Only their dumb ancestors survive, just as monkeys will outlast the thinking humans."`
				goto altered

			label sheragi
			`	"'Dragonfolk?'" you ask. "Do you mean the Sheragi?"`
			`	"Impressive," they reply, "the monkey knows of Sheragi. We outlived them all. Funny that only their dumb ancestors survive, just as monkeys will outlast the thinking humans."`

			label altered
			`	"How were you altered?" you ask.`
			`	They say, "We Hai fought Sheragi and took worlds that Drak said belonged to them, worlds that Sheragi had not yet even discovered. Drak retaliated. On all Hai worlds, Drak ships appeared in orbit. Sickness swept each planet: quick fever, strange feeling of frailness, like you are brittle bones with mouth full of dirt. Victims left alive, but all ambition gone, no desire but to die of comfortable old age."`
			choice
				`	"Did you try to resist the Drak?"`
					goto resist
				`	"How do you know this, if it happened a hundred thousand years ago?"`
					goto know
			
			label resist
			`	"Silly monkey," they say, "none can resist. They are strong. Their will prevails. And their will is for the galaxy to be a zoo, little remnants of each species all in separate cages. For now they let humans run free so humans will grow in knowledge, but soon they will fashion a cage for humans too."`
				goto help
			
			label know
			`	"All Hai know. The story is passed down. Others tell an altered version, where the way of peace was choice and not an inflicted wound, but some in each generation learn truth, and join us here."`
				goto help
			
			label help
			choice
				`	"That is a frightening story. Thank you for taking the time to speak with me."`
					decline
				`	"Is there anything I can do to help you?"`
			
			`	"If you are ever willing to sell us a jump drive," they say, "we will richly reward you. And if you discover the secret of how we can construct our own jump drives and escape from this prison, bring it to us and you will live as a god among us."`
			choice
				`	"I'm sorry, I don't know the secret of the jump drive. No human being does."`
				`	"If I ever have an extra jump drive to sell, I will bring it to you."`
					goto sell
			`	"Then leave us alone," they say, and they walk off.`
				decline
			
			label sell
			`	"Bring us a jump drive," the say, "and we will count you among our friends. Bring us more, and we may even consider you worthy of a share of the plunder, when we take back what is ours."`
				decline
	
	on decline
		log "Factions" "Unfettered Hai" `The "Unfettered" are a faction within the Hai species who are not as peaceful as the rest, and are normally not friendly toward humans. They claim that long ago the Drak altered the Hai to make them docile and peaceful, and that the Unfettered are descendants of those Hai who avoided undergoing that alteration. They are seeking jump drives so that they can escape the "prison" they are now stuck in: a few deteriorating worlds on the far northern edge of Hai space.`
		log "Factions" "Sheragi" `The Unfettered Hai say that a dragon-like species called the "Sheragi" who are long extinct used to live in human space, back when much of what is now human territory was occupied by the Hai.`



mission "Unfettered Jump Drive 1"
	minor
	landing
	name "More Jump Drives"
	description "The Unfettered Hai have promised you rich rewards if you bring them more jump drives."
	to offer
		has "First Contact: Unfettered: offered"
		not "Wanderers: Jump Drive Source: active"
	to fail
		has "event: wanderers: unfettered invasion starts"
	to complete
		has "Unfettered Jump Drive 2: offered"
	source
		attributes "unfettered"
	on offer
		conversation
			`The Unfettered have clearly noticed that you have a jump drive installed; a large crowd of them has gathered around your ship. Do you want to talk with them, and perhaps arrange a sale of your jump drive?`
			choice
				`	(No.)`
					defer
				`	(Yes.)`
			`	As soon as you approach the crowd, one of them steps forward and says, "One million credits, and the friendship of the true Hai people. This is our offer, for the jump drive."`
			choice
				`	"Sure, I will accept that deal."`
					goto end
				`	"Can you offer me more than that?"`
					goto more
				`	"How will my ship leave here without my jump drive?"`
			
			`	"We will give you a hyperdrive in its place," they say, "and you will be counted as our friend, so you will not need to leave here quickly, or under threat of violence." You can't help but wonder if they will try to take your ship by force if you do not agree to the deal.`
			choice
				`	"Okay, I accept your generous offer."`
					goto end
				`	"Sorry, but if I give you this jump drive, I will lose my ability to capture more of them. Be patient, and I will bring you several of them when I am able."`
					goto refuse
			
			label refuse
			`	They ponder this for a while, and say, "Very well. Our offer stands, whenever you choose to return." They allow you to return to your ship peacefully.`
				defer
			
			label more
			`	"Do not underestimate the value of our friendship," they say. "Soon we will become powerful once more, with many fruitful worlds under our control, and when that day comes you will benefit greatly from being our ally."`
			choice
				`	"Okay, as long as you give me a hyperdrive to take its place, I'll give you my jump drive."`
					goto end
				`	"Sorry, but if I give you this jump drive, I will lose my ability to capture more of them. Be patient, and I will bring you several of them when I am able."`
					goto refuse
			
			label end
			`	The Unfettered engineers quickly and carefully remove your jump drive and replace it with an ordinary hyperdrive. You sincerely hope that you are not making a mistake by giving them this new technology. "Remember," one of them says as it hands you your payment, "when you acquire more jump drives, return here with them and we will give you further rewards. Until then, may fortune favor you, human friend."`
				accept
	
	on accept
		outfit "Jump Drive" -1
		outfit "Hyperdrive" 1
		payment 1000000
		"reputation: Hai (Unfettered)" >?= 10



mission "Unfettered Jump Drive 2"
	minor
	landing
	name "More Jump Drives"
	description "The Unfettered Hai have promised you rich rewards, and more information about their plans, if you bring them more jump drives."
	to offer
		has "Unfettered Jump Drive 1: offered"
		not "Wanderers: Jump Drive Source: active"
	to fail
		has "event: wanderers: unfettered invasion starts"
	to complete
		has "Unfettered Jump Drive 3: offered"
	source
		attributes "unfettered"
	on offer
		conversation
			`As before, when you land on this Unfettered world with a jump drive, a large crowd gathers around your ship. Clearly they are hoping that once again you will arrange a sale. Do you want to bargain with them?`
			choice
				`	(No.)`
					defer
				`	(Yes.)`
			`	When you approach the crowd, one of them says, "Greetings, human friend. We have made you known to all our brothers and sisters as one of the few creatures who have chosen to help the true Hai to gain their freedom. If you give us another jump drive, we will pay you another million credits, and make you one of our emissaries to collect the payments with which our frail brothers seek to buy peace. Will you accept this exchange?"`
			choice
				`	"Sorry, I need this jump drive right now, but I will come back later and sell it to you."`
					defer
				`	"Yes, I will sell you my jump drive."`
			`	Once again, they swap your jump drive for a hyperdrive, and pay you far more than what you could sell a jump drive for anywhere else. "We will tell the other true Hai to offer you jobs in our job boards," they tell you, "and remember that we need still more jump drives."`
			choice
				`	"Then I will find more, and bring them to you."`
					accept
				`	"Can you tell me what you are using them for?"`
			`	"Not yet. If you further prove your friendship, perhaps we will." You assure them that you will continue to do your best to assist them.`
				accept
	
	on accept
		outfit "Jump Drive" -1
		outfit "Hyperdrive" 1
		payment 1000000
		"reputation: Hai (Unfettered)" >?= 20
		fail "Unfettered Jump Drive 1"



mission "Unfettered Jump Drive 3"
	minor
	landing
	invisible
	to offer
		has "Unfettered Jump Drive 2: offered"
		not "Wanderers: Jump Drive Source: active"
	source
		attributes "unfettered"
	on offer
		conversation
			`You have another jump drive, and the Unfettered will certainly be willing to pay you well for it. They also hinted that they might be willing to give you more information about what they plan to use the jump drives for. Do you want to sell them another drive?`
			choice
				`	(No.)`
					defer
				`	(Yes.)`
			`	You meet up with some local Unfettered leaders, and they again pay you a million credits and arrange for your jump drive to be swapped out of your ship. "If you bring more, we will continue to pay you," they say.`
			choice
				`	"Can you tell me what you are using the jump drives for?"`
				`	"Thank you, I will certainly bring more of them when I am able."`
					goto job
			apply
				set "unfettered know of wanderers"
			`	After a brief and hushed discussion in their own language, one of the leaders says, "You have proven your worth, so we will share our secret. The Hai once owned many worlds on the galactic fringe, a territory we can only visit using the jump drive. Those worlds are fruitful and nearly uninhabited. We will reclaim them as our own, and there will be food there to feed the Unfettered for many thousands of years to come."`
			branch know
				has "First Contact: Wanderer: offered"
			choice
				`	"Is there any other way I can help you to reclaim those worlds?"`
					goto help
				`	"'Nearly uninhabited?' You mean another species inhabits some of those worlds now?"`
					goto wanderers
			
			label know
			`	You suspect that they are talking about the territory that is now inhabited by the Wanderers.`
			choice
				`	"Are you at war with the Wanderers? Can I help you to reclaim your territory?"`
					goto help
				`	"What are you going to do to the species that owns those worlds right now?"`
					goto wanderers
			
			label help
			`	"Your help may indeed be beneficial to us," says the leader. "I will tell the others to contact you if they have any particular missions you can undertake."`
			choice
				`	"I look forward to hearing from them."`
					goto job
				`	"What do you plan to do to the species that inhabits those worlds now?"`
			
			label wanderers
			`	"Those worlds are now held by a species of scavengers, who feast on the ruins of proud civilizations. Our scouts tell us that these carrion-feeders have wiped away nearly every Hai artifact, melting down our cities to make metal for their ships and factories, and hiding the scars of our wars beneath newly planted forests. They are an old and strong species, but few in number, and those worlds are ours by right."`
			`	You try to press them for more information, but they tell you nothing useful, aside from promising you that they will seek out your help when it is time to reclaim their territory.`
			label job
			`	"If you want to provide us with more jump drives, visit the job board from now on," says the leader. "We will have warriors ready to receive them from you for the usual pay."`
				accept
	
	on accept
		outfit "Jump Drive" -1
		outfit "Hyperdrive" 1
		payment 1000000
		"reputation: Hai (Unfettered)" >?= 30
		fail "Unfettered Jump Drive 2"
		fail



<<<<<<< HEAD
phrase "Essential Unfettered Mission Fail"
	word
		`You have failed an essential Unfettered mission. You may want to reload your previous save.`



mission "Unfettered: Bring Hai"
	name `Bring True Hai back`
	description `Bring <bunks> Hai from <stopovers> to <origin>.`
	source "Firelode"
	stopover "Snowfeather"
	passengers 10
	blocked "You will need room for <passengers> in order to take the next Unfettered mission."
	to offer
		has "Unfettered Jump Drive 1: offered"
		has "reputation: Hai" >= 0
		or
			not "unfettered: offered bring hai"
			random < 20
	on defer
		set "unfettered: offered bring hai"
	substitutions
		#They're speaking Hai, but so are the Wanderers.
		<firstgroup> "but because it is in Hai you cannot make sense of the words. Even from afar you can see how malnurished the children are."
			not "language: Wanderer"
		<firstgroup> `and you connect your translation device to understand what they say. "... and we fear the next season will be even more [rough, hard, taxing]. We need funding to restore the lands; nothing grows on them anymore!"`
			has "language: Wanderer"
		<secondgroup> "He does not seem pleased at all, and appears to speak with contained anger. It appears he demands something of the council."
			not "language: Wanderer"
		<secondgroup> `"Things are going [poorly, unacceptably]. In all my life never has it been more [rough, unsustainable]. Never has there been so many in need. Never so little [food, crops], [housing, sanitation]... Something needs to be done, and quickly. We, and our way of life, are dying."`
			has "language: Wanderer"
		<thirdgroup> "he seems heartbroken by this little one's words. Raising his voice for all to hear, he explains something to the gathered Hai."
			not "language: Wanderer"
		<thirdgroup> `"He asks if he can go to Hai [space, territories]," the Chief explains, then continues. "Unfortunately, as you all know, we cannot send back a child alone, he needs to be [taken care of, protected]. Would anyone be willing to do that?"`
			has "language: Wanderer"
		<fourthgroup> "He too demands something, but this Hai does not seem to be malnourished at all. Whatever it is he asked, the Chiefs seem bothered by this request."
			not "language: Wanderer"
		<fourthgroup> `"My cousins would like to join me, but they lack the funds to [easily pay, afford] the transport. Would you allow more to join us, and become [True, authentic]?" This seems to bother the Chiefs, and they answer briefly, "We will contact [True, unaltered] ship captains to ask them if they can, but I fear they are indeed [busy, overworked] these days, which is why the prices have gone up."`
			has "language: Wanderer"
		<closing> "He speaks with a conclusive and conciliatory tone to the many Hai still waiting in line for the stage."
			not "language: Wanderer"
		<closing> `"It is late. You would do well to go home and care for [your family, those near you]. Never hesitate to come back to us in the next [cycle, period] should you need help."`
			has "language: Wanderer"
	on offer
		conversation
			`Looking outside, you see the sun is setting. You take a moment to admire the breathtaking view of the sun passing trough some clouds of pollution and notice a large, white, square-shaped structure in the distance, perhaps some sort of stadium, which a growing crowd of Unfettered are streaming towards. Exiting your ship, you cannot avoid being caught up in it, almost carried, as they head towards the building. It is grandiose compared to its surroundings, distinguished by its sheer length and pure white appearance. In contrast, most of the surrounding structures appear to be houses or bars, all with more dilapidated appearances.`
			`	Something of great interest must be happening in this building, but not all the Unfettered in the crowd actually share your destination; many are instead breaking away to fill the nearby bars. Some simply wander aimlessly, others are sitting on the rocky ground, chatting. Quite a few of them appear to be trading a small quantity of goods between themselves.`
			choice
				`	(Go into the stadium.)`
				`	(Ignore them and go back to my ship.)`
					defer
			`	Moving with the crowd towards the nearest stadium entrance, a large wide open corridor leading directly into the seating areas around the main pavilion, you begin to hear words being spoken loudly, probably amplified by some kind of device. Given that the Hai are generally quite small in comparison to humans, while waiting to filter inside you can already see some of what is going on inside over most of the crowd. It seems much of the line is not for the seating itself; it instead heads directly to the central stage where a group of official looking Unfettered Hai await. They are approached by the next in line, a couple towing four children with them, who begin to plead, <firstgroup>. The officials, perhaps the "Chiefs" you have heard lead the Unfettered, speak among themselves, then, together, perform a gesture as they turn back to the petitioners. By the relief on their faces, you assume their request has been granted.`
			`	The next in line seems quite old, but he is moving around proudly, as if not limited by his age at all. <secondgroup> For him to speak this way, this soldier clearly has some special status or a reputation which has earned great respect. Or maybe he just exemplifies what you've heard about the ways of the Unfettered; they bow to no one.`
			`	The soldier moves away, and a tense silence hangs in the air for a moment. The Chiefs turn from the audience to speak among themselves, while mutterings and debate seem to be spreading throughout the crowd. This subject appears something for which strong opinions are held. The volume increases as the Chiefs continue their aside, and you begin to notice some of the nearby Hai turning their attention towards you, some even pointing you out. It may be that you are not welcome here. One of the younger Hai to notice you, probably still an adolescent judging by her colors, approaches you directly. She speaks softly, in your language, but clearly enough to be heard over the back and forth murmuring in the crowd. "Hi. I have noticed you easily among Hai. Do you want me to help translate what they say?"`
			choice
				`	"Yes, thank you."`
					goto translate
				`	"Thank you, but I already understand what I need to."`
				`	"I have no need of help."`
			`	She seems a bit offended you do not wish her help, but does not press the matter further and proceeds to move away. Most of the Hai here are with what seems to be families or groups of friends, but you do not see your would-be helper join anyone else as she returns to her previous spot in the shifting audience.`
			choice
				`	(Ignore her.)`
					goto continue
				`	(Go and speak with her.)`
			`	You can see she's clearly happy you came to speak to her. You ask her why she seems alone, and she answers, "I have no family here. I lost my parents to a pirate raid, so I came here to find myself. I did not expect all of this, though. Did you change your mind about the translation?"`
			choice
				`	"Yes, please."`
					goto translate
				`	"No, but I did not mean to offend you, so I came to excuse myself."`
			`	"Thank you! No offense is taken. I knew humans were not like they often are depicted here..." she trails off without finishing the thought, instead turning back to the proceedings in the stadium as they continue.`
				goto continue
			label translate
			action
				log "Minor People" "Merora" "A young adolescent Hai that came to Unfettered space after losing her parents to pirates. She is handling the loss very well, at least on the surface."
			`	"Alright. I am Merora, by the way. I came to Unfettered space after I lost my parents to pirates, just a few weeks ago. I have not yet integrated well, so I know what it feels like to be isolated here." You begin to introduce yourself to her in turn, but barely get your name out before you are both distracted as the proceedings resume. A child, younger, or at least smaller, than any other you've seen on stage so far, approaches the Chiefs. Also alone, the child seems scared and perhaps even lost as he speaks, so softly even those on stage must be straining to hear. One of the Chiefs breaks ranks to kneel by the child, comforting him as they speak quietly to each other. The Chief rises and turns to those watching to share the child's words, and Merora then translates it to you, "The child wishes to return home, to Hai space. However he cannot manage alone, and the Chief is asking for someone to escort him or find him a suitable transport. All Hai captains, even those who do not otherwise sympathize with our cause, would easily accept taking a child back to Hai space, without ever asking anything in return. It only needs to be arranged by someone, as the child does not know who to turn to." Progressively, every single Hai stands up and speaks, the message from each to volunteer clear. The Chief seems very moved by this, as a parent would be to see his child succeed in life. He designates one of the first to stand, and gently sends the child walking over to them.`
			`	The sun is almost set, and you can see that the Chiefs are beginning to grow impatient as the next Hai approaches and speaks to them. Merora tells you, "This request bothers the Chiefs quite a bit, as he is not asking for a child to be transported but a full family, and not from here into Hai space but the opposite. There are not as many captains ready to do this. The Chief said that currently no one is available. Later, they will most probably go and personally ask captains if it can be arranged." While Merora was speaking, the Chiefs had spoken amongst themselves briefly, and now one has moved forward to address the crowd. Merora translates again, "It is over. Goodbye, <first>, I hope we meet again."`
			choice
				`	"Could you help me translate again some time?"`
				`	(Let her leave.)`
					goto leave
			`	"I am not even sure I will stay in Unfettered space, but if we meet again, maybe. Some among us are not fan of humans; it may be hard to prove your worth here, and, if I do stay, I will not want to lose any status I have acquired by speaking with you if you have not yet done so."`
			label leave
			`	Merora leaves then, joining with the rest of the departing crowd, but on stage, the Chiefs linger until the crowd has mostly dispersed. It seems one has noticed you now that the crowd has thinned; he is watching you pensively as he comes your way.`
				goto next
			label continue
			`	A child, younger, or at least smaller, than any other you've seen on stage so far, approaches the Chiefs. All alone, the child seems scared and perhaps even lost as he speaks, so softly even those on stage must be straining to hear. One of the Chiefs breaks ranks to kneel by the child, comforting him as they speak quietly to each other. The Chief rises; <thirdgroup> Progressively, every single Hai stands up and speaks, the message from each to volunteer clear. The Chief seems very moved by this, as a parent would be to see his child succeed in life. He designates one of the first to stand, and gently sends the child walking over to them.`
			`	The sun is almost set, and you can see that the Chiefs are beginning to grow impatient as the next Hai approaches and speaks to them. <fourthgroup> The Chiefs speak amongst themselves briefly then one moves forward to address the crowd. <closing> At this, the crowd, including the young girl who offered to translate for you, leaves, but the Chiefs linger until the crowd has mostly dispersed. It seems one has noticed you now that the crowd has thinned; he is watching you pensively as he comes your way.`
			label next
			`	As he grows closer, you can tell he is mumbling, presumably to himself, but he speaks in your language, "We do not get alien visitors often here. There has to be a reason for your presence..." Once he has closed the rest of the distance, he speaks again, directly to you and with more focus. "Sorry, I was just organizing my thoughts into your language. Well, you are here anyway, so, maybe, you could help us.`
			`	"We have friends outside of our space, civilians and others. You see, we would do anything to help a friend, and a few Hai want to join us. I can only hope you are willing to help us reunite with our brothers and sisters from Hai space," he explains, apparently a bit desperate, considering he knows very little, if anything at all, about you.`
			choice
				`	"Of course. What do you need me to do?"`
					goto action
				`	"What do you mean, brothers and sisters from Hai space? Are you not different?"`
					goto brethren
				`	"Why do you need me to do it?"`
			label whyme
			`	"Well, normally they would be able to pay to come here, but the price now is quite high; too high. The Fettered Hai make it difficult for us to go anywhere; as you have probably noticed, they have a fleet on the border between us. And not many Hai captains are willing to come here. If they do, they charge large fees because of the obvious risks involved - for instance, getting killed in the crossfire. Yet you somehow made your way here, probably also under fire from our own people, but, if you choose to assist us, I'll ensure you won't have any issues getting out of here. So, are you willing to help us?"`
			choice
				`	"Of course. What do you need me to do?"`
					goto action
				`	"This seems like a bad idea. Ask someone else."`
					decline
			label brethren
			`	"Then you have heard about the stories of the Drak modifying our people..." He sighs and deflates a bit. "I do not believe in such things. What makes a Hai - or any other species - “true” is in his heart. It will take him wherever he wants to go." He pauses, thinking, and when he speaks again it is with deep conviction. "Even if we war with the Elders, it does not mean we hate other Hai, nor do they hate us! We do it only because we must, in order to keep living our way. We can still communicate with our people, and eventually they will all be freed from the limits of the Elders."`
			choice
				`	"Will this get me into any trouble with the Hai?"`
				`	"What limits?"`
					goto limits
				`	"Why do you need me to do it anyway?"`
					goto whyme
			`	"Quite the contrary! They may not believe in our way of doing things, but they would never dare to restrict the movement of their own people. It would be against all they stand for. Even if we behave differently, they know we are still Hai and that we would never hurt Hai civilians." He seems confident.`
			choice
				`	"What is it exactly that you want me to do?"`
					goto action
				`	"I believe they would not have their place here. I will not bring them."`
					decline
			label limits
			`	"I mean that they are prevented from reaching their true potential. Once we had many stars and planets to call ours, but since then most of the Hai have decided to stop changing, to stay peaceful with all species, no matter how primitive. They have chosen to decay, to grow soft. The Unfettered are the ones who choose to keep our legacy, our way of life, and then to evolve, to grow."`
			choice
				`	"What is it exactly that you want me to do?"`
			label action
			`	"It's pretty simple: you only need to go to <stopovers>, pick up <bunks> Hai and bring them to this planet. They will find their way from there." You somehow doubt that affirmation, seeing how everything here is in a... ruined state, to say the least. You hope that at least the Hai you're getting are aware of this, or you may have to bring them back...`
			choice
				`	"I will get to it right away, then."`
					accept
				`	"I don't want to bring you Hai defectors. Sorry."`
					decline
	on stopover
		dialog `The Hai seem happy to get on your ship. Now return to <origin> with them.`
	on fail
		dialog phrase "Essential Unfettered Mission Fail"
	on visit
		dialog phrase "generic missing stopover or passengers"
	on complete
		clear "unfettered: offered bring hai"
		log `Helped some Hai citizens to join the Unfettered.`
		payment 100000
		dialog `The Unfettered thank you for helping these "True" Hai find their way home, and give you <payment>. After discussing with them, the Unfettered Chief says, "If you want to help us again, the hospitals on Darkcloak are in grave need of resupply." Checking back on the group, you can see they are doing fine and already finding a place to call home. They may not have much, but they seem not to require anything at all, other than to be here.`



mission "Unfettered: Bring Medical Supplies Notification"
	landing
	name `Need for medical supplies`
	description `An Unfettered Chief told you to come help the hospitals on <destination> that desperately need supplies.`
	source "Firelode"
	destination "Darkcloak"
	to offer
		has "Unfettered: Bring Hai: done"



mission "Unfettered: Bring Medical Supplies"
	landing
	name `Bring medicals to <planet>`
	description `The Unfettered hospitals on Darkcloak are in urgent need of resupply. Collect <tons> of medical supplies from <stopovers>, and bring it to the Unfettered on <destination> by <date> for <payment>.`
	source "Darkcloak"
	stopover "Snowfeather"
	cargo "medicals" 50
	blocked `You need <tons> of cargo space available to carry the medicals supplies.`
	deadline 8
	to offer
		has "Unfettered: Bring Hai: done"
		has "reputation: Hai" >= 0
	substitutions
		<prioritymessage> "Unfortunately, because it's in Hai, you can only guess at the meaning out of it, but clearly it is important. You can see the Hai word for "Unfettered" repeated several times, as well as numbers in the hundreds."
			not "language: Wanderer"
		<prioritymessage> `"Assistance requested from all available pilots. Local outbreak of broiling sickness has spread catastrophically, and is now classified as an uncontrolled [epidemic, plague]. Hundreds are already critically ill and hospitals have declared an emergency situation, fearing the consequences of current [medical, treatment] supply levels. Medical supplies are to be retrieved from <stopovers> for immediate return."`
			has "language: Wanderer"
	on offer
		conversation
			`When you land, there is a message repeating on priority channels in Hai standard and tagged with the information for one of the hospitals nearby. <prioritymessage> Unsure whether they would accept your assistance as an outsider, especially given the message is in Hai, you decide to first look for more information planet-side. After all, it is unlikely that a Hai disease would be of any risk to you.`
			`	When landing on an Unfettered planet, even after having brought them a jump drive, there is always some lingering tension. Now you feel the tension much more than usual, probably because of the medical emergency. Unfettered rush around, and various vehicles are frequently coming and going, bringing both supplies and the infected to the hospital. The hospital itself looks different than the rest of the Unfettered structures: it seems more organized, proper. It is probably the best maintained structure here alongside the shipyards - or at least it has that appearance. One part of it looks to have been grafted onto the rest though, and seems to be a recent addition. Not even their critical buildings appear to be totally safe from the Unfettered's propensity for haphazard building extensions.`
			`	Many pilots seem to have taken up the call, but it appears the organizers here are still interested in all the volunteers they can get. Now that you're here, you're not sure you'll be able to leave without at least being accosted for your assistance with this.`
			choice
				`	(Signal them that I'm going to get the supplies.)`
					goto agree
				`	(I don't have time for this.)`
			`	You manage to leave without anyone stopping you in all the rush, though you're sure someone was trying to get your attention. If they remember you, the Unfettered will likely not be too happy. You probably also shouldn't stay landed here too long in case they decide to follow you.`
				decline
			label agree
			`	You are quickly assigned the collection of supplies from <stopovers> and urged to return them as quickly as possible.`
				accept
	on stopover
		dialog `You're surprised to see the Hai are more than happy to give you the medical supplies needed. They load up the cargo and, once they are done, one of them addresses you. "Tell our brothers and sisters to stay strong. Hopefully it is not too late," he says with determination.`
	on fail
		dialog phrase "Essential Unfettered Mission Fail"
	on visit
		dialog phrase "generic missing stopover or cargo"
	on complete
		log `Brought medial supplies to Darkcloak to prevent an epidemic.`
		log "People" "Sookootow" `An Unfettered Chief worried for his people, inside Hai or Unfettered territory. He seems to believe that all Hai are equal, and as a member of the council he has significant influence.`
		payment 1500000
		conversation
			`The staff seem greatly relieved when you return promptly with the medical supplies. As you're returning to your ship, one of them catches up to you. "Hello, captain <last>. I am Merki, manager of this hospital. I wanted to express my deepest thanks to you and give you the <payment> personally. When you have the time, make sure to check the job board for more jobs like this, it would mean a great deal to me."`
			`	Once Merki leaves, you notice a recognizable face: the same Hai Chief from Firelode, speaking with someone who, judging by their demeanour and attire, could be the hospital's chief medical officer. He soon sees you as well and hurriedly finishes his conversation, seeming more than a bit emotional as he then moves to speak with you. "I knew you could be counted on as a friend to the Unfettered! With the swift response of captains like you, it seems like it has calmed down here. We did not before have the time to get properly introduced. I am Sookootow." He makes a little gesture, you assume of deference. You try to imitate the motion, apparently badly, amusing Sookootow. "Worry not, <first> <last>, I already know who you are."`
			choice
				`	"I only did what little I could do to help save people. Hopefully I will be able to do more next time we meet."`
					decline
				`	"What could have caused this crisis? Does it happen often?"`
				`	"Are all Unfettered soldiers? I see a lot of you armed and seemingly ready for action."`
					goto soldiers
			`	"It depends on who you ask... Some will say the aliens, your people, are the reason, given the Hai have much contact with them, and we with the Hai. Of course, the Hai who sympathise with our cause do so with many others as well, such as helping humans with low funds relocate to their space. As you have probably noticed, we ourselves do not get many visits from outsiders; they obviously do not feel very welcomed when getting shot at for their supplies. That means we are not protected against the diseases they may bring.`
			`	"As for the frequency, the precarious conditions here mean this happens too often for our liking. As a result, we have a habit of quickly reacting to any seemingly deadly diseases. That means that sometimes we worry for nothing, but this was not one of those times. We are a strong people, but even a strong Heshi is nothing in shallow waters. It is a matter of life or death that the hospital be in its best possible state, but it is only that way thanks to much work and investments. The many places in which our people live are not quite as sophisticated."`
			choice
				`	"What is a 'Heshi'?"`
				`	"Glad to have prevented a disaster then."`
					decline
			`	"The Heshi is a great predator which rules the seas on our homeworld. It is swift and nimble, so you do not see it coming, and when you do, it is already too late. They are not very big, however, so they often hunt in groups. You would translate it as 'sea scorpion', I believe."`
				decline
			label soldiers
			`	He looks around him, before answering, "Do I look like a soldier to you? Does this medic look like one? No, we Unfettered only dare to think in another way. In truth, quite a few of us would like to be artists! It is a shame we have to fight for our right to live another way than the one the Hai allow, to break out of the prison they have cast next to our systems! Our soldiers indeed suffer the most from that fight."`
			`	"And then, I have to grant it to you, many may be armed among those you see here, but remember that you often wander in the spaceports, where soldiers come to resupply. We also all need to be ready for action, in case the raiders ever return."`
			choice
				`	"Glad to have prevented a disaster then."`
					decline
				`	"So you just tricked me into helping the war effort?"`
				`	"Were these supplies for soldiers?"`
					goto forsoldiers
				`	"The raiders?"`
					goto raiders
			`	He does not answer your question directly. "These supplies were indeed used to treat an outbreak of a disease that started among soldiers, but thus prevented a wider crisis that would have affected all of us. Most of the wounds came from battle, that is true, but the 'soldiers' as you say need to be kept well just as everyone else, or else we do all suffer. The Hai would not dare to kill us, of course, but they could destroy our way of life, our spirits. And we need our soldiers to bring us supplies."`
				decline
			label forsoldiers
			`	"I do not view any of the Hai as 'soldiers' or otherwise separate. We are all Hai and all deserve to be saved; we do not designate supplies to help some before others."`
				decline
			label raiders
			`	"A few eclipses ago they came, in great ships and with superior technology. We, the Hai, had to defend ourselves, so some of us became more military focused. A lot of those you see here are among those who wanted to repay the raiders in kind once they stopped. Even if our brothers do, we cannot lay down our arms. If these raiders returned, someone has to protect all of us."`
				decline



mission "Unfettered: Prove Your Strength"
	name `Defeat the captain`
	description `A young Unfettered captain has provoked you in a duel. Disable his ship.`
	source "Darkcloak"
	to offer
		or
			has "Wanderers: Defend Vara Ke'sok: failed"
			and
				has "Unfettered Jump Drive 2: offered"
				has "Unfettered: Bring Medical Supplies: done"
		has "armament deterrence" >= 4
	on offer
		conversation
			`You start wandering in the spaceport, and notice that everything around you here is incredibly simple, efficient, and ordered. The Unfettered here are proudly showing their weapons, more so than on other planets, and some of them are even armored. It seems they are ready for action at any time. It is good they no longer consider you an enemy, at least for the moment.`
			`	Eventually you find a gathering, someone speaking to a small crowd of people. They all seem very familiar with each other, and as you watch, they have noticed you too. The one who was addressing the others saunters through the group and over to you. This could mean trouble.`
			`	"Arrr, be this the bilge-sucking monkey ye all speak so highly of? The one who fears not to come into our ports, to fight our ships?" He asks the others, apparently mocking you. You're a little surprised at his creative grasp of your language.`
			choice
				`	"I fear nothing. Do you?"`
					goto provoke
				`	(Say nothing.)`
				`	(Run away.)`
					decline
			`	"See? The lily-livered monkey dares not even speak! This scallywag be no more than shark bait! Even our 'umble clipper would be sending ye straight to Davy Jones' locker! We be ready to prove it, too, yet we dare not, lest we lose our dancing monkey to the briny deep! But mateys, there be no shame if it dance away, with a dinghy looking like that!" He seems very full of himself. Perhaps someone should teach him a lesson.`
			choice
				`	"You dare insult my <ship>?"`
				`	"I have no need to prove myself to a rodent."`
					goto provoke
				`	(Go. He's not worth it.)`
					decline
			`	"Sink me! That flotsam really be your ship? Given the hornswaggle of your reputation, I pegged you for a fancier type. Your prowess is no lie, indeed then, if you land in such a scow, but can ye truly fight in it?" he says, and then he turns to address the crowd once again. "I wonder if it can even launch again. Perhaps we should scuttle it right here."`
				goto lesson
			label provoke
			`	"So the monkey can speak? Let us see if it can fight as well," he says with a provocative tone.`
			label lesson
			`	Time for him to learn a lesson. The thought that you may be in over your head briefly crosses your mind, but you brush it aside.`
			`	After a cheering from his crowd, the arrogant Hai then speaks to you directly. "Ye and me then, a battle of flagships. Face me above the tallest trees, whenever ye find the courage. But rest assured, monkey, I have the skill to humiliate ye without feeding ye to the fishes."`
			choice
				`	"Let me show you my worth in battle. Right now."`
					goto accept
				`	(Crush his rodent face with your fist.)`
					goto crush
				`	"Can you tell me more about the rules of this fight?"`
					goto rules
				`	(Run away.)`
			`	As you move away you hear laughter, but nobody tries to stop you. You have just shown to the Unfettered how much of a coward you are, and will probably never be offered any missions from them anymore.`
				decline
			label rules
			`	"I guess it only be fair that ye know... Ye're supposed to bring only yer flagship, but if ye admit it be too weak, then more ships can be brought, so long as it still be a fair battle. Do not expect anyone to be fighting ye for honor if ye bring an armada. The challenge lasts until one of our ships is scuttled or one of us agrees to walk the plank. Ye can always stall the call to battle, if ye were to offer a symbolic bribe of 1000 credits, offered in space before the battle begins. The challenge must eventually be answered though, no matter how long or often ye want to delay it. Finally, it is right of the victor to plunder the ashamed, but absolutely not that ye try to capture the ship. So, be ye ready to face yer doom?"`
			choice
				`	"Let me show you my worth in battle. Right now."`
					goto accept
				`	(Crush his rodent face with your fist.)`
				`	(Run away.)`
					decline
			label crush
			`	You rush his way, fist raised, giving his friends in the crowd the exact excuse they were looking for to open fire on you. You wake up later, left alone on the floor. Luckily their weapons only stunned you, but you can forget about doing any further business with the Unfettered.`
				decline
			label accept
			branch "too many ships"
				"ships: Space Liner" * 2 + "ships: Transport" * 4 + "ships: Light Freighter" * 2 + "ships: Heavy Freighter" * 4 + "ships: Utility" * 6 + "ships: Interceptor" * 2 + "ships: Light Warship" * 4 + "ships: Medium Warship" * 6 + "ships: Heavy Warship" * 12 > 12
			`	"Let us prove our worth in battle then, the time for words is over."`
				accept
			label "too many ships"
			`	"Ye cannot run a rig on me, monkey. First ye must park some of those ships! I will not be facing your whole armada. A heavy man-o-war is already over compensating, after all. When ye are ready for a fair duel, see me in orbit."`
			``
			`The Unfettered captain will only show up if you have a small enough fleet for the duel to be fair; you are currently bringing too many ships. (To park ships press "I", and then select "Park All" or manually select the ships you want to park. For this fight, you are limited to a single heavy warship or a small group of lighter vessels.)`
				accept
	npc save disable
		government "Hai (Unfettered Challenger)"
		personality disables staying heroic target launching
		ship "Sari'Sea Scorpion (Pulse)" "Intrepid"
		to spawn
			"ships: Space Liner" * 2 + "ships: Transport" * 4 + "ships: Light Freighter" * 2 + "ships: Heavy Freighter" * 4 + "ships: Utility" * 6 + "ships: Interceptor" * 2 + "ships: Light Warship" * 4 + "ships: Medium Warship" * 6 + "ships: Heavy Warship" * 12 <= 12
		to despawn
			"ships: Space Liner" * 2 + "ships: Transport" * 4 + "ships: Light Freighter" * 2 + "ships: Heavy Freighter" * 4 + "ships: Utility" * 6 + "ships: Interceptor" * 2 + "ships: Light Warship" * 4 + "ships: Medium Warship" * 6 + "ships: Heavy Warship" * 12 > 12
		conversation
			branch "canceled wanderer"
				has "Wanderers: Defend Vara Ke'sok: failed"
			`Now that you have disabled the <npc>, its captain hails you. "It seems ye fight admirably after all. Ye've earned my respect today," he says with a voice so calm you are surprised it came from the same captain who was recently provoking you for no apparent reason. In the background you hear fires roaring, it seems the damage to his ship was quite serious indeed.`
				goto choose
			label "canceled wanderer"
			branch noJD
				not "Unfettered Jump Drive 1: offered"
			`Now that you have disabled the <npc>, its captain hails you. "Well captain, it seems you be worthy of joining our crew! I was the one who contacted you on behalf of our ship captain, in the alien space up north! Ye've earned my respect today," he says with a voice so calm you are surprised it came from the same captain who was recently provoking you for no apparent reason. In the background you hear fires roaring, it seems the damage to his ship was quite serious indeed.`
				goto choose
			label noJD
			`Now that you have disabled the <npc>, its captain hails you. "Well captain, it seems you be worthy of joining our crew! I was the one who contacted you on behalf of our ship captain, in the alien space up north! Ye've earned my respect today. However, since I knew you I made sure to allow you to prove yerself pretty fast, but if you want to continue doing business with us, jump drives are always appreciated..." he says this with a voice so calm you are surprised it came from the same captain who was recently provoking you for no apparent reason. In the background you hear fires roaring, it seems the damage to his ship was quite serious indeed.`
			label choose
			choice
				`	"Be careful with provoking me. You may have gotten killed. Do not count on me to repair your ship."`
					goto dangerous
				`	"What was this really about?"`
			`	"Ye have earned the right to know. We Unfettered always seek to improve ourselves, be it in combat or otherwise. Ye travel from far away, and we do not see many strangers around here. I wanted to see how ye approached me challenge; I hoped I could find knowledge in how you lost. I may have underestimated yer ability to fight though... A mistake which I shall not make again next time."`
			choice
				`	"You could have just asked."`
			`	"We cannot learn from words alone, and ye have not proven yerself to us as one who can be trusted, anyway. That be why I provoked ye." One of his crew mutters something from behind him, but you cannot hear it clearly. "Well, that, and yes, maybe I be a bit too prideful meself, especially when I be three sheets to the wind. I took on a challenge I should not have..." He shouts something in Hai, presumably to the crew member who just spoke.`
				goto end
			label dangerous
			`	"Worry not, matey. Respect only need be earned once. From me, at least. Do know there are other captains eager to challenge ye themselves, and most are stronger than me. Or, at least, they have more ships..."`
			label end
			action
				log `Defeated a young Unfettered captain in a duel.`
				set "unfettered: beaten the captain"
				payment 100000
				"reputation: Hai (Unfettered)" += 30
			`	"Hopefully we see each other again, sometime." He and his crew seem quite busy with the repairs. "I transferred yer booty of <payment> to pay to repair any damage I may have done to yer ship. I be landing on the surface soon, to drown the sorrow of this humiliating defeat I have just suffered. I do not need nor want yer assistance in repairing, for that is a task best suited for the vanquished."`
			`	"If ye be feeling up to the challenge, there be other captains that would be willing to duel ye, if ye keep fighting fair, of course. None accept to fight more than a pair o' heavy men-o-war, some others, like me, still prefer fighting with a single vessel. Like me, they will wish to fight to test the strength of yer exotic technologies or strategies, savvy?"`
	on fail
		dialog phrase "Essential Unfettered Mission Fail"
	on visit
		dialog "You have not yet defeated the Unfettered captain. If he did not show up it is probably because your fleet is too large."
	to complete
		has "unfettered: beaten the captain"
	on complete
		clear "unfettered: beaten the captain"



event "hydra revealed"
	government "Hydra"
		remove "display name"

mission "Unfettered: Prove Your Strength 2"
	name `Recover the jump drives`
	description `Go to the pirate world of <stopovers> and recover jump drives from a vault.`
	source "Darkcloak"
	stopover "Freedom"
	passengers 1
	to offer
		has "Unfettered: Prove Your Strength: done"
		has "Unfettered Jump Drive 3: offered"
	on offer
		conversation
			`As you pass what looks like a bar in the spaceport, you're greeted by the same Hai captain that challenged you earlier. "So we meet again! Arr, if ye be wanting to scuttle me clipper again, it'll take a lot more salt out of ye! Well... once I have her fixed and back, anyway. But that' not be why I be here, today," he says, apparently happy to see you. "I have a job for ye!"`
			choice
				`	"What's the job about?"`
					goto job
				`	"Sure, I would do anything for my favorite squirrel!"`
					goto insult
				`	"Just admit it. You're scared to fight me."`
			`	"Nice try, but I've learned me lesson. Worry not, soon I shall have a grander vessel, and when I do, 'twill be ye that walks the plank in our next battle! Most of the time, having the bigger chase guns on yer man-o-war is all the strategy and diplomacy ye need. In this case, however, I be lacking said guns, so the best choice is for me to fold. For now, at least."`
			choice
				`	"What can I do for my favorite squirrel?"`
					goto insult
				`	"How soon will you have that new ship?"`
				`	"Well, just do it with that bigger ship then. I'm not interested."`
					decline
			`	"Once this job be done, hopefully! It should pay handsomely - 'buying a brand new ship' kind of handsome." Judging from your last encounter, this will probably be a very dangerous mission, but it may well be worth it.`
			choice
				`	"What kind of job is it?"`
					goto job
			label insult
			`	He does not seem to react to the insult. He did call you monkey a few times before, so it's only fair for you to return the courtesy.`
			label job
			`	"We be going to collect a few jump drives! Normally ye would not be able to get such a job, since ye have not earned much among us still, but I have the connection to get it for ye. Ye see, officially this be me mission, and a very lucrative one, at that! On top of that, should we succeed, next time ye may be entrusted with such missions on your own, but don't ye be expecting near the same booty for yerself."`
			choice
				`	"Okay... That just seems too good to be true. What's the catch?"`
			`	"Well... world be called 'Freedom', and that may sound nice, but it be a dangerous human port, full of privateers and swashbucklers. That is why I need yer ship, for transportation beyond Hai space. Ye will also need to save room in yer cargo hold for four jump drives. Ye be warned: this be no mission for the light hearted."`
			choice
				`	"Let's go then!"`
					goto leave
				`	"Why can't you just use a jump drive and go there yourself?"`
				`	"What will my cut be?"`
					goto cut
			`	"Jump drives be a fine spot of loot amongst me people. I would not risk one by traveling through hostile space. Ye've had one yerself, so ye should know about the scurvy dogs to the south who give no quarter. The lily-livered scallywags to the north would like to see me walk the plank as well... A jump drive would be of no special help to us on this voyage." He seems disappointed by you having to ask such an obvious thing.`
			choice
				`	"Let's go then!"`
					goto leave
				`	"Sorry, but I won't risk my ship by going anywhere close to these pirates."`
					decline
			label cut
			`	"Ye humans always be obsessed with yer doubloons... So many much greater a variety of booty ye could be seeking. Rest assured, it be quite the coffer. I be taking a mere quarter of the total bounty, and ye should well remember how well ye were paid for the ones ye've already delivered to me brethren."`
			label leave
			`	"One last warning for ye: Ye should sail the skies with a hyper drive, especially with the dangers of where we be headed. A  jump drive won't do us any favors getting there, but 'twill bring more than a mite of unwanted company. Nor should we risk the Wanderers decided to fit ye with a hempen halter from yer association with us." You accompany him to your ship, and he seems actually impressed, even more so when seeing the interior. "Your ship indeed be... adequate, for a warrior and this task," he begrudges.`
				accept
	on visit
		dialog "You do not have the jump drives. You either did not go to <destination> to get the jump drives yet, or you left your escort allocated to carrying the jump drives behind - better launch and wait for it."
	on fail
		dialog phrase "Essential Unfettered Mission Fail"
	to complete
		has "Unfettered: Jump Drive Retrieval: offered"
	on complete
		outfit "Jump Drive" -4
		payment 3000000
		log `Helped a young Unfettered captain to bring jump drives from a pirate world.`
		log "People" "Si-Ra" `A young, impetuous Unfettered captain with a unique, if eccentric, grasp of your language, who seems to grow wiser by the day. He has impressive leadership and combat skills, yet always seeks to refine his tactics. He does seem to be also be a fan of acquiring bigger and bigger ships.`
		conversation
			`"Here be yer share: <payment>. Ye have saved me life, Captain <first>, and I shall never forget it. For this, ye have earned the right to know my name: "Si-Ra". It be one I earned and wear with pride. Come see me again soon if ye be up for a challenge. I'll surely be able to find one for ye  even if me own ship not be ready to give ye one. In the meantime, make sure to check the job boards if ye just be looking for more runs like this one."`
			branch "hydra question"
				not "Unfettered: Attracted Attention: offered"
			choice
				`	(Let him leave).`
					goto leave
				`	"I heard you say a name, 'Hydra', I believe."`
			action
				event "hydra revealed"
			`	"If ye really must know, that be how the spineless, biscuit eatin' pirates who attacked us are called." He obviously does not wish to elaborate on it any further.`
				goto leave
			label "hydra question"
			choice
				`	(Let him leave).`
					goto leave
				`	"Who were these pirates attacking us?"`
			`	"If ye really must know, they be called Hydra." He obviously does not wish to elaborate on it any further.`
			action
				event "hydra revealed"
			label leave
			`	Then he raises his fist towards you, presumably some form of salute. The act takes you by surprise, but before you have the time to react, he is already leaving. He is probably in a hurry to buy that new ship he kept going on about.`



mission "Unfettered: Jump Drive Retrieval"
	landing
	invisible
	source "Freedom"
	destination "Darkcloak"
	to offer
		has "Unfettered: Prove Your Strength 2: active"
	on offer
		conversation
			`You park your ship close to the hidden depot, as suggested by the Hai, at a lesser-used auxiliary spaceport. Often used by captains seeking a degree of discretion, they tend to still be close enough to the main hubs to not draw the same types of unwanted attention as landing fully off-grid. Your crew should be plenty close enough to intervene should anything go wrong.`
			`	You then follow the Unfettered captain to the hatch. He is well-prepared and quite deft, even given that he is wearing what seems to be a heavy combat suit.`
			choice
				`	"Who made this vault? What should I expect?"`
				`	"Should we not take more men to ensure our safety?"`
					goto moremen
				`	(No time for talking.)`
					goto outsideship
			`	"Arrr, I cannot be telling anyone that, not even ye after bringing me, and especially not here anyway. I dare not risk bringing danger to their door or their ire to mine. At least while we still need their supply of jump drives. For now, just think of them as more pirates, like me and the rest of the scallywags on this bilge water planet here, and know that we be ready to face them in battle, should it come to that," he tells you.`
				goto outsideship
			label moremen
			`	"We be needing discretion here, not to draw attention! The larger our group is, the more suspicion we attract. The more suspicion we attract, the more likely someone fits us for a hempen halter. We be wanting them to think we hold no loot, not that we be hunting treasure, savvy?" Judging from his tone, this was a stupid question.`
			label outsideship
			`	Before exiting, he warns you, "Whatever be happening, do not try anything stupid and stay behind me at all times."`
			`	Once outside, he moves at a quick pace, and you have difficulties following him, especially with the terrain as you head into the mountains. He seems worried and keeps looking around furtively, making surprisingly little sound with his armored suit. All things considered, he is impressively stealthy; the suit must have been crafted specifically for him in order to be so discreet. He presses a switch every so often which pops out a mirror, allowing him to peer cautiously around corners and obstacles in your path in case of an ambush.`
			`	Before long, you arrive at a small shanty town constructed with metal and other scraps the builders could gather nearby. Even considering what it is, it appears recently constructed and especially ramshackle.`
			choice
				`	"Is everything alright?"`
				`	"There is no need to be worried, that cache must be well hidden, right?"`
				`	(Keep walking, ready to reach for my gun.)`
					goto discreet
			`	He makes some kind of sign you do not understand, but it seems pretty clear he wants you to keep quiet. Looking around, you notice the two of you have attracted quite a bit of attention from the impoverished locals. While they all seem to have nothing to lose, the vast majority of them are very young and probably not the hardened criminals you had expected.`
			label discreet
			`	After skirting the outskirts of the shanty town, you head further into the mountains, and eventually you spot what appears to be a local in the distance. Though he did not seem to be following you, something seems odd about him, but you cannot pinpoint what. Continuing up the mountain, more and more you get the impression that this vault is no simple, small depot. This is confirmed when you pass several security turrets, and, while it safe to assume that even more defenses are hidden, you wonder why any would be left in plain sight around a "hidden" depot. Crossing a ridge, you begin to notice that some of your surroundings look strange, as the mountain has only been affected by the elements in some places and not others. Suddenly, the armored Hai stops and raises a hand high, palm open. Recognizing the sign, you stop as well.`
			`	The Hai reaches for some kind of device in his pocket and enters what you assume to be access codes. By the look on his face, it doesn't seem to be working very well. "Blimey, someone else has accessed the vault. This was not expected," he hisses as his grip tightens on his weapon, and he dons his helmet. "Stay here. I will take care of this."`
			choice
				`	"Do you not want one extra gun, then?"`
					goto wannafight
				`	"What about the locals? They don't seem friendly. I just saw one nearby."`
			`	"Those bilge-sucking scum? They would never dare attack a well-equipped swashbuckler like meself. Furthermore, there shouldn't be any around these parts, so far from those hovels." He steps forward, then glances back at you, unprotected and armed only with a laser that seems like a toy in comparison to his. "But maybe ye should come with me, after all."`
				goto choose
			label wannafight
			`	"If the vault indeed be compromised, 'twas not by landlubbers. Those inside will be more dangerous and well-armed than the lily-livered locals. Still, I do not be having to guarantee yer safety to secure me loot, so ye be free to do as ye wish. The defense mechanisms be offline for the moment, so ye would have to fend for yerself. These locals be so young and frail and malnourished that even ye can surely handle yerself against them." The disdain in the last words is palpable.`
			label choose
			choice
				`	(Stay outside.)`
					goto outside
				`	(Come in.)`
			`	He sighs. "As ye wish, but I do hope ye can hold yer own on the ground as well as in space. I have disabled the automated defenses, in case they have been hijacked. We just have to go in, make sure they recognize us as friendlies, and then reactivate them." You really wonder where the vault could be, until you see the Hai walk right through part of the mountain in front of you. It must be a hologram to disguise the entry! You hurry to follow behind him.`
			`	At first, you don't notice anything particularly suspicious, but you do hear the low hum of running electronics and machinery in the distance. Though the vault is clearly alien in origin, you cannot pinpoint one race; instead, it seems to be a mix of many. All of it is very, very old, and there is no illumination, possibly because your friend deactivated the lights along with the turrets, though you don't see why why he would. Even without it, you can tell there is clearly is space to move around - enough for an armored vehicle, in fact. As you acclimate to the darkness inside the vault, you notice a flash of light, far away on your left.`
			choice
				`	(It's just a light flickering. No need to worry.)`
				`	"GET DOWN!"`
					goto down
			`	It was indeed just a light flickering - from a laser sight, used to acquire a target: you.`
				die
			label outside
			`	It may have felt like the right thing to do at the time, but you quickly realize splitting up and then staying here in the open was not very intelligent. It is too late, unfortunately, because you get stabbed by a local pirate, who is no longer impressed by your now-missing armored friend. You can see his bloody knife, with what seems to be a snake on it, before losing consciousness.`
			`	When you wake up everything is blury, all you can see if a powerful, almost divine, light.`
			`	Coming back to your senses, you notice you are in what must be a hospital, half naked. The captain is staring at you. "The Gods of battle have judged ye, <first>. And they found you wanting." It seems clear that you will not be able to continue missions with the Unfettered after such a failure.`
			action
				fail "Unfettered: Prove Your Strength 2"
				fail
			label down
			`	You get down yourself as you give the warning, then to see if it was heeded. The Unfettered was evidently well trained for this, as he is already on the ground and sighting his rifle. You're impressed by the precision of his weapon; the sniper is quite clearly taken out with the first shot, but your armored companion fires three more times to be sure.`
			`	After searching through the vault to eliminate any other surprises, the Hai declares the area cleared. Any other stalkers have probably run off after seeing the firepower your Unfettered friend carries. You then inspect the Jump Drives to the best of your ability with a device he quickly instructed you how to use, while he finishes taking care of the security systems. While waiting for him to return once you are done, you look around and notice a small symbol in the lower corner of a nearby wall: a dragon with multiple heads. You double-check the Jump Drives as you continue to wait, and when the Hai captain comes back, he conveniently places his gun to hide the symbol. Best not ask him about it.`
			`	He switches a lever, and the electric humming you've been hearing suddenly stops. "I have disabled the holographic field generator, so yer ship can come to pick up the drives. Best have it come quickly, in the hopes it reaches us before the intruders return, in force," he suggests. You quickly send a message to the <ship>, asking them to dock with the vault.`
			choice
				`	(Wait for the ship to arrive.)`
					goto ship
				`	"We could have just come into the vault swarming with ground forces instead of risking our lives..."`
				`	"Is this holographic field the reason we had to go into the vault in person, instead of just connecting it to the ship?"`
					goto vault
			`	"We needed to act discreetly, so we would have the time to check the status of the Jump Drives without being swarmed by opportunist pirates. More people would have only attracted more attention and been more targets for the vault's defenses against. As ye have probably noticed, we have not accessed this vault for quite some time. Some unfettered humans could have snuck in and sabotaged the Jump Drives, like they did with the turrets." You have a hunch that there could be more to all this than what he's admitting.`
				goto ship
			label vault
			`	"Yes and no. It be not only a holographic generator, but also a set of jammers, meaning your ship would not be able to pinpoint the exact location and would have to land blindly. We also needed to make sure the Jump Drives were not sabotaged and that the vault defenses were not compromised; they could probably have taken yer ship down. Needless to say, even monkeys could rig the Jump Drives to blow when used. Checking that takes time. Besides, we want to be using this vault later, so may as well ensure its safety. That said, it seems we left it sit too long, it be too compromised for further use." You have a hunch that there could be more to all this than what he's admitting.`
			choice
				`	(Go back to the ship.)`
					goto ship
				`	"If this world is so wild, why put the Jump Drives here in the first place?"`
			`	"The Unfettered be not the ones who placed these Jump Drives here..." He leaves it at that. The Hai doesn't seem to want to tell you much about this vault.`
			
			label ship
			`	As soon as your ship arrives, you give the orders to collect and either transfer the jump drives into cargo or install them directly onto your ship if possible, so you may flee more swiftly. When your ship takes off, you notice more activity than on the way in...`
			`	The Hai comes to speak to you on the bridge. "Batten down the hatches, matey! It took us too long to check and load the jump drives, and we seem to have attracted attention. I guess a lookout got away from the vault and contacted some friends..." Multiple alarms start going off, confirming his suspicions - hostile ships are launching and heading straight for you. You launch as soon as you can, rushing through the correct procedures. Meanwhile, the Unfettered captain joins you on the bridge, clearly used to being where the action is, invited or not.`
				launch
	on accept
		"outfit" "Jump Drive" 4
	npc evade
		government "Hydra"
		personality disables plunders vindictive
		system "Almaaz"
		fleet "Large Northern Pirates"
		fleet "Small Northern Pirates" 2



mission "Unfettered: Escort Hai Fleet"
	landing
	name `Escort a Hai convoy`
	description `Escort a Hai convoy from <stopovers> to <destination> before <date>.`
	source "Warfeed"
	stopover "Greenbloom"
	deadline 20
	to offer
		has "Unfettered: Solifuge 2: Auxiliary Design: done"
		has "combat rating" > 100
		has "reputation: Hai Merchant (Sympathizers)" >= 0
	on offer
		conversation
			`As you leave your ship, an Unfettered Chief approaches you. After some time you finally recognize Sookootow, the one you helped earlier with moving people and medical supplies. You have not yet seen him so worried before, nor moving at such speed. "<first>! I asked to be notified of your arrival as soon as possible, as we need your services. A fleet of True Hai needs your immediate assistance escorting them through Hai space, from <stopovers>. They are not Unfettered, but their heart beats true still, and I blame myself if anything was to happen to them, and I could have done anything more to prevent it."`
			choice
				`	"What are you even doing here?"`
				`	"Why do you need my help?"`
					goto help
				`	"I'm busy right now, sorry."`
					goto busy
			`	"As an Elder I need to be seen by my people, else they would never respect me, or follow my instructions. In this specific case, I am here to talk with warlords and soldiers alike, to make sure nobody tries something stupid, else innocent Hai may get hurt.`
			`	Usually the Hai do not get this deep into our territory, even the ones who sympathise with us, and these are not part of that group. On top of that, some may have strong reactions when they realize who is on board one of these ships..."`
				goto choose
			label help
			`	"It is not that I do not trust the Hai not to fire on their own people, but a misunderstanding happens quickly. Someone of your expertise would be helpful, and I cannot simply trust any Unfettered Hai captain with this, as he could easily be provoked into making a fatal mistake. I hope, though, that you will be able to make a rational decision. I also need your presence because I want someone that is quick to respond to danger, and with the right tools. Hearing of your duel with a fellow Unfettered captain, you strike me as such a person."`
			choice
				`	"Yes nothing would scare me, not even an Unfettered captain."`
				`	"Those stories may have been slightly exaggerated..."`
					goto exaggerated
			`	"I knew I could count on you! The stories must be speaking true."`
				goto choose
			label exaggerated
			`	"What do you mean? Your ship is not as fast as a Mem'he and as enduring as a Toor? I will not accept excuses or cowardise, if that is the case, the time to prove yourself is now!"`
				goto choose
			label busy
			`	"Whatever it is you may be busy with, I'm sure it can wait. This fleet needs to arrive here before it is too late, in 3 weeks, and it is of the highest importance that it does not without any trouble."`
			label choose
			`	"A situation arose: a big sector, far away from the spaceport, has almost entirely collapsed due to a tsunami. Hundreds of casualties are estimated. We need medical teams, and materials to repair what can be of the buildings, and build emergency shelters for these people, and quick!"`
			choice
				`	"Sure, let's do it!"`
				`	"I will go there but first I must get a proper ship for this."`
					goto beback
			label dewit
			`	"Good! The ships are mostly carrying supplies and passengers, so you would do well to stay with them whatever happens, as they lack the means to defend themselves properly. If I understand correctly, a small Hai fleet will accompany you too, but they may prove insuficient to ensure their safety. We never know what could happen, even in the safety of Hai space..."`
			`	He takes you aside and murmurs, "Do not repeat this as to not alarm the general population, but there are reasons to believe this was no natural event. Some prominent Hais will be part of the medical teams, for reasons you need not know, and it would be a disaster if something was to happen to them."`
				accept
			label beback
			`	"If you need another ship you should indeed get one, but I cannot allow you to have more time than until <date>, so you must simply get a ship on the way, or before landing on <stopovers>. Try your best, <last>, your relationship with the Unfettered depends on this!"`
			choice
				`	"I'll find a way to land there with a battle-ready ship."`
					goto dewit
	on enter "Due Yoot"
		dialog "When you arrive the fleet is waiting for you in the spaceport. The fleet admiral signals you they demand to search your ship on the planet before proceeding with the mission. They say it is standard protocol in these circumstances."
	npc accompany save
		government "Hai (Governor Escort)"
		to spawn
			has "unfettered: stopped on Greenbloom"
		personality escort timid launching
		system "Due Yoot"
		fleet
			names "hai"
			variant
				"Centipede"
				"Geocoris"
				"Water Bug"
	npc
		government "Hai (Governor Escort)"
		to spawn
			has "unfettered: stopped on Greenbloom"
		personality launching heroic
		system "Due Yoot"
		fleet "Small Hai"
	npc
		government "Hai (Governor Escort)"
		to spawn
			has "unfettered: stopped on Greenbloom"
		personality entering heroic
		system "Ula Mon"
		fleet "Small Hai"
	npc evade
		government "Mercenaries"
		to spawn
			has "unfettered: stopped on Greenbloom"
		system "Ya Hai"
		personality disables plunders vindictive
		fleet "Large Northern Pirates" 3
		fleet "Small Northern Pirates" 4
	on complete
		clear "unfettered: stopped on Greenbloom"
		log `Escorted a Hai fleet carying supplies and passengers into Unfettered space.`
		event "unfettered: shipment lost" 20
		set "unfettered: hunger"
		# if there already was a hunger situation make it last longer
		clear "unfettered: hunger stops"
		payment 500000
		conversation
			`The governor hails you, "My thanks for the escort, captain, we would have been lost to those pirates had it not been for your presence there. You should probably go see Sookootow to speak to him in person about this ambush, I am sure he will be interested in your opinion of it, even if he probably has already heard about this petty attempt at capturing my ship. I suspected such a thing would happen, but I thought your presence would protect me... I was wrong apparently Here are your <payment>, you deserved them.`
			`	"However you should know that the crisis is not over yet. This disaster did more than distressing a few people, it was the wind that makes the rotten tree fall. The Unfettered rely on this world for what little food they can still make. They are now in desperate need for food, and whilst we brought them some, along with competent people to help them produce more food, it will never be enough."`
			branch "was no hunger"
				not "event: unfettered: need for food"
			`	"In fact, as I am sure you were made aware, there already was a food shortage, which will only be made worse now that the tsunami destroyed some of the plantations and algae farming."`
			label "was no hunger"
			choice
				`	"What are they going to do then?"`
				`	"Can we do something about it?"`
					goto dosmth
			`	"They will be forced to keep militirazing more... I am sure that many Hai will come to help alleviate the situation, but I am effrayed it will not be enough.`
				goto introduce
			label dosmth
			`	"Of course you can! Even as we speak many Hai are bringing food to our brethren, and so can you. Due to the exceptional circumstances jobs are available to bring more food than ever, for a price corresponding to the seriousness of the situation."`
			label introduce
			`	"Only now I realize I have failed to introduce myself... My name is Vai'chi, and I will probably forever be in your debt. May the leaves keep on flowing your way, and I hope we see each others again."`
		log "Minor People" "Vai'chi" `A Hai governor that is not scared to put himself in danger in order to muster Hai and Unfettered supporters alike. She seems to understand the Unfettered well, and to honestly want to help them.`

mission "Unfettered: Taking Off With Hai Fleet"
	landing
	invisible
	source "Greenbloom"
	destination "Warfeed"
	to offer
		has "Unfettered: Escort Hai Fleet: active"
	on offer
		set "unfettered: stopped on Greenbloom"
		conversation
			`A few Hai come to your flagship, armed with a less lethal version of the usual Pulse Rifle, and with uniforms you have not seen before. They seem to be led by yet another Hai, that enters only after they give the safe signal.`
			`	They then proceed to search your ship quickly, using dedicated scanners, before reporting back to their leader. Only at that point does the leader say something to you, "We are personal bodygards of an important Hai governor, that wishes to come on the ground for political reasons. Sorry for the inconvenience, captain, but we needed to make sure your ship was free of trackers."`
			choice
				`	"Thank you for the explanation."`
					goto leave
				`	"Why would there be trackers on my ship?"`
					goto trackers
				`	"Why would a governor go there in person?"`
			`	"The Unfettered only respect display of strength, and do not trust those they have not seen in person. The governor is probably hoping to get some Unfettered Hai with him on the return trip."`
				goto leave
			label trackers
			`	`
			label leave
			branch otherships
				"ships: Space Liner" + "ships: Transport" + "ships: Light Freighter" + "ships: Heavy Freighter" + "ships: Utility" + "ships: Interceptor" + "ships: Light Warship" + "ships: Medium Warship" + "ships: Heavy Warship" == 1
			`	The Hai bodygards now leave your ship, reassured that you are not of any threat for their fleet.`
				goto admiral
			label otherships
			`	The Hai bodygards now leave your ship, and proceed to check the other ships of your fleet, before reporting a green light.`
			label admiral
			`	An hour later, the admiral hails the fleet, "All ships are now ready to leave. All that is left is for me to wish you all safe trip, and may the leaves flow our way." You proceed to launch with the fleet.`
				flee



event "unfettered: shipment lost"

outfit "Materials"
	category "Special"
	thumbnail "outfits/unknown"
	cost 1000
	plural "Materials"
	"mass" 1
	description "These are simple building materials, meant for the construction of Unfettered houses."

ship "Bactrian" "Bactrian (Hydra)"
	add attributes
		"threshold percentage" .4
		"outfit space" 17
		"weapon capacity" 20 # this is a Marauder version
	outfits
		"Sidewinder Missile Launcher" 2
		"Sidewinder Missile" 90
		"Torpedo Launcher" 2
		"Torpedo" 60
		"Heavy Laser Turret" 4
		"Heavy Anti-Missile Turret" 2
		"Fusion Reactor"
		"Geode Reactor"
		"Hai Gorge Batteries"
		"D67-TM Shield Generator"
		"Hai Williwaw Cooling" 3
		"Ramscoop"
		"Laser Rifle" 60
		"Pulse Rifle" 12
		"Outfits Expansion" 2
		`"Bufaer" Atomic Thruster`
		`"Bufaer" Atomic Steering`
		"Hyperdrive"
	cargo
		outfits
			"Materials" 142
		commodities
			"Military" 150
			"Electronics" 100
			"Metal" 50
			"Heavy Metals" 50

mission "Unfettered: Materials Intercepted Job Board Notification"
=======
mission "Unfettered Jump Drive Trading"
	minor
	landing
	invisible
	source "Darkcloak"
	to offer
		has "Unfettered Jump Drive 3: offered"
		not "Wanderers: Jump Drive Source: active"
	on offer
		conversation
			`The Unfettered are starting to know you for bringing jump drives to them. This time, one of them is waiting for you at your hatch, with different weapons. Maybe they mean to exchange those with you. Do you want to sell them another drive?`
			choice
				`	(No.)`
					defer
				`	(Yes.)`
			`	You exit your ship and this time you meet with an Unfettered engineer, that is anxious to present these weapons to you. Now that you can take a closer look, you notice these seem fairly similar to the rest of Hai weaponry, but enhanced someway or another.`
			`	"Hello captain! Now that you have sold us multiple jump drives, I can tell you that we can offer something way more valuable than money to you. Which one of these weapons would be of the biggest interest to you?" They say, presenting you the different guns.`
			label weapons
			choice
				`	"The first one, the three pulse guns weapon."`
					goto tripulse
				`	"The second one, the pulse style gun with ion."`
					goto blaster
				`	"The third one, the ionized turret."`
					goto turret
				`	"I'm missing space to outfit any of these weapons on the ship or in cargo, I'll come back later."`
					defer
				`	"I would just prefer the money, actually."`
			`	"Oh. Well, in that case, we will not bother you again with these weapons, captain."`
			choice
				`	"Sounds good to me."`
				`	"Wait, one of those weapons caught my eye..."`
					goto weapons
			action
				payment 1000000
				set "unfettered: money for drives"
			`	"As you wish. Do remember that if you want to sell further jump drives to us for money you may go to the job board."`
				accept
			
			label tripulse
			scene "outfit/tripulse shredder"
			`	"Good choice! The tripulse shredder may seem crude, but it packs a punch and its specialty is how it combines a lot of firepower in one gun slot, and even allows for hit and run tactics. I may offer you two of these in exchange for your jump drive."`
			choice
				`	"I'll take that offer."`
				`	"What were the other weapons again?"`
					goto weapons
			action
				outfit "Tripulse Shredder" 2
			``
				goto cangetmore

			label blaster
			scene "outfit/hai ionic blaster"
			`	"Ah, the blaster. It is a favorite of many Shield Beetle captains, because it can easily help them turn the tide of battle, without needing to dedicate too much weapon space for it. It is true that it does not do enough ion damage to properly disable the enemy ship, but it is able to jam their weapons, thus giving you the upper hand in a long fight, especially since its damage potential is acceptable. I may offer you three of these in exchange for your jump drive."`
			choice
				`	"I'll take that offer."`
				`	"What were the other weapons again?"`
					goto weapons
			action
				outfit "Ionic Blaster Prototype" 3
			``
				goto cangetmore

			label turret
			scene "outfit/hai ionic turret"
			`	"That is my favourite weapon out of all of them, by far. Unlike the ion cannon that is a hybrid weapon meant to be able to damage the enemy from long range whilst applying a good deal of ion, this one's role is mostly to disable enemy ships. Even a ship with high batteries will cower before this weapon! I may offer you one of these in exchange for your jump drive."`
			choice
				`	"I'll take that offer."`
				`	"What were the other weapons again?"`
					goto weapons
			action
				outfit "Ionic Turret Prototype"

			label cangetmore
			`	"Do note that if you ever want more weapons we will always be willing to trade them for jump drives in the job board."`
				accept
	on accept
		outfit "Jump Drive" -1
		outfit "Hyperdrive" 1
		"reputation: Hai (Unfettered)" >?= 40
		fail



mission "Unfettered returning home"
	description "This Hai has asked you to smuggle him out of Unfettered space and bring him to <destination>."
>>>>>>> ee700641
	minor
	source
		attributes "unfettered"
	to offer
		has "Unfettered: Escort Hai Fleet: done"
		has "event: unfettered: shipment lost"
		not "Unfettered: Materials Intercepted: active"
		not "Unfettered: Materials Intercepted: done"
		random < 20
	on offer
		conversation
			`When entering the spaceport, you see that there is a very peculiar job on the board, left by none other than Sookootow, titled "looking for stolen cargo". Probably worth checking out in the job board when you have the time.`
				decline

mission "Unfettered: Materials Intercepted"
	job
	name `Looking for stolen cargo`
	description `Sookootow wants an apt captain to find the <npc> that has stolen the materials needed for the development of the urban areas, and bring those materials back to <destination>. They should be located in the pirate worlds near Korath space, and not too far from the wormhole.`
	source
		attributes "unfettered"
	to offer
		has "Unfettered: Escort Hai Fleet: done"
		has "event: unfettered: shipment lost"
	on offer
		conversation
			`	You go to see He-Yi in order to discuss this job in greater details, and easily find him by asking around, everyone seems to know him here. He was having a quite animated conversation with an elder, but he puts a stop to it when he notices you.`
			`	"<last>! I was hoping to find you here. I just happen to be in needs of your services. Remember the mission you did earlier, escorting Hai ships? Well that shipment was not the only one that got attacked by pirates, in fact I believe their attack on it may have been nothing more than a distraction; they knew full well they could not take that cargo in the middle of Hai space, only wishing to scare us with the possibility of abducting the governor."`
			`	"Now, that shipment you escorted was exceptional due to the disaster, and it came from the Hai, who focused all of their nearby fleet's attention on it, without following it in an obvious way either, of course."`
			choice
				`	"What about this cargo, then?"`
			`	"Well, this one happens somewhat more regularly, although it often has unpredictable delays, due to the dangerous nature of the trip. At first we assumed that the ship coming with cargo all the way from human space simply got delayed, as usual. But in that case we should at least have gotten a message by now, it's been too long and I've grown quite worried that they may not make it here after all. The materials they supply us with are not urgently required, but still, they are needed in order to develop some of the most distant areas on this world, and maintain our current buildings." He then takes a pad out of his pocket, and shows you what they should look like. These are fairly standard materials for construction purposes, not rare in the slightest.`
			choice
				`	"Do you have any idea where the stolen cargo could be?"`
				`	"Why not just buy these materials again?"`
					goto buyagain
				`	"Why is the trip so dangerous if the cargo is worthless?"`
					goto worthless
			label buyagain
			`	"Whilst the cargo itself has no real value, the trip bringing it here does, and we do not want to have to pay for it twice. Then there is also the concern that paying for it again will only result in it getting 'lost' a second time..."`
				goto choose
			label cargo
			`	"From what I was told, there are 2 human factions in the area, and pirates. The ship always maintains a low profile and tries to pose as a merchant. Now, the syndicate would not mind a bit of smuggling, and for the navy could only take it in the unlikely event that their cover was blown and they could not escape.`
			`	Whoever stole this cargo would not be welcome in either of those spaces, meaning that they are likely to hide away in pirate space and wait for the trail to cool down, before selling the loot back. The pirates are by far not a united faction, so they could steal loot out of one another, but given the low value of this cargo it should not have attracted much attention... I do not understand what happened. Maybe they got intercepted on the way.`
			`	Whilst she never mentioned the exact location, I suspect that our contact has her base of operation located in the north-west of human space, so you should probably start looking in that general area."`
			choice
				`	"I will try to bring the loot back without attracting too much attention."`
					accept
				`	"I will find them and bring the loot back, whatever the cost.`
					goto whatevercost
				`	"Why do you not just hire another pirate?"`
					goto whyhire
				`	"Why is the trip so dangerous if the cargo is worthless?"`
			label worthless
			`	"Our contact mentioned having to sometimes fight Korath invaders, as well as having to pass trough the big no man's land that leads to the wormhole afterwards, which has some pirates here and there. However, maybe she exaggerated the risks, in order to increase the cost. We are quite desperate for materials, and thus ready to pay quite a hefty price."`
			label choose
			choice
				`	"I will try to bring the loot back without attracting too much attention."`
					accept
				`	"I will find them and bring the loot back, whatever the cost.`
					goto whatevercost
				`	"Why do you not just hire another pirate?"`
					goto whyhire
				`	"Do you have any idea where the stolen cargo could be?"`
					goto cargo
			label whyhire
			`	"I do not trust them much, but the real reason is that it was our contact that dealt with these kind of preoccupations - we only provided the founds. Sometimes it is one faction that brings us the cargo, sometimes another, and we do not ask questions. So, what do you say? Can you find that cargo and bring it to us?"`
			choice
				`	"I will try to bring the loot back without attracting too much attention."`
					accept
				`	"I will find them and bring the loot back, whatever the cost.`
				`	"This mission is too dangerous for me, the Unfettered will need to find someone else for this one and others like it."`
					decline
			label whatevercost
			`	He seems a bit warry of your attitude, "Please, whatever you do, try to avoid needless bloodshed, these pirates are not our enemies. I would hardly recommend bribing those that can be. That said, I expect you to do what you must in order to bring back all 142 tons of materials, you can either fit all of that on a Shield Beetle, or bring them back in multiple trips, by storing them in an outfitter or on your other ships. And remember to look for it north-west of human space."`
				accept
	on enter "Misam"
		conversation
			`As you enter the system, you notice pirates from Hydra in orbit around the planet. They could have the cargo you are looking for.`
			choice
				`	Demand that the materials be returned to you.`
				`	(Say nothing, I have no need to talk with these scums. I shall take back what they stole.)`
					goto over
			`	The first mate of the <npc> responds to your hail, "You talking about the cargo we just got that scum posing as a merchant relieved of? That's ours, mate, always has been. You must have suffered a serious blow to the head to think otherwise, especially this deep in our lands. In fact we were the ones that these were stolen from before we could bring it to port! Well, after we stole them from a merchant, but that's irrelevant."`
			choice
				`	"What do you intend to do with this cargo?"`
					goto intention
				`	"If you do not give it to me, I will open fire."`
			`	"If I laid down at every threat I received, the Masters would have replaced me long ago. Not gonna lie, I don't mind bashing you down a bit."`
				goto over
			label intention
			`	"That's none of your business, but if it can help you get away... My Masters are coming soon to retrieve the cargo, and if it ain't there no more, I'll be the one they 'retrieve' instead. So you better forget about it!" He says, before abruptly closing the communication.`
			label over
			`	They quickly land on the planet, probably in order to avoid a fight, or maybe just to win some time... It looks like you will have to land too in order to retrieve the cargo.`
	npc board
		system "Misam"
		government "Hydra"
		to spawn
			has "Unfettered: Cavalry Arrives: active"
		personality target launching plunders vindictive uninterested
		ship "Bactrian (Hydra)" "Rested Snake"
		conversation
			action
				set "unfettered: boarded bactrian"
			`Boarding the ship, you notice that they have other commodities than what you are looking for, but they do have the materials Sookootow talked to you about. Given the damage the ship has suffered, it seems it would require heavy works in the spaceport to get it running again, meaning they will not get repaired anytime soon. You should have some time to switch to a ship with more cargo space, should you need to in order to bring the materials back. Take all 142 tons of materials when you can and bring them back to Sookootow.`
			branch "allies died"
				has "Unfettered: Cavalry Arrives: failed"
			`	Seeing how the fight is almost over, if not completely, your surprise allies hail you. "Well done, captain," the first one says. "You have truly impressed us today," the other one adds.`
			choice
				`	"Where you sent by Sookootow's contact?"`
				`	"What are these weapons you are using?"`
					goto weapons
			`	They laugh a bit, hearing the way you referenced their leader, "Yes, you could call her that."`
				goto leave
			label weapons
			`	"They are simply a prototype we are testing on the field of battle, as it should be. You will learn more soon enough."`
			label leave
			`	"The Shadow of Mintaka sends her regards, <first> <last>. We look forward to dancing with you again."`
			branch "not too many ships"
				"ships: Space Liner" * 2 + "ships: Transport" * 4 + "ships: Light Freighter" * 2 + "ships: Heavy Freighter" * 4 + "ships: Utility" * 6 + "ships: Interceptor" * 2 + "ships: Light Warship" * 4 + "ships: Medium Warship" * 6 + "ships: Heavy Warship" * 12 <= 24
			``
				decline
			label "not too many ships"
			choice
				`	"Thanks for the assistance."`
					goto leaving
				`	"I challenge you to a duel for those weapons!"`
			`	They seem surprised, but not disappointed in the slightest, "A challenge, interesting," one says, "We would have much to learn from each others," the other one add. "But what do we have to gain? Our shredders are worth many millions, so I think it would be fair you gave some to us should you lose."`
			choice
				`	"Seems like a fair deal to me."`
				`	"Nevermind, I'll let you be on your way."`
					goto leaving
			action
				set "unfettered: accepted duel"
			branch cleanupdone
				has "unfettered: cleaned up hydra"
			`	"First we need to finish off all Hydra pirates remaining, do not let them live to tell the tale. After that, we will let you land and repair before starting the fight. If you want to surrender, just abort the mission of land again after the battle has started, after giving us the symbolic fee to stop the fight. We do not have the luxury of time!"`
				accept
			label cleanupdone
			`	"We will let you land and repair before starting the fight. If you want to surrender, just abort the mission of land again after the battle has started, after giving us the symbolic fee to stop the fight. We do not have the luxury of time!"`
				accept
			label leaving
			`	They end the discussion, and proceed to probably take care of another mission in the name of their Queen. You are left with as many questions as you had before starting the conversation.`
				decline
			label "allies died"
			`	You are left wondering who those mysterious allies coming to help you were. Their death will probably mean you won't ever be able to have missions from their organization. They may even hunt you down for this.`
	to fail
		# only fails if you kill them, not saving them only means you won't have any other missions with them.
		has "mercenaries: thorn talon murdered"
	on fail
		dialog phrase "Essential Unfettered Mission Fail"
	on visit
		dialog `You do not have the materials yet, or your escort carrying them has not arrived. The materials should be looked for in north-east pirate space.`
	on complete
		clear "unfettered: materials intercepted offered"
		outfit "Materials" -142
		payment 2000000
		log "Helped Sookootow by bringing cargo to help maintain and build houses. This whole story feels weird, with pirates stealing from other pirates, I wonder how it is related to the Alphas, and the Shadows."
		conversation
			`You look for Sookootow in the spaceport, and find him talking with Si-Ra, who was about to leave. Seeing you, Si-Ra shows a quick greeting in sign of respect, before leaving.`
			`	The Elder then shakes your hands in true human fashion. "Jiko has just told me of your success, captain. Congratulations are in order!"`
			choice
				`	"Thanks. Here is the cargo."`
					goto cargo
				`	"Jiko? I thought his name was Si-Ra."`
			`	"He wishes that were his name! When we appoint a warlord, we also give him a name, indicative of his function. He may then wear it proudly, and that name protects him as well. Real names have power, you see... Do you not react when hearing your name, <first>? It identifies you, and a warlord is meant to become different when he earns the title. He must fit the task. To represent that, their names are changed, though they can still use their old names.`
			`	"Si-Ra actually means the raging sea, it is a title appointed to the warlords that must stand against enemies, no matter how strong, and never give up or break. They may lose battles, but never the war. As the sea, they can be calm. However, in time of need, they can show sign of the flame burning within them, and let it out." He seems very passionate about it. It occurs to you he probably participated in the creation of some of the warlord titles. "The sea takes all kinds of punishment without real damage, and some think they may tame it, as space... They can't. Those named Si-Ra are the masters of the sea, the masters of space. They never give any information to the enemy when captured, and..."`
			`	You just couldn't seem to stop him in his reasoning. He realizes it and pauses. "Right, the materials. I could talk about those names for hours, you know. You did well, and deserved the <payment>. I will post jobs in the job board if this event happens again."`
				decline
			label cargo
			`	"You well deserve these <payment> for it! I will post jobs in the job board if this event happens again."`

mission "Unfettered: Cavalry Arrives"
	landing
	invisible
	source "New Tortuga"
	to offer
		has "Unfettered: Materials Intercepted: active"
	on offer
		conversation
			`Realizing you have landed after them, the pirates fire up their engines and take off as fast as they can. It looks like they did not expect you to have the guts to land on such a lawless world. Or maybe they just wanted to delay you... Whatever the case, you quickly order your crew to get back into space.`
				launch
	on enter "Arneb"
		dialog "They have called for backup! Multiple pirate ships are arriving in the system. But you also see other ships arriving by jump drives. They do not appear to be pirates, maybe the 'contact' has provided help as well?"
	npc save
		system "Misam"
		government "Shadow"
		personality entering heroic uninterested staying disables mute
		ship "Sea Dragon" "Thorn"
		ship "Sea Dragon" "Talon"
	npc kill
		system "Misam"
		government "Hydra"
		personality plunders vindictive entering
		fleet "Small Northern Pirates" 3
		fleet "Large Northern Pirates"
		conversation
			branch boardedship
				has "unfettered: boarded bactrian"
			action
				set "unfettered: cleaned up hydra"
			"Now that you have taken care of all pirate reinforcements, it is time to board the flagship and take their loot."
				decline
			label boardedship
			branch noduel
				not "unfettered: accepted duel"
			"All pirate reinforcements have been taken care of, and the Sea Dragons signal you they are ready to start the duel whenever you will take off again."
			label noduel
			"All pirate reinforcements have been taken care of, all that is left to do is to bring back the cargo."
	to fail
		not "Unfettered: Materials Intercepted: active"
	on fail
		conversation
			branch nevercompleted
				not "Unfettered: Materials Intercepted: active"
			branch murdered
				has "reputation: Shadow" < 0
			"One of the ships, Thorn, or Talon, got killed. You will need to restart the mission in order to progress further with the Shadow of Mintaka."
			action
				set "mercenaries: thorn talon death"
			``
				goto nevercompleted
			label murdered
			`You receive an ominous message of defiance, "Nemo me impune lacessit."`
			action
				set "mercenaries: thorn talon murdered"
				set "mercenaries: thorn talon death"
				event "mercenaries: thorn talon vengeance" 180
			label nevercompleted



mission "Unfettered: Solifuge 1: Geocoris Design"
	name `Scan the Geocoris`
	description `Scan the cargo of the Hai Geocoris in Ya Hai with the Unfettered scanner, then return to <destination> with the scanner logs.`
	source "Firelode"
	waypoint "Ya Hai"
	to offer
		has "Unfettered: Bring Medical Supplies: done"
		has "Unfettered: Prove Your Strength: done"
		not "Wanderers: Defend Vara Ke'sok: done"
	on offer
		conversation
			`As you wander through the spaceport, you find a market with a limited diversity of goods, although some of it seems to be completely alien, even by Hai standards. You can even spot human food and technology, although those are the only recent items here. Most of it is very ancient, and you doubt everything is functional...`
			`	Most Unfettered here are just busy buying what little food there is, that is if they can even afford it. You see two of them disputing, probably over the cost of some item, but decide not to intervene given how they generally respond to your mere presence...`
			`	An Unfettered approaches you. At first, you wonder why the Hai happens to be coming towards you in particular, but then you realize that you naturally stand out in the crowd. There are not many non-Hai on the Unfettered worlds.`
			`	"Captain <last>! I am Mera, an engineer. We have an easy job for you, if you are interested," she says.`
			choice
				`	"Sure, what can I do for you?"`
				`	"How do you know me?"`
					goto know
				`	"Sorry, but I'm quite busy at the moment."`
					defer
			`	"Straight to the point! I am starting to like you."`
				goto job
			label know
			`	"Someone who brings us something as precious as a jump drive is not quickly forgotten! Now back to our business, if you don't mind."`
			label job
			`	"As you probably already know, the other Hai do not think like us. They believe in trading with all the galaxy in harmony forever, without seeing how it softens them. As such, they have wasted time designing a ship for the sole purpose of transporting goods in great quantities: the Geocoris. Or at least that is what we thought, at first. It now seems to us that the design is... interesting, so we want you to scan it."`
			`	"It is pretty much guaranteed there will be one such ship at all times around their home system, Ya-Hai, the center of their trade. For obvious reasons we cannot scan that ship ourselves, and we prefer that the Hai be ignorant of our interest in that design, anyway. Bring us the full scanner logs and you will be well rewarded."`
			choice
				`	"Seems easy. I'll do it."`
					goto agree
				`	"Why the sudden interest for that ship?"`
					goto design
				`	"You could just ask the Hai that come to you from their space about it."`
			`	"That is what we will be forced to do if you refuse, but we would prefer this to be kept a secret. So do you agree to do this for us?"`
			choice
				`	"It seems easy enough. I'll do it."`
					goto agree
				`	"How do I scan it?"`
					goto scan
				`	"I don't want to get in trouble with the Hai."`
			`	"That should not be a problem, the Hai will not bothered about you scanning their ship, if they even notice it."`
			label design
			`	"We would like to know how they avoided vulnerabilities in the hull of a ship of such size. Extra space on a ship cannot only be used for cargo... I will tell you more about it later, once you bring us the scans. That is, if you are willing of course."`
			choice
				`	"Sure, will do."`
					goto agree
				`	"How do I scan it?"`
			label scan
			`	"The information provided by one of our value detectors should be sufficient. If you don't have one, you can install one on Darkcloak, on the way there. You may want to get multiple scanners so you can scan the ship from a longer range, and faster. Please do actively scan it. Passive intel gathered on the fly will not do."`
			choice
				`	"Sure, will do."`
					goto agree
				`	"I'm not interested in scanning ships for you."`
					decline
			label agree
			`	On the way back to your ship, Mera runs up to you. "One... last... thing, captain!" You let her catch her breath. "We have noticed one Geocoris just entered <waypoints> as expected, but seems to have some special modifications. Please scan that one specifically. We have marked its signature for you to recognize it. We want to have a detailed scan of its cargo. Also, I've just found a captain willing to give you one of our scanners. It will be placed in your cargo hold if there is no space on your ship."`
				accept
		outfit "Value Detector"
		log "People" "Mera" `An Unfettered engineer who is interested in ship designs of all kinds. She is easily excited by new technologies and ships.`
	on waypoint
		dialog `You do not see the Geocoris that Tear-Fi mentioned; it's probably in a system nearby. You should land and depart when it arrives.`
		set "unfettered: entered Ya Hai"
	npc "scan cargo"
		government "Hai"
		to spawn
			has "unfettered: entered Ya Hai"
		personality target entering uninterested waiting
		system "Ya Hai"
		fleet
			names "hai"
			variant
				"Geocoris"
		dialog `You have scanned the Geocoris. You may now return to <destination> with the scanner logs.`
	on fail
		dialog phrase "Essential Unfettered Mission Fail"
	on visit
		dialog `You have not scanned the Geocoris yet. Go to Ya Hai to scan it, and then come back here.`
	on complete
		log `Scanned a Geocoris for the Unfettered. They seemed interested in the design - probably with a ship of their own in mind.`
		payment 150000
		dialog `You send the scans to the Unfettered government and receive a payment of <payment>.`

mission "Unfettered: Geocoris Arriving"
	landing
	invisible
	source
		system "Ya Hai"
	to offer
		has "unfettered: entered Ya Hai"
		has "Unfettered: Solifuge 1: Geocoris Design: active"
	on offer
		clear "unfettered: entered Ya Hai"
		conversation
			`Shortly after you land, you see the Geocoris signature on your radar. You take off immediately.`
				flee



mission "Unfettered: Solifuge 2: Auxiliary Design"
	name `Scan the human ship`
	description `Scan the outfits of the human ship in <waypoint> by <date>, and then come back to <origin> with the logs.`
	source "Firelode"
	destination "Warfeed"
	deadline 4
	to offer
		has "Unfettered: Solifuge 1: Geocoris Design: done"
		has "Unfettered: Prove Your Strength 2: done"
	on offer
		conversation
			`You go get a drink in the spaceport. You take a beverage that appears to be water, wanting to take no risks on this alien world. After tasting it, you are sure it is indeed water. The Unfettered here do not have the habit of consuming many special drinks - at least not on a regular basis.`
			`	You ask around for Mera, the Unfettered engineer you met before. She said she would tell you more about it once she gets the Geocoris logs, but you have yet to see her since you brought those logs to the local authorities. Hopefully she can be trusted. After you spend an hour talking with the local Unfettered and drinking, she finally arrives. She seems to be in quite a hurry.`
			`	"Sorry I could not see you earlier; I was busy. I know I have promised you information, but there is a more pressing matter we should focus on. A human ship will enter <system> in a few days. I need you to scan it for me with the same scanner we gave you, and then I will meet you back here with the others and answer any questions you may have," she promises.`
			`	"Oh, and before I forget, you should not attack them, even if they strike first. I am not sure how they will even react to your presence," she adds.`
			choice
				`	"Okay, I better get going right now then."`
					accept
				`	"Why not just do it yourself?"`
			`	"We don't know what their reaction could be. It would be preferable if you did it because they are more likely to think of you as separate from us. We value trust a lot, with anyone. Once it is damaged, even by an misinterpreted act as simple as this, it cannot easily be repaired." She still seems to be in a hurry, but you figure one more minute would not change much in your ability to catch that ship.`
			choice
				`	"Seems good to me. I'll do it."`
					accept
				`	"What kind of ship are we talking about?"`
			`	She seems anxious to tell you. "It's a human ship, and quite a big one. We do not know its designation in human space, but it carries a few small ships and uses alien technologies. You do not need to be able to destroy it; just scan it and then come back here." She did not seem to want to answer the last question, and maybe only answered this one so you would go away. Now she is waiting for an answer. Maybe you should reassure her in your abilities before she starts doubting you and hiring someone else.`
			choice
				`	"I'm not worried about any one ship. I'll do it."`
					accept
				`	"That seems too dangerous to me. Sorry, but I will not be helping you anymore."`
					decline

	waypoint "Hi Yahr"
	on waypoint
		dialog `As you enter the system, you see the ship and identify it as a Navy Auxiliary. Whatever happens, the Unfettered asked you not to destroy it and only scan it - at least for now.`
	npc save "scan cargo"
		government "Alpha"
		personality entering timid staying target
		system "Hi Yahr"
		ship "Alpha Auxiliary (Bringing Supplies)" "Settler"
		conversation
			`You have finished scanning the Auxiliary. There can be no doubt: it is controlled by Alphas. As you prepare yourself to exit the system and bring the logs back, you receive a message from the local Unfettered authorities.`
			`	"We demand that you land right away. If you go to any other system, that ship may pursue you. We do not want a dispute between our suppliers of jump drives; this is probably just a misunderstanding. If you land we can guarantee your safety here. We have requested that ship to land on another port, on Firelode, since it did fire on you first you without any apparent provocation."`
			choice
				`	"I will land, as you ask."`
					accept
				`	"But I can jump away without risk."`
					goto jump
				`	"Screw you and your Chiefs! I'm taking that ship down!"`
			`	"Consider this carefully before taking any actions you may regret in the future. Our offer still stands." The transmission cuts out.`
				decline
			label jump
			`	"Maybe, but there is no guarantee their ship will not pursue you. Please, land straight away, I assure you the other ship will land on another planet, and if not, our orbital defences will protect you."`
	npc
		government "Alpha"
		personality timid staying vindictive
		system "Hi Yahr"
		ship "Far Osk 27" "Prancer"
		ship "Far Osk 27" "Vixen"
		ship "Far Osk 27" "Anger"
		ship "Far Osk 27" "Dart"
	on visit
		dialog "You should have landed on <destination>, but you did not scan the Auxiliary yet. Time is of the essence, take of and scan its cargo as soon as possible!"
	on fail
		dialog phrase "Essential Unfettered Mission Fail"
	on complete
		dialog `You are offered some surprisingly high-quality beverages to keep you waiting, even by your standards. They probably know of your mission. After a while, the Alpha ship goes away, and you can now go back to <origin> with the scanner logs.`



mission "Unfettered: Solifuge 3: Auxiliary Design Logs"
	landing
	name `Bring back the scanner logs`
	description `Now that you have scanned the Alpha ship, return to <destination> to get your reward.`
	source "Warfeed"
	destination "Firelode"
	to offer
		has "Unfettered: Solifuge 2: Auxiliary Design: done"
	on fail
		dialog phrase "Essential Unfettered Mission Fail"
	on complete
		log `Scanned an Auxiliary equipped with alien technology and controlled by Alphas for the Unfettered.`
		payment 300000
		conversation
			`You send your logs as you land and receive a very generous payment of <payment>.`
			`	Moments later, on your bridge, thinking about how to explain to the Chiefs that this was an Alpha ship, you hear a familiar voice from the coms on your ship. "Oh, you're back! Good!" You are a bit surprised by the interruption, but quickly recognize Mera. "Can I speak to you about your scans? I really am intrigued about that ship."`
			choice
				`	"I won't discuss those things with you."`
					decline
				`	"Sorry, but I'm no engineer. I have no idea about how those Carriers work."`
				`	"Sure. What is it you want to know about them?"`
					goto questions
			`	"Worry not, I did not want to talk to you about the drag of that ship, or its shield matrix."`
			label questions
			`	"I already have access to the specs of the ship. My questions are mostly related to how well they fare in battle. We've never seriously tried ships carrying fighters before, supposedly because of some ethical implications, but to be honest, it was mostly due to technical difficulties building a ship large enough to contain and launch multiple small ones. I want to know how effective they are and how are they countered." She is clearly very excited to learn more about them.`
			choice
				`	"Well, I've never seen them in combat personally, so you will have to ask someone else. I've only heard stories."`
					goto stories
				`	"That ship was not a proper carrier... wait until you see the some of the Navy's other ships."`
				`	"They're so expensive we don't see too many of them, with the obvious cost of losing fighters all the time... don't bother with them."`
					goto price
			`	"Oh, you mean a ship like the one you scanned, with more fighters and weapons? We already have some scans of that one - exciting scans at that! But do tell me more about it." She seems to be drinking in your words, and is eager for more about those Carriers.`
			choice
					`	"Carriers dominate in human space. They have weapons to take down any ship, and with their fighters, they can even take on small fleets."`
					`	"Well, I've never seen them in combat personally, so you will have to ask someone else. I've only heard stories."`
						goto stories
			`	"Yes, my thoughts exactly! The fighters are too agile to be shot down by fixed weapons, but obviously any guns mounted on a turret should easily take down the small ships. Very good! I was worried that having a ship with fighters would mean it would only have a limited weaponry, but it seems even you humans have found a way to remedy that." She barely finishes her phrase before disappearing back to wherever she came from, even more excited than before.`
				goto beforeugo
			label price
			`	"Yes, the price part needs to be addressed... But their strength is still something to be respected. The best advantage is that the fighters enjoy the ride and do not need independent hyperdrive systems." She seems a bit disappointed about your opinions on fighters, but what you said does not seem to change any big plans for her.`
				goto beforeugo
			label stories
			`	"Indeed, so have I, and for once the stories were not exaggerated compared to the facts! I've heard stories ever since the Carrier was first seen by our people. We compared it to a space station."`
			label beforeugo
			`	"Before you go, you should know that examining these specs will take me some time, so it could be a while until I would employ you again."`<|MERGE_RESOLUTION|>--- conflicted
+++ resolved
@@ -300,7 +300,90 @@
 
 
 
-<<<<<<< HEAD
+mission "Unfettered Jump Drive Trading"
+	minor
+	landing
+	invisible
+	source "Darkcloak"
+	to offer
+		has "Unfettered Jump Drive 3: offered"
+		not "Wanderers: Jump Drive Source: active"
+	on offer
+		conversation
+			`The Unfettered are starting to know you for bringing jump drives to them. This time, one of them is waiting for you at your hatch, with different weapons. Maybe they mean to exchange those with you. Do you want to sell them another drive?`
+			choice
+				`	(No.)`
+					defer
+				`	(Yes.)`
+			`	You exit your ship and this time you meet with an Unfettered engineer, that is anxious to present these weapons to you. Now that you can take a closer look, you notice these seem fairly similar to the rest of Hai weaponry, but enhanced someway or another.`
+			`	"Hello captain! Now that you have sold us multiple jump drives, I can tell you that we can offer something way more valuable than money to you. Which one of these weapons would be of the biggest interest to you?" They say, presenting you the different guns.`
+			label weapons
+			choice
+				`	"The first one, the three pulse guns weapon."`
+					goto tripulse
+				`	"The second one, the pulse style gun with ion."`
+					goto blaster
+				`	"The third one, the ionized turret."`
+					goto turret
+				`	"I'm missing space to outfit any of these weapons on the ship or in cargo, I'll come back later."`
+					defer
+				`	"I would just prefer the money, actually."`
+			`	"Oh. Well, in that case, we will not bother you again with these weapons, captain."`
+			choice
+				`	"Sounds good to me."`
+				`	"Wait, one of those weapons caught my eye..."`
+					goto weapons
+			action
+				payment 1000000
+				set "unfettered: money for drives"
+			`	"As you wish. Do remember that if you want to sell further jump drives to us for money you may go to the job board."`
+				accept
+			
+			label tripulse
+			scene "outfit/tripulse shredder"
+			`	"Good choice! The tripulse shredder may seem crude, but it packs a punch and its specialty is how it combines a lot of firepower in one gun slot, and even allows for hit and run tactics. I may offer you two of these in exchange for your jump drive."`
+			choice
+				`	"I'll take that offer."`
+				`	"What were the other weapons again?"`
+					goto weapons
+			action
+				outfit "Tripulse Shredder" 2
+			``
+				goto cangetmore
+
+			label blaster
+			scene "outfit/hai ionic blaster"
+			`	"Ah, the blaster. It is a favorite of many Shield Beetle captains, because it can easily help them turn the tide of battle, without needing to dedicate too much weapon space for it. It is true that it does not do enough ion damage to properly disable the enemy ship, but it is able to jam their weapons, thus giving you the upper hand in a long fight, especially since its damage potential is acceptable. I may offer you three of these in exchange for your jump drive."`
+			choice
+				`	"I'll take that offer."`
+				`	"What were the other weapons again?"`
+					goto weapons
+			action
+				outfit "Ionic Blaster Prototype" 3
+			``
+				goto cangetmore
+
+			label turret
+			scene "outfit/hai ionic turret"
+			`	"That is my favourite weapon out of all of them, by far. Unlike the ion cannon that is a hybrid weapon meant to be able to damage the enemy from long range whilst applying a good deal of ion, this one's role is mostly to disable enemy ships. Even a ship with high batteries will cower before this weapon! I may offer you one of these in exchange for your jump drive."`
+			choice
+				`	"I'll take that offer."`
+				`	"What were the other weapons again?"`
+					goto weapons
+			action
+				outfit "Ionic Turret Prototype"
+
+			label cangetmore
+			`	"Do note that if you ever want more weapons we will always be willing to trade them for jump drives in the job board."`
+				accept
+	on accept
+		outfit "Jump Drive" -1
+		outfit "Hyperdrive" 1
+		"reputation: Hai (Unfettered)" >?= 40
+		fail
+
+
+
 phrase "Essential Unfettered Mission Fail"
 	word
 		`You have failed an essential Unfettered mission. You may want to reload your previous save.`
@@ -1035,94 +1118,6 @@
 			"Heavy Metals" 50
 
 mission "Unfettered: Materials Intercepted Job Board Notification"
-=======
-mission "Unfettered Jump Drive Trading"
-	minor
-	landing
-	invisible
-	source "Darkcloak"
-	to offer
-		has "Unfettered Jump Drive 3: offered"
-		not "Wanderers: Jump Drive Source: active"
-	on offer
-		conversation
-			`The Unfettered are starting to know you for bringing jump drives to them. This time, one of them is waiting for you at your hatch, with different weapons. Maybe they mean to exchange those with you. Do you want to sell them another drive?`
-			choice
-				`	(No.)`
-					defer
-				`	(Yes.)`
-			`	You exit your ship and this time you meet with an Unfettered engineer, that is anxious to present these weapons to you. Now that you can take a closer look, you notice these seem fairly similar to the rest of Hai weaponry, but enhanced someway or another.`
-			`	"Hello captain! Now that you have sold us multiple jump drives, I can tell you that we can offer something way more valuable than money to you. Which one of these weapons would be of the biggest interest to you?" They say, presenting you the different guns.`
-			label weapons
-			choice
-				`	"The first one, the three pulse guns weapon."`
-					goto tripulse
-				`	"The second one, the pulse style gun with ion."`
-					goto blaster
-				`	"The third one, the ionized turret."`
-					goto turret
-				`	"I'm missing space to outfit any of these weapons on the ship or in cargo, I'll come back later."`
-					defer
-				`	"I would just prefer the money, actually."`
-			`	"Oh. Well, in that case, we will not bother you again with these weapons, captain."`
-			choice
-				`	"Sounds good to me."`
-				`	"Wait, one of those weapons caught my eye..."`
-					goto weapons
-			action
-				payment 1000000
-				set "unfettered: money for drives"
-			`	"As you wish. Do remember that if you want to sell further jump drives to us for money you may go to the job board."`
-				accept
-			
-			label tripulse
-			scene "outfit/tripulse shredder"
-			`	"Good choice! The tripulse shredder may seem crude, but it packs a punch and its specialty is how it combines a lot of firepower in one gun slot, and even allows for hit and run tactics. I may offer you two of these in exchange for your jump drive."`
-			choice
-				`	"I'll take that offer."`
-				`	"What were the other weapons again?"`
-					goto weapons
-			action
-				outfit "Tripulse Shredder" 2
-			``
-				goto cangetmore
-
-			label blaster
-			scene "outfit/hai ionic blaster"
-			`	"Ah, the blaster. It is a favorite of many Shield Beetle captains, because it can easily help them turn the tide of battle, without needing to dedicate too much weapon space for it. It is true that it does not do enough ion damage to properly disable the enemy ship, but it is able to jam their weapons, thus giving you the upper hand in a long fight, especially since its damage potential is acceptable. I may offer you three of these in exchange for your jump drive."`
-			choice
-				`	"I'll take that offer."`
-				`	"What were the other weapons again?"`
-					goto weapons
-			action
-				outfit "Ionic Blaster Prototype" 3
-			``
-				goto cangetmore
-
-			label turret
-			scene "outfit/hai ionic turret"
-			`	"That is my favourite weapon out of all of them, by far. Unlike the ion cannon that is a hybrid weapon meant to be able to damage the enemy from long range whilst applying a good deal of ion, this one's role is mostly to disable enemy ships. Even a ship with high batteries will cower before this weapon! I may offer you one of these in exchange for your jump drive."`
-			choice
-				`	"I'll take that offer."`
-				`	"What were the other weapons again?"`
-					goto weapons
-			action
-				outfit "Ionic Turret Prototype"
-
-			label cangetmore
-			`	"Do note that if you ever want more weapons we will always be willing to trade them for jump drives in the job board."`
-				accept
-	on accept
-		outfit "Jump Drive" -1
-		outfit "Hyperdrive" 1
-		"reputation: Hai (Unfettered)" >?= 40
-		fail
-
-
-
-mission "Unfettered returning home"
-	description "This Hai has asked you to smuggle him out of Unfettered space and bring him to <destination>."
->>>>>>> ee700641
 	minor
 	source
 		attributes "unfettered"
