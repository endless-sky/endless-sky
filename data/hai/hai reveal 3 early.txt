--- conflicted
+++ resolved
@@ -547,9 +547,6 @@
 				goto loop
 			label acceptable
 			`	After a few goodbyes, you head out to search for answers.`
-<<<<<<< HEAD
-				accept
-=======
 				accept
 
 # Now that more ships are involved elsewhere, Ladybugs start getting used to take up the slack in surveillance security fleets.
@@ -583,5 +580,4 @@
 			"Ladybug" 2
 		add variant 3
 			"Grasshopper (Surveillance)" 3
-			"Ladybug" 2
->>>>>>> 85d88698
+			"Ladybug" 2