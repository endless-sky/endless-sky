# Copyright (c) 2015 by Michael Zahniser
# Copyright (c) 2024 by Hurleveur
#
# Endless Sky is free software: you can redistribute it and/or modify it under the
# terms of the GNU General Public License as published by the Free Software
# Foundation, either version 3 of the License, or (at your option) any later version.
#
# Endless Sky is distributed in the hope that it will be useful, but WITHOUT ANY
# WARRANTY; without even the implied warranty of MERCHANTABILITY or FITNESS FOR A
# PARTICULAR PURPOSE. See the GNU General Public License for more details.
#
# You should have received a copy of the GNU General Public License along with
# this program. If not, see <https://www.gnu.org/licenses/>.

mission "Unfettered returning home"
	minor
	description "This Hai has asked you to smuggle him out of Unfettered space and bring him to <destination>."
	source
		attributes "unfettered"
	destination "Hai-home"
	clearance
	passengers 1
	to offer
		has "Unfettered Tribute 3: done"
		random < 40
	on offer
		conversation
			`During the night, you hear a gentle scratching sound on your ship's main hatch. Do you investigate?`
			choice
				`	(Yes.)`
				`	(No.)`
					defer
			`	You grab a flashlight and open the hatch, and find a juvenile Hai there, with a large satchel slung over his shoulder. "You are the <first> <last>, yes?" he says. You nod. He says, "Is it true what is written here?"`
			`	In his hands he is holding a piece of foil paper. You recognize it as the wrapper from one of the food rations that you have been transporting to the Unfettered, the "tribute" that they demand from the peaceful Hai. But having never unwrapped one of the rations, you had not realized that there is writing on the inside, a few words in the angular alphabet of the Hai. The Unfettered youth sees your look of confusion, and translates the message. "It says, 'Hai-home is your home too. Rejoin your people.'"`
			choice
				`	"I think it is true. The Hai who gave this tribute said they hoped the Unfettered would turn from violence and be reconciled with them."`
					goto true
				`	"I'm sorry, but I don't think they will ever let you live among them, if it is your nature to be prone to violence."`
			`	You have little experience reading Hai emotions, but the youth seems crestfallen. "You are certain?" he asks.`
			choice
				`	"I am certain. I can do nothing for you."`
					goto refuse
				`	"Perhaps you can come with me and find out, but don't get your hopes up."`
					goto end
			label true
			`	"Will you take me to Hai-home?" he asks. "You are able to be outside Unfettered places. Can I go with you?"`
			choice
				`	"Yes, I will take you there."`
					goto end
				`	"Sorry, I can't risk angering the Unfettered by carrying a defector."`
			label refuse
			`	Disappointed, the youth leaves. You hope you made the right choice.`
				decline
			label end
			`	You show the youth to one of your bunk rooms, and tell him to stay hidden there until you reach Hai-home.`
				accept

	on visit
		dialog `You look for the young Hai, but realize that he took a ride on one of your escorts! Better depart and wait for your escorts to arrive in this star system.`
	on complete
		payment 100000
		dialog
			`You need not have worried about the reception the Unfettered youth would receive here on Hai-home. Scarcely minutes after you hesitantly contact the Hai government, a happy crowd has gathered around your ship. When he steps out of the hatchway, he looks stunned at being welcomed so warmly. One of the Hai governors thanks you for transporting him, and pays you <payment>.`
		"reputation: Hai" += 10
		"reputation: Hai (Wormhole Access)" += 10
		"reputation: Hai Merchant" += 10
		"reputation: Hai Merchant (Human)" += 10
		"reputation: Hai Merchant (Sympathizers)" += 10



# This mission will offer but defer itself the first time if you lack money but have sufficient net worth.
mission "Hai Legacy 1"
	invisible
	shipyard
	source "Hai-home"
	destination "Firelode"
	clearance
	to offer
		has "First Contact: Unfettered: offered"
		"reputation: Hai (Unfettered)" < 0
		not "Unfettered Jump Drive 1: offered"
		"credits" + "net worth" * ( 1 - "Hai Legacy 1: deferred" ) >= 10000000
	on offer
		conversation
			branch first
				not "Hai Legacy 1: deferred"
			`You recall a hooded figure offering a business opportunity in this shipyard. Do you want to follow their directions, and head to the specified coordinates?`
			choice
				`	(Sure.)`
					goto go
				`	(Maybe another time.)`
					defer
				`	(Never.)`
					decline
			label first
			`As you're browsing the shipyard, you are discreetly approached by a hooded figure. When you stop to see what they want to say, they grab and pull on your arm to follow them. "Keep walking," the stranger hisses. After pointing at and commenting on random ships, as if to mimic the actions of a regular passerby, they address you again.`
			`	"My associates and I have a lucrative business proposition for you. If you are interested, come find us at these coordinates." Without waiting for a response, they fold a piece of paper into your hand before quickly fading into the crowd. It lists only a location, and if you cross-reference it with the local maps, it appears to point towards a beach on the other side of the planet.`
			branch continue
				"credits" >= 10000000
			`	However, the paper also mentions you need to have at least ten million credits in cash! You'll have to save up or take a loan and then come back another day before heading to the specified location.`
				defer
			label continue
			`	Will you go there?`
			choice
				`	(Sure.)`
				`	(Maybe another time.)`
					defer
			label go
			`	While you're pondering whether or not there will be enough space to land your ship at the beach, you notice a train ticket attached to the back of the paper. A few more written notes give specific directions on how to get there, with a clear demand not to take your starship at the bottom.`
			`	To your surprise, the local train station is located underground. You can't begin to make sense of the enormity of it - it almost feels like you can reach the entire planet from here. You ask a Hai for directions, feeling embarrassed when you learn that all you had to do was scan your ticket at a nearby terminal and all relevant information would be displayed for you.`
			`	After departing the train station, you hike for a few hours until you reach your destination. Upon arriving, you look around for the stranger. Besides a cave, some sparse vegetation, and of course the beach itself, you cannot see anything significant in the vicinity. You double-check that these are the right coordinates and look around some more.`
			`	You wait for some time until you spot two hooded figures further down the beach, and you start to doubt whether or not this was a good idea as they make their way toward you. Even when they're close enough to speak, their faces somehow remain impossible to glimpse beneath the hoods. "Hello, <last>," one says to you. "We are sorry for the secrecy, but the truth is, we cannot afford to take risks. It is best for all if you do not know who we are, and we needed a secluded area to speak to you."`
			choice
				`	"Tell me more."`
					goto "tell me"
				`	"How do you know me?"`
					goto know
				`	(Run away.)`
			`	They seem surprised at your sudden change of mind, but make no effort to stop you.`
			label "train back"
			`	Without any incidents, you return to the train station and buy a ticket back to the spaceport.`
				decline
			label know
			`	The second one grins. "Any outsider landing on our homeworld must be well-known. We know you have helped our kind."`
			`	"Though do not think we are unaware of your skirmishes with the Unfettered," the first adds with a serious tone.`
				to display
					"reputation: Hai (Unfettered)" < -1250
			label "tell me"
			`	Suddenly, you hear a loud roar coming from the sea behind you, and the ground begins to shake.`
			choice
				`	(Turn around.)`
			`	The waves become agitated and wind rushes past you as a shape surrounded by fumes emerges out of the water, as if an ancient sea monster was rising from the depths.`
			`	But it is no monster. It is a ship, and its weapons are aimed straight at you!`
			label "try again"
			scene "scene/emerging ladybug"
			choice
				`	(Run!)`
				`	(Wait.)`
					goto wait
				`	(Try to contact my fleet for help.)`
					to display
						"total ships" > 1
				`	(Shoot it!)`
					goto foolish
			`	As you try to react, the Hai closest to you firmly grabs your arm and shouts through the noise. "If this ship wanted to kill you, <last>, you would already be dead."`
			label wait
			`	You can barely hear anything over the sound of the engines as the ship proceeds to land on the beach. Suddenly, all is calm. They turn to you, one more at ease than the other. "This ship means you no harm."`
			choice
				`	(Say nothing.)`
					goto explain
				`	"Why didn't you say anything before that happened?"`
			`	The second one replies, "We could have, but where's the fun in that? We wanted to see how you would react.`
			label explain
			`	"This ship is our guarantee that nothing goes wrong, should you attempt something against us. After all, we are still not sure if we can trust you."`
			`	The two Hai then take you to a nearby cave. Crystals embedded in the walls cast a faint blue glow as you follow them, until you approach a large chamber where sunlight breaks through cracks, revealing another ship. The first Hai then speaks again. "That ship outside is not for sale. This one, however, is a mighty relic of the past, intended for war from the times our empire used to control the stars - an Anomalocaris!"`
			scene "scene/cave scene"
			choice
				`	"What is this about?"`
			`	The second one now takes a step toward you to speak, almost interrupting the first. "We have a proposition for you. Should you agree to bring much needed supplies to our brethren, the Unfettered Hai, we will sell you this ship for the modest price of ten million credits - including two weapons belonging to the savage Korath!" The first one seems surprised by this and tries to intervene, but the second resumes before they can speak up.`
			`	"These legendary weapons can interfere with nearly any engine system! Worry not, you'll be able to recuperate the cost of this ship with ease by assisting us. A load of medical supplies is needed on <destination>, and we lack the time and personnel to bring them ourselves on such short notice.`
			`	"Of course, the ship is aged, and you should not expect the best price in a shipyard. Nevertheless, it is a fine vessel, capable of fighting, freighting, and mining. So, what do you say, <last>? This is the opportunity of a lifetime; they simply don't make ships like this anymore."`
			label choice
			choice
				`	"I will help you."`
					goto take
				`	"If you lack crew, who was piloting the other ship?"`
					to display
						not "unfettered: pilot dialog"
					goto pilot
				`	"Why was the other ship hidden underwater?"`
					to display
						not "unfettered: ocean dialog"
					goto ocean
				`	"No, thanks. I'm not looking to add another ship to my fleet."`
			`	The two Hai look disappointed. "A shame. We will probably not meet again," one says. "It is best you forget we have met here," says the other. They signal the ship from earlier to submerge into the ocean again and walk off along the beach.`
				goto "train back"
			label pilot
			action
				set "unfettered: pilot dialog"
			`	"The less you know, the better for all of us, Captain."`
				goto choice
			label ocean
			action
				set "unfettered: ocean dialog"
			`	"We found it there," the first one answers.`
			`	"It is hard to find a drop of rain in a storm, but the drop of rain may see all as it falls," the other one adds.`
				goto choice
			label take
			action
				give ship "Anomalocaris (Venerable)" "Good Omen"
					id "hai legacy"
				fine 10000000
			`	They give you access to the ship and proceed to explain the details. "It is of no real significance, but surely you understand we cannot go through standard means for this sale. We will instead present it as a fine. You'll be charged for carrying technology you had no idea was forbidden, as these Korath weapons are suspicious indeed. However, it will not go on your permanent record."`
			`	You quickly realize that they are not asking you for your opinion at all. In fact, you receive notice of the fine before they have even finished speaking. "We will need to make some modifications to the ship before you can use it.`
			choice
				`	(Go back to the shipyard.)`
					goto leave
				`	"Why would they mind a different ship?"`
			`	"As this ship is ancient, the Unfettered will try to preserve it. The same might not be true for other ships."`
			label leave
			`	They walk away until you cannot hear them speak anymore, leaving you with the access codes to the ship so you can bring it to the shipyard. With the aid of the autopilot, you manage to pilot the ship without any complications.`
				accept
			label foolish
			`	You get your weapon out and proceed to shoot at the ship.`
			branch miss
				random < 50
			branch lucky?
				random < 2
			`	Your shot reaches the ship, but the small weapon has no chance of doing anything to the heavy armor, even if it is somewhat worn. The ship then shoots back at you, barely missing and causing a geyser of sand to erupt at you, forcing you to drop your weapon. One of the two Hai then approaches you, seemingly disappointed.`
			`	"You're lucky to still be alive, but even so you are of no use to us if you think it wise to use your firearm on a spaceship. Farewell." They turn and leave without another word, and the ship flies off.`
				goto "train back"
			label lucky?
			`	You manage to land a shot, although it seems to do nothing to the large spacecraft before you. Then you hear a small explosion. You aren't sure whether the damaged ship's systems failed on their own, or if by some stroke of luck, your shot did something to it.`
			`	Unfortunately, you do not get a chance to ponder your actions, as the ship abruptly explodes, taking you and everyone else on the beach down with it.`
				die
			label miss
			`	You miss your shot. Neither the ship nor the two Hai react. You feel like you heard a chuckle, but you're not sure where it came from.`
				goto "try again"
	on defer
		set "Hai Legacy 1: deferred"
	on accept
		clear "unfettered: ocean dialog"
		clear "unfettered: pilot dialog"
		log "Accepted a somewhat shady deal for an old Hai ship called an Anomalocaris. It seems to still be in a good enough state to fly."



mission "Hai Legacy 2"
	autosave
	landing
	name "Heritage Reclaimed"
	description "Use your newly acquired Anomalocaris to bring aid to the Unfettered Hai on <planet> by <date>."
	clearance
	deadline 7
	cargo "food (aid)" 121
	source "Hai-home"
	destination "Firelode"
	to offer
		not "Hai Legacy 1: declined"
		has "First Contact: Unfettered: offered"
		"reputation: Hai (Unfettered)" < 0
		not "Unfettered Jump Drive 1: offered"
		"credits" >= 10000000
	to accept
		has "ship model: Anomalocaris"
	on offer
		conversation
			`You leave the shipyard and go to the spaceport after your encounter. A worker immediately greets you while others begin to fill your ship with crates, and a quick check of the shipment data shows that the cargo has already been allocated in your name. All that's left is to deliver it to <destination> by <date>.`
			`	As you head to back to your ship and prepare to take off from the planet, you notice a message on the command panel:`
			`	"You would be wise to bring the Anomalocaris we trusted you with for your delivery."`
				accept
	on enter
		system
			attributes "unfettered"
		conversation
			action
				"old reputation: Hai (Unfettered)" = "reputation: Hai (Unfettered)"
				"reputation: Hai (Unfettered)" >?= 0
			`As you enter the system, you prepare for a fight to get the cargo through. However, the Unfettered have suddenly stopped firing at you, and the system becomes surprisingly quiet.`
	on fail
		"reputation: Hai (Unfettered)" <?= -1000
		dialog `The Unfettered and their associates are clearly not happy when they somehow find out you didn't deliver the cargo in time, leaving you a brief message on your command panel: "You will not prove yourself to us by failing our requests."`
	on visit
		dialog `You have reached <planet>, but you either did not bring the Anomalocaris, or some of the cargo was on another ship.`
	to complete
		has "ship model: Anomalocaris"
	on complete
		dialog `After landing, a group of Unfettered gather around your ship and begin unloading the medical supplies, though strangely they don't seem to be in any hurry. Shortly after they've finished, you receive a rather brief message from the Hai you bought the ship from, along with an unusually large sum of credits. "Thank you for helping our brethren, <last>. Please accept these <payment>."`
		payment 1500000
		log "Delivered a pressing food shipment to the Unfettered Hai using the Anomalocaris, which seems to have pleased them."



mission "Hai Legacy 3"
	landing
	name "Ancient Claim"
	description "Defeat the Unfettered challenger in combat. You only have one day, and becoming disabled will result in losing the fight."
	source "Firelode"
	to offer
		has "Hai Legacy 2: done"
		has "ship model: Anomalocaris"
	on offer
		conversation
			`After delivering the supplies, you realize your ship is the center of attention. One Unfettered that looks like an engineer comes to speak to you, initially warmer than usual compared to your previous experiences with other Unfettered.`
			`	"Welcome. Although I do not know how you have obtained this ship, I imagine some of us will see it as a sign. You see, it is a relic of our past, a past we are quite proud of. As such, most Unfettered warriors will say that you need to prove your right to use it."`
			`	After a sigh, her tone then changes. "But I don't believe in any of that. What does matter to me is that ship is both durable and filled with valuable ancient technology."`
			`	Her eyes light up as she focuses more on your ship. "I even see weapons that we fought valiantly to obtain from the savage Korath!"`
				to display
					has "outfit (flagship installed): Thermal Repeater Turret"
			`	All of a sudden, she raises her voice for everyone to hear. "I, Mera, challenge you! The winner will earn the right to own this honorable relic and its mighty weapons!"`
			choice
				`	"What do I get if I win?"`
					goto win
				`	"Can't I just sell it to you?"`
				`	"I bought this ship. It's mine and I shall do what I please with it."`
					goto fleeing
			`	"No, because in the eyes of my brethren that would mean I, too, did not deserve this ship. They would then challenge me for it."`
			label win
			`	Mera turns around, talking to other Unfettered for a bit before addressing you again. "You will win the right to access our worlds. But, in order to keep our respect, you must keep this Anomalocaris in good condition until you prove yourself another way. It is a priceless artifact. Should you refuse to prove your worth, you will no longer be allowed to land here."`
			`	She then glares at you. "Beware, for although there are no official rules, you must use only the Anomalocaris. So, will you take to the skies, or are you too afraid?"`
			choice
				`	"I accept."`
				`	"I have nothing to prove to you. This is my ship now."`
					goto fleeing
			`	Mera grins. "Good! I won't be fighting you personally, as it is too risky to do so. I am but an engineer, after all. I would also not want to deny my brother and his crew the opportunity to prove themselves against a powerful human warrior!"`
			`	You're not sure if Mera is being serious or not, but her friends seem to be in for it. One that appears to be their leader approaches you. "So you think you deserve to fly this mighty ship of the Hai empire?"`
			`	"Yeah, what makes you think that, human?" another one adds.`
			choice
				`	(Say nothing.)`
				`	"Are you trying to scare me out of the fight?"`
					goto scare
			`	"I guess we'll find out," says a third.`
			label scare
			`	The leader of the group gets closer and addresses you in a more serious tone. "You should be aware that this is not so much a friendly competition as it is a fight for you to truly earn the right to fly this ship. You should know that this fight has a few... implicit rules, even if there are no official ones. We would assume everyone knows them, but since you are an outsider I will explain them to you," he says as he leads you away from the group.`
			`	"Naturally, because this is a duel, nobody other than us may interfere, but you should also know that being disabled counts as a loss. Don't even think about tricking us by switching to something other than this Anomalocaris, or we will not bother showing up! You must prove you deserve it, after all. To the victor go the spoils, so looting is allowed, but do not attempt to steal our ships. Do so, and all the Unfettered will be against you!"`
			# This is a "warning" for the incoming extra ship that happens because you killed/captured 10 Shield Beetles or so.
			`	He then looks at you intensely, straight in the eyes. "We sometimes bend the rules for our friends, but that is not the case with you."`
				to display
					"reputation: Hai (Unfettered)" < -2000
			`	Mera starts to look a bit impatient. "Are you going to talk all day, or are you going to fight?" The Unfettered pilots immediately head to their ships, but Mera pulls you in close once they are far enough away. "I want this done by the end of the day, so do not try my patience. You are lucky I offered this deal in the first place, as they were planning to take the relic by force. Now, quick, get to your ship!"`
			`	You see the Unfettered have already begun their launching procedures, so you should prepare for takeoff in your Anomalocaris, and no other ships, as soon as you can.`
				accept
			label fleeing
			action
				"reputation: Hai (Unfettered)" = "old reputation: Hai (Unfettered)"
				set "unfettered: fled with the relic"
			`	Seeing as they are unlikely to cooperate, you quickly head to your ship and launch, with the Unfettered rushing after you.`
				launch
	on enter
		conversation
			branch fleeing
				has "unfettered: fled with the relic"
			branch "too many ships"
				"total ships" > 1
			branch anomaly
				not "flagship model: Anomalocaris"
			`As you leave the planet's atmosphere, you see your challenger already waiting for you in the system, and they send you a hail as soon as you are in space. "Show us what you've got, monkey! Show us that you control your weapons well, as any warrior should! Prove to us that you have the strength to disable our ships, yet still have the restraint not to destroy them!"`
				accept
			label fleeing
			action
				fail
			`The Unfettered don't seem too pleased to see you leaving with their prize. The challenger is already waiting for you in orbit, and hails you. "Where do you think you're going, monkey?"`
				decline
			label "too many ships"
			`As you take to join your fleet in orbit, you receive a hail from the Unfettered. "If you can't even count how many ships you have, you're not worthy of our time, monkey! Dishonor will get you nowhere with us True Hai!"`
				goto failed
			label anomaly
			`You are hailed by the Unfettered as soon as you reach orbit. "You think us blind, monkey? That is not the relic! You're not even worth a launch sequence."`
			label failed
			action
				"reputation: Hai (Unfettered)" = "old reputation: Hai (Unfettered)"
				fail
	on enter
		"reputation: Hai (Unfettered)" = "old reputation: Hai (Unfettered)"
		fail
		dialog `You receive a hail from the Unfettered. "You failed to complete the duel, and as such, you will not enjoy unwarranted respect any longer! It would be in your best interest to return the ship to us should we ever find you on our worlds again!`
	on disabled
		fail
		dialog
			`After your ship is disabled, one of the Unfettered ships hails you. "You have lost the challenge, but we didn't expect much from a human like you. We will repair your ship for a fair bribe, but you better land at one of our worlds and return it to us with a most generous compensation. If you try to keep it from us, we'll do things the hard way.`
			`	"Be warned, however, that your truce with us ends as soon as you land. Today, you've failed us. Maybe someday you will prove yourself otherwise."`
	on visit
		fail
	on fail
		"reputation: Hai (Unfettered)" = "old reputation: Hai (Unfettered)"
		clear "old reputation: Hai (Unfettered)"
		dialog `You are contacted by the Unfettered as you enter the planet's atmosphere. "You failed to complete the duel. We let you land to repair your ship as the terms dictate, but this is the last time you are authorized to land on our worlds. You will not enjoy unwarranted respect any longer!"`
	npc disable
		government "Hai (Unfettered Challenger)"
		to spawn
			"total ships" == 1
			has "flagship model: Anomalocaris"
			not "unfettered: fled with the relic"
			"old reputation: Hai (Unfettered)" >= -2000
		personality disables heroic plunders staying target unconstrained
		ship "Sea Scorpion (Ionic Blasters)" "Thunder Struck"
		on kill
			dialog `You receive a hail from Mera, who sounds quite angry. "Destroying the ship can only be due to either incompetence or evil intent, and we will not tolerate either!"`
			"reputation: Hai (Unfettered)" = "old reputation: Hai (Unfettered)"
			fail
		dialog `You receive a message from the Unfettered ship. "We surrender. If you land now, you will receive your reward."`
	npc disable
		government "Hai (Unfettered Challenger)"
		to spawn
			"total ships" == 1
			has "flagship model: Anomalocaris"
			not "unfettered: fled with the relic"
			"old reputation: Hai (Unfettered)" < -2000
		personality heroic mute plunders target unconstrained
		ship "Shield Beetle (Tripulse Ionic Turret)" "Requiem"
		on kill
			dialog `You receive a hail from Mera, who sounds quite angry. "Destroying the ship can only be due to either incompetence or evil intent, and we will not tolerate either!"`
			"reputation: Hai (Unfettered)" = "old reputation: Hai (Unfettered)"
			fail
		dialog `You have managed to defeat the Unfettered challenger. Now it's time to land and claim your reward.`
	npc
		government "Hai (Unfettered)"
		to spawn
			not "unfettered: fled with the relic"
		ship "Lightning Bug (Unfettered Shipyards)" "Dungeon Master"
		personality launching pacifist staying uninterested
		on disable
			dialog `Mera hails you. "Stop! I am only here as an observer. If you destroy my ship, the deal is off!"`
		on kill
			"reputation: Hai (Unfettered)" = "old reputation: Hai (Unfettered)"
			set "unfettered: outcast"
			dialog `As you destroy the Lightning Bug, along with Mera and her crew in it, you receive an angry hail from the Unfettered. "You completely disrespected the rules of a duel and killed one of our most prominent engineers! You will not be welcome here anymore!"`
			fail
	npc
		government "Hai (Unfettered)"
		to spawn
			has "unfettered: fled with the relic"
<<<<<<< HEAD
		personality heroic launching unconstrained
=======
		personality heroic launching pacifist unconstrained
>>>>>>> 9f990bff
		ship "Sea Scorpion (Shredder)" "Hunter"
	to complete
		not "unfettered: fled with the relic"
		# Needed to make sure the mission doesn't auto complete if no ships spawn.
		has "flagship model: Anomalocaris"
	on complete
		clear "old reputation: Hai (Unfettered)"
		log "Managed to use an ancient Hai warship to beat an Unfettered challenger, earning respect with the Unfettered Hai so long as the ship remains in my possession."
		conversation
			`When you land in one piece, Mera approaches, looking quite surprised. "You really won! I saw everything, and the data I got on the effects of these exotic weapons will be quite useful for my research. Was it hard for you?"`
			choice
				`	"It was fun."`
					goto next
				`	"This was easy!"`
				`	"It was a challenge."`
					goto challenge
			`	"Don't get overconfident, Captain," she muses. "I am sure you know what happens to such pilots.`
				goto next
			label challenge
			`	"Oh, so their plan almost worked after all? Maybe I should have participated in the fight too.`
			label next
			`	"Well, congratulations, I did not think you had it in you. I will give you authorization to land, on the condition that you keep this relic from our past in one piece. Remember, right now, your reputation with us is solely due to to that ship. If you somehow lose it because of incompetence on your own end, it would look pretty bad to the True Hai."`
			`	Mera then walks off as she begins reviewing data from your fight on a small device. For now, it seems that the Unfettered Hai have some level of respect for you, so long as you have the Anomalocaris.`



mission "Undeserved Anomalocaris"
	minor
	invisible
	landing
	source
		attributes "unfettered"
	to offer
		has "ship model: Anomalocaris"
		"reputation: Hai (Unfettered)" < 0
		not "Hai Legacy 2: active"
		not "Hai Legacy 3: done"
	on offer
		conversation
			`As you land, countless Hai hastily head to your ship, each armed with several weapons. One of them points at you and makes a declaration in front of the crowd that is quickly forming, shouting loud enough for all to hear. "You do not deserve to fly this relic of old!"`
			`	One standing behind them then chimes in. "You wasted your opportunity for a glorious battle to earn that right! We know of what you've failed!"`
				to display
					has "Hai Legacy 3: offered"
			`	A more important-looking Unfettered then steps up close to you, speaking in a menacing tone. "You must surrender the ship to us immediately, along with the weapons of the savages, if you did not already rob us of those." For a moment, they look down in thought, then speak to you once more. "We will give you another ship so you can leave, but you must give us the Anomalocaris!"`
			choice
				`	(Hand over the Anomalocaris.)`
				`	(Decline their request and leave.)`
					depart
			`	You and your crew exit what was briefly your ship, and the local Unfettered militia are informed that it is now theirs. The Unfettered that were assembling around your ship happily disperse, except for one - probably the leader, judging by the amount of weaponry on their person. They come to talk to you, weapons in hand but lowered. "We are happy you could see reason and decided to hand over the ship. In exchange, we will provide you with a suitable replacement.`
			`	"That relic was not meant for you, but there are other ways for you to prove yourself to us." The leader of these Unfettered continues with blatantly forced casualness. "Say, for example, bringing us a Jump Drive... or two... that for sure will earn you favor, and prove you can fight."`
				to display
					not "Unfettered Jump Drive 1: offered"
			action
				give ship "Lightning Bug (Unfettered Shipyards)" "Good Will"
				take ship "Anomalocaris"
			`	The leader of the Unfettered group then has a few of them escort you to the edge of the spaceport. On your way there, some of them seemed to be holding back some frustration, and you could have sworn one wanted to attack you at any moment. Eventually you are lead to a landed Lightning Bug, and after some messy paperwork, the Unfettered leave it with you.`
				decline<|MERGE_RESOLUTION|>--- conflicted
+++ resolved
@@ -411,11 +411,7 @@
 		government "Hai (Unfettered)"
 		to spawn
 			has "unfettered: fled with the relic"
-<<<<<<< HEAD
 		personality heroic launching unconstrained
-=======
-		personality heroic launching pacifist unconstrained
->>>>>>> 9f990bff
 		ship "Sea Scorpion (Shredder)" "Hunter"
 	to complete
 		not "unfettered: fled with the relic"
