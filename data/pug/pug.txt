# Copyright (c) 2015 by Michael Zahniser
#
# Endless Sky is free software: you can redistribute it and/or modify it under the
# terms of the GNU General Public License as published by the Free Software
# Foundation, either version 3 of the License, or (at your option) any later version.
#
# Endless Sky is distributed in the hope that it will be useful, but WITHOUT ANY
# WARRANTY; without even the implied warranty of MERCHANTABILITY or FITNESS FOR A
# PARTICULAR PURPOSE. See the GNU General Public License for more details.
#
# You should have received a copy of the GNU General Public License along with
# this program. If not, see <https://www.gnu.org/licenses/>.

phrase "pug"
	word
		"Pak"
		"Mug"
		"Prot"
		"Dor"
		"Mek"
		"Cam"
		"Yot"
		"Quim"
		"Tsoop"
		"Froid"
		"Groip"
		"Ploort"
		"Schmar"
		"Klar"
		"Brek"
	word
		" "
		" Kim "
		" Wor "
		" Moof "
		" Plat "
		" Del "
		" Ben "
		" Gred "
		" Klort "
		" Rep "
		" For "
		" a "
		" io "
		" el "
		" "
		" "
	word
		"Glorf"
		"Florp"
		"Marg"
		"Graw"
		"Ged"
		"Peg"
		"Plog"
		"Hort"
		"Noor"
		"Joop"
		"Drap"
		"Loit"
		"Sol"
		"Wan"

phrase "friendly pug"
	word
		"We"
		"The Pug"
		"Our mission is to"
		"Our calling is to"
		"Our species will"
		"We intend to"
		"We only desire to"
	word
		" "
	word
		"bring"
		"promote"
		"advance"
		"ensure"
		"create"
		"develop"
		"stimulate"
		"support"
		"uphold"
		"assist in bringing"
		"aid the cause of"
		"work for"
		"bring about"
	word
		" "
	word
		"peace"
		"healing"
		"justice"
		"freedom"
		"an end of conflict"
		"an end to violence"
		"an end to warfare"
		"prosperity"
		"reconciliation"
		"friendship"
		"unity"
		"the end of violence"
	word
		"."
		" in the galaxy."
		" throughout the universe."
		" among all sentient beings."

phrase "friendly disabled pug"
	word
		"We are only a part of a larger whole"
		"Our time has come"
		"We are defeated, but the cause continues"
	word
		"; "
	word
		"leave us be to perish"
		"continue fighting without us"
		"worry not about us"
	word
		"."

phrase "hostile pug"
	word
		"You"
	word
		" "
	word
		"have made"
		"are making"
		"have committed"
		"are guilty of"
		"are perpetrating"
		"have chosen"
		"are acting out"
		"are perpetuating"
	word
		" "
	word
		"a regrettable"
		"an understandable"
		"an unfortunate"
		"a serious"
		"a grave"
		"an extreme"
		"an ill-advised"
		"an absurd"
		"a foolish"
		"a stupid"
		"a crazy"
		"a preposterous"
		"an unwise"
		"a bad"
	word
		" "
	word
		"mistake"
		"error"
		"lapse in judgment"
		"choice"
		"decision"
		"blunder"
		"miscalculation"
		"misstep"
		"fault"
		"misdeed"
	word
		"."

<<<<<<< HEAD
outfit "Pug Zapper"
	category "Guns"
	cost 290000
	thumbnail "outfit/pug zapper"
	"mass" 25
	"outfit space" -25
	"weapon capacity" -25
	"gun ports" -1
	weapon
		sprite "projectile/lightning"
			"frame rate" 60
			"random start frame"
			"delay" 6
		sound "zapper"
		"hit effect" "zapper impact"
		"inaccuracy" .3
		"velocity" 320
		"lifetime" 1
		"reload" 1
		"firing energy" 2.7
		"firing heat" 1.4
		"shield damage" 3.7
		"hull damage" 2.9
	description "This is a formidable beam weapon, more damaging than even the most advanced energy beams that humanity has developed. Pug ships have integrated power plants that produce the considerable amount of energy that is needed to drive weapons like this one."

outfit "Pug Zapper Turret"
	category "Turrets"
	cost 860000
	thumbnail "outfit/pug zapper turret"
	"mass" 66
	"outfit space" -66
	"weapon capacity" -66
	"turret mounts" -1
	"required crew" 1
	weapon
		sprite "projectile/lightning"
			"frame rate" 60
			"random start frame"
		"hardpoint sprite" "hardpoint/pug zapper turret"
		"hardpoint offset" 7.
		sound "zapper"
		"hit effect" "zapper impact"
		"inaccuracy" .3
		"turret turn" 2.5
		"velocity" 320
		"lifetime" 1
		"reload" 1
		"firing energy" 5.4
		"firing heat" 2.8
		"shield damage" 7.4
		"hull damage" 5.8
	description "Mounted on a turret, this Pug weapon becomes even more devastatingly powerful. However, its energy requirements are higher than most human ships can support."

effect "zapper impact"
	sprite "effect/zapper impact"
		"frame rate" 60
		"random start frame"
	"lifetime" 2
	"random angle" 360
	"random spin" 1
	"velocity scale" 0.

outfit "Pug Seeker"
	category "Guns"
	cost 540000
	thumbnail "outfit/pug seeker"
	"mass" 34
	"outfit space" -34
	"weapon capacity" -34
	"gun ports" -1
	weapon
		sprite "projectile/seeker"
			"frame rate" 20
			"random start frame"
		sound "seeker"
		"hit effect" "seeker impact"
		"die effect" "seeker impact"
		"inaccuracy" 2
		"velocity" 13
		"lifetime" 200
		"reload" 10
		"firing energy" 25
		"firing heat" 20
		"acceleration" 1.3
		"drag" .1
		"turn" 4
		"homing" 5
		"tracking" .5
		"shield damage" 24
		"hull damage" 13
		"hit force" 2
		"missile strength" 40
	description "You have no idea how this weapon works. It requires no ammunition, but its energy-based projectiles have the ability to home in on a target ship."

effect "seeker impact"
	sprite "effect/seeker impact"
		"no repeat"
		"frame rate" 10
	"lifetime" 31
	"random angle" 360
	"random spin" 360
	"velocity scale" 0.


outfit "Pug Anti-Missile"
	category "Turrets"
	cost 350000
	thumbnail "outfit/pug anti-missile"
	"mass" 41
	"outfit space" -41
	"weapon capacity" -41
	"turret mounts" -1
	weapon
		"hardpoint sprite" "hardpoint/pug anti-missile"
		"hardpoint offset" 6.
		"hit effect" "pug anti-missile"
		"anti-missile" 5
		"velocity" 200
		"lifetime" 1
		"reload" 2
		"firing energy" 8
		"firing heat" 2
	description "This anti-missile system designed by the Pug draws a lot of energy, but its fast firing rate makes it twice as effective as anything that Lovelace Labs has been able to come up with. A ship with one of these turrets will be very difficult to hit with missiles."

effect "pug anti-missile"
	sprite "effect/large anti missile"
		"no repeat"
		"frame rate" 6
	sound "pug anti-missile"
	"lifetime" 11
	"velocity scale" 1


outfit "Tier 3 Anti-Missile"
	category "Turrets"
	cost 12000000
	thumbnail "outfit/t3 anti missile"
	"mass" 67
	"outfit space" -67
	"weapon capacity" -67
	"turret mounts" -1
	weapon
		"hardpoint sprite" "hardpoint/t3 anti missile"
		"fire effect" "tier 3 anti-missile fire"
		"die effect" "tier 3 anti-missile die" 2
		"anti-missile" 100
		"velocity" 570
		"lifetime" 1
		"reload" 6
		"firing energy" 80
		"firing heat" 10
	description "This powerful anti-missile turret is capable of destroying even the strongest of missiles."

effect "tier 3 anti-missile fire"
	sprite "effect/anti-missile 3 fire"
		"no repeat"
		"frame rate" 20
	"lifetime" 3
	"random angle" 360
	"velocity scale" 1

effect "tier 3 anti-missile die"
	sprite "effect/anti-missile 3 die"
		"no repeat"
		"frame rate" 10
	"lifetime" 31
	"random angle" 360
	"velocity scale" .4


outfit "Pug Gridfire Turret"
	category "Turrets"
	cost 24000000
	thumbnail "outfit/pug gridfire turret"
	"mass" 83
	"outfit space" -83
	"weapon capacity" -83
	"turret mounts" -1
	weapon
		"hardpoint sprite" "hardpoint/pug gridfire turret"
		"fire effect" "gridfire fire"
		"hit effect" "gridfire hit" 2
		"hit effect" "gridfire cloud"
		sound "gridfire"
		"phasing"
		"velocity" 1440
		"lifetime" 1
		"reload" 20
		"turret turn" 20
		"firing energy" 800
		"firing heat" 400
		"firing force" 150
		"shield damage" 600
		"hull damage" 600
		"blast radius" 40
		"piercing" .3
	description "No one understands how the Gridfire Turret works, and the Pug aren't interested in explaining."

effect "gridfire fire"
	sprite "effect/gridfire fire"
		"no repeat"
		"frame rate" 20
	"lifetime" 7
	"random angle" 360
	"random spin" 20
	"velocity scale" 1

effect "gridfire hit"
	sprite "effect/gridfire hit"
		"no repeat"
		"frame rate" 10
	"lifetime" 25
	"random angle" 360
	"velocity scale" .00001

effect "gridfire cloud"
	sprite "effect/gridfire cloud"
		"no repeat"
		"frame rate" 2
	"lifetime" 61
	"random angle" 360
	"random spin" 10
	"velocity scale" .00001



outfit "Pug Akfar Thruster"
	category "Engines"
	"cost" 608000
	thumbnail "outfit/pug akfar thruster"
	"mass" 43
	"outfit space" -43
	"engine capacity" -43
	"thrust" 29.4
	"thrusting energy" 2.2
	"thrusting heat" 3.1
	"flare sprite" "effect/pug flare/medium"
		"frame rate" 20
	"flare sound" "ion medium"
	description "This is a small thruster designed by the Pug. It is not quite as powerful as a similarly sized atomic engine, but it makes up for that by being almost as energy efficient as ion engines."

outfit "Pug Akfar Steering"
	category "Engines"
	"cost" 472000
	thumbnail "outfit/pug akfar steering"
	"mass" 33
	"outfit space" -33
	"engine capacity" -33
	"turn" 863
	"turning energy" 1.3
	"turning heat" 2.1
	"steering flare sprite" "effect/pug flare/medium"
		"frame rate" 20
	"steering flare sound" "ion medium"
	description "This is a small steering system designed by the Pug. It is not quite as powerful as a similarly sized atomic engine, but it makes up for that by being almost as energy efficient as ion engines."

outfit "Pug Cormet Thruster"
	category "Engines"
	"cost" 1050000
	thumbnail "outfit/pug cormet thruster"
	"mass" 60
	"outfit space" -60
	"engine capacity" -60
	"thrust" 46.2
	"thrusting energy" 3.3
	"thrusting heat" 4.6
	"flare sprite" "effect/pug flare/large"
		"frame rate" 22
	"flare sound" "ion large"
	description "This is a medium-sized thruster designed by the Pug. It is not quite as powerful as a similarly sized atomic engine, but it makes up for that by being almost as energy efficient as ion engines."

outfit "Pug Cormet Steering"
	category "Engines"
	"cost" 880000
	thumbnail "outfit/pug cormet steering"
	"mass" 46
	"outfit space" -46
	"engine capacity" -46
	"turn" 1300
	"turning energy" 1.9
	"turning heat" 3.1
	"steering flare sprite" "effect/pug flare/large"
		"frame rate" 22
	"steering flare sound" "ion large"
	description "This is a medium-sized steering system designed by the Pug. It is not quite as powerful as a similarly sized atomic engine, but it makes up for that by being almost as energy efficient as ion engines."

outfit "Pug Lohmar Thruster"
	category "Engines"
	"cost" 1740000
	thumbnail "outfit/pug lohmar thruster"
	"mass" 84
	"outfit space" -84
	"engine capacity" -84
	"thrust" 69.3
	"thrusting energy" 4.9
	"thrusting heat" 6.9
	"flare sprite" "effect/pug flare/huge"
		"frame rate" 23
	"flare sound" "ion huge"
	description "This is a large thruster designed by the Pug. It is not quite as powerful as a similarly sized atomic engine, but it makes up for that by being almost as energy efficient as ion engines."

outfit "Pug Lohmar Steering"
	category "Engines"
	"cost" 1580000
	thumbnail "outfit/pug lohmar steering"
	"mass" 64
	"outfit space" -64
	"engine capacity" -64
	"turn" 1955
	"turning energy" 2.8
	"turning heat" 4.7
	"steering flare sprite" "effect/pug flare/huge"
		"frame rate" 23
	"steering flare sound" "ion huge"
	description "This is a large steering system designed by the Pug. It is not quite as powerful as a similarly sized atomic engine, but it makes up for that by being almost as energy efficient as ion engines."



outfit "Pug Biodefenses"
	plural "Pug Biodefenses"
	category "Hand to Hand"
	cost 100000
	thumbnail "outfit/pug biodefenses"
	"capture defense" 250
	"unplunderable" 1
	description "This semi-organic defense system is designed to release a highly lethal bioengineered virus capable of rapidly infecting any foreign entities present on the ship that it is installed on while leaving the crew of the ship unharmed. The virus, when combined with the defense system itself, is highly accurate at automatically determining friend from foe."

outfit "Pug Peacekeeping Staff"
	plural "Pug Peacekeeping Staves"
	category "Hand to Hand"
	cost 123456
	thumbnail "outfit/pug staff"
	"capture attack" 2.3
	"capture defense" 2.3
	"unplunderable" 1
	description "Though designed for planetary population control, the peacekeeping staff also works exceptionally well for ship defense. The staff emits a short-ranged beam that incapacitates anyone it touches by causing them to enter a euphoric and hallucinogenic state, wandering off to somewhere where they won't cause any trouble. Coming down from the state of euphoria is never pleasant."



ship "Pug Zibruka"
	sprite "ship/pug zibruka"
	thumbnail "thumbnail/pug zibruka"
	attributes
		category "Light Warship"
		"cost" 1900000
		"shields" 4000
		"hull" 1000
		"required crew" 4
		"bunks" 6
		"mass" 240
		"drag" 3.1
		"heat dissipation" .8
		"fuel capacity" 600
		"cargo space" 20
		"outfit space" 180
		"weapon capacity" 68
		"engine capacity" 76
		"energy capacity" 1000
		"energy generation" 10
		"heat generation" 20
		"shield generation" 6
		"shield energy" 6
		"shield color" "shields pug" 10
		weapon
			"blast radius" 100
			"shield damage" 400
			"hull damage" 200
			"hit force" 600
	outfits
		"Pug Zapper" 2
		
		"Pug Biodefenses" 4
		"Pug Peacekeeping Staff" 4
		
		"Pug Akfar Thruster"
		"Pug Akfar Steering"
		"Jump Drive"
		
	engine -8.5 43
	engine 8.5 43
	gun -19 -54 "Pug Zapper"
	gun 19 -54 "Pug Zapper"
	explode "pug tiny explosion" 10
	explode "pug small explosion" 15
	explode "pug medium explosion" 20
	explode "pug large explosion" 10
	"final explode" "final explosion small"
	description `The Zibruka is the smallest Pug warship that you know of. Despite having only two gun ports, its two advanced guns combined with its fast and efficient engine systems make it a fearsome ship to face off against, especially in swarms.`


ship "Pug Enfolta"
	sprite "ship/pug enfolta"
	thumbnail "thumbnail/pug enfolta"
	attributes
		category "Medium Warship"
		"cost" 6300000
		"shields" 6800
		"hull" 1700
		"required crew" 19
		"bunks" 27
		"mass" 410
		"drag" 5.9
		"heat dissipation" .7
		"fuel capacity" 600
		"cargo space" 40
		"outfit space" 360
		"weapon capacity" 184
		"engine capacity" 106
		"energy capacity" 2000
		"energy generation" 22
		"heat generation" 32
		"shield generation" 8
		"shield energy" 8
		"shield color" "shields pug" 20
		weapon
			"blast radius" 180
			"shield damage" 720
			"hull damage" 360
			"hit force" 1080
	outfits
		"Pug Zapper" 2
		"Pug Seeker" 2
		"Pug Zapper Turret"
		
		"Pug Biodefenses" 6
		"Pug Peacekeeping Staff" 19
		
		"Pug Cormet Thruster"
		"Pug Cormet Steering"
		"Jump Drive"
		
	engine -10 63.5
	engine 10 63.5
	gun -12.5 -94 "Pug Zapper"
	gun 12.5 -94 "Pug Zapper"
	gun -12.5 -94 "Pug Seeker"
	gun 12.5 -94 "Pug Seeker"
	turret 0 11 "Pug Zapper Turret"
	explode "pug tiny explosion" 5
	explode "pug small explosion" 20
	explode "pug medium explosion" 25
	explode "pug large explosion" 15
	"final explode" "final explosion medium"
	description `The Enfolta is a medium-sized Pug warship. It has a formidable armament of advanced weaponry supported by powerful integrated energy generation. A single Enfolta can take on multiple smaller human ships.`


ship "Pug Maboro"
	sprite "ship/pug maboro"
	thumbnail "thumbnail/pug maboro"
	attributes
		category "Heavy Warship"
		"cost" 9500000
		"shields" 12600
		"hull" 2700
		"required crew" 54
		"bunks" 87
		"mass" 940
		"drag" 9.8
		"heat dissipation" .6
		"fuel capacity" 600
		"cargo space" 70
		"outfit space" 560
		"weapon capacity" 309
		"engine capacity" 148
		"energy capacity" 4000
		"energy generation" 32
		"heat generation" 48
		"shield generation" 10
		"shield energy" 10
		"shield color" "shields pug" 30
		weapon
			"blast radius" 300
			"shield damage" 1200
			"hull damage" 600
			"hit force" 1800
	outfits
		"Pug Seeker" 4
		"Pug Zapper Turret" 2
		"Pug Anti-Missile"
		
		"Pug Biodefenses" 8
		"Pug Peacekeeping Staff" 54
		
		"Pug Lohmar Thruster"
		"Pug Lohmar Steering"
		"Jump Drive"
		
	engine -21 134.5
	engine 21 134.5
	gun -33.5 -142.5 "Pug Seeker"
	gun 33.5 -142.5 "Pug Seeker"
	gun -24.5 -165 "Pug Seeker"
	gun 24.5 -165 "Pug Seeker"
	turret 0 -68 "Pug Anti-Missile"
	turret -13.5 -11.5 "Pug Zapper Turret"
	turret 13.5 -11.5 "Pug Zapper Turret"
	explode "pug small explosion" 25
	explode "pug medium explosion" 30
	explode "pug large explosion" 20
	explode "pug huge explosion" 5
	"final explode" "final explosion large"
	description `The Maboro appears to be the Pug's capital warship. Its shield matrix and hull are much weaker than human capital ships; however, it is able to regenerate its shields quickly. Its fearsome ordnance and advanced anti-missile defenses make it a ship that only the strongest human capital ships are able to oppose.`


ship "Pug Arfecta"
	sprite "ship/pug arfecta"
	thumbnail "thumbnail/pug arfecta"
	attributes
		category "Medium Warship"
		"cost" 90000000
		"shields" 98000
		"hull" 80000
		"required crew" 36
		"bunks" 46
		"mass" 670
		"drag" 7.5
		"heat dissipation" .8
		"fuel capacity" 1200
		"cargo space" 64
		"outfit space" 640
		"weapon capacity" 390
		"engine capacity" 220
		"energy capacity" 10000
		"energy generation" 200
		"heat generation" 10
		"shield generation" 32
		"shield energy" 32
		"shield color" "shields pug" 20
		"hull repair rate" 5
		"hull energy" 5
		"cloaking fuel" -.2
		"reverse thrust" 66
		"reverse thrusting energy" 4.9
		"reverse thrusting heat" 6.9
		weapon
			"blast radius" 320
			"shield damage" 9000
			"hull damage" 4500
			"hit force" 7000
	outfits
		"Tier 3 Anti-Missile" 2
		"Pug Gridfire Turret" 3
		
		"Cloaking Device"
		"Pug Biodefenses" 12
		"Pug Peacekeeping Staff" 36
		
		"Pug Lohmar Thruster"
		"Pug Lohmar Steering" 2
		"Jump Drive"
	
	engine -17.5 157.5
	engine 17.5 157.5
	turret -62 -17.5 "Tier 3 Anti-Missile"
	turret 62 -17.5 "Tier 3 Anti-Missile"
	turret -84 114.5 "Pug Gridfire Turret"
	turret 84 114.5 "Pug Gridfire Turret"
	turret 0 76.5 "Pug Gridfire Turret"
	explode "pug tiny explosion" 100
	explode "pug small explosion" 60
	explode "pug medium explosion" 30
	explode "pug large explosion" 10
	"final explode" "final explosion large"
	description `This is a Pug "tier 3" warship, intended for use in combat against either a species on par with the Quarg, or a lesser species that has decided to be particularly meddlesome.`

=======
>>>>>>> a3da689c


fleet "Small Pug"
	government "Pug"
	names "pug"
	cargo 1
	personality
		heroic
	variant 1
		"Pug Zibruka"
	variant 2
		"Pug Zibruka" 2
	variant 2
		"Pug Enfolta"
	variant 1
		"Pug Enfolta"
		"Pug Zibruka"

fleet "Large Pug"
	government "Pug"
	names "pug"
	cargo 1
	personality
		heroic
	variant 1
		"Pug Enfolta"
		"Pug Zibruka" 2
	variant 1
		"Pug Enfolta" 2
	variant 1
		"Pug Zibruka" 5
	variant 2
		"Pug Maboro"
		"Pug Zibruka" 2
	variant 3
		"Pug Maboro"
		"Pug Enfolta"
		"Pug Zibruka"
	variant 2
		"Pug Maboro"
		"Pug Enfolta" 2
	variant 1
		"Pug Maboro"
		"Pug Enfolta"
		"Pug Zibruka" 2



fleet "Small Pug (Wanderer)"
	government "Pug (Wanderer)"
	names "pug"
	cargo 1
	personality
		heroic
	variant 1
		"Pug Zibruka"
	variant 2
		"Pug Zibruka" 2
	variant 2
		"Pug Enfolta"
	variant 1
		"Pug Enfolta"
		"Pug Zibruka"

fleet "Large Pug (Wanderer)"
	government "Pug (Wanderer)"
	names "pug"
	cargo 1
	personality
		heroic
	variant 1
		"Pug Enfolta"
		"Pug Zibruka" 2
	variant 1
		"Pug Enfolta" 2
	variant 1
		"Pug Zibruka" 5
	variant 2
		"Pug Maboro"
		"Pug Zibruka" 2
	variant 3
		"Pug Maboro"
		"Pug Enfolta"
		"Pug Zibruka"
	variant 2
		"Pug Maboro"
		"Pug Enfolta" 2
	variant 1
		"Pug Maboro"
		"Pug Enfolta"
		"Pug Zibruka" 2<|MERGE_RESOLUTION|>--- conflicted
+++ resolved
@@ -168,574 +168,6 @@
 	word
 		"."
 
-<<<<<<< HEAD
-outfit "Pug Zapper"
-	category "Guns"
-	cost 290000
-	thumbnail "outfit/pug zapper"
-	"mass" 25
-	"outfit space" -25
-	"weapon capacity" -25
-	"gun ports" -1
-	weapon
-		sprite "projectile/lightning"
-			"frame rate" 60
-			"random start frame"
-			"delay" 6
-		sound "zapper"
-		"hit effect" "zapper impact"
-		"inaccuracy" .3
-		"velocity" 320
-		"lifetime" 1
-		"reload" 1
-		"firing energy" 2.7
-		"firing heat" 1.4
-		"shield damage" 3.7
-		"hull damage" 2.9
-	description "This is a formidable beam weapon, more damaging than even the most advanced energy beams that humanity has developed. Pug ships have integrated power plants that produce the considerable amount of energy that is needed to drive weapons like this one."
-
-outfit "Pug Zapper Turret"
-	category "Turrets"
-	cost 860000
-	thumbnail "outfit/pug zapper turret"
-	"mass" 66
-	"outfit space" -66
-	"weapon capacity" -66
-	"turret mounts" -1
-	"required crew" 1
-	weapon
-		sprite "projectile/lightning"
-			"frame rate" 60
-			"random start frame"
-		"hardpoint sprite" "hardpoint/pug zapper turret"
-		"hardpoint offset" 7.
-		sound "zapper"
-		"hit effect" "zapper impact"
-		"inaccuracy" .3
-		"turret turn" 2.5
-		"velocity" 320
-		"lifetime" 1
-		"reload" 1
-		"firing energy" 5.4
-		"firing heat" 2.8
-		"shield damage" 7.4
-		"hull damage" 5.8
-	description "Mounted on a turret, this Pug weapon becomes even more devastatingly powerful. However, its energy requirements are higher than most human ships can support."
-
-effect "zapper impact"
-	sprite "effect/zapper impact"
-		"frame rate" 60
-		"random start frame"
-	"lifetime" 2
-	"random angle" 360
-	"random spin" 1
-	"velocity scale" 0.
-
-outfit "Pug Seeker"
-	category "Guns"
-	cost 540000
-	thumbnail "outfit/pug seeker"
-	"mass" 34
-	"outfit space" -34
-	"weapon capacity" -34
-	"gun ports" -1
-	weapon
-		sprite "projectile/seeker"
-			"frame rate" 20
-			"random start frame"
-		sound "seeker"
-		"hit effect" "seeker impact"
-		"die effect" "seeker impact"
-		"inaccuracy" 2
-		"velocity" 13
-		"lifetime" 200
-		"reload" 10
-		"firing energy" 25
-		"firing heat" 20
-		"acceleration" 1.3
-		"drag" .1
-		"turn" 4
-		"homing" 5
-		"tracking" .5
-		"shield damage" 24
-		"hull damage" 13
-		"hit force" 2
-		"missile strength" 40
-	description "You have no idea how this weapon works. It requires no ammunition, but its energy-based projectiles have the ability to home in on a target ship."
-
-effect "seeker impact"
-	sprite "effect/seeker impact"
-		"no repeat"
-		"frame rate" 10
-	"lifetime" 31
-	"random angle" 360
-	"random spin" 360
-	"velocity scale" 0.
-
-
-outfit "Pug Anti-Missile"
-	category "Turrets"
-	cost 350000
-	thumbnail "outfit/pug anti-missile"
-	"mass" 41
-	"outfit space" -41
-	"weapon capacity" -41
-	"turret mounts" -1
-	weapon
-		"hardpoint sprite" "hardpoint/pug anti-missile"
-		"hardpoint offset" 6.
-		"hit effect" "pug anti-missile"
-		"anti-missile" 5
-		"velocity" 200
-		"lifetime" 1
-		"reload" 2
-		"firing energy" 8
-		"firing heat" 2
-	description "This anti-missile system designed by the Pug draws a lot of energy, but its fast firing rate makes it twice as effective as anything that Lovelace Labs has been able to come up with. A ship with one of these turrets will be very difficult to hit with missiles."
-
-effect "pug anti-missile"
-	sprite "effect/large anti missile"
-		"no repeat"
-		"frame rate" 6
-	sound "pug anti-missile"
-	"lifetime" 11
-	"velocity scale" 1
-
-
-outfit "Tier 3 Anti-Missile"
-	category "Turrets"
-	cost 12000000
-	thumbnail "outfit/t3 anti missile"
-	"mass" 67
-	"outfit space" -67
-	"weapon capacity" -67
-	"turret mounts" -1
-	weapon
-		"hardpoint sprite" "hardpoint/t3 anti missile"
-		"fire effect" "tier 3 anti-missile fire"
-		"die effect" "tier 3 anti-missile die" 2
-		"anti-missile" 100
-		"velocity" 570
-		"lifetime" 1
-		"reload" 6
-		"firing energy" 80
-		"firing heat" 10
-	description "This powerful anti-missile turret is capable of destroying even the strongest of missiles."
-
-effect "tier 3 anti-missile fire"
-	sprite "effect/anti-missile 3 fire"
-		"no repeat"
-		"frame rate" 20
-	"lifetime" 3
-	"random angle" 360
-	"velocity scale" 1
-
-effect "tier 3 anti-missile die"
-	sprite "effect/anti-missile 3 die"
-		"no repeat"
-		"frame rate" 10
-	"lifetime" 31
-	"random angle" 360
-	"velocity scale" .4
-
-
-outfit "Pug Gridfire Turret"
-	category "Turrets"
-	cost 24000000
-	thumbnail "outfit/pug gridfire turret"
-	"mass" 83
-	"outfit space" -83
-	"weapon capacity" -83
-	"turret mounts" -1
-	weapon
-		"hardpoint sprite" "hardpoint/pug gridfire turret"
-		"fire effect" "gridfire fire"
-		"hit effect" "gridfire hit" 2
-		"hit effect" "gridfire cloud"
-		sound "gridfire"
-		"phasing"
-		"velocity" 1440
-		"lifetime" 1
-		"reload" 20
-		"turret turn" 20
-		"firing energy" 800
-		"firing heat" 400
-		"firing force" 150
-		"shield damage" 600
-		"hull damage" 600
-		"blast radius" 40
-		"piercing" .3
-	description "No one understands how the Gridfire Turret works, and the Pug aren't interested in explaining."
-
-effect "gridfire fire"
-	sprite "effect/gridfire fire"
-		"no repeat"
-		"frame rate" 20
-	"lifetime" 7
-	"random angle" 360
-	"random spin" 20
-	"velocity scale" 1
-
-effect "gridfire hit"
-	sprite "effect/gridfire hit"
-		"no repeat"
-		"frame rate" 10
-	"lifetime" 25
-	"random angle" 360
-	"velocity scale" .00001
-
-effect "gridfire cloud"
-	sprite "effect/gridfire cloud"
-		"no repeat"
-		"frame rate" 2
-	"lifetime" 61
-	"random angle" 360
-	"random spin" 10
-	"velocity scale" .00001
-
-
-
-outfit "Pug Akfar Thruster"
-	category "Engines"
-	"cost" 608000
-	thumbnail "outfit/pug akfar thruster"
-	"mass" 43
-	"outfit space" -43
-	"engine capacity" -43
-	"thrust" 29.4
-	"thrusting energy" 2.2
-	"thrusting heat" 3.1
-	"flare sprite" "effect/pug flare/medium"
-		"frame rate" 20
-	"flare sound" "ion medium"
-	description "This is a small thruster designed by the Pug. It is not quite as powerful as a similarly sized atomic engine, but it makes up for that by being almost as energy efficient as ion engines."
-
-outfit "Pug Akfar Steering"
-	category "Engines"
-	"cost" 472000
-	thumbnail "outfit/pug akfar steering"
-	"mass" 33
-	"outfit space" -33
-	"engine capacity" -33
-	"turn" 863
-	"turning energy" 1.3
-	"turning heat" 2.1
-	"steering flare sprite" "effect/pug flare/medium"
-		"frame rate" 20
-	"steering flare sound" "ion medium"
-	description "This is a small steering system designed by the Pug. It is not quite as powerful as a similarly sized atomic engine, but it makes up for that by being almost as energy efficient as ion engines."
-
-outfit "Pug Cormet Thruster"
-	category "Engines"
-	"cost" 1050000
-	thumbnail "outfit/pug cormet thruster"
-	"mass" 60
-	"outfit space" -60
-	"engine capacity" -60
-	"thrust" 46.2
-	"thrusting energy" 3.3
-	"thrusting heat" 4.6
-	"flare sprite" "effect/pug flare/large"
-		"frame rate" 22
-	"flare sound" "ion large"
-	description "This is a medium-sized thruster designed by the Pug. It is not quite as powerful as a similarly sized atomic engine, but it makes up for that by being almost as energy efficient as ion engines."
-
-outfit "Pug Cormet Steering"
-	category "Engines"
-	"cost" 880000
-	thumbnail "outfit/pug cormet steering"
-	"mass" 46
-	"outfit space" -46
-	"engine capacity" -46
-	"turn" 1300
-	"turning energy" 1.9
-	"turning heat" 3.1
-	"steering flare sprite" "effect/pug flare/large"
-		"frame rate" 22
-	"steering flare sound" "ion large"
-	description "This is a medium-sized steering system designed by the Pug. It is not quite as powerful as a similarly sized atomic engine, but it makes up for that by being almost as energy efficient as ion engines."
-
-outfit "Pug Lohmar Thruster"
-	category "Engines"
-	"cost" 1740000
-	thumbnail "outfit/pug lohmar thruster"
-	"mass" 84
-	"outfit space" -84
-	"engine capacity" -84
-	"thrust" 69.3
-	"thrusting energy" 4.9
-	"thrusting heat" 6.9
-	"flare sprite" "effect/pug flare/huge"
-		"frame rate" 23
-	"flare sound" "ion huge"
-	description "This is a large thruster designed by the Pug. It is not quite as powerful as a similarly sized atomic engine, but it makes up for that by being almost as energy efficient as ion engines."
-
-outfit "Pug Lohmar Steering"
-	category "Engines"
-	"cost" 1580000
-	thumbnail "outfit/pug lohmar steering"
-	"mass" 64
-	"outfit space" -64
-	"engine capacity" -64
-	"turn" 1955
-	"turning energy" 2.8
-	"turning heat" 4.7
-	"steering flare sprite" "effect/pug flare/huge"
-		"frame rate" 23
-	"steering flare sound" "ion huge"
-	description "This is a large steering system designed by the Pug. It is not quite as powerful as a similarly sized atomic engine, but it makes up for that by being almost as energy efficient as ion engines."
-
-
-
-outfit "Pug Biodefenses"
-	plural "Pug Biodefenses"
-	category "Hand to Hand"
-	cost 100000
-	thumbnail "outfit/pug biodefenses"
-	"capture defense" 250
-	"unplunderable" 1
-	description "This semi-organic defense system is designed to release a highly lethal bioengineered virus capable of rapidly infecting any foreign entities present on the ship that it is installed on while leaving the crew of the ship unharmed. The virus, when combined with the defense system itself, is highly accurate at automatically determining friend from foe."
-
-outfit "Pug Peacekeeping Staff"
-	plural "Pug Peacekeeping Staves"
-	category "Hand to Hand"
-	cost 123456
-	thumbnail "outfit/pug staff"
-	"capture attack" 2.3
-	"capture defense" 2.3
-	"unplunderable" 1
-	description "Though designed for planetary population control, the peacekeeping staff also works exceptionally well for ship defense. The staff emits a short-ranged beam that incapacitates anyone it touches by causing them to enter a euphoric and hallucinogenic state, wandering off to somewhere where they won't cause any trouble. Coming down from the state of euphoria is never pleasant."
-
-
-
-ship "Pug Zibruka"
-	sprite "ship/pug zibruka"
-	thumbnail "thumbnail/pug zibruka"
-	attributes
-		category "Light Warship"
-		"cost" 1900000
-		"shields" 4000
-		"hull" 1000
-		"required crew" 4
-		"bunks" 6
-		"mass" 240
-		"drag" 3.1
-		"heat dissipation" .8
-		"fuel capacity" 600
-		"cargo space" 20
-		"outfit space" 180
-		"weapon capacity" 68
-		"engine capacity" 76
-		"energy capacity" 1000
-		"energy generation" 10
-		"heat generation" 20
-		"shield generation" 6
-		"shield energy" 6
-		"shield color" "shields pug" 10
-		weapon
-			"blast radius" 100
-			"shield damage" 400
-			"hull damage" 200
-			"hit force" 600
-	outfits
-		"Pug Zapper" 2
-		
-		"Pug Biodefenses" 4
-		"Pug Peacekeeping Staff" 4
-		
-		"Pug Akfar Thruster"
-		"Pug Akfar Steering"
-		"Jump Drive"
-		
-	engine -8.5 43
-	engine 8.5 43
-	gun -19 -54 "Pug Zapper"
-	gun 19 -54 "Pug Zapper"
-	explode "pug tiny explosion" 10
-	explode "pug small explosion" 15
-	explode "pug medium explosion" 20
-	explode "pug large explosion" 10
-	"final explode" "final explosion small"
-	description `The Zibruka is the smallest Pug warship that you know of. Despite having only two gun ports, its two advanced guns combined with its fast and efficient engine systems make it a fearsome ship to face off against, especially in swarms.`
-
-
-ship "Pug Enfolta"
-	sprite "ship/pug enfolta"
-	thumbnail "thumbnail/pug enfolta"
-	attributes
-		category "Medium Warship"
-		"cost" 6300000
-		"shields" 6800
-		"hull" 1700
-		"required crew" 19
-		"bunks" 27
-		"mass" 410
-		"drag" 5.9
-		"heat dissipation" .7
-		"fuel capacity" 600
-		"cargo space" 40
-		"outfit space" 360
-		"weapon capacity" 184
-		"engine capacity" 106
-		"energy capacity" 2000
-		"energy generation" 22
-		"heat generation" 32
-		"shield generation" 8
-		"shield energy" 8
-		"shield color" "shields pug" 20
-		weapon
-			"blast radius" 180
-			"shield damage" 720
-			"hull damage" 360
-			"hit force" 1080
-	outfits
-		"Pug Zapper" 2
-		"Pug Seeker" 2
-		"Pug Zapper Turret"
-		
-		"Pug Biodefenses" 6
-		"Pug Peacekeeping Staff" 19
-		
-		"Pug Cormet Thruster"
-		"Pug Cormet Steering"
-		"Jump Drive"
-		
-	engine -10 63.5
-	engine 10 63.5
-	gun -12.5 -94 "Pug Zapper"
-	gun 12.5 -94 "Pug Zapper"
-	gun -12.5 -94 "Pug Seeker"
-	gun 12.5 -94 "Pug Seeker"
-	turret 0 11 "Pug Zapper Turret"
-	explode "pug tiny explosion" 5
-	explode "pug small explosion" 20
-	explode "pug medium explosion" 25
-	explode "pug large explosion" 15
-	"final explode" "final explosion medium"
-	description `The Enfolta is a medium-sized Pug warship. It has a formidable armament of advanced weaponry supported by powerful integrated energy generation. A single Enfolta can take on multiple smaller human ships.`
-
-
-ship "Pug Maboro"
-	sprite "ship/pug maboro"
-	thumbnail "thumbnail/pug maboro"
-	attributes
-		category "Heavy Warship"
-		"cost" 9500000
-		"shields" 12600
-		"hull" 2700
-		"required crew" 54
-		"bunks" 87
-		"mass" 940
-		"drag" 9.8
-		"heat dissipation" .6
-		"fuel capacity" 600
-		"cargo space" 70
-		"outfit space" 560
-		"weapon capacity" 309
-		"engine capacity" 148
-		"energy capacity" 4000
-		"energy generation" 32
-		"heat generation" 48
-		"shield generation" 10
-		"shield energy" 10
-		"shield color" "shields pug" 30
-		weapon
-			"blast radius" 300
-			"shield damage" 1200
-			"hull damage" 600
-			"hit force" 1800
-	outfits
-		"Pug Seeker" 4
-		"Pug Zapper Turret" 2
-		"Pug Anti-Missile"
-		
-		"Pug Biodefenses" 8
-		"Pug Peacekeeping Staff" 54
-		
-		"Pug Lohmar Thruster"
-		"Pug Lohmar Steering"
-		"Jump Drive"
-		
-	engine -21 134.5
-	engine 21 134.5
-	gun -33.5 -142.5 "Pug Seeker"
-	gun 33.5 -142.5 "Pug Seeker"
-	gun -24.5 -165 "Pug Seeker"
-	gun 24.5 -165 "Pug Seeker"
-	turret 0 -68 "Pug Anti-Missile"
-	turret -13.5 -11.5 "Pug Zapper Turret"
-	turret 13.5 -11.5 "Pug Zapper Turret"
-	explode "pug small explosion" 25
-	explode "pug medium explosion" 30
-	explode "pug large explosion" 20
-	explode "pug huge explosion" 5
-	"final explode" "final explosion large"
-	description `The Maboro appears to be the Pug's capital warship. Its shield matrix and hull are much weaker than human capital ships; however, it is able to regenerate its shields quickly. Its fearsome ordnance and advanced anti-missile defenses make it a ship that only the strongest human capital ships are able to oppose.`
-
-
-ship "Pug Arfecta"
-	sprite "ship/pug arfecta"
-	thumbnail "thumbnail/pug arfecta"
-	attributes
-		category "Medium Warship"
-		"cost" 90000000
-		"shields" 98000
-		"hull" 80000
-		"required crew" 36
-		"bunks" 46
-		"mass" 670
-		"drag" 7.5
-		"heat dissipation" .8
-		"fuel capacity" 1200
-		"cargo space" 64
-		"outfit space" 640
-		"weapon capacity" 390
-		"engine capacity" 220
-		"energy capacity" 10000
-		"energy generation" 200
-		"heat generation" 10
-		"shield generation" 32
-		"shield energy" 32
-		"shield color" "shields pug" 20
-		"hull repair rate" 5
-		"hull energy" 5
-		"cloaking fuel" -.2
-		"reverse thrust" 66
-		"reverse thrusting energy" 4.9
-		"reverse thrusting heat" 6.9
-		weapon
-			"blast radius" 320
-			"shield damage" 9000
-			"hull damage" 4500
-			"hit force" 7000
-	outfits
-		"Tier 3 Anti-Missile" 2
-		"Pug Gridfire Turret" 3
-		
-		"Cloaking Device"
-		"Pug Biodefenses" 12
-		"Pug Peacekeeping Staff" 36
-		
-		"Pug Lohmar Thruster"
-		"Pug Lohmar Steering" 2
-		"Jump Drive"
-	
-	engine -17.5 157.5
-	engine 17.5 157.5
-	turret -62 -17.5 "Tier 3 Anti-Missile"
-	turret 62 -17.5 "Tier 3 Anti-Missile"
-	turret -84 114.5 "Pug Gridfire Turret"
-	turret 84 114.5 "Pug Gridfire Turret"
-	turret 0 76.5 "Pug Gridfire Turret"
-	explode "pug tiny explosion" 100
-	explode "pug small explosion" 60
-	explode "pug medium explosion" 30
-	explode "pug large explosion" 10
-	"final explode" "final explosion large"
-	description `This is a Pug "tier 3" warship, intended for use in combat against either a species on par with the Quarg, or a lesser species that has decided to be particularly meddlesome.`
-
-=======
->>>>>>> a3da689c
 
 
 fleet "Small Pug"
