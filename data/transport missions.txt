# Copyright (c) 2014 by Michael Zahniser
#
# Endless Sky is free software: you can redistribute it and/or modify it under the
# terms of the GNU General Public License as published by the Free Software
# Foundation, either version 3 of the License, or (at your option) any later version.
#
# Endless Sky is distributed in the hope that it will be useful, but WITHOUT ANY
# WARRANTY; without even the implied warranty of MERCHANTABILITY or FITNESS FOR A
# PARTICULAR PURPOSE.  See the GNU General Public License for more details.

mission "Immigrant Workers"
	description "This young couple wants to start a new life on <destination>."
	minor
	passengers 2
	cargo "luggage and furniture" 2
	to offer
		random < 50
	source "New Iceland"
	destination
		attributes "core"
		attributes "factory" "textile"
	on complete
		payment
		payment 10000
		dialog "The young couple from <origin> pays you and thanks you profusely as they gather up their goods and depart. You wish them the best of luck in their new life on <planet>."
	on offer
		conversation
			"As you leave your ship and walk toward the cafeteria at the center of the spaceport, you notice a young couple standing near the edge of the landing area next to a cart loaded high with a jumble of boxes and furniture. Like many of the locals, they are both wearing dust masks over their mouths, and the woman is also wearing goggles."
			choice
				"	(Talk to them.)"
				"	(Ignore them.)"
					decline
			"	The couple introduces themselves as George and Samantha. As you shake hands with them, you notice that Samatha's eyes under the goggles are rimmed in red, and she keeps coughing quietly: a dry, careful cough. George explains that they came here several years ago to take jobs in the factories, but the volcanic fumes have been giving Samantha trouble ever since they arrived. They will pay for transport for themselves and their household goods to <destination>."
			choice
				"	(Accept.)"
				"	(Decline.)"
					decline
			"	They thank you for your assistance, and you give them a hand pushing the heavy cart into your cargo bay."
				accept



mission "Pookie, Part 1"
	name "Pookie"
	description "Travel to <destination> and meet Pookie, who is staying with her aunt and may be scared of flying."
	minor
	to offer
		random < 50
	source "Hestia"
	destination "Shroud"
	passengers 1
	cargo "(reserved)" 1
	on offer
		conversation
			`As you walk through the spaceport, you hear a voice behind you, saying, "Excuse me, captain." You turn around and see a woman trying to flag you down. Her hairdo is tall and somewhat confusing; her high heels are also tall and are giving her considerable trouble as she walks towards you.`
			`	"You look like the sort of captain I can trust," she says. "My darling Pookie has been visiting her aunt on Shroud, and it's time for her to come home, but she's not used to space travel and it scares her. I would feel so much better if you could go pick her up and bring her back here. Can you do that for me?" You can't help noticing that the jewelry she's wearing probably costs as much as a small fighter craft. This job sounds easy, and has the potential to be quite lucrative.`
			choice
				"	(Accept.)"
				"	(Decline.)"
					decline
			"	You tell her that you would be glad to assist, and that you can personally assure her that no harm will come to Pookie while on board your ship. She thanks you, and gives you contact information for her aunt in the <system> system."
				accept



mission "Pookie, Part 2"
	name "Pookie"
	landing
	description "Return Pookie the poodle to <destination>."
	source "Shroud"
	destination "Hestia"
	passengers 1
	cargo "chew toys" 1
	to offer
		has "Pookie, Part 1: done"
	on offer
		conversation
			`You called ahead while your ship was landing and agreed to meet Pookie's aunt at the spaceport. She told you, "Meet me outside the shop with the ridiculous sheepskin coats." The shop is not hard to find; the mannequins in the window look like feral sheep with overgrown wool in bad need of grooming.`
			"	The only person standing outside the shop is a tall woman in a suit who is busy making furious marks on some sort of document with a red pen. She has a small poodle on a leash; it is busy nipping the heels of everyone who walks by."
			choice
				"	(Interrupt her.)"
					goto interrupt
				"	(Wait to see if someone else shows up.)"
					goto wait
		
			label interrupt
			`	"Excuse me," you say. She looks up at you with a withering glare. "I'm looking for someone named Pookie."`
				goto response
		
			label wait
			`	Eventually she looks up from the paper and sees you standing there. "Are you Captain <last>?" she asks. You nod.`
				goto response
		
			label response
			`	"Thank heavens," she says. "She's all yours." She hands you the leash and a large bag that appears to be full of chew toys. "Here are her toys, her food, and her... outfits. Which she hates. Feed her twice a day, or she will go berserk. Do not feed her more than twice a day, or she will throw up..."`
			`	As she continues rattling off instructions, you ask, "Wait, Pookie is the dog?"`
			`	"Short for 'Pocahontas,"' she explains. "Good luck, and I hope my sister pays you well." She walks away. There's nothing else you can do but bring Pookie back to your ship, where she immediately lifts her leg against the landing strut.`
				accept
	on complete
		payment 80000
		dialog "In the past few days, Pookie has barked incessantly and thrown up several times despite being fed perfectly on schedule, and the room you've been keeping her in will likely smell like dog urine for months. You are all too happy to return her to her owner, who pays you <payment>."



mission "Smuggler's Den, Part 1"
	name "Refugees to <planet>"
	description "You met Joe and Maria, a young couple with a newborn baby, on the Smuggler's Den station. They want to start a new life on <destination>."
	minor
	source "Smuggler's Den"
	destination "Arabia"
	passengers 2
	on offer
		conversation
			`You wander into one of several dimly lit, smoke-filled bars near your docking bay. Soon after you sit down, a pair of hooded figures stand up and begin moving toward you. They aren't carrying any visible weapons, but on a station like this one there's a good chance that everyone you meet has a concealed gun. One of them is carrying a bundle wrapped in cloth. You can't see their faces.`
			choice
				`	(Get out of here.)`
				`	(Wait and see what they want.)`
					goto meet
			
			`	You've heard too many stories of kidnappings and murders on this station to be willing to take any risks. You quickly get up and leave the bar, and walk down the passageway back toward your ship. Glancing behind you, you see that the hooded figures have decided not to follow you.`
				decline
			
			label meet
			`	The hooded figures turn out to be a boy and a girl, both perhaps thirteen or fourteen years old. The bundle in the girl's arms is a baby. "Are you a captain?" the boy asks.`
			`	"Yes," you say.`
			`	"We're looking for passage off-world," he says. "My cousin works in the refineries on Arabia, and I'm hoping he can get me a job there."`
			choice
				`	"I don't want to be involved in anything illegal. Are you in some sort of trouble with the law?"`
					goto legal
				`	"Well, how much would you be able to pay me?"`
					goto payment
			
			label legal
			`	The boy grins. "No, not at all. I mean, aside from the fact that we're pirates."`
			`	Seeing the incredulous look on your face, the girl says, "Members of a pirate gang. Crew on a pirate ship. Captains are usually older, but most of the pirate ships you see out there are crewed by kids like us. It's a hard place to grow up. We want something better for our daughter."`
				goto search
			
			label payment
			`	They are silent for a long moment, looking down at the table. Finally, the boy says, "We're crew on a pirate ship, hardly better than slaves. The captain keeps our wages. We don't get paid anything unless they agree to let us go. But if you help us start a new life, we'll work hard and some day we'll pay you back."`
			`	The girl adds, "You don't know what it's like for a little girl to grow up on a pirate ship. We want something better than that for our daughter."`
			
			label search
			`	As you are conversing a bearded man and a rough-looking teenage boy enter the bar and begin looking around the room. "That's our captain," she says. "Please, you have to help us. There's a service tunnel that connects to the back entrance of the bar. We can escape through there."`
			`	You've heard of these service passageways: the most dangerous part of this lawless station, dimly lit and seldom traveled, except by drug addicts and prostitutes. This whole thing might just be a ruse to lure you into one, where they can attack you without anyone interfering. "No," says the boy, "if we head for the service tunnel, they'll be sure to notice us. Let's just stay at the table until they go away."`
			`	The baby begins to cry, softly, and she bounces it gently, trying desperately to quiet it. "Shh. Shh." For the moment, it falls silent.`
			choice
				`	(Try the service tunnel.)`
					goto tunnel
				`	(Wait.)`
					goto outside
				`	"I'm sorry, this isn't worth risking my life for. I'm leaving."`
	
			`	You stand up and leave. The men in the doorway make no effort to stop you.`
				decline
			
			label `tunnel`
			`	The boy stands up. "Wait ten seconds, then head to the tunnel," he says. He walks into the bathroom, which is right next to the back entrance that she pointed out. You wait for a few seconds, then stand up. "Don't run," says the girl. "Walk slowly. Pretend. You've had a bit too much to drink. We're headed out back to find some privacy." You don't dare look behind you to see if the men in the doorway are watching you.`
			`	Finally, you reach the back entrance, and she spins the wheel to unlock it. The hinges squeal, but it opens enough for you to squeeze through. You find yourselves in a narrow corridor lit only by flickering sodium lamps. In the yellow lamplight her face and hands look pale, jaundiced. The floor of the corridor is littered with beer bottles and discarded hypodermic needles. To one side of the door are several over-stuffed trash cans. As you step into the corridor, a rat scurries away into the darkness.`
			`	A few second later, watching through the open airlock, you see the boy walk out of the bathroom. He can't help stealing a quick glance towards the men in the doorway, after which he quickly ducks through the airlock and slams the door shut. "Run!" he whispers.`
			`	You begin running down the corridor, in the direction of your ship. You pass a man, slumped over in a corner; there is no time to see if he is dead, or just sleeping. In places the lights have gone out, and it is so dim that you can barely see the floor beneath you. Your footsteps pounding on the metal decking ring terribly loud up and down the empty hallway.`
			`	Eventually the passageway widens out into a maintenance room, full of humming equipment and large tanks. You duck behind one of them and listen for sounds of pursuit. "I think we're safe," says the boy. He walks over to another airlock door on the opposite wall and tugs it open. Light pours in, almost blinding at first. You are looking out into the rimway, the main passage in this ring of the station. Crowds of people are walking past, paying no attention to you. He glances quickly in both directions, then gestures for you to follow.`
				goto ship
			
			label outside
			`	You wait at the table, pretending that you are busy placing a drink order. The men at the door do not leave. Instead, they step into the room and begin circling around the edge of it. "What berth is your ship in?" asks the boy. You tell him. "Wait ten seconds, then follow," he says. He stands up and walks through the door. The searchers glance at him as he leaves, but they must be looking for two people together, because they ignore him.`
			`	The searchers approach the bar and begin talking to one of the bartenders. You and the girl stand up. "Walk slowly," she hisses under her breath. "Saunter. Don't run." You put an arm around her shoulders and do your best to act like an ordinary bar patron headed home with a new friend after having a bit too much to drink. You don't dare to glance at the bar to see if you are being watched.`
			`	Finally you reach the door. You are in the rimway, the main passage in this ring of the station. It is crowded and brightly lit. You quicken your pace slightly and begin walking toward your ship, still afraid that if you break into a run, you will attract attention. The girl keeps glancing at the shop windows that you pass by: checking the reflection to see if anyone is following you. "They're leaving the bar," she says. And then, "They're walking in the other direction. I think we're safe."`
			`	You pass a narrow doorway, probably an entrance to one of the service tunnels. The boy is standing there, holding a gun by his side. His grim expression softens somewhat when he sees you approaching.`
				goto ship
			
			label ship
			`	You quickly make your way back to your ship. As soon as the door has closed behind you, all three of you breathe a sigh of relief. A second later, the baby begins to wail, loudly. As you show them to their bunks, they introduce themselves as Joe and Maria; the baby's name is Jesse. "I don't know how to thank you," says Maria.`
			`	"Please don't take too long leaving the station," adds Joe. "But, I think we'll be safe here until you're ready to leave. There's no way they can search all the ships at the dock."`
				accept



mission "Smuggler's Den, Part 2"
	landing
	name "Refugees to <planet>"
	description "Joe and Maria were unable to find work on <origin>. Take them to <destination> to see if they can get a job there."
	destination "Millrace"
	passengers 2
	to offer
		has "Smuggler's Den, Part 1: done"
	on offer
		conversation
			`As soon as you have landed, Joe finds a computer terminal and tries to look up his cousin who works here, but with no success. You go with him to the company office, where after a short wait you are ushered in to meet with a foreman. After Joe introduces himself, the man says, "I'm really sorry to tell you this, but Leroy died in a refinery fire several months ago."`
			`	Joe is crestfallen. After a long silence, you say, "Sir, do you have any work available for Joe? He and his family were hoping to be able to put down roots here."`
			`	"I'm sorry," says the foreman, "but we've had a ton of immigrants recently. The waiting list for new jobs is about five months long. They could stay here and hope for the best, but if they need work right away, they would be better off going to one of the Syndicate worlds, like <planet>."`
			choice
				`	(Volunteer to take them to <planet>.)`
				`	(Leave them here and hope for the best.)`
					decline
			
			`	Despite his shock and grief, Joe is quite grateful. "You know we can't pay you, right?"`
			`	"Don't worry about it," you say. You return to your ship and tell the bad news to Maria.`
				accept
	on complete
		event "smuggler's den: payment" 365
		log `Helped two teens named Joe and Maria and their daughter Jesse to escape their pirate captain. Dropped them off on Millrace where they'll start a new life.`
		conversation
			`You help Joe and Maria, and their daughter Jesse, to carry their few belongings down to the immigration desk, where a clerk lists the job openings available and asks them each to fill out a skill survey. Maria says, "Captain <last>, I don't know how to thank you, but I promise you that once we've got steady jobs, we'll save up and pay you our fare for transporting us here."`
			`	You wish them the best of luck, and return to your ship.`

event "smuggler's den: payment"



mission "Smuggler's Den: Payment"
	landing
	source
		government "Republic" "Free Worlds" "Syndicate" "Quarg" "Neutral"
		near Sol 100
	to offer
		has "event: smuggler's den: payment"
	
	on offer
		payment 35000
		conversation
			`When you land, you are surprised to find a message waiting for you from Joe and Maria, the young couple you transported from Smuggler's Den to Millrace a year ago to help them and their baby escape their lives as pirate crew members. "Dear Captain <last>," they write, "we promised you we would save up enough money to pay you back for transporting us. Attached is <payment>. Thank you for giving us a chance at a new life." They've also enclosed a picture of themselves and their baby Jesse, who is now more than a year old.`
				decline



mission "Smuggler's Den: Follow Up"
	invisible
	landing
	source Millrace
	to offer
		has "Smuggler's Den: Payment: offered"
	
	on offer
		conversation
			`As you're coming in for a landing, you realize that Millrace is where Joe and Maria live, the couple you transported from Smuggler's Den. They recently wrote to you thanking you for helping them to begin a new life. Do you want to stop by and see how they are doing?`
			choice
				`	(Yes.)`
				`	(No.)`
					decline
			`	You contact Joe and Maria and they say they would definitely enjoy seeing you. On your way to the workers' barracks where they live, you stop by a small store and buy some chocolate, plus bread and fresh fruit and some canned goods you think they would be able to use. They thank you for coming and welcome you into their home. Jesse is continuing to grow up, and they have another baby too, now. Joe says the work in the factories is exhausting, and the hours are long, but they never need to worry about where their next meal will come from, or what they'll be required to do to earn it. You leave feeling very glad that you have been able to make such a difference in someone's life.`
				accept
				
	on accept
		log `Visited Joe and Maria on Millrace. Life is tough, but they are doing far better now than they were on a pirate ship. Jesse has grown and the couple already has another baby to look after.`
		fail



mission "Expedition to Hope 1"
	name "Expedition to Hope"
	description "Transport a team of scientists to the abandoned world of <planet>, where they will be placing some meteorological equipment."
	minor
	source
		near Wei 2 8
		attributes "dirt belt"
	destination Hope
	to offer
		random < 40
	cargo "scientific equipment" 4
	passengers 4
	
	on offer
		conversation
			`A group of scientists approaches you and asks if you would be willing to take them to the abandoned planet of Hope, and then back home from there. "The transport we'd arranged for bailed out on us at the last moment," says their leader, a middle-aged man wearing thick-rimmed glasses.`
			choice
				`	"Sure, I'd be glad to help."`
					goto yes
				`	"What sort of research are you doing?"`
				`	"Sorry, I don't have space for you."`
					decline
			`	"You probably know about the supervolcano that forced the evacuation of Hope some decades ago," he says. "My family lived on Hope back then. We want to measure how much ash is still in the air, to see how long it will be before the glaciers recede and the planet is habitable again."`
			choice
				`	"That sounds like a worthy cause. I'd be glad to transport you."`
					goto yes
				`	"Sorry, I'm not going to be headed in that direction any time soon."`
					decline
			label yes
			`	"Thank you," he says. You help them to load their meteorological equipment onto your ship.`
				accept
	
	on complete
		payment 40000



mission "Expedition to Hope 2"
	landing
	name "Expedition to Hope"
	description "Transport the team of scientists home to <destination>."
	source Hope
	destination
		distance 2 5
		government Republic "Free Worlds" Neutral
	to offer
		has "Expedition to Hope 1: done"
	passengers 4
	
	on offer
		conversation
			`You fly around the planet to several different sites that the scientists have identified as good places for their equipment. They also make some deep radar scans of the glaciers. "That's my old house, down there," says one of the scientists, pointing to the radar picture of one of the buried villages. "Under thirty meters of ice, now."`
			`	The lead scientist hands you forty thousand credits, and says, "Here's the first part of your payment. Now we need to get home to <planet>. I'll pay you the rest once we get there."`
				accept
	
	on complete
		payment 40000
		dialog `You drop the team of scientists off on <planet>. They thank you for helping them out, and pay you <payment>.`



mission "Transport Workers A"
	name "Transport Family"
	description "Transport this family to <destination>, where they hope that steady work will be more easy to come by."
	minor
	source
		attributes "dirt belt"
	destination
		government "Syndicate"
		attributes "factory"
	to offer
		random < 5
	passengers 4
	cargo "household goods" 2
	
	on offer
		dialog `In one of the corners of the spaceport, you meet a family with two kids, and a pile of trunks and boxes spread out next to them. They tell you that they are trying to book passage to <planet>. "Work has gotten way too hard to come by here," explains the father. "I've had seven different jobs in the past year, and none of them lasted more than a month. So we thought we'd try our luck on a Syndicate world."`
	
	on complete
		payment
		payment 20000
		dialog `You drop off the family from <origin>, and wish them the best of luck on <planet>. They seem optimistic, and their kids are still quite excited about having taken their first ever space journey. You're sure that they will be remembering this trip for years to come. Their parents thank you, and pay you <payment>.`



mission "Transport Workers B"
	name "Transport Worker"
	description `This young man is headed to the factories on <destination>. He says he wants to save enough money to be able to ask his "true love" to marry him.`
	minor
	source
		attributes "dirt belt"
	destination
		government "Syndicate"
		attributes "factory"
	to offer
		random < 5
	passengers 1
	
	on offer
		conversation
			`As you are walking through the spaceport, a young man approaches you and says, "Excuse me, Captain. Is there any chance you're traveling towards the Core?" He's probably in his late teens, barely more than a kid.`
			choice
				`	"I'm sure I could work that into my plans. Where are you headed?"`
				`	"You're traveling all by yourself? You aren't in any trouble, I hope?"`
				`	"Sorry, I don't expect to be headed that way any time soon."`
					decline
			`	"Well, here's the story," he says. "My girlfriend's father won't let us get married until I have some money saved up. They say there's plenty of jobs to be had on <planet>. So I'm headed there to put down roots and get myself established, then in a year or two she can come and join me."`
			choice
				`	"I'd be glad to take you there."`
					goto thanks
				`	"Are you sure about that? I've heard some bad things about the Syndicate's company towns."`
					goto towns
				`	"Do you really think she's going to wait around for you?"`
					goto wait
			label towns
			`	"Me too," he says, "but it's a lifetime of steady work, and you know how hard that is to come by in this part of the galaxy. Can you help me out?"`
				goto choice
			label wait
			`	"She'll be true to me," he says, with absolute confidence.`
				goto choice
			label choice
			choice
				`	"Okay, I'll take you to <planet>."`
					goto thanks
				`	"Sorry, I'm not headed in that direction."`
					decline
			label thanks
			`	"Thank you, Captain," he says, shaking your hand. You bring him aboard your ship and show him to one of the empty bunks.`
				accept
	
	on complete
		payment
		payment 10000
		dialog `You drop off the young man from <origin> who is hoping to find work and save enough money for his girlfriend to join him. "Good luck," you say. "Be wise. Don't let yourself get into debt." He thanks you, and pays you <payment>.`



mission "Transport Workers C"
	name "Farming Family"
	description "Transport this family of farmers, and their livestock, to <destination>."
	minor
	source
		attributes "dirt belt"
		attributes "farming"
	destination
		government "Syndicate"
		attributes "farming"
	to offer
		random < 15
	passengers 5
	cargo "farm animals" 10
	
	on offer
		conversation
			`On the dirt near your landing pad is parked a large wagon, hitched to a draft horse and loaded down with furniture and various farming implements. A family is gathered in the shade of the cart, and several goats and sheep are tied up behind it. Do you approach them and find out where they are headed?`
			choice
				`	(Yes.)`
				`	(No, I'm not interested in carrying livestock in my shiny new space ship.)`
					defer
			`	The farmers introduce themselves as Jim and Annette Patterson; their kids are Erin, Kyle, and Sarah. "Any chance you've got space for some livestock?" asks Jim. "The droughts the last few years have been fierce, and we're hoping to start a new homestead on <planet>."`
			choice
				`	"Sure, I'd be glad to take you there."`
					accept
				`	"Sorry, that's way too far from here."`
					decline
	
	on complete
		payment
		payment 10000
		dialog `You drop off the Pattersons, the farm family from <origin>, and help them to unload their wagon and cattle from your cargo hold. They thank you, and Jim pays you <payment>.`



mission "WR Star 1"
	name "Star Research"
	description "Fly through the <waypoints> system with this team of scientists, then return them to <destination>."
	minor
	source
		attributes "deep"
		attributes "urban" "research"
	waypoint "Ildaria"
	to offer
		random < 20
	passengers 3
	cargo "sensors" 2
	
	on offer
		dialog `A group of scientists approaches you and asks if you will be headed to the Rim any time soon. "We're doing research on Wolf-Rayet stars," they explain, "and we're hoping to find a captain who can do a fly-by of <waypoints>." Scientific research in the Deep is notoriously well-funded, so they will probably pay you quite well.`
	
	on complete
		payment 250000
		dialog `The team of scientists thanks you for bringing them to <waypoints> and back, and pays you <payment>. They seem eager to get back to their lab and start analyzing their measurements.`



mission "Deep Archaeology 1"
	name "Deep Archaeology"
	description "Drop this archaeologist off on <destination>, before making a trip to Midgard in the Deep to collect some samples."
	minor
	source
		attributes "paradise" "north" "near earth"
		near Miaplacidus 1 20
	destination Vinci
	to offer
		random < 15
		"combat rating" > 15
	passengers 1
	
	on offer
		conversation
			`As you are walking through the spaceport, a man in an expensive suit approaches you. "Pardon me, Captain," he says. "I wonder if you would be willing to talk privately about a very lucrative job opportunity."`
			choice
				`	"Is this something illegal?"`
				`	"Sure, let's return to my ship and talk there."`
					goto ship
			`	"Not illegal," he says, "but it could help to uncover a secret with enormous ramifications. A secret that certain people do not want known."`
			`	"Okay," you say, "let's return to my ship, and I'll hear you out."`
			label ship
			`	You lead him back to your ship. "I'm an archaeologist," he explains, "studying the early history of the space era. And in particular, a set of persistent folk tales about contact with alien species. Many of these tales have to do with the region of the galaxy we call the Deep. I need someone to travel to Midgard and retrieve some samples from an ancient site there."`
			choice
				`	"Why can't you travel there yourself?"`
				`	"What sort of samples? Will this get me in trouble?"`
					goto samples
			`	"Well, let's just say I've made myself somewhat unpopular in the Deep," he says. "Asking too many questions. If I were seen walking around on Midgard, they would probably ask me to leave immediately."`
			`	You say, "And, is the work you're asking me to do going to make me equally unpopular?"`
			label samples
			`	"Not if you are circumspect," he says. "I need two samples from a certain village. One is simple: wood from a living or recently deceased tree. Any tree will do."`
			`	He pauses for a minute, then continues. "The other is more... sensitive. There is a historical site on Midgard, an ancient church. Not something they publish in the official tourist guides, mind you. I need a small sample of the wood that the church is built with. A small splinter would suffice."`
			choice
				`	"Sure, if it's in the interest of science, I can do that."`
					goto yes
				`	"You're asking me to vandalize a historical site?"`
			`	"I need only the tiniest of samples," he says, "maybe a splinter of wood that is already peeling off, or from a place where the wood is worn and cracked. And what we discover from that sample could be of immense importance."`
			choice
				`	"Sorry, that sounds a bit too shady to me."`
					decline
				`	"Okay, I'm willing to do that."`
			label yes
			`	"Thank you," he says. "Trust me, this could give us some very important information. I'll need you to drop me off on Vinci first, to meet with some scientists. We can then meet up back on Vinci once you have the samples."`
				accept



mission "Deep Archaeology 2"
	landing
	name "Deep Archaeology"
	description "Travel to <destination> and take wood fiber samples from an ancient church and from the trees that grow nearby."
	source Vinci
	destination Midgard
	to offer
		has "Deep Archaeology 1: done"
	
	on offer
		conversation
			`You drop off the archaeologist (who still has not told you his name) on <origin>. "Remember," he says, "I only need a tiny splinter. Just make sure it really is from the building and not anything more recent."`
				accept



mission "Deep Archaeology 3"
	landing
	name "Deep Archaeology"
	description "Return to <destination> with the wood samples that you retrieved from the church on <origin>."
	source Midgard
	destination Vinci
	to offer
		has "Deep Archaeology 2: done"
	
	on offer
		conversation
			`Following the map that the archaeologist gave you, you make your way to a small village in the mountains on <origin>, with two envelopes in your pocket for samples. As you approach the church, you break a dead twig off one of the trees along the path, put it into the first envelope, and pocket it. One sample collected, one more to go.`
			`	The church itself is unlike any building you have seen before, clearly very ancient, built of roughly hewn wood, old and weathered. Surprisingly, the front doors are open, and you hear music coming from inside.`
			choice
				`	(Walk into the church.)`
					goto inside
				`	(Take a sample from the outside.)`
				`	(Give up on this mission and leave, before I get into trouble.)`
					decline
			`	You walk around the outside of the building until you find one corner where the wood has been recently scuffed, and a few hairs of it are hanging loose. You carefully pick the splinters off and put them in the second envelope. Then, you return to your ship. Although you see no one following you, you can't shake the feeling that you are being watched.`
				accept
			label inside
			`	This church must still be used for services: candles are lit up front, and a man in a white surplice is playing the organ. A few people sit in the pews with their heads bowed. Trying to be as unobtrusive as possible, you join them, and look around at the ornately carved pillars and wood panels. The air in here smells of incense and musty wood.`
			choice
				`	(Take a sample.)`
				`	(Give up on this mission, and leave.)`
					decline
			`	Pretending to pray, you kneel on the ground, take your pocket knife, and shave the tiniest sliver off the bottom corner of the pew in front of you. It leaves a small white scar in the dark weathered wood of the pew. You pocket the sample, wait a few more minutes, and then leave and walk back to the spaceport. Although you see no one following you, you cannot shake the feeling that you are being watched.`
				accept
	
	npc
		personality waiting
		government Republic
		ship "Raven (Afterburner)" "D.P.S. Wyrd"
	
	npc
		personality waiting
		system Aspidiske
		government Republic
		ship "Raven (Afterburner)" "D.P.S. Skuld"
	
	npc
		personality waiting
		system Gomeisa
		government Republic
		ship "Raven (Afterburner)" "D.P.S. Verthandi"
	
	on complete
		payment 200000
		log `Agreed to take a piece of wood from a church on Midgard for an archaeologist. Carbon dating suggests that the church was built many centuries before the discovery of the hyperdrive.`
		conversation
			`You return to the lab where you dropped off the anonymous archaeologist. Soon after you arrive, he appears and eagerly collects the two samples, giving you a payment of <payment> for your troubles. "But please," he says, "stick around long enough to learn the results." He hands the two envelopes to a lab technologist, and says, "Here you go, John, Take a look and let us know what you find."`
			`	After the lab tech leaves, he explains, "You see, the ratio of Carbon 12 to Carbon 14 varies from world to world, so accurate dating can only be done if you have a control sample to compare against. Only a handful of archaeological studies have been done in the Deep, and those were sloppy - they used the standard tables of Earth's carbon ratios instead of determining the local concentrations."`
			choice
				`	(Wait and see what the results are.)`
			`	About thirty minutes later, John reappears, looking somewhat shaken. "Where did you get those samples?" he asks.`
			`	"Never mind that," says the archaeologist. "What are your results?"`
			`	"The second sample is infused with some sort of oil or tar," he says. "A varnish. And therefore it is from furniture or a building. A man-made artifact. The control sample has an isotopic ratio different from Earth, so unless you're playing games with me, these samples are not from Earth."`
			`	"Go on," says the archaeologist.`
			`	"However," says the lab tech, "again assuming the two samples are from the same planet, the second sample is between fifteen hundred and twenty-five hundred years old. Which means it predates the discovery of the hyperdrive by, at minimum, five centuries. So again I ask you, where did you get these samples?" His voice is raised.`
			`	"Intriguing, isn't it?" says the archaeologist. "Captain <last>, if you'd like to help us get to the bottom of this, make sure you've got space for us and some equipment, and meet us in the spaceport."`



mission "Deep Archaeology 4"
	name "Deep Archaeology"
	description "Return to <destination> with some specialized equipment for subterranean mapping."
	source Vinci
	destination Midgard
	to offer
		has "Deep Archaeology 3: done"
	cargo "mapping equipment" 4
	passengers 2
	
	on offer
		log "People" "Albert Foster" `An archaeologist who is famous for using dubious methods: he has been banned from Quarg space for trying to collect an alloy sample from their ringworld, and is rumored to have also been involved in a scheme involving dinosaur fossils and an illegal genetic resequencer. He is currently based on Vinci, on the edge of the Paradise sector.`
		conversation
			`You find John the lab tech in one of the spaceport bars, along with the archaeologist, who says, "I suppose I should introduce myself. Albert Foster. You may have heard of me." Indeed, you have: he made headlines about a decade ago by being driven out of Quarg space after trying unsuccessfully to collect an alloy sample from their ringworld.`
			`	"We've purchased some equipment for gravitational field mapping," he says, "in addition to a very sensitive radar array. We're hoping to map the area around the church, see if there are signs of any ancient settlements. Are you willing to help us?"`
			choice
				`	"Sure, I'd love to help solve this mystery."`
				`	"Sorry, I can't. I'm worried we're going to make people in the Deep angry."`
					decline
			`	"Excellent," says Albert. "We just need to do a flyover of <planet>, and see what our radar turns up."`
				accept



mission "Deep Archaeology 5"
	landing
	name "Deep Archaeology"
	description "Evade the ships that are chasing you and return to <destination>."
	source Midgard
	destination Vinci
	to offer
		has "Deep Archaeology 4: done"
	cargo "mapping equipment" 4
	passengers 2
	
	on offer
		conversation
			`You cruise high above the surface of <origin> as John calibrates his instruments. "Sorry it's taking so long," he says, "there's some sort of glitch in the gravitational sensors, messing up my measurements."`
			`	"What sort of glitch?" asks Albert.`
			`	"Just a sensor artifact," he says, "some sort of echo. No, wait..." He trails off and starts turning dials on the instrument, then turns very pale.`
			`	Albert looks over his shoulder at the monitor, but clearly doesn't understand what he's looking at. "What is it?" he asks.`
			`	"It's not a sensor glitch," says John. "It's an artificial singularity."`
			choice
				`	"Some sort of illegal research?"`
					goto illegal
				`	"A what?"`
					goto what
			label illegal
			`	"No, not illegal," says Albert. "No need to make laws against them, for the simple reason that no one knows how to make them. That's alien technology, very advanced."`
				goto attack
			label what
			`	"A miniature black hole," says John. "An alien power source. Far more sophisticated than anything human beings have ever created. That is, unless someone in the Deep has found a way to reverse engineer alien technology."`
			label attack
			`	Suddenly, a warning light flashes on your ship's radar. Three ships have taken off from the planet's surface and are headed straight towards you. "Let's get out of here," says Albert. "Head back to <planet>!"`
				launch
	
	npc
		personality heroic
		government Deep
		ship "Raven (Afterburner)" "D.P.S. Wyrd"
		ship "Raven (Afterburner)" "D.P.S. Skuld"
		ship "Raven (Afterburner)" "D.P.S. Verthandi"
	
	on complete
		payment 300000
		log `Returned to Midgard with Albert Foster, the archaeologist, to map the area around the church. The instruments discovered what looked like an artificial singularity. Got chased away by Deep ships before being able to look closer.`
		conversation
			`You breathe a sigh of relief as you land safely in the spaceport on <planet>. "Okay, what was that all about?" you ask.`
			`	"I honestly don't know," says Albert. "I can tell you what I suspect, though. The history books don't actually say when the Deep was first settled. The first documented expedition to the Deep was in the 24th century, and they found several human colonies already established in the region, claiming to date back to the very dawn of space flight. But I think the first settlers were brought there long before that. Brought there on alien ships."`
			choice
				`	"For what purpose?"`
					goto purpose
				`	"What aliens? The Quarg?"`
					goto aliens
			label purpose
			`	"I'm not sure," he says. "But I first became interested in the Deep while researching the Alpha Wars. I'm sure you know the history, how humanity was nearly enslaved by psychopathic 'super' humans that we ourselves had created by dabbling in genetic engineering. At that time, the Deep made a sudden, improbable technological leap that allowed them to construct weapons and ships far more powerful than what the Alphas had, and the war against them was won."`
				goto end
			label aliens
			`	"There are popular folks tales in the Deep about 'elves,'" says Albert. "Thin, pale, graceful creatures, with blue blood."`
			`	John frowns. "Hemocyanic blood. Not the Quarg, then. Their lungs are odd, but their blood uses hemoglobin for oxygen transport, just like ours."`
			label end
			`	Albert continues, "What I think is that an unknown alien species has been involved in events in the Deep since the beginning, and is perhaps still involved there today. I think this is known to at least some of the Deep's inhabitants."`
			choice
				`	"So, what do we do now?"`
				`	"How can we find out more information?"`
			`	"Well," he says, "unfortunately, Captain, they're going to be watching you. I'll have to seek out someone else for the next stages of my research. But I will keep you notified if I discover anything further."`
			`	It is an unsatisfactory conclusion to your work, with so many questions unanswered. But to make up for that, Albert gives you <payment> as payment for your services. "You will hear from me again," he promises.`



mission "There Might Be Riots 1"
	name "Transport band to <planet>"
	description `Give the band "There Might Be Riots" a ride to <destination>.`
	minor
	source
		near Tarazed 5 10
		government "Republic" "Free Worlds" "Neutral"
	destination "Wayfarer"
	cargo "musical equipment" 4
	passengers 8
	to offer
		random < 15
	
	on offer
		conversation
			`A woman in a well-tailored suit approaches you. "Captain <last>?" she asks. You nod. "My name is Becca," she says. "I'm a stage manager for a band, and the transport we had under contract bailed out on us. Any chance you could take us to <destination>? Given the circumstances, we can pay quite well."`
			choice
				`	"Sure!"`
				`	"Sorry, I'm not headed in that direction right now."`
					defer
			`	"Great," she says, "I'll tell the boys to start loading their gear into your ship." About a half an hour later the road crew begins carting instruments and amplifiers into your cargo hold. Soon after that, you hear the roar of a crowd in the distance and another group of men comes running into your ship. "We're with the band," they say. "Quick, shut the hatch." Half a minute later, a mob of people has surrounded your ship and a few of them are even climbing on top of it. It takes you a second to realize they're not angry or bent on destruction - they're just a group of crazy fans.`
			`	"Happens everywhere we go," says one of the musicians, calmly, as he watches a video feed of the mob on one of your monitors. He tells you that he's Ulrich, the lead singer. Then he introduces the rest of the singers and musicians.`
			choice
				`	"Pleased to meet you all. What's the name of your band?"`
			`	"Oh," Ulrich says, "we call ourselves, 'There Might Be Riots.'"`
			`	Eventually, the spaceport police arrive and disperse the crowd, and the band settles in for their trip to <destination>.`
				accept
	
	on complete
		payment
		payment 100000
		log `Dropped the famous band "There Might Be Riots" off on Wayfarer. They drew quite the crowd, and paid very well.`
		conversation
			`You drop off the band "There Might Be Riots" on <destination>. Along the way, you got to hear some of their music, which is mostly characterized by frenzied instrumentals, a very energetic brass section, and bizarre lyrics. One day while you were in transit, they nearly drove you insane by playing their catchy but nonsensical song "Henhouse In Your Soul" for four hours straight, but other than that they have been good passengers, and their stage manager gives you an incredibly generous payment of <payment>.`
			`	"We've already got a gig lined up for tonight," says Ulrich. "Want to come? We'll give you free tickets." Given how well they just paid you, it might be worth going just to build a relationship with the band, even if not for the music itself.`
			choice
				`	"Sure!"`
				`	"Sorry, I've got other things to do."`
					decline
			`	The band is even louder in concert than they were when practicing in the confines of your ship. About thirty minutes into the concert, the energy of the crowd and the surreal lyrics finally begin to soak in, and rather than seeming meaningless their music feels fraught with meaning that hovers just beyond your grasp.`
			`	Finally the band announces that their last song will be "Sad Archie." You've never heard of it, but the fans scream in approval. It's a slow, ballad-like song about a man named Archie who lives forever and is sad because the friends he makes all grow old and die. Archie has a pet dragon, and he builds a beautiful house for the dragon, but the dragon dies young. Archie is so sad seeing the dragon's house empty and gathering dust that he rents it out to some friends, but they fight with each other and trash the place. The story makes no sense, but some of the fans are wiping away tears as the song ends.`
			`	Becca, who is sitting next to you in the VIP section, says, "We learned years ago that we need to end every concert with a sad song. Otherwise the fans leave with way too much energy and start destroying public property."`
			`	The concert ends, and you say goodbye to the band. They say they'll be in touch if they ever need a ride again.`



mission "There Might Be Riots part 2"
	name "Transport band to <planet>"
	description `Give the band "There Might Be Riots" a ride to <destination>.`
	minor
	source
		government Syndicate
	destination "Prime"
	cargo "musical equipment" 4
	passengers 8
	to offer
		has "There Might Be Riots 1: done"
		has "Deep Archaeology 5: done"
		random < 30
	
	on offer
		conversation
			`As you walk through the spaceport, you see a large crowd gathered outside a small pub, and hear the unmistakable music of There Might Be Riots from inside. The concert seems to be just winding down. Do you want to wait around and say hello to them?`
			choice
				`	(Okay.)`
				`	(Not right now.)`
					defer
			`	"<first>!" says Ulrich, when they see you. "What luck! We're doing a concert tonight on landing pad ninety-four, part of our 'Trouble on the Tarmac Tour.' We're going to need a lift to <planet> right after the concert. Or possibly in the middle of it. Can you help us out?"`
			choice
				`	"Okay. But why the hurry to leave?"`
					goto okay
				`	"Sorry, I've got other plans."`
			`	"Please," he says, "I'm serious. You'll be saving our skins. Whatever else you've got, it's not this important."`
			choice
				`	"Okay, I'll do it. Why's it so urgent?"`
				`	"Sorry, I really don't want to work with you guys anymore."`
					decline
			label okay
			`	"You'll see," he says. "You should park your ship right behind us in case the natives get restless and we need to skedaddle."`
			`	With some trepidation, you sit by the hatchway of your ship and watch as the band sets up directly outside it and the concert begins. Nothing seems out of the ordinary until the band introduces a song called "Gluttony," and you can feel a sudden tension fill the air. The Syndicate security guards, who until now have been standing at the periphery of the landing pad, begin to disperse themselves throughout the crowd.`
			`	It's a song about a man who will die if he ever stops eating, so he eats more and more and grows bigger and bigger. A second after you realize that the whole thing is a thinly veiled critique of the Syndicate, a group up front unrolls a banner that reads "End Wage Slavery!" and begins shouting and chanting slogans. As the band plays on, there is some sort of scuffle at the back of the crowd, and then you see stun guns begin to flash, and rising plumes of what you would guess is tear gas.`
			`	As the demonstrators are driven away, a group of guards approach you. "What is your connection to these musicians?" they ask.`
			choice
				`	"I'm just their transport. They're paying me to carry them to their next destination."`
					goto transport
				`	"They're friends of mine. Why? They haven't done anything illegal, that I can see."`
			`	"Be careful what friends you choose," says the guard, "or you might find that no one in this sector will offer you any jobs. Now, get them packed up and get out of here." You have no choice but to leave the planet immediately...`
				launch
			label transport
			`	"Then I suggest you do your job and transport them. Immediately." The guards leave. As soon as the band is packed up, you leave the planet...`
				launch
	
	on complete
		payment
		payment 200000
		conversation
			`As generous as before, the band pays you generously: <payment>. "Where will you be going next, from here?" you ask.`
			`	"Who knows," says Ulrich. "Our music has taken us throughout human space, and beyond."`
			choice
				`	"What do you mean, 'beyond' human space?"`
				`	"Well, I'll look forward to the next time we meet."`
					accept
			`	Ulrich launches into a story. "Years ago when the band was young and we had a month off in between gigs, we found an old grey merchant captain with a glass eye and asked him to transport us to one of the Paradise worlds for an extended 'drug vacation,' if you know what I mean. He said, 'Boys, why don't you leave the drugs behind, and I'll take you on a real mind-altering trip,' and a few days later we were playing a concert on this world where the people were giant squirrels. They loved our music, too. Never did find anyone who could take us back there, though."`
			branch known
				has "First Contact: Hai: offered"
			`	You're tempted to laugh, but he sounds serious. "Well," you say, "if I ever find a planet of intelligent squirrels, I'll be glad to take you guys there." You help them to unload their stuff, and say goodbye for now.`
				accept
			label known
			apply
				set "met hai before TMBR"
			`	"It sounds like you were visiting Hai space," you say, and you describe the aliens who live beyond the wormhole. "Yeah, that would be them," says Ulrich. "I'd love to go back there some time, but for now we have commitments closer to home." You help them to unload their stuff, and say goodbye for now.`
				accept



mission "There Might Be Riots part 3A"
	name "Transport band to <planet>"
	description `Give the band "There Might Be Riots" a ride to <destination>.`
	minor
	source
		attributes "dirt belt" "south" "rim"
	destination "Pilot"
	clearance
	infiltrating
	cargo "musical equipment" 4
	passengers 8
	to offer
		has "There Might Be Riots part 2: done"
		has "First Contact: Hai: offered"
		random < 30
	
	on offer
		conversation
			`As you walk through the spaceport, you see a distinctive group of people lugging a collection of instruments: the band There Might Be Riots. Would you like to see if there is anything more you can do for them?`
			choice
				`	(Yes.)`
				`	(Not right now.)`
					defer
			`	They're very happy to see you. "You always seem to have amazing timing," says Ulrich. "We were just wondering who could transport us to a... gig of sorts... up north, and then you come along. Any chance you could take us to <destination>?"`
			`	You've heard of that planet. "The weapons testing world for Lovelace Labs?" you ask. "I'm surprised you'd be able to find a big audience there."`
			`	"Oh, we'll have an audience, all right," he says. "We've just put out a new album called 'Songs for the End of Civilization.' A war protest album. We want to film ourselves playing a concert right in the middle of the missile testing range. Of course we'll probably end up running out of there with Republic Intelligence nipping at our heels. What do you say?"`
			choice
				`	"Sorry, that's further than I'm willing to go for you guys."`
					goto no
				`	"Sounds like a worthy cause. Count me in!"`
					goto yes
				`	"You're going to do a concert on ground that could be littered with unexploded ordnance?"`
			`	"Yeah. What an adventure!" he says. "Come on, it will be worth it."`
			choice
				`	"Sorry, that's further than I'm willing to go for you guys."`
					goto no
				`	"Sounds like a worthy cause. Count me in!"`
					goto yes
			label no
			`	"Are you sure?" he asks. "We'll pay you with more than just money. Do this for us, and I'll share a story with you that very few have heard."`
			choice
				`	"Sorry, but it's still a 'no.'"`
					decline
				`	"Okay, I'm intrigued. But it still sounds risky."`
			label yes
			branch known
				has "met hai before TMBR"
			`	"Great," he says. "Now, the only question is where we'll go afterwards until the fuss dies down. Say, did you ever find that planet of squirrel people? We'd love to go back there."`
			`	"Yes," you say, "they're called the Hai. They live in a whole big region to the north."`
				goto end
			label known
			`	"Great," he says. "Now, the only question is where we'll go afterwards until the fuss dies down. I was thinking it'd be a great chance for our band to reconnect with the squirrel people - what did you call them?"`
			`	"The Hai," you say.`
			label end
			`	"Excellent," he says. "We go thumb our noses at the military industrial complex, then you take us to stay with the peaceful squirrel people where the government won't bother us."`
			`	Once more, they begin loading their stuff onto your ship, while you chart a course to <destination>.`
				accept



government "Team Red"
	swizzle 0
	"player reputation" -1000
	"attitude toward"
		"Team Blue" -.1

government "Team Blue"
	swizzle 5
	"player reputation" -1000
	"attitude toward"
		"Team Red" -.1

mission "There Might Be Riots part 3B"
	landing
	name "Transport band to <planet>"
	description `Avoid the Navy combat drones and give the band "There Might Be Riots" a ride to <destination>.`
	source "Pilot"
	destination "Allhome"
	cargo "musical equipment" 4
	passengers 8
	to offer
		has "There Might Be Riots part 3A: done"
	
	on offer
		conversation
			`You bring your ship to a gingerly landing in a section of the testing range that doesn't look too pockmarked with craters, and the band begins setting up their equipment and video cameras. "This is great," says Ulrich. "We'll be broadcasting live over the Net. It's time people started asking why the government thinks it needs all these weapons of war."`
			`	The band plays through about a third of their set without any evidence that the locals even know you are here, which is surprising for such a tightly secured planet. Then, right in the middle of a particularly crunchy anti-war song, your long range radar picks up something: a large number of ships approaching from a hundred kilometers away.`
			choice
				`	"Guys, I think we should get out of here."`
				`	"We've got ships incoming. Could be trouble."`
					goto ships
			`	The band stops playing. Ulrich turns to the cameras and says, "For all our fans out there, we'll be back after a brief intermission." Then he walks over to you and says, "What is it?"`
			`	"Ships incoming," you say.`
				goto bad
			label ships
			`	The band stops playing. Ulrich turns to the cameras and says, "For all our fans out there, we'll be back after a brief intermission." Then he walks over to you.`
			label bad
			`	"Did they hail us?" asks Ulrich.`
			`	"No," you say.`
			`	He swears, then shouts to the rest of the band, "Gentlemen, time to pack it up posthaste, before we get turned into a tragic industrial accident!"`
			`	The band has just packed the last of their equipment away when the ships come into view. It's a swarm of unpiloted combat drones, and they seem to be engaged in mock combat with each other. But, their flight path is taking them straight in your direction. You power up your shields just as the first of the drones decide that your ship is a valid target for their lasers...`
				launch
	
	npc
		government "Team Red"
		personality heroic nemesis
		fleet
			variant
				"Combat Drone" 15
	npc
		government "Team Red"
		personality waiting heroic
		fleet
			variant
				"Combat Drone" 20
	npc
		government "Team Blue"
		personality waiting heroic
		fleet
			variant
				"Combat Drone" 35
	
	on complete
		payment 500000
		log `Brought "There Might Be Riots" to the Hai world of Allhome after escaping a swarm of combat drones that disrupted their performance on Pilot. Ulrich spoke of a cloudy star in the Rim where he heard a voice in his head after parking his ship.`
		conversation
			`You drop off There Might Be Riots on Allhome. Ulrich is looking around the spaceport in wide-eyed excitement. "This is it, guys!" he says. "We're back in the land of the peaceful squirrels. Captain <last>, I don't know how to thank you, but here's a start." He hands you <payment>.`
			`	As the rest of the band begins unloading their things, Ulrich adds speaking more quietly, "And, in good minstrel fashion I will pay you not just with money, but with a story.`
			`	"Back when the fame first became too much for me, I rented a shuttlecraft under an assumed name and went tooling around the galaxy just to get away from it all. I found some cloudy star out along the Rim, parked my ship where no one would bother me, shut down everything but life support, and just sat there meditating and enjoying the silence for two or three days.`
			`	"Then suddenly clear as day I heard a voice say, 'Are you okay? Do you need anything?' I was so shocked that without even thinking I said, 'I'm fine. How about you?' And the voice told me he was sad. Sad, because that part of space used to be the home of another species, and now they're all dead. He said we humans built our cities on the graveyards of a great civilization and didn't even know it. And if we didn't stop fighting each other, our species would die off too.`
			`	"That's when the band started to speak out against war."`
			choice
				`	"Do you think the voice was real, or just in your head?"`
				`	"It sounds like a good warning. I'll try to take it to heart."`
					goto end
			`	"It was in my head," he says, "And it was real. Very real. When it spoke I felt like the whole galaxy had just tipped sideways, or like I'd just stepped too close to the edge of a cliff and got vertigo. I've imagined some crazy things, but I tell you, this I did not imagine."`
			`	You wish him the best of luck in Hai space, and he heads off into the spaceport with the rest of the band.`
				accept
			label end
			`	"Then best of luck to you," he says, and he heads off into the spaceport with the rest of the band.`
				accept



ship "Timer Ship"
	attributes
		"hull" 3
		"hull repair rate" .001
		"mass" 100
		"drag" 5
		"automaton" 1
		"thrust" 10
		"turn" 600
	outfits
		"Timer Weapon"
	gun 0 0

outfit "Timer Weapon"
	category "Guns"
	thumbnail "outfit/unknown"
	"gun ports" -1
	weapon
		"velocity" 10
		"lifetime" 20
		"reload" 100
		"trigger radius" 200
		"blast radius" 20
		"hull damage" .1

mission "Sad Archie"
	landing
	invisible
	to offer
		has "There Might Be Riots part 3B: done"
	destination "Zug"
	
	npc disable
		government "Test Dummy"
		system "Ildaria"
		personality unconstrained heroic nemesis
		ship "Timer Ship" "Timer"
		conversation
			`As your ship drifts through the cloud of dust that surrounds Ildaria, it occurs to you that this must be the "cloudy star out along the Rim" that Ulrich from There Might Be Riots told you about. Remembering his story, you shut your eyes and attempt to meditate. But instead, you just fall asleep.`
			scene "scene/eso0"
			`You dream that you leave this star system and return to Zug, but when you land there everything is different: the cities you remember are gone, and in their place are other cities with strange architecture, populated by gargantuan dragon-like creatures.`
			`	Time speeds up, and you watch as the dragon cities grow and spread out. You see one city buried under a massive lava flow, starships buzzing around it like a cloud of flies to carry people and goods to safety. Other cities are destroyed by war, and then abruptly the dragon-people are all gone and their cities lie vacant. Buildings crumble, and the forests reclaim the land.`
			`	Then you wake up and find yourself back in your ship, in the Ildaria system. Weird.`
	
	on complete
		log `Experienced a strange vision while drifting in the Ildaria system that looked like the fall of a civilization of dragon-people. The terrain on the planet of Zug looks strikingly similar to this vision.`
		conversation
			`On a whim, as you're landing on Zug you pull up a geological map of the planet and find that the geography you dreamt of while drifting in the Ildaria system was surprisingly close to the real thing. There's even a massive basalt outcropping right where you saw a lava flow burying a city. There's no way your ship's sensors can tell what's underneath it, though.`



mission "Rim Archaeology 1"
	landing
	name "Archaeology on <planet>"
	description "Bring the famous archaeologist Albert Foster to <destination> to look for signs of an ancient alien civilization."
	source "Vinci"
	destination "Zug"
	passengers 1
	to offer
		has "Sad Archie: done"
	
	on offer
		conversation
			`This planet is where the archaeologist Albert Foster has his lab, the one who sent you on a mission to collect samples from a planet in the Deep. Would you like to try to convince him to look for signs of an ancient alien civilization in the Rim systems?`
			choice
				`	(Of course!)`
				`	(Not right now.)`
					defer
			`Foster seems glad to see you. You do your best to pique his interest without saying anything that will make him think you're crazy, but he's clearly not buying it. "I'm sorry," he says, "but I'm not mounting an expedition just because you have a 'hunch.' So unless you're willing to tell me the source of your information, I'm not interested." He turns his attention back to the data pad that he was reading before you walked into his office.`
			choice
				`	"I'd rather not say."`
				`	"I had this dream about dragon-people on Zug."`
					goto dream
				`	"I think a telepathic space alien spoke to me."`
					goto telepath
			`	"Then I'd rather not help you," he says, without looking up from the data pad.`
			choice
				`	"I had this dream about dragon-people on Zug."`
				`	"I think a telepathic space alien spoke to me."`
					goto telepath
			label dream
			`	"You had a dream," he says. "Sorry, no. Oneirological archaeology is notoriously unreliable." From his tone of voice, you think he's being sarcastic.`
			choice
				`	"I think a telepathic space alien spoke to me."`
					goto telepath
			label telepath
			`	You expect him to laugh at you, but instead he's so shocked that he drops the data pad he's holding. "An Archon?" he says. "How the hell did you get tangled up with one of those?" You tell him the story, and he listens intently.`
			`	"It's feasible," he says. "We've heard rumors from the Quarg that an alien civilization used to exist in the Rim, a hundred thousand years ago. No signs of it, of course - any artifacts they left behind have been destroyed by the elements, or perhaps intentionally removed. But if a city were encased in lava, that could preserve signs of it even over such a long time frame."`
			`	Foster makes a few phone calls to cancel his upcoming plans, and then shows up at your ship with a large collection of geological surveying tools. "Let's go check it out," he says.`
				accept
	
	on complete
		log `Found the archaeologist Albert Foster and told him about the vision of the dragon-people on Zug. Foster suggested that the vision was the doing of an Archon. He discovered a buried city under the lava flows on Zug; perhaps the vision was a real view of the past.`
		conversation
			`You land your ship on the lava flow, and Albert Foster fires up his surveying equipment. "This will show me a density profile of different layers of rock beneath us," he says. As he gradually dials the instrument down to deeper and deeper layers, a few irregular white spots appear on the screen.`
			choice
				`	"What are those?"`
				`	(Be quiet and let him focus.)`
					goto scan
			`	"Air pockets," he says, "some of them filled in with ground water. Nothing out of the ordinary."`
			label scan
			`	When the scan reaches about thirty meters below the surface, suddenly the view changes...`
			scene "scene/geoscan"
			`	"Great burning suns!" says Foster. "There is something down there! Roads in a triangular grid. That ain't no human city." You both stare at the monitor for a minute, then Foster says, "I'm going to need to pull some permits. Meet me in the spaceport in an hour if you're willing to help pick up some of the other stuff we'll need."`



mission "Rim Archaeology 2A"
	name "Archaeological Equipment"
	description "Fetch some excavation equipment from <destination>, and return with it to the dig site on Zug."
	source "Zug"
	destination "Crossroads"
	to offer
		has "Rim Archaeology 1: done"
	
	on offer
		conversation
			`When you meet up with Foster, he tells you, "This is going to be tricky. We're going to have to dig through a twenty meter thick slab of solid basalt to get at those ruins. We have to work fast, or my competitors will catch wind of what we're doing and beat us to the punch. But we have to work delicately, too, or we'll damage what's underneath. Blasting won't work. I think some of the Syndicate's strip mining equipment could do the job, though. Would you be able to pick up maybe twenty or thirty tons of heavy machinery from <planet>?"`
			choice
				`	"Sure."`
					accept
				`	"Sorry, I don't have time to help out anymore."`
			`	He seems incredulous. "No time to participate in what could be one of the biggest discoveries of the last hundred years? You'll be well paid for your services too, if that's what's holding you back."`
			choice
				`	"Okay, I'll pick up your equipment from <planet>."`
					accept
				`	"Sorry, I'm just not interested."`
					decline



mission "Rim Archaeology 2B"
	landing
	name "Archaeological Equipment"
	description "Deliver this excavation equipment to <destination>."
	source "Crossroads"
	destination "Zug"
	cargo "Excavation equipment" 28
	to offer
		has "Rim Archaeology 2A: done"
	blocked "You do not have enough cargo space to carry the equipment for Albert Foster's archaeological dig. Return here when you have at least 28 tons of space free."
	
	on offer
		conversation
			`When you arrive on <origin>, the excavation machines requested by Albert Foster are already waiting for you at the spaceport. They are some of the largest terrestrial vehicles you have ever seen: a truck with enormous toothed grinding wheels for cutting through stone, and a front-end loader for carrying the loose stone away. You are barely able to fit them through the entrance of your cargo bay.`
				accept
	
	on complete
		payment 300000



mission "Rim Archaeology 3A"
	landing
	name "Archaeological Equipment"
	description "Fetch some excavation equipment from <destination>, and return with it to the dig site on Zug."
	source "Zug"
	destination "Asgard"
	to offer
		has "Rim Archaeology 2B: done"
	
	on offer
		conversation
			`You drop off the excavation machines at the dig site on Zug, and receive your payment of three hundred thousand credits. Foster has already marked out lines of where he wants to dig and has completed a much more detailed geological scan. "We'll be starting with a narrow trench," he tells you, "and expanding out from there. It'll need to be wide enough to include a ramp for the vehicles, of course, so we'll still need to move a lot of rock. And when we get within the last five meters or so, I'm worried that the vibration from the grinders may be too destructive. So, I need some laser excavation equipment from <planet>, next."`
			`	You agree to fetch the equipment, and he begins directing the work crews to get the digging started.`
				accept



mission "Rim Archaeology 3B"
	landing
	name "Archaeological Equipment"
	description `Deliver this excavation equipment to <destination>. Be sure that the ship "Oxyrhynchus" is not in the system when you land.`
	source "Asgard"
	destination "Zug"
	cargo "Laser excavation equipment" 17
	to offer
		has "Rim Archaeology 3A: done"
	blocked "You do not have enough cargo space to carry the equipment for Albert Foster's archaeological dig. Return here when you have <capacity>."
	
	on offer
		conversation
			`Once again, the equipment that Foster needs is waiting for you when you land. It's a truck carrying a power generator and an articulated arm with a laser cannon mounted on the end. You can't help imagining what would happen if it malfunctioned and began firing while inside your cargo bay, but the engineer who delivers it assures you that it has many redundant safeties in place.`
			`	Also waiting for you is an encrypted message from Foster: "Hi there, <first>. I've been told that one of my competitors, Sibyl Greythatch, has been asking around trying to figure out where my dig site is. She's an antiquities thief - robs archaeological sites and sells the artifacts on the black market. I think my equipment purchase on <origin> may have caught her attention. If so, her ship, the Oxyrhynchus, will be following you. Don't return to the dig site until you're certain you've shaken her."`
				accept
	
	npc evade
		government Independent
		personality waiting
		ship "Marauder Falcon (Engines)" "Oxyrhynchus"
	
	on visit
		dialog
			`As you are approaching Zug, you notice on your radar that the ship Foster warned you about has been following you: the Oxyrhynchus. You land in the main spaceport to avoid leading her to the dig site. You will need to shake her pursuit before delivering the equipment.`
	
	on complete
		payment 300000



mission "Rim Archaeology 4A"
	landing
	name "Transport a Xenobiologist"
	description "Travel to the Quarg station <destination>, and meet a xenobiologist who will help interpret the findings at Albert Foster's dig site."
	source "Zug"
	destination "Lagrange"
	to offer
		has "Rim Archaeology 3B: done"
	
	on offer
		conversation
			`When you return to the dig, Foster's trench is already almost ten meters deep. You tell him that you saw the Oxyrhynchus on your scanners, but you were able to evade it. "Good job," he says. "Now, we need a xenobiologist who can help us make sense of what we find. A friend of mine, Amelia Lee, has been living on the Quarg ringworld for the last decade or so, and she agreed to come visit the dig, and also to see what the Quarg can tell us about this old alien civilization. Also, here's your pay for transporting the laser cutter." He hands you another three hundred thousand credits.`
			`	You agree to pick her up, and he returns to supervising the excavation.`
				accept



mission "Rim Archaeology 4B"
	landing
	name "Transport a Xenobiologist"
	description `Transport the xenobiologist Amelia Lee and her Quarg friend Yarthis to the dig site on Zug.`
	source "Lagrange"
	destination "Zug"
	passengers 2
	to offer
		has "Rim Archaeology 4A: done"
	blocked "You will need <capacity> to transport the xenobiologist that Albert Foster asked you to fetch. Return here when you have space available."
	
	on offer
		conversation
			`Amelia Lee meets you at the spaceport, along with a Quarg who is a bit shorter than normal, but still tall enough to tower over you. "Captain <last>?" she says. "Let me introduce my friend Yarthis Amorthee Dek-Farsook Nai," she says. "Yarthis will be accompanying us to the site."`
			choice
				`	"No problem. Welcome aboard!"`
					goto welcome
				`	"Do we really need to get the Quarg involved directly in this?"`
			`	To your human eyes, unused to reading their expressions, the Quarg almost always seem grim and serious. But Yarthis seems particularly grave as it says, "You are digging in a graveyard, Captain. Someone must be present to see that the dead are given their due respect."`
			label welcome
			`	As both of them board your ship, Amelia chats enthusiastically with you. "One ringworld can sustain a population in excess of a trillion," she says, "so the Quarg need long names in order to unambiguously identify themselves." She goes on to ask questions about the progress of the dig, using so much technical jargon that at times it almost sounds like she is speaking the Quarg language rather than your own. Clearly she is very knowledgeable about the study of alien societies, and you are surprised to learn that she was actually born in Hai space, as the granddaughter of some of the first humans who settled there.`
				accept
	
	npc
		government Merchant
		personality waiting
		system Dabih
		ship "Marauder Arrow (Engines)" "Naukratis"
	
	on complete
		payment 200000



mission "Rim Archaeology 5A"
	landing
	name "Defend Zug"
	description "Drive off the pirates who are attacking Zug, or at least distract them for long enough for reinforcements to arrive."
	source "Zug"
	to offer
		has "Rim Archaeology 4B: done"
	
	on offer
		conversation
			`Foster greets Amelia enthusiastically when you land, but seems less enthusiastic about having Yarthis here as well. The dig has nearly reached the target depth, and at the deepest part of the trench they are now slicing out blocks of stone with the laser and hoisting them out of the pit rather than just grinding through the rock. "Thanks again, Captain," he says, as he hands you a chip worth two hundred thousand credits.`
			`	As Foster is showing the three of you around the dig, one of the workers runs up. "Mister Foster," he says, "there's a ton of traffic on the emergency militia channel. I think the planet is under attack."`
			`	Foster swears and looks up at the sky as if expecting pirates to swoop down and steal his precious artifacts at any moment. "Captain <last>," he says, "We have to keep those pirates away from the dig at all costs, or they could destroy priceless information. Can you assist in defending the planet?"`
			choice
				`	"Of course."`
					goto end
				`	"My ship is not a warship."`
			`	"Then just get up there and lead them around in circles until reinforcements arrive," he says. "I don't care how you do it, just keep whoever is up there occupied."`
			label end
			`	As you run for your ship, you see Yarthis pull out some sort of communication device and speak into it. Perhaps the Quarg will be joining in this fight as well...`
				launch
	
	npc evade
		government Pirate
		personality heroic waiting
		ship "Marauder Falcon (Weapons)" "Akhetaten"
		ship "Marauder Splinter (Weapons)" "Itjtawy"
		ship "Marauder Firebird (Weapons)" "Tanis"
		ship "Marauder Leviathan (Weapons)" "Buhen"
		ship "Marauder Manta (Weapons)" "Athribis"
		ship "Marauder Quicksilver (Weapons)" "Philae"
		ship "Marauder Raven (Weapons)" "Esna"
		dialog `The last of the pirate raiders have been driven off. Time to land and check if any damage was done to the dig.`
	
	npc
		government Quarg
		system "Gamma Corvi"
		personality heroic
		ship "Quarg Wardragon" "Gloref Esa Kurayi"
	
	on visit
		dialog
			`You try to land near the dig, but pirate ships are still circling nearby. Better deal with them before returning to check in on Foster.`
	
	on complete
		payment 400000
		event "rim archaeology results" 97
		log `With the help of a Quarg ship, fought off a group of antique thieves looking to rob the archaeological site that Albert Foster dug up. Foster will need some time to study what he has found and release the results of his findings.`
		conversation
			`A plume of smoke is rising from the dig site. Fearing the worst, you land and find out that a missile fired by one of the pirates destroyed one of the huts where the workers were living, but fortunately no one was inside it at the time. Foster is shaken but still committed to finishing the work. "It will be months before we've excavated enough to be able to publish any findings," he says, "but Yarthis has told me that the Quarg will be stationing a Wardragon here for the remainder of the project, to prevent any further foul play." Foster gives you one last payment: four hundred thousand credits for your help driving off the pirates. "And I'll be sure to give you credit for your help when the news goes public," he says.`



mission "Rim Archaeology 5B"
	landing
	invisible
	source Zug
	to offer
		has "Rim Archaeology 5A: done"
	npc kill
		government Quarg
		personality heroic staying uninterested
		ship "Quarg Wardragon" "Gloref Esa Kurayi"



event "rim archaeology results"
	planet Zug
		add attributes "tourism"
		description `Zug is a pleasant world of rolling hills, fertile fields, and a few small oceans. Hundreds of millions of people live here, with more immigrants arriving every day, almost faster than the construction industry can keep up with them. In addition to the larger cities, many people live in smaller farming villages, making this one of the few worlds in the region that is truly self-sufficient both in industry and in agriculture.`
		description `	The largest industry on Zug is Southbound Shipyards. However, in the wake of some extraordinary archaeological discoveries of a lost civilization, Zug has suddenly also become a popular destination for tourists.`



mission "Rim Archaeology 6"
	landing
	source
		government "Republic" "Free Worlds" "Syndicate" "Independent" "Neutral"
		near "Sol" 100
		attributes spaceport
	to offer
		has "event: rim archaeology results"
	on offer
		log "Factions" "Sheragi" `Recent archaeological discoveries on Zug, a planet in the southern rim of human space, have turned up evidence of a lost alien civilization. The Quarg say that the ruins were left behind by a species called the Sheragi.`
		conversation
			`When you give your name to the spaceport traffic controller, he says, "Wait, you're Captain <first> <last>? You're all over the news right now!"`
			`	You land and find that Albert Foster has published an initial report on the dig on Zug. The ruins under the lava flow did indeed turn out to be an alien city. The houses are built on a gargantuan scale, with most of the doorways at least ten meters tall. What's more, some of the buildings have no exterior doors on the street level, just doors facing balconies or inner courtyards, which supports the theory that the inhabitants were capable of flight. Most of the artifacts left behind are just everyday items, and in fact the technology seems less advanced than present human society, but scientists are studying the artifacts eagerly to glean hints about how these aliens lived.`
			`	The Quarg, who at other times seem quite willing to share their knowledge with human beings, are being surprisingly reticent with information about this lost civilization. Aside from telling Foster that the aliens were known as the Sheragi, their only comments have been vague warnings that if human beings persist in developing weapons of war, they will end up like the Sheragi. From this, Foster has surmised that the alien civilization was most likely destroyed by a civil war, not by natural disaster or an attack by another species.`
			`	It may not yield any great advances in human technology, but the dig will be providing clues to the history of the galaxy for years to come, and you can be proud to have played a part in that.`
				decline



mission "Drug Running 1"
	name "Drug Running"
	description "Bring a shipment of illegal drugs to <destination>. If you are caught with this cargo, you may be fined."
	minor
	repeat
	source
		attributes "near earth" "dirt belt" "north"
	destination
		attributes "paradise"
		distance 1 100
	cargo "illegal drugs" 5 2 .1
		illegal 40000 `In addition to the fine, the illegal drugs are confiscated from your cargo hold.`
		stealth
	to offer
		random < 10
		"said no to drugs" < 4
	
	on offer
		dialog `As you are walking through the spaceport, a man pulls you aside and asks if you would like to help transport some "recreational pharmaceuticals" to <planet>. (This sounds like an illegal mission, so you'll need to avoid getting scanned or landing on planets with high security.)`
	
	on accept
		"said no to drugs" --
	on decline
		"said no to drugs" ++
	
	on complete
		payment
		payment 80000
		dialog `Some disreputable-looking locals unload the illegal drugs from your cargo bay, and hand you your payment of <payment>.`



mission "Drug Running 2"
	name "Drug Running"
	description "Bring a shipment of illegal drugs to <destination>. If you are caught with this cargo, you may be fined."
	minor
	repeat
	source
		attributes "near earth" "dirt belt" "north"
	destination
		attributes "rich"
		distance 1 100
	cargo "illegal drugs" 5 2 .1
		illegal 50000 `In addition to the fine, the illegal drugs are confiscated from your cargo hold.`
		stealth
	to offer
		random < 10
		has "Drug Running 1: done"
	
	on offer
		dialog `When you walk into the local bar, a man sitting in the corner waves you over and says in a hushed voice, "Captain, we've got a shipment of the good stuff that needs to get to <planet>. I promise you this will be a very lucrative operation. What do you say?"`
	
	on complete
		payment
		payment 100000
		dialog `Immediately after you land, some workers show up to unload the "stuff." They give you <payment>.`



mission "Drug Running 3"
	name "Drug Running"
	description "Bring a shipment of illegal drugs to <destination>. If you are caught with this cargo, you may be fined."
	minor
	repeat
	source
		attributes "near earth" "dirt belt" "north"
	destination
		attributes "urban"
		distance 1 100
	cargo "illegal drugs" 5 2 .1
		illegal 70000 `In addition to the fine, the illegal drugs are confiscated from your cargo hold.`
		stealth
	to offer
		random < 10
		has "Drug Running 2: done"
	
	on offer
		dialog `A well-dressed woman approaches you as you are walking through the spaceport and asks quietly if you would be willing to help facilitate the transport of some "naughty substances" to a certain individual on <planet>.`
	
	on complete
		payment
		payment 120000
		dialog `You hand off the illegal "substances" to your contact on <planet>, who pays you <payment>.`



government "Bad Trip"
	swizzle 0
	"player reputation" -1000

effect "puff"
	sprite "effect/puff"
		"no repeat"
		"frame rate" 10
	"lifetime" 20
	"random angle" 360
	"velocity scale" -.005

outfit "Imaginary Weapon"
	category "Guns"
	"gun ports" -1
	weapon
		sprite "projectile/rainbow"
			"frame rate" 12
			"random start frame"
		"hit effect" "puff"
		"die effect" "puff"
		"inaccuracy" 20
		"velocity" 12
		"lifetime" 60
		"reload" 10
		"acceleration" 1.2
		"drag" .1
		"turn" 3
		"homing" 4

ship "Hallucination"
	sprite "ship/hallucination"
		"frame rate" 1
		"random start frame"
	"never disabled"
	attributes
		"hull" 1000
		"mass" 180
		"drag" 2.1
		"heat dissipation" .7
		"fuel capacity" 100000
		"jump fuel" 100
		"jump speed" 1
		"jump drive" 1
		"automaton" 1
		"thrust" 30
		"turn" 500
		"energy generation" 1
	outfits
		"Imaginary Weapon" 1
	gun 0 0

mission "Hallucination"
	invisible
	landing
	to offer
		has "Drug Running 2: active"
		random < 50
	
	on offer
		conversation
			`During your brief stop on <origin>, it occurs to you that it really is a shame to have a cargo hold full of the finest of illegal drugs, and not to take even a small sample for yourself. There is no way the loss of a tiny bit of drugs could be noticed. Give it a try?`
			choice
				`	(No, I never touch that stuff.)`
					defer
				`	(Sure, sounds like fun!)`
			`	The room begins to spin, and strange things happen...`
				launch
	
	npc kill
		government "Bad Trip"
		personality nemesis heroic
		ship "Hallucination" "Love"
		ship "Hallucination" "Peace"
		ship "Hallucination" "Happy"
		ship "Hallucination" "Shiny"
		
	on complete
		log `Agreed to transport illegal drugs. Tried some of them while refueling and instantly regretted it. The sky truly is endless.`



mission "Rescue Miners 1"
	description "Participate in the medical evacuation of some miners injured in a recent accident on <planet>."
	name "Rescue Miners"
	minor
	source
		attributes "core"
		attributes "urban"
	destination
		attributes "core"
		attributes "mining"
		distance 1 100
	passengers 15
	cargo "emergency supplies" 15
	to offer
		random < 60
	
	on offer
		dialog `You've just sat down in the spaceport bar and ordered a drink when someone in uniform runs into the room and shouts, "There's been a mine explosion on <planet>! We need all available ships to carry relief workers and supplies and to evacuate the injured to a world where there are better medical facilities." Do you volunteer?`



mission "Rescue Miners 2"
	landing
	description "Participate in the medical evacuation of some miners injured in a recent accident on <origin>."
	name "Rescue Miners"
	minor
	destination
		attributes "core"
		attributes "urban"
		distance 2 10
	passengers 15
	to offer
		has "Rescue Miners 1: done"
	
	on offer
		dialog `You drop off the medical personnel on <origin>. There are nearly a hundred injured miners waiting for medical evacuation to <planet>. Do you volunteer to carry some of them?`
	
	on complete
		payment 80000
		dialog `You drop off the injured miners at one of the medical facilities on <planet> that has agreed to care for the survivors. It's a somewhat chaotic process, but eventually someone thanks you for your help and pays you <payment>.`



mission "Courier 1"
	name "Rush delivery to <planet>"
	repeat
	deadline
	description "Deliver <cargo> to <destination> by <date>. Payment is <payment>."
	minor
	cargo random 5 2 .1
	to offer
		random < 5
	source
		government "Republic" "Free Worlds" "Syndicate" "Quarg" "Neutral"
	destination
		distance 4 10
		government "Republic" "Free Worlds" "Syndicate" "Quarg" "Neutral"
	on offer
		dialog `As you are walking through the spaceport, a man approaches you and says, "Excuse me, Captain. I took on a rush delivery to <planet>, but my ship needs repairs and there's no way I can make it there before <day>. Can you take this job for me?"`
	on complete
		payment
		payment 30000
		dialog "You drop off your cargo of <commodity> and collect your payment of <payment>."



mission "Courier 2"
	name "Package to <planet>"
	repeat
	deadline
	description "Deliver a package to <destination> by <date>. Payment is <payment>."
	minor
	cargo package 2
	to offer
		random < 5
	source
		government "Republic" "Free Worlds" "Syndicate" "Quarg" "Neutral"
	destination
		distance 7 14
		government "Republic" "Free Worlds" "Syndicate" "Quarg" "Neutral"
	on offer
		dialog `A woman in the spaceport flags you down and asks, "Excuse me, Captain. I have small package that needs to get to <planet> by <day>. Can you carry it for me?"`
	on complete
		payment
		payment 50000
		dialog "You drop off the package and collect your payment of <payment>."



mission "Courier 3"
	name "Papers to <planet>"
	deadline
	description "Deliver some legal papers to <destination> by <date>. Payment is <payment>."
	minor
	cargo "legal papers" 1
	to offer
		random < 5
	source
		government "Republic" "Free Worlds" "Syndicate" "Quarg" "Neutral"
	destination
		distance 7 14
		government "Republic" "Free Worlds" "Syndicate" "Quarg" "Neutral"
	on offer
		dialog `A woman in a suit walks up to you and says, "Pardon me, Captain. I represent a recently deceased client here on <origin> whose legal papers need to be delivered to his next of kin on <destination>. Would you be willing to do some courier work? The papers must be delivered by <day>."`
	on complete
		payment 100000
		dialog "You drop off the legal papers and collect your payment of <payment>."



mission "Courier 4"
	name "Lizard to <planet>"
	deadline
	description "Deliver an exotic pet to <destination> by <date>. Payment is <payment>."
	minor
	cargo "exotic lizard" 3
	to offer
		random < 5
	source
		government "Republic" "Free Worlds" "Syndicate" "Quarg" "Neutral"
	destination
		distance 7 14
		government "Republic" "Free Worlds" "Syndicate" "Quarg" "Neutral"
		attributes "rich"
	on offer
		conversation
			`A man wearing a very complicated hat waves to you from the other side of a landing pad. "Yoo-hoo, Captain!" he says. "I have a courier mission for you if you're interested."`
			choice
				`	(Find out what he wants.)`
				`	(Ignore him.)`
					decline
			`	"My name is Alphonse," he says. "I am a breeder of exotic lizards. A new client on <planet> has just ordered one, and will pay you quite handsomely to transport it. Naturally, being a live animal, it's a rush delivery; it needs to be done by <day>. What do you say?"`
			choice
				`	"I'd be glad to."`
				`	"Sorry, I'm not interested in that sort of work."`
					decline
			`	"Excellent!" he says. "Come, let me introduce you to your cargo." He leads you to a supply shed where an enormous lizard, taller than you and probably weighing several tons, is being held in a cage that looks far too flimsy for it. "I'll have my men load her aboard your ship at once," says the man, "along with some meat for her to eat on the journey. Watch out for your fingers when you feed her, by the way. Thank you!"`
				accept
	
	on complete
		payment
		payment 100000
		dialog `Somehow, you have managed to bring the large lizard to <planet> without it breaking loose and eating you. You unload it and wait for its new owner to come. When he does, he pays you <payment>.`



mission "Migrant Workers 1"
	name "Migrant Workers"
	description "Bring this group of migrant workers to <planet>."
	minor
	passengers 6 7
	source
		attributes "dirt belt"
		attributes "farming"
		near "Zeta Aquilae" 1 100
	destination Rand
	to offer
		random < 5
	
	on offer
		conversation
			`In the spaceport, you can't help but notice a group of six or seven men in ragged farm clothing, sitting by the edge of one of the launch pads. They are probably migrant workers looking for a lift.`
			choice
				`	(Approach them.)`
				`	(Ignore them.)`
					defer
			`	You strike up a conversation with the workers. They say that they are tired of the seasonal fluctuations of farm work, and are looking for something a bit steadier and better paying. "We hear there's always work to be had in the mines on <planet>," they say. "Can you take us there?"`
			choice
				`	"Sure!"`
					accept
				`	"No, sorry, I'm not headed in that direction."`
					decline
	
	on complete
		payment
		payment 20000
		dialog `The migrant workers thank you for transporting them, and hand you <payment>. You hope that they will be able to find better work here than they had on <origin>.`



mission "Humanitarian 1"
	name "Vaccine to <planet>"
	description "Bring a shipment of flu vaccines to the lawless world of <planet>. Be sure the medicine gets into the right hands."
	minor
	cargo "vaccine" 20
	to offer
		random < 5
		"combat rating" > 0
	source
		government "Republic" "Free Worlds" "Syndicate" "Quarg" "Neutral"
	destination
		government "Pirate"
		distance 2 10
	clearance
	
	on offer
		conversation
			`While you are sitting at a table in a local cafe, a woman sits down across from you and says, "Pardon me, Captain. I wonder if you would be interested in helping with a humanitarian mission."`
			choice
				`	"Tell me more."`
				`	"Sorry, I'm too busy."`
					decline
			`	"There's a flu epidemic on <planet>," she says. "It's a lawless world, so they have not been able to find any merchants willing to bring them medicine. But if they don't get a shipment of vaccine soon, the epidemic could become much worse, and even spread to other worlds."`
			choice
				`	"I'd be glad to help."`
				`	"Sorry, I don't believe in helping pirates."`
					decline
			`	"Thank you," she says. "Your contact on <planet> will be a man named 'Raven Hunter.' Don't let anyone but him trick you into giving them the supplies."`
				accept
	
	on complete
		payment
		payment 50000
		dialog
			 `After several shady characters have offered to buy the vaccines off you, or threatened to rob you, "Raven Hunter" finally shows up and collects them. He thanks you, and pays you <payment>.`



mission "Humanitarian 2"
	name "Food to <planet>"
	description "Bring a shipment of food to the lawless world of <planet>, to help alleviate a famine."
	minor
	cargo "emergency rations" 50
	to offer
		random < 5
		"combat rating" > 0
	source
		government "Republic" "Free Worlds" "Syndicate" "Quarg" "Neutral"
	destination
		government "Pirate"
		distance 2 10
	clearance
	
	on offer
		conversation
			`As you are walking through the local market, a man says, "Captain, do you have room in your hold to bring food to a starving planet?"`
			choice
				`	"Yes, but I hadn't heard news of a famine recently."`
				`	"Sorry, not today."`
					decline
			`	"No, this one wouldn't be in the news," he says. "It's <planet>, a lawless world. They're desperately in need of food, although it's mostly due to corruption and mismanagement of resources."`
			choice
				`	"Well, it sounds like they're getting exactly what they deserve. And, I have no intention of risking my life to land on a pirate world."`
					decline
				`	"Well, even so, no one deserves to starve to death. I'll help them."`
			`	"Thank you," he says. "We'll load the food into your cargo hold immediately. The sooner you can drop it off on <planet>, the better."`
				accept
	
	on complete
		payment
		payment 50000
		dialog
			 `It takes a while to figure out who exactly is in charge here. You sell off parts of your shipment of food to a few different local leaders, receiving <payment> in exchange.`



mission "Terraforming 1"
	name "Terraforming Rand"
	description "Bring a delegation from Rand to the Academy of Planetary Sciences on Glory."
	minor
	source "Rand"
	destination "Glory"
	passengers 2
	
	to offer
		or
			has "main plot completed"
			and
				not "event: pug invasion"
				not "event: fwc pug invasion"
	on offer
		conversation
			`You stop in to the spaceport bar for a drink. The bar seems to be frequented mostly by the managers of the mining corporation; you suspect the workers don't earn enough to visit a bar very frequently. In one corner, two of the managers are having a very animated discussion. When they see you, they say, "Hello there, Captain! Interested in taking us on a business trip?"`
			choice
				`	"What sort of trip?"`
				`	"Sorry, I'm just in here for the drinks."`
					defer
			`	"To Glory, to the Academy of Planetary Sciences," he says. "This world is rich in resources, and we're thinking that if we could only cool down the deserts a bit and get more plants to grow here, it would be a decent place to live. We've been dreaming about this for years, and I think it's time to go pay a terraforming consultant to tell us whether it's actually possible or not."`
			choice
				`	"Sure, I'd be glad to take you there."`
					accept
				`	"Sorry, that's way too far away for me to travel right now."`
					decline



mission "Terraforming 2"
	landing
	name "Terraforming Rand"
	description "Return to Rand with a student who thinks she can terraform the planet cheaply."
	source "Glory"
	destination "Rand"
	passengers 3
	blocked "You have reached <origin>, but you need <capacity> in order to take on the next mission. Return here when you have the required space free."
	to offer
		has "Terraforming 1: done"
	
	on offer
		log `Brought Eric and Alaric to Glory, two managers of a mining corporation on Rand hoping to terraform the planet. Terraforming Rand would be immensely expensive, but a girl named Amy has a theory that may make the process cheap.`
		conversation
			`You drop off the two managers from Rand, whose names are Eric and Alaric, at the Academy. While you wait for their meeting to end, you look around the lobby. The students have apparently just had some sort of science symposium, and poster boards are on display all along the walls. One of them catches your eye: the title is "Affordable Terraforming through Equilibrium Mapping."`
			`	The basic concept of the poster seems to be that instead of altering the climate of a planet through brute force, it ought to instead be feasible to use a properly timed nudge in the right direction to cause the climate to shift toward a new equilibrium point that supports greater biological complexity. This student seems to think that planets naturally "want" to grow more complex and support more life, but that they sometimes get "stuck" in less optimum states.`
			`	It's an intriguing idea. On the other hand, at the bottom of the paper, the professor has written, "Very poor scholarship. Do not anthropomorphize planets."`
			`	Just then, Eric and Alaric return, looking disappointed.`
			choice
				`	"No luck?"`
			`	They shake their heads. "It would cost fifteen million just to bring a specialist out for an initial consultation," says Eric, "and besides, the cost of terraforming machinery and upkeep is prohibitive. I think this whole Academy is just a money-making racket."`
			choice
				`	"Have a look at this poster. Maybe this student would help us. We could bill it as a sort of internship for her."`
				`	"Indeed. They gave this student a failing grade just for suggesting it could be done more cheaply."`
			
			`	They look at the poster. "Sounds almost too good to be true," says Alaric. "Hang on, I'll look her up in the campus directory." A few minutes later, he is on the phone with the student who made the poster. Her name is Amy. It turns out she is about to flunk out anyway, and is more than willing to travel back to Rand with you when offered a tiny fraction of what the consultant would have received.`
			`	An hour later, you meet up with Amy, and arrange for her to join you on your ship before it takes off. Eric and Alaric are very excited, but you are a bit worried about the wisdom of entrusting their planet's future to someone so young and inexperienced.`
				accept
	
	on complete
		payment 140000
		dialog `On the entire return journey, Eric and Alaric have been busy showing Amy geological survey maps of Rand and asking her for ideas. The moment you land, they hurry out of the ship. "I'm going to show Amy around," says Eric, "but meet us in the spaceport bar later if you want to help out with whatever we do next." Alaric hands you <payment> as payment for your services, and then follows after them.`



ship "Asteroid"
	sprite "asteroid/medium rock/spin"
		"frame rate" 10
	attributes
		"fuel capacity" 1
		"hull" 10000
		"mass" 1000
		"drag" 10
		"heat dissipation" .1
		"required crew" 0
		"automaton" 1
		"bunks" 0
		"thrust" 10
		"turn" 100
		"thrusting energy" 1
		"turning energy" 1
		"energy generation" 3
		"inscrutable" 1
	explode "small explosion" 25
	explode "medium explosion" 35
	explode "large explosion" 45
	explode "huge explosion" 30



mission "Terraforming 3"
	name "Terraforming Rand"
	description "Plant a thruster on an asteroid to guide it into a collision with the northern pole of Rand."
	blocked "You'll need more cargo space in order to take the next mission from Eric and Alaric. Return here when you have <capacity>."
	cargo "thruster equipment" 10
	source "Rand"
	to offer
		has "Terraforming 2: done"
	
	on offer
		conversation
			`Alaric, Eric, and Amy are having a heated conversation at a table in the bar. When they see you, Alaric says, "Okay, let's let Captain <last> be the tie breaker." He motions to you to join them.`
			`	Amy explains, "Based on my data, it appears that Rand once had a cooler, more moist climate. But the trouble is, it has almost no axial tilt."`
			`	"That means no changing seasons," explains Eric.`
			`	"The result is that much of the planet is very hot, but the poles are very cold. Nearly all the planet's water has migrated to the poles and ended up frozen into the ice caps. Because the weather is so unchanging here, nothing ever prompts that water to melt and rejoin the hydrological cycle."`
			choice
				`	"Well, that seems impossible to fix. It's not like you can rotate a planet's axis."`
					goto rotate
				`	"Are you suggesting melting the ice caps somehow?"`
					goto melting
			label rotate
			`	"Of course not," she says. "But what we can do is introduce a sudden variation in the planet's climate that will allow water to be distributed more evenly across the surface again."`
				goto danger
			label melting
			`	"That would be the traditional terraforming approach," she says, "using orbital mirrors, or geothermal power, or something similar to evaporate the ice caps at a faster rate than new ice is being deposited. That approach would take a century or so."`
				goto danger
			label danger
			`	"This is where Amy's plan gets a bit scary," says Alaric.`
			`	"I'm proposing crashing a medium-sized asteroid into the ice cap," she says. "If we pick the right asteroid, we can control the amount of dust that is created. The result will be a sudden influx of variability, that may allow the planet to revert to a wetter, more biodiverse state."`
			choice
				`	"That is a stupid idea, and I want nothing to do with it."`
					decline
				`	"Well, if you think it will work, I'm willing to try it!"`
			`	"Great!" says Amy. "I'll mark the asteroid on your radar. You just need to board it, install a small ion thruster, and return here."`
			`	Eric contacts some spaceport workers and has them load a small thruster onto your ship, along with the equipment you will need to mount it on the asteroid.`
				accept
	
	npc assist
		government "Uninhabited"
		personality derelict fleeing uninterested waiting pacifist mute
		ship "Asteroid" "Target Asteroid"
	
	on complete
		payment 20000
		log `Agreed with Amy's idea to steer an asteroid into Rand's polar ice cap in order to change the planet's climate. Hopefully this ends well.`
		dialog
			`When you land, the sky already seems noticeably darker than before. Eric runs up to your ship. "You did it!" he says, excited. "A perfect hit. Now we just have to wait and see what the results are. Meet us in the spaceport bar again in a few hours, and Amy will have her initial measurements ready." He hands you a credit chip for <payment>.`



mission "Terraforming 4"
	name "Terraforming Rand"
	description "Collect some hardy plants that can grow in a low-light environment from <destination>."
	source "Rand"
	destination "New Portland"
	to offer
		has "Terraforming 3: done"
	passengers 1
	
	on offer
		conversation
			`By the time you meet up with Eric, Alaric, and Amy, the cloud cover already seems to have visibly increased. Amy is very enthusiastic. "Atmospheric water vapor is on the rise," she says. "The impact vaporized enough ice to form a small ocean. I wouldn't be surprised if we get a rainstorm here in a day or two."`
			`	"What's next?" you ask.`
			`	She says, "I'd like to travel with you to <planet>, and collect some seeds and cuttings from plants that can handle a cooler world with dimmer light, since that's what we'll have here until the dust settles down. I'd say we'll need about ten tons of cargo space."`
			choice
				`	"I'd be glad to take you there."`
					accept
				`	"Sorry, I need to move on to some other work now."`
					decline
	
	on complete
		dialog `As soon as you land, Amy heads off to meet with some local biologists who she contacted during the trip over here. "We'll be back in the spaceport in two hours," she says. "Be sure to have ten tons of cargo space free."`



mission "Terraforming 5"
	name "Terraforming Rand"
	description "Bring some hardy plants that can grow in a low-light environment back to <destination>."
	source "New Portland"
	destination "Rand"
	to offer
		has "Terraforming 4: done"
	passengers 1
	cargo "seeds and plants" 10
	
	on offer
		conversation
			`You meet up with Amy, and load the seeds and plant cuttings onto your ship.`
			choice
				`	"Looks good, let's head back to Rand."`
					accept
				`	"So, how do you plan to seed the whole planet with these, anyway?"`
			`	She says, "My idea is to just disperse them in a few different locations, and trust that they will spread out over the next decade or so. We picked plants that are hardy and can spread very rapidly."`
			choice
				`	"Sounds good to me."`
					accept
				`	"What happens if the plants are too invasive, and choke out all the local wildlife?"`
			`	"Well," she says, "in order to keep the climate on <planet> dynamic, they're going to need regular asteroid impacts every few decades. If these plants are too invasive, they can just wait an extra decade or so in between impacts and let the desert creep back in and kill off the invasive plants."`
			choice
				`	"Okay, I guess that would work."`
					accept
				`	"Wait, they're going to have to keep smashing asteroids into their world in perpetuity to maintain the new environment?"`
			`	"For a century or so, yes," she says. "But that's a whole lot more economical than vaporizing the ice caps using traditional terraforming equipment. Come on, let's get back to <planet>."`
				accept
	
	on complete
		payment 60000
		event "terraforming timer" 4 8
		log `Amy's theory to terraform Rand seems to have worked. Precipitation around the planet has greatly increased with the introduction of new water into the water cycle.`
		conversation
			`When you get back to <planet>, Amy has you fly in a random path a few kilometers above the surface while she periodically dumps loads of seeds and plant material out the airlock. In the process, you fly through several rainstorms. This world's climate has indeed been altered. But you can't help wonder how a few tons of seed spread out over the entire surface of a planet is really going to help anything.`
			`	Then you meet up with Eric and Alaric. Eric is elated. "We just got a massive rainstorm here!" he says. "We haven't had that much precipitation in a decade!"`
			`	Alaric is less enthusiastic. "Flash floods washed out the road through the canyon," he says, "and very nearly flooded one of the mines, too."`
			`	Amy says, "It will take a year or two for things to begin to settle down. Then we can figure out what our next steps should be."`
			`	"I just hope we haven't made things worse than they were," says Alaric. He hands you your payment of <payment>. "Anyway, thanks for your help, <first>. It sounds like there's nothing more to be done here for the time being."`
		event "terraforming Rand"



event "terraforming Rand"
	planet "Rand"
		add description `	Recent terraforming experiments have caused an increase in precipitation. Flash floods have scoured the landscape in some areas, but sandstorms are also less frequent, and the locals say the heat is a bit less oppressive than it used to be.`

event "terraforming timer"

mission "Terraforming 6"
	landing
	name "Unlawful Use of an Asteroid"
	description `Travel to <destination> by <date> for questioning on your "unlawful use of an asteroid."`
	source
		government "Republic"
		not attributes "deep"
	destination "Earth"
	deadline
	to offer
		has "event: terraforming timer"
		or
			has "main plot completed"
			and
				not "event: pug invasion"
				not "event: fwc pug invasion"
	
	on offer
		conversation
			`When you land on <origin> and exit your ship, you are stopped by a Navy officer with a group of guards. "Captain <last>. You are wanted for..." The officer pauses and looks down at the tablet in his hand. "The 'unlawful use of an asteroid.' You are to travel to <destination> immediately for questioning."`
			choice
				`	"Understood, officer."`
					accept
				`	"I'm wanted for what?"`
				`	(Run away.)`
					flee
			
			`	"The unlawful use of an asteroid, Captain. I'm not entirely sure what that means, but I've been told to send you to <planet>. Your compliance would be much appreciated."`
			choice
				`	"Alright. Hopefully I can get an answer as to what this is about."`
					accept
				`	(Run away.)`
					flee
			
	on decline
		"reputation: Republic" <?= -10
	on fail
		"reputation: Republic" <?= -10
		dialog `You receive a message from the Republic itself. "Captain <last>. You have not arrived on Earth for your trial on the 'unlawful use of an asteroid' in the time provided to you and therefore are now a criminal of the Republic."`
	on complete
		log `Had to travel to Earth to answer for crashing an asteroid into Rand. Luckily, thanks to Alaric and Eric's lawyer, the case was dropped.`
		conversation
			`You are quickly escorted from the crowded <planet> spaceport to a court building in a wealthy district of the city and asked multiple questions pertaining to the events on Rand. "Why did you purposefully crash an asteroid into a planet? What did you expect to happen? Do you know how many people could have died?" You answer to the best of your ability, and after roughly an hour of questioning you are transferred to a different room where you find Eric, Alaric, and Amy.`
			choice
				`	"What are we going to do?"`
					goto lawyer
				`	"Do you know what we're doing here?"`
			
			`	"Apparently someone had a problem with us terraforming Rand," Amy says, looking rather disappointed.`
			
			label lawyer
			`	"Don't worry," Alaric says. "Our lawyer is on his way right now. We'll all be out of here by the end of the day."`
			`	Alaric's optimism turns out to be justified, as the lawyer quickly finds that there are no actual laws on the books that define lawful or unlawful uses of an asteroid. Since no one was hurt by the asteroid impact and data that Amy had been collecting shows that Rand's climate has changed for the better so far, the case is quickly dropped and you are escorted back to your ship.`
			`	Before you are able to leave, Amy stops you. "Could you meet me in the spaceport bar, Captain? I have some good news to share with you."`



mission "Terraforming 7"
	name "Terraforming Research"
	description "Bring Amy and Nolan to <destination>, where they will research and publish Amy's terraforming methods."
	destination "Valhalla"
	passengers 2
	blocked "You need <capacity> in order to take on the next mission. Return here when you have the required space free."
	to offer
		has "Terraforming 6: done"
	
	on offer
		conversation
			`You find Amy in heated discussion with someone about her academy project, "Affordable Terraforming through Equilibrium Mapping." She takes a sip of her drink and invites you to sit down with them.`
			`	"Hello, Captain! This is Nolan. He works in the Deep's Department of Terraforming Research and Application, and he contacted me after hearing about how we started terraforming Rand."`
			`	Nolan outstretches his hand to you. "Nice to meet you, Captain."`
			choice
				`	"Nice to meet you too."`
					goto next
				`	"I take it you're interested in Amy's ideas."`
			
			`	"Absolutely. It's an extraordinary concept, and no offense to you Amy, but it's spectacular that someone of such little experience would imagine such a method of terraforming."`
			
			label next
			`	Amy continues. "Nolan wants to help pursue research of my terraforming techniques. Would you be able to give us a lift to <destination>? I'll pay you <payment>."`
			choice
				`	"Sure, I'd be glad to take you there."`
					accept
				`	"Sorry, I have other places to be."`
					decline
	
	on complete
		payment 50000
		event "terraforming research" 120 180
		log `Amy has been noticed by the Deep's Department of Terraforming Research. She will be spending time researching her terraforming theories in the hopes that there are more worlds that can be helped.`
		dialog `The whole journey to <planet>, Amy and Nolan discussed the multiple planets within the Dirt Belt that would be perfect candidates for terraforming. "Nolan and I will spend the next few months here researching my theories," Amy says as she steps off of your ship. "I'll make sure to contact you once we're ready to try terraforming another planet." She hands you <payment>, then follows Nolan out of the spaceport.`



event "terraforming research"

mission "Terraforming 8"
	landing
	name "Terraforming Research"
	description "Meet with Amy and Nolan on <destination> to talk about experimentally terraforming another planet."
	destination "Valhalla"
	to offer
		has "event: terraforming research"
	
	on offer
		dialog `You receive a message from Amy: "Hello, Captain <last>. I just wanted to tell you that Nolan and I have recently published our work on 'Reducing Terraforming Expenses Through Equilibrium Mapping,' and we've received a grant from the Deep for it! We're going to begin experiments with terraforming on a different world. Don't worry, the Republic has approved our experiment this time, so we won't get dragged off for any more cases of an 'unlawful use of an asteroid.' If you're interested in helping, pick us up on <destination>."`



mission "Terraforming 9"
	landing
	name "Terraforming Tundra"
	description "Travel to <destination> with Amy, Nolan, and four others."
	destination "Tundra"
	passengers 6
	cargo "scientific equipment" 10
	blocked "You need <capacity> in order to take on the next mission. Return here when you have the required space free."
	to offer
		has "Terraforming 8: done"
	
	on offer
		conversation
			`The spaceport is crowded with ships and people when you land. Amy's publication must have stirred up quite the commotion among terraforming scientists.`
			`	Spaceport security clears a path to your ship for Amy, Nolan, and four people you do not recognize. You notice that a few among the crowd of people are jeering and holding signs, one reading "Don't asteroid my planet!" and a half-eaten sandwich gets thrown in Amy's path as she approaches.`
			`	"Not everyone is as happy with the prospect of affordable terraforming as we are," Amy says to you as she boards your ship along with suitcases full of scientific supplies. "But that's no reason to stop, now is it?"`
			`	Amy introduces you to the four others that she brought on board. Two of them are terraforming experts who helped Amy and Nolan with their research. The other two are representatives: one sent by the Republic Parliament in order to oversee the project, and another from Tundra.`
			`	"Once you're ready, Captain, please bring us to <destination>. Tundra was a tropical world millions of years ago, but became cold after a cataclysmic event of some sort. There's a good chance that we may be able to nudge the planet back toward a warmer climate if we do this right."`
					accept
	
	on complete
		dialog 
			`The journey to Tundra was spent by your passengers discussing the possible methods to terraform the planet. The Republic representative was none too pleased when Nolan, perhaps jokingly, suggested that we crash an asteroid into the planet.` 
			`	Everyone except for the Tundra native begins to shiver after stepping out of your ship onto the planet, even while inside a protective dome. "Meet us in the spaceport bar in a few hours. We need to finalize our plans of how we're going to execute this experiment."`



mission "Terraforming 10"
	name "Terraforming Tundra"
	description "Bring the Republic representative overseeing the terraforming project to <destination>, where he will attempt to find an alternative solution to terraforming Tundra that does not involve an asteroid."
	destination "Earth"
	passengers 1
	to offer
		has "Terraforming 9: done"
	
	on offer
		log `Began the process of trying to terraform Tundra with new research from Amy and Nolan. Nolan has suggested that another asteroid be used, but the representative for the Republic overseeing the project is displeased with this approach.`
		conversation
			`Amy, Nolan, and the other two scientists tell you the known history of Tundra's climate. Millions of years ago, an asteroid impact or large volcanic eruption altered the planet's atmosphere. Now, the planet no longer retains enough heat from its host star in order to stay warm.`
			`	"Tundra's snow covered surface only exacerbates the problem, reflecting most of the star's light back into space," Nolan explains. "This means that we need to both alter the atmosphere in order for it to retain more heat and alter the surface in order for it to reflect less heat."`
			`	Amy rolls out a map of the entire planet onto the table. Different regions of the surface are color coded, and a large red spot in the planet's southern hemisphere sticks out to you.`
			`	"Tundra has very low volcanic activity, but seismic mapping has lead us to this area." Amy circles the red spot with her finger. "Magma from the planet's mantle is building up under this area of the crust, which lucky for us is considerably thin. Still, it could be another ten thousand years before the magma builds up enough pressure under the surface to cause a supereruption, melting the snow around it and releasing greenhouse gases into the atmosphere that over time will raise the global temperatures."`
			choice
				`	"So are we going to wait ten thousand years for it to erupt?"`
				`	"How does this help our situation?"`
					goto situation
			
			`	The Republic representative scoffs at your comment. "If we were then we wouldn't be here, now would we, Captain?"`
			
			label situation
			`	One of the other scientists responds, "What we plan to do is encourage the eruption of this volcano by making the crust above the volcano thinner. When the pressure of the magma is able to overcome the pressure of the crust, an eruption will occur."`
			`	"How exactly do you plan to do that?" the Tundra representative responds. "And what will happen to the people who live near that area?"`
			`	Nolan answers, "The people who live near the volcano will need to evacuate the area with all their belongings. The Republic should provide any assistance needed for the evacuation. As for how we will cause the volcano to erupt, we need something energetic enough to crack the planet's crust in the location of the volcano, releasing the pressure that the magma is causing to spark an eruption. That's where we bring in another asteroi-"`
			`	"No, no, no!" the Republic representative exclaims, cutting Nolan off mid sentence. "The Republic will not gain a reputation for crashing asteroids into its own planets. The consequences of such an action could be disastrous should it go wrong! And in what way will this warm the planet when the resulting volcanic winter could last decades and only result in an even colder climate? If the people of Tundra wish to terraform their planet that badly then normal techniques should be employed, none of this 'equilibrium mapping' nonsense."`
			`	"Sir," Amy speaks up with a stern tone of voice, "we have already been authorized by the Republic to undergo this terraforming experiment, so unless you have half a teraton of cheap explosives, we're going to need to use an asteroid. The volcanic winter can be easily avoided by having a fleet of freighters sweep the volcanic ash out of the atmosphere, meaning we'll get the benefits of the geenhouse gases without the detriments of volcanic ash reflecting Cebalrai's heat back into space." Amy looks the representative straight in the eyes and smirks. "We're scientists, we have this handled."`
			`	The representative falls silent. After a moment of thinking, he says "Captain, I need you to take me to Parliament. I may be able to authorize the use of explosives that should suffice, but it may not be as cheap as Ms. Amy is hoping. We're not about to turn asteroids into our single solution for everything."`
			choice
				`	"I'll get my ship ready to launch."`
				`	"Sorry, I have other things I could be doing."`
					decline
			
			`	The representative leaves the bar. "We'll wait here," Amy says to you. "I'll speak with the Tundra government about evacuating the area around where the impact site will be so that we can start when you get back."`
				accept



mission "Terraforming 11"
	landing
	name "Terraforming Tundra"
	description "Return to <destination> with the Republic representative."
	destination "Tundra"
	passengers 1
	to offer
		has "Terraforming 10: done"
	
	on offer
		conversation
			`"Wait here," the Republic representative says curtly. Several hours later, he returns, not looking very happy. "What a waste of time. Parliament has declined my request. I don't much agree with this, but you will need to crash an asteroid into Tundra if you wish to achieve your goal." Before you ready for launch, you send a message to Amy and Nolan telling them that an asteroid will be used after all. You don't receive an immediate response.`
				accept
	
	on enter "Cebalrai"
		dialog
			`Your ship is targeted by pirate fleets when you enter the system. Before you engage, you receive a message from Amy.`
			`"Captain, these pirate ships have been occupying the system for days. You must take them out if we are to safely crash an asteroid into Tundra."`
	npc evade
		government "Bounty Hunter"
		personality nemesis staying target
		system "Cebalrai"
		fleet "Marauder fleet I"
		fleet "Large Southern Pirates"



mission "Terraforming 12"
	landing
	name "Terraforming Tundra"
	description "Plant a thruster on an asteroid to guide it into a collision with the dormant supervolcano on Tundra."
	cargo "thruster equipment" 10
	blocked "You need <capacity> in order to take on the next mission. Return here when you have the required space free."
	to offer
		has "Terraforming 11: done"
	
	on offer
		payment 300000
		conversation
			`The pirates that occupied the system did not make an effort to land on Tundra, but they did harass any merchant ships that passed through the system. The government of Tundra pays you <payment> for ridding the system of the pirates, a pleasantly unexpected reward.`
			`	You gather with the scientists in the spaceport bar. The Tundra native informs you that all residents close enough to the volcano to be in danger have been evacuated. "All we need to do now is find the right asteroid," Amy says, and after only a short time of searching, she finds the perfect candidate. "Just like last time, Captain."`
			`	 Spaceport workers load a small thruster and the equipment you will need to mount it on the asteroid into your ship.`
				accept
	
	npc assist
		government "Uninhabited"
		personality derelict fleeing uninterested waiting pacifist mute
		ship "Asteroid" "Target Asteroid"
	
	on complete
		payment 200000
		event "terraforming timer 2" 730 912
		event "terraforming Tundra"
		log `Fought off a fleet of bounty hunters preventing the terraforming of Tundra, then maneuvered an asteroid into Tundra to trigger the eruption of a supervolcano. Tundra's global temperatures will initially drop, but the increased volume of greenhouse gases in the atmosphere will eventually improve Tundra's climate.`
		conversation
			`A plume of debris has formed in a mushroom cloud shape above where the asteroid hit. The scientists are viewing their instruments in anticipation for what happens next.`
			`	Almost an hour after the impact, the ground begins to shake slightly, even though the volcano is located hundreds of kilometers away. "This might be it!" Nolan exclaims as he closely watches a seismometer receiving readings from near the impact site. Suddenly the seismometer spikes, and another plume, much larger than the asteroid impact, rises from the impact site. Half an hour later, the low sound of the massive eruption can be heard in the spaceport, triggering another burst of cheers from the scientists. "It actually worked!" one of them yells out.`
			`	You fly the scientists over top of the volcano, allowing them to take readings of the air and surface. "Greenhouse gas levels are off the charts!" Amy exclaims. "Once these gases disperse across the planet's atmosphere, they should begin warming the entire planet."`
			`	The heat has formed a huge circle of melted snow around the volcano, revealing the green color of trees and the dull grays and browns of rock. Closer to the center of the eruption you spot dozens of lava flows emanating from the center of the impact crater.`
			choice
				`	"What do we do now?"`
					goto what
				`	"It looks beautiful from up here."`
			
			`	"Yes it does, Captain," the Republic representative says. "Yes it does."`
				goto end
			
			label what
			`	"First we need to clear all this volcanic ash out of the atmosphere, as otherwise the planet's temperature will drop, then we wait," Amy says to you. "We should be able to tell how this will affect Tundra's climate in a year or two."`
			
			label end
			`	You steer your ship back to the spaceport. Amy pays you <payment> after you land. "Thanks for your help, Captain. We're going to stay here and monitor Tundra's climate as it shifts, so there's nothing more that we need you for."`



event "terraforming Tundra"
	planet "Tundra"
		description `Millions of years ago, this was a warm world, perhaps even tropical. But some cataclysmic event, perhaps a meteor strike or a massive volcanic eruption, altered the planet's atmosphere enough to turn it into the nearly lifeless, frozen planet it is today. Recent experiments in terraforming the planet have attempted to remedy the climate by causing a supervolcano to prematurely erupt.`
		description `	The first settlers came here to drill for the oil trapped deep under the surface, a relic of Tundra's former, more lively days. Instead of refining the oil into plastic, which sells relatively cheap in this region, they have developed an industry in synthetic fabrics and clothing.`



event "terraforming timer 2"

mission "Terraforming Follow-up"
	landing
	source
		government "Republic" "Free Worlds" "Syndicate" "Independent" "Neutral"
		near "Sol" 100
		attributes spaceport
	to offer
		has "event: terraforming timer 2"
	on offer
		event "terraforming follow-up"
		conversation
			`When you land, you receive a message from Amy, the girl you helped to terraform Rand and Tundra.`
			`	"I hope everything is going well, Captain. I just wanted to give you an update on what has occurred in the past year.`
			`	"Tundra's climate has drastically improved. Areas around the equator are starting to become completely snow free, and I was amazed when I was able to walk outside without a heavy coat on. The Republic has placed a halt on any more experiments, as they wish to see how the situations on Tundra and Rand turn out.`
			`	"Speaking of Rand, last month I got to catch up with Eric and Alaric when I visited the planet. They've told me that Rand is becoming a far better place to live on now. It's even becoming a popular tourist destination. They wanted me to relay their gratitude to you for making their dream come true.`
			`	"That's all I have to say. Thanks again for all the help. I don't know where I would be without it."`
				decline



event "terraforming follow-up"
	planet "Rand"
		add attribute "tourism"
		description `Rand is a desert world, too dry for much farming and with gravity low enough to be uncomfortable for most human beings. It is, however, the best source of heavy metals in the galactic south. Aside from the managers of the mining companies, nearly all the people here are migrant workers from elsewhere in the Dirt Belt, who have come to spend a season working for the relatively high wages that uranium mining offers, either to send money off-world or to save it up in order to build a better life for themselves.`
		description `	Due to the results of recent terraforming experiments, Rand has become a moderately more habitable place. Fascination with this change in climate has lead to Rand becoming a semi-popular tourist destination of the Dirt Belt.`
	planet "Tundra"
		spaceport `The spaceport village consists of several large domes, which keep out the wind and driving snow; ships enter and exit the largest of the domes through a hatch that closes as soon as they have come through. Before the planet was terraformed, enough snow would pile up on top of one of the domes every decade or so that it became a danger of collapsing under its own weight; the locals would simply move out of that dome and build another one higher up on the snowpack, but the changing climate has reduced the amount of snow enough that the locals may never need to build another dome again.`



mission "A wolf, a goat, and a cabbage"
	job
	description "Transport a wolf, a goat, and a cabbage to <destination>. Payment will be 100,000 credits."
	to offer
		"day" == 1
		"month" == 4
	source
		government "Republic" "Free Worlds" "Syndicate" "Neutral"
	destination
		distance 3 5
		government "Republic" "Free Worlds" "Syndicate" "Neutral"
	cargo "wolf" 1
	
	on enter
	on enter
		dialog
			`You hear a strange crunching sound coming from your cargo hold.`
	on enter
		dialog
			`The worrisome munching sound in your ship's hold is followed by a horrific shrieking bleating noise and then an equally horrific silence. Turning on your cargo hold's security camera, you discover that there is nothing left of the goat and the cabbage that you were transporting except a few scraps of cabbage, some bones, and a lot of blood.`
			`	Meanwhile, the wolf is calmly gnawing on what you suspect is the goat's femur, with a rather self-satisfied look in its eyes. Apparently the goat ate the cabbage, and shortly after that the wolf ate the goat.`
	
	on complete
		payment 33000
		dialog
			`The man who collects the wolf from you on the landing pad is furious. "I told the shipping company not to put the goat in the same ship as the wolf or the cabbage," he says, "but I guess they tried to save money by subcontracting it all to the same captain."`
			`	Because you only delivered a third of the cargo safely, he only pays you 33,000 credits.`



mission "Terminus exploration"
	name "Missing drone"
	description "Travel to the <waypoints> system to see if you can find any sign of a probe drone that had been launched by a team of scientists before they were attacked by pirates and forced to flee."
	source "Bounty"
	waypoint "Terminus"
	to offer
		"combat rating" > 20
	on offer
		conversation
			`As you are exploring the marketplace, a man wearing comically thick glasses comes over to talk to you. "Captain <last>?" he asks. You nod. "I hear that you're not averse to taking on risks," he says. "I'm the lead scientist on a project studying a spatial anomaly in an uninhabited system nearby. We had just launched a probe to study the anomaly more closely when a band of pirates arrived and forced us to flee the system. Would you be willing to travel there and see if you can retrieve the drone's data?"`
			choice
				`	"Sure, I would be glad to."`
					goto end
				`	"How strong of a threat is the pirate fleet?"`
				`	"Sorry, I don't have time to help you."`
					decline
			`	"Just a couple of interceptors," he says. "We were in a scoutship, with no real weapons to speak of, and none of us on the ship have any combat experience. So, we felt it was safer to run away than to try to fight, even though we were leaving valuable equipment behind."`
			choice
				`	"That doesn't sound like much of a threat. I'd be glad to help."`
				`	"Sorry, I don't want to help with this."`
					decline
			label end
			`	"Thank you so much!" he says. "All I need you to do is board the drone and download its database. Unless the pirates have already stripped out the computer, of course. The drone is in the Terminus system, a few jumps away from here."`
				accept
	npc assist
		system "Terminus"
		government "Uninhabited"
		personality derelict target
		ship "Science Drone" "Beagle"
		dialog `You board the science drone and discover that the pirates have stripped just about everything of value from it: the engines, the sensors, and the fuel cell that powered it. But the computer system is either too deeply integrated into the drone, or too specialized, to be of any value to the pirates. You transfer enough power to the drone's batteries to reactivate it, and are able to retrieve the data that the scientist was looking for. But it's clear that this drone, or what's left of it, is not going anywhere. You'll have to leave it behind.`
	npc
		system "Terminus"
		government "Pirate"
		personality staying
		fleet "Small Southern Pirates" 2
	on complete
		payment 90000
		log `Recovered data from a derelict science drone for a team of scientists, who were studying a strange red anomaly in the Terminus system. They suggest that it may be a partially collapsed wormhole.`
		conversation
			`The scientist is overjoyed that you were able to retrieve the data from the drone. Almost in tears, he says, "We were worried that all our planning and fundraising had been for nothing. These measurements will help us to understand that spatial anomaly far better than we do right now." He hands you a credit chip worth <payment>.`
			choice
				`	"Can you tell me more about this anomaly you are studying?"`
				`	"I'm glad I was able to help."`
					decline
			`	He says, "It seems to be a partially collapsed wormhole, something that once linked this part of the galaxy to somewhere else. But, we haven't succeeded in sending anything through it. Maybe the wormhole is no longer passable. Or maybe there's some way to make it open more fully. Or maybe only ships that are specially attuned to its energy signature can travel through it. We don't even know if the wormhole is a natural phenomenon or some sort of alien artifact. Honestly, we aren't even sure if it's even a wormhole at all."`
			`	You thank him for the information, and return to your ship.`
				decline
	
ship "Science Drone"
	sprite "ship/science drone"
	attributes
		category "Drone"
		hull 200
		mass 30
		drag 2
		"heat dissipation" 1
	explode "tiny explosion" 5
	explode "small explosion" 2

<<<<<<< HEAD
mission "Capture Smuggler"
	name "Capture rogue smuggler"
	minor
	description `A smuggler absconded with his illegal cargo near <system>. The unknown person he stole it from wants it back. Recover the cargo from the <npc> and return both it and the smuggler to <origin> for <payment>.`
	to offer
		random < 15
		"combat rating" > 2000
		"reputation: Pirate" > 10
	passengers 1
	source
		government "Pirate"
	npc board
		conversation
			`The smuggler and his crew are ready and waiting when you board. You pull out the "gift" and press the button, then quickly toss it down the hallway. For a moment, you meet the smuggler's eyes. They widen with terror when he sees the "gift." You duck back into cover. A few seconds later, you hear a strangly muted detonation, followed by silence. After a minute, you hazard another peek out of cover. The smuggler and all his men are unconscious on the ground. One crewman has blood dripping from his nose and ears. You tie them all up and stow the smuggler in a locked cabin on your ship.`
			`	Once they're secured, you sweep the ship. Ultimately you find the stolen cargo in the captain's cabin, hidden behind a false panel. The cargo is a nondescript storage container, but upon closer inspection you see that it's code-locked and covered with interference plating.`
				launch
		government "Merchant"
		personality staying uninterested timid target marked
		system
			distance 2 3
		fleet
			names "civilian"
			variant
				"Modified Argosy (Smuggler)"
	on fail
		dialog `You have failed to capture the smuggler and recover the stolen cargo. This will probably not be good for your reputation.`
		"reputation: Pirate" <?= -10
	on offer
		conversation
			`As you step into a dive bar for a quick drink, the largest man you've ever seen stands up and blocks your path. He's well over two meters tall, and his muscles seem to ripple with barely restrained violence when he moves. "<first> <last>," he says in a thick accent. "My employer hears you do certain jobs, take money, do not ask questions. He hears you are reliable. A man, a smuggler, he steals cargo from my employer. My employer very much wants cargo returned, and this man as well."`
			choice
				`	"I'm sorry, sir, but I'm not taking new jobs today. Please give your employer my most gracious thanks for this kind offer."`
				`	"Of course. I won't say a word."`
					goto accept
				`	"Get out of my way. I don't take jobs from any schlub who bothers me when I need a drink."`
					goto mistake

			`	The man looks down at you with no change in expression. "My employer, he will not be happy. I will tell him, '<first> <last> is not so reliable.' I hope next time, you are reliable." As the man speaks, you notice that his teeth are filed to vicious points. Every patron in the bar stares at you in shock as you sit down for a badly-needed drink.`
				decline

			label accept
			`	The man looks down at you with no change in expression. "This is good. To be reliable, it is a great thing on <origin>." As the man speaks, you notice that his teeth are filed to vicious points. He holds out a round, flat object about the size of your palm. It has a recessed button in the center of one side. "This is gift for this smuggler. Press button, it becomes surprise. Make sure surprise is not on you." He hands you the object and a datachip containing details of the job. As the man leaves, you see every patron in the bar staring warily at his back.`
				accept

			label mistake
			`	The man looks down at you with no change in expression. "This is great shame. I will tell my employer, '<first> <last> was not so reliable. I had to make example.'" The man grabs your neck with one monstrous hand. The last thing you see as your vision fades to black is a mouth full of pointed teeth.`
				die
	on visit
		dialog `You land on <origin>, but you don't have the smuggler and the cargo he stole. You should probably be careful not to run into your contact until you do.`
	on complete
		payment 150000
		conversation
			`The huge man drags the unconscious smuggler out of the cargo container with one hand and carries the cargo box with the other. He stops in front of you. "<first> <last>," he says. "My employer, he will be very happy. Your payment, you will receive soon. Is it not good, to be reliable?" The man leaves your ship, letting the smuggler's legs scrape along the ground as he walks. A moment later, you receive <payment> from an anonymous account.`
=======


mission "Lost Boy 1"
	minor
	name `Rescue Tod`
	description `Travel to <destination> in search for Tod, the son of a single mother from <origin>.`
	source "Moonshake"
	destination "Deadman's Cove"
	to offer
		"combat rating" > 100
	
	on offer
		conversation
			`Wandering around the spaceport to see what it has to offer, you make your way into one of the dimly lit restaurants to avoid the crowded streets and metallic-tasting air outside. The restaurant is mostly empty. One of its only inhabitants is a dirty looking woman crying with her head down in one of the booths.`
			choice
				`	(Approach the woman and ask why she is crying.)`
				`	(Ignore her and leave the restaurant.)`
					goto leave
			
			`	As you walk close to the woman, she raises her head from her arms and brushes her hair out of her face to look at you. Tears run down her cheeks and her nose is running. "Wh-wh-what do you w-want?" she asks in a quiet voice, trying to speak through sobs.`
			choice
				`	"Can I help you?"`
				`	"Why are you crying?"`
			
			`	You ask the woman if she needs help. She wipes away the tears with the sleeve of her shirt and tells you that she is looking for her son, Tod. "I sent him away to a mining job on Placer because I don't have the money to support him myself, but on the way the ship he was on was attacked and boarded by pirates." She begins to sob again. "I d-don't know if he's d-dead or a slave. I tried t-talking to someone from the Syndicate, but they said that saving him wouldn't be w-worth it.`
			`	"W-would you be able to help? Please do if you c-can."`
			choice
				`	"Alright, I'll help you. Where should I look for him?"`
					goto accept
				`	"Sorry, I'm not going to risk my life for someone I don't know."`
			
			`	The woman begins crying even louder than she was before. A waiter walks up to you and suggests that you leave before making the situation worse, and one of the few customers in the restaurant gives you a dirty look for making his meal experience even worse.`
			
			label leave
			`	You wait for the streets to become less crowded before leaving the restaurant. As you look back through the windows of the restaurant, you catch a glimpse of the woman still crying in the booth before the crowd blocks your line of sight and you continue walking.`
				decline

			label accept
			`	"Thank you s-so much! The closest pirate planet to here is <destination>. If he's still alive then I'm sure he would be there. I can feel it." The woman gives you a description of Tod Copper so that you may find him and thanks you again for agreeing to help her. She asks that if you find him to bring him to a location in the <origin> spaceport where she will be waiting.`
				accept



mission "Lost Boy 2"
	landing
	name `Rescue Tod`
	description `Locate the <npc> and board it to rescue Tod, then bring him to <destination> so that he may reunite with his mother.`
	destination Moonshake
	to offer
		has "Lost Boy 1: done"
	
	on offer
		conversation
			`The air in the <origin> spaceport smells of tobacco and tastes of the salt from the world's vast oceans. You receive sideways looks from rough-looking pirates, but none make a move to cause any trouble. As lawless as pirates can be, they still adhere to a form of honor code when in a planet's main spaceport. At least generally.`
			`	You ask a bartender for directions to the local slave traders, as that is the likely place that Tod would be if he was taken here. He points you to a slave trader by the name of Cygnet Brig who "runs the slave trade 'round these parts."`
			`	Cygnet owns a large warehouse building located on the edge of the spaceport island where he keeps all his slaves packed together in groups of three in small holding cells. Some slaves are rattling the bars on their cell or screaming in protest, but many have seemed to accept their fate. Cygnet, a tall, thin, mustachioed man, notices you gazing at the cells. "Can't keep 'em too packed together, oth'wise they's get each otha sick," he remarks in a thick accent of unknown origin to you. "What can I get ya?"`
			choice
				`	"I'm here to buy a slave."`
					goto description
				`	"Do you have a boy by the name of Tod Copper?"`
			
			`	Cygnet strokes his mustache. "Tod Copper. Tod Copper. Tell you what, that name doesn' ring a bell. Heck, I don' even keep track of names 'less I get someone impor'ant. If ya lookin' for someone in particular to buy, can I get a description?"`
			
			label description
			`	You provide Cygnet with the description of Tod that his mother gave you, then explain to him that Tod would have been taken from a ship bound for Placer.`
			`	"Oh yeah, that bugger! That little rebel was causin' me trouble so I sold him off soon as I could. If ya looking for him, then you're gonna need to look for a guy by the name of <npc>. He bought your boy Tod 'bout four days ago. He might be hangin' around a system nearby."`
			`	You thank Cygnet, who has been surprisingly polite for a slave trader, for the information. "If ya ever need a slave, just come talk to me," he remarks as you walk back to your ship. "I've got the cheapest slaves this side of Sol."`
				accept
	
	npc board
		personality staying nemesis target plunders
		government "Bounty"
		system
			distance 2 4
		ship "Vanguard (Particle)" "Lord Ligonier"
		conversation
			`When you breach the ship's hull, you find the crew of the <npc> more concerned with containing the fires caused by your weapons than with you walking onto their ship. Almost every one of the crew members is a teenager. One looks at you and the laser pistol in your hand with mortal fear in his eyes.`
			`	Through the smoke and steam, you see a boy running toward you who fits the description of Tod Copper.`
			choice
				`	"Get on my ship!"`
					goto ship
				`	"Are you Tod?"`
			
			`	"Yeah! Are you here to save me?"`
			`	"Get on my ship!" you yell, motioning for him to come toward you.`
			
			label ship
			`	The boy runs past you and into your ship. Following closely behind Tod is a large bearded man holding a laser rifle in one hand and a fragmentation grenade in the other.`
			`	"That's my crew member, you no-good piece of sh-"`
			`	Before the captain is able to finish his sentence, pipes in the wall next to him explode, blasting hot steam all over the right side of his body, causing him to begin rolling on the floor in horrible screeches of pain. Not wanting to stay connected to the ship any longer than you need to be, you run back into your ship and fly away.`
				launch



mission "Lost Boy 3"
	landing
	name `Bring Tod to <planet>`
	description `Now that Tod's mother knows he is safe, bring him to <destination> so that he may start his mining job to support him and his mother.`
	destination "Placer"
	to offer
		has "Lost Boy 2: done"
	
	on offer
		payment 952
		conversation
			`Tod's mother almost tears up at the sight of him as you approach. "Oh, my baby boy is alive!" she exclaims, running up and hugging Tod as his face reddens with embarrassment. "Are you hurt? Are you okay? Do you think you'll be fine?" Tod's mother asks, kissing his cheeks between each question.`
			`	"I'm fine, Mom," Tod says in an annoyed tone of voice. Some things never change.`
			`	The mother gives you a handful of credit chips. At a glance, you guess that they couldn't be worth more than 1,000 credits. "I know it isn't much for the work you've done, Captain, but it's all I have to give you in return."`
			choice
				`	"Don't worry. "`
				`	"You're lucky I agreed to help you in the first place."`
					goto money
			
			`	"This is just so wonderful. There aren't many people around here who would do such a thing for such little pay."`
				goto end
			
			label money
			`	"I know, I know, and I'm eternally grateful for that, Captain. There aren't many people around here who would do such a thing for such little pay."`
			
			label end
			`	"Hold on," Tod chimes in. "I still need to get to <planet>."`
			`	"Of course!" his mother yells out. "Captain, would you please make sure that Tod has a safe passage to <destination>?"`
			`	"And make sure I don't become a slave this time," Tod quips jokingly.`
			choice
				`	"Okay, I'll take Tod to <planet>."`
					accept
				`	"Sorry, I'm not headed in that direction."`
					decline
	
	npc
		government "Pirate"
		personality staying plunders disables
		system "Al Dhanab"
		ship "Falcon (Heavy)" "Cygnet's Slaver"
	
	on complete
		dialog `You wish Tod the best of luck on <planet>. "Thank you, Captain. Hopefully I can repay you one day. As cliche as it sounds, I owe you my life."`



mission "Paradise Fortune 1"
	minor
	name `Flee to <planet>`
	description `Flee from <origin> to <destination> with the girl you let on to your ship.`
	source
		planet "Follower" "Mainsail"
	destination
		attributes spaceport
		distance 1 1
	passengers 1
	to offer
		has "main plot completed"
		random < 50
	
	on offer
		conversation
			`As with all Paradise Worlds, the air is just the right temperature when you step out of your ship, and a light breeze rustles the leaves of the trees planted around the spaceport. While taking a moment to breathe in the fresh air, you hear yelling coming from the entrance to the <origin> shipyard. Looking over, you spot a young girl with a backpack running from two spaceport security guards. "Get back here!" they yell at the girl, chasing her with no success.`
			`	"Someone help me!" the girl shrieks out. As she runs, a credit chip falls out of her backpack. `
			choice
				`	(Let her onto my ship.)`
					goto continue
				`	(Ignore the scene.)`
			
			`	The girl looks you in the eyes as she approaches, expecting help that will never come. Air rushes past you as she and the security guards run by. After a few meters, the security guards catch up to the girl, tackling her to the ground and detaining her as they remove her backpack full of credit chips.`
					decline
			
			label continue
			`	You open the hatch to your ship and yell "Get on!" as the girl approaches. "Thank you, Captain," she says while getting closer, to much protest from the approaching security guards.`
			`	As she enters your ship, she grabs your arm and pulls you in with her before closing the hatch. "Launch and go to <destination>, now! I'll explain when we get there."`
				launch



mission "Paradise Fortune 2"
	landing
	name `Escaping Paradise`
	description `Escape the Paradise Worlds and travel to <destination> where Diana Howl will give over part of her family's fortune to the local government of <planet>.`
	destination
		attributes "dirt belt"
		government Republic
	passengers 1
	to offer
		has "Paradise Fortune 1: done"
	
	on offer
		conversation
			`"You need to explain what is going on here," you say just after setting your ship down.`
			`	"Alright, alright, I'll explain." You notice that the girl has a strange mix between a posh Paradise World accent and a Dirt Belt or possibly even Rim accent. "My name is Diana Howl. My father is the CEO of a large marketing firm. And this," Diana opens her backpack, revealing its full contents of thousands of credit chips, "this is part of my family fortune, about half a billion credits of it. Don't worry, my father should be able to make this back in a few months time."`
			choice
				`	"Why have you stolen all this?"`
					goto story
				`	"I'm calling the spaceport authorities."`
			
			`	"No, wait! Let me explain!" Diana protests.`
			
			label story
			`	"All my life I've been fascinated with the world outside my little bubble of the Paradise Planets. My father met my mother on Heartland in the Cor Caroli system while he was on a business trip, so my mother would often take me on trips to the Dirt Belt. The last time I went was before the war though; my mother didn't want me anywhere near the 'Free Loafers', as she called them. Back then life in the Dirt Belt didn't seem anywhere near comparable to life in the Paradise Worlds, and I can only imagine how much worse it might be after being so close to a war, so I decided that I needed to do something to help.`
			`	"Now, can you take me to <destination>? I wish to hand this over to the government there to help them. It may not seem like much in the grand scheme of how many credits go into running a planet, but it should be a huge boost to their economy."`
			choice
				`	"Alright, I'll help you."`
					goto accept
				`	"What makes you think they won't hand it over to your father?"`
				`	"This is a crime. I don't want to get in trouble helping you."`
					goto decline
			
			`	Diana pauses. "I hadn't thought of that," she says in a downtrodden tone, "but I at least have to try! Please just bring me to <planet>. Please!" Diana looks up at you with puppy dog eyes, quivering her lip with the backpack of credit chips held against her chest.`
			choice
				`	"Alright, I'll bring you to <planet>."`
				`	"Sorry, but I'm not putting myself on the line for this."`
					goto decline
			
			label accept
			`	"Excellent!" Diana yells out. She drops the bag of credits on the floor and gives you a hug. "We'll have to leave immediately, for I fear that the spaceport authorities here might be searching for us."`
				launch
			
			label decline
			`	You call the spaceport authorities and tell them that Diana Howl is on your ship. Moments later when they arrive, they take Diana kicking and screaming off of your ship. She yells harsh profanities at you as she is taken away, one among them being "Syndicate lover." As a reward for "catching" Diana, the spaceport authorities transfer 150,000 credits to your account.`
				decline
			
	on decline
		payment 150000



mission "Paradise Fortune 3"
	landing
	name `Last Hope`
	description `Escape from the Navy and travel to <destination> where Diana Howl hopes that the Free Worlds will help her.`
	destination Bourne
	passengers 1
	to offer
		has "Paradise Fortune 2: done"
	
	on offer
		conversation
			`Diana is eager to get going as soon as you land. "This is going to be great! I'm going to do so much good with this! I can't wait to see the look on their faces when I open up my backpack in front of them!" Diana says rapidly as she bounces up and down with the backpack of credit chips on her back.`
			`	As you gather a few credits to bring with you in case you see something you want to buy, Diana bounces off the ship. Suddenly, her crazed rambling stops. Diana comes running back onto the ship yelling "We need to go! Fly to <destination>! The Free Worlds should protect me!"`
			choice
				`	"What is it? What's happening?"`
				`	(Launch immediately.)`
					launch
			
			`	"Look outside," Diana says with a ghastly look on her face. You check your ship's external cameras, and roaming around your ship is a group of men in Navy uniforms. One of them raises a megaphone to their mouth.`
			`	"Hand over the girl and her credits and we can all walk away from this peacefully, Captain."`
			choice
				`	"Why do you need her?"`
				`	"Over my dead body!"`
					goto launch
				`	"Alright, I'll bring her out."`
					goto agree
			
			`	"In case you haven't noticed, Captain, that girl is in possession of over half a billion stolen credits. She's a criminal, and helping her makes you a criminal too. Given your status, Captain <last>, I'd appreciate it if you didn't make me the officer that put <first> <last> behind bars."`
			choice
				`	"I'm sorry officer, but I can't help you."`
					goto launch
				`	"Okay, I'll hand her over."`
			
			label agree
			`	Diana looks to you in shock. "You wouldn't!" she screeches. "You can't! Fly me to <planet> right now!"`
			choice
				`	"I'm not going to become a criminal to fulfill your crazy dream."`
				`	"Okay, we'll fly to <planet>."`
					goto launch
			
			`	You allow the Navy officer and his troops onto your ship, where they apprehend Diana and her stolen credits. They take her kicking and screaming off of your ship. She yells harsh profanities at you as she is taken away, one among them being "Syndicate lover."`
			`	"Thank you for not causing any more trouble, Captain," the officer says to you. He then hands you 500,000 credits for "playing nice" and leaves.`
				decline
			
			label launch
			`	You activate your repulsor engines, sending the Navy troops recoiling away from your ship. As you ascend into space, your computers detect multiple ships targeting you.`
				launch
			
	on accept
		"reputation: Republic" <?= -10
	
	on decline
		payment 500000
	
	npc evade
		government "Republic"
		personality heroic
		fleet "Large Republic"



mission "Paradise Fortune 4"
	landing
	name `Exchange of Goods`
	description `Travel to <destination> and hand the backpack of credits and Diana Howl's note over to the Navy.`
	destination "New Boston"
	to offer
		has "Paradise Fortune 3: done"
	
	on offer
		conversation
			`While in flight, Diana tells you the stories that she heard of the war. In the Paradise Planets region, they were told that declaring independence and bombing Geminus and Martini was the Free Worlds' first step in overthrowing the Republic.`
			`	"We should talk to Alondo," Diana says. "He'll be able to handle this situation."`
			
			branch epilogue
				has "FW Epilogue: Alondo: offered"
			`	As you're coming in for a landing on Bourne, you receive a message from Alondo. "<first>!" he says. "I just heard that you were in system. Want to meet up for a drink and talk about old times?"`
			choice
				`	"I'd be glad to any other time, but I need your help at the moment."`
					goto conversation
			
			label epilogue
			`	As you're coming in for a landing, you contact Alondo, who is luckily on Bourne. "What have you gotten yourself into?" he responds after you mention that you need his help.`
			choice
				`	"I'll explain the situation when we meet."`
			
			label conversation
			`	You meet with Alondo at his office in the Free Worlds Senate building. After he and Diana exchange greetings, you explain the situation to him.`
			`	"You what?" Alondo responds. "You have to turn her in. The war may be over, Captain, but there is still tension between the Republic and Free Worlds that we can not have a situation like this exacerbating."`
			`	"You can't do that!" Diana yells in protest. "I thought the Free Worlds was suppose to be all about going against the Republic, but you're just going to give in?"`
			`	"Look here, kid," Alondo says in a stern tone. "The Free Worlds was never about being against the Republic, it was only ever about being against Parliament. There's a big difference there. What you've done is a crime, even to the Free Worlds. We are not about to gain a reputation of harboring criminals of the Republic."`
			`	Diana, instead of protesting further, puts her head down. "I'll be in your ship, Captain," she says. Diana storms off, making an effort to create as much noise as possible with the stomps of her feet.`
			`	"Spoiled kid," Alondo says quietly. "Attitudes like that are why I joined the Southern Defense Pact. Anyway Captain, I suggest you hand her over to the Navy immediately. I'll contact the Republic if you need me to."`
			choice
				`	"Alright, I'll hand her over."`
					goto end
				`	"Sorry, Alondo, but I agree with her cause."`
			
			apply
				set "navy contacted"
			`	"I understand. Please, just don't drag the Free Worlds into this."`
			
			label end
			`	You say goodbye to Alondo and return to your ship. When you arrive and look around, Diana is notably absent. In your pilot's seat she has left her backpack and a written note. The paper has noticable tear stains in one of the corners.`
			``
			`Dear <first> <last>,`
			`	I don't care about the credits anymore, but I can't go back to my family. I'll be too much of a disgrace, and I can't even imagine looking my parents in the eyes after what I've done. I've left the credits with you. You can do with them as you wish.`
			`	I've taken this chance to escape from my old life. I want to become my own person in the world, and I want to do it on my own. Please don't come looking for me, because wherever I am I'll be happier than when I was with my parents. I've failed myself today, but I'm still going to strive for the betterment of the less fortunate. Thank you for trying to make my dreams come true, even if you couldn't succeed.`
			`	Sincerely,`
			`				Diana W. Howl`
			``
			`	You stare down at the backpack, stuffed full with over half a billion credits.`
			choice
				`	(Hand the credits over to the Navy.)`
				`	(Steal the credits.)`
					goto steal
			
			branch navy
				has "navy contacted"
			`	You fold the note and slip it into the backpack so that you can show it to the Navy to explain why Diana is not with you. You contact the Navy's crime report hotline and tell them that you have the stolen credits. A few minutes later, they respond telling you that a fleet is waiting on <destination> to retrieve the credits.`
				accept
			
			label navy
			apply
				clear "navy contacted"
			`	You fold the note and slip it into the backpack so that you can show it to the Navy to explain why Diana is not with you. Alondo sends you a message, telling you that the Navy says they are waiting on <destination> for the credits.`
				accept
			
			label steal
			`	You rip the note apart and begin counting the credits. In total, the backpack contains a whopping 525,894,400 credits. Over half a billion credits richer, you sit down and wonder what you will spend it on.`
				decline
	
	on accept
		"reputation: Republic" >?= 10
	on decline
		payment 525894400
		"reputation: Republic" <?= -1000
	
	on complete
		payment 1000000
		conversation
			`You spot a fleet of docked Navy ships as you come in for a landing. A small squad of troops gather around your ship after you land. You are greeted by a Navy officer upon exiting your ship and explain to him where Diana is, showing him the note she wrote.`
			`	"That is unfortunate," she responds with a troubled look on her face. "We'll contact the Howl family about this." Before letting you go, the officer hands you <payment>. "This is the reward that Mr. Howl put out for the return of his credits. Thank you for doing the right thing, Captain."`



mission "Northern Blockade"
	minor
	name `Mebsuta Disaster`
	description `<destination> is under attack by pirates. Assist the Republic by delivering <commodity> to the planet as soon as possible.`
	source
		near "Mebsuta" 2 4
	destination "Featherweight"
	cargo "relief supplies" 178
	to offer
		random < 20
		"combat rating" > 200
		"reputation: Republic" >= 0
	
	on offer
		conversation
			`You are approached by a Navy officer. "Are you Captain <last>?" You nod. "Would you be able to assist us? A sizable gang of pirates has occupied <system> and raided the spaceport. A Navy fleet is on its way to eliminate the pirates, but reports from the planet indicate that the spaceport of <planet> is in dire need of supplies. Any building above three stories was badly damaged and everything in the warehouses was either stolen or destroyed. We need a ship to bring <cargo> to them as soon as possible, but there are no available Navy ships capable of doing the job. Would you deliver the supplies for us, Captain?"`
			choice
				`	"I'd be glad to help, Officer."`
					accept
				`	"Sorry, but I'm not traveling in that direction."`
					decline
	
	npc
		government "Pirate"
		personality staying harvests plunders
		system destination
		fleet "Large Northern Pirates" 3
	npc
		government "Republic"
		personality staying heroic
		system destination
		fleet "Large Republic"
		fleet "Small Republic" 2
	npc
		government "Pirate"
		personality nemesis staying harvests plunders
		system "Mirzam"
		fleet "Large Northern Pirates"
		fleet "Small Northern Pirates" 3
	
	on complete
		payment
		payment 7500
		dialog `As the last crate of supplies is loaded off of your ship, the Navy ships defending the system land. The local authorities thank you for helping, and you are paid <payment>.`



mission "Southern Blockade"
	minor
	name `Spaceport Defenses`
	description `<stopovers> are under attack and in need of spaceport defenses. Drop off your cargo on these three planets and return to <destination> for payment.`
	source
		near "Pherkad" 2 4
		government "Free Worlds"
	stopover "Cornucopia"
	stopover "Solace"
	stopover "Winter"
	cargo "spaceport turrets" 75
	to offer
		random < 20
		"combat rating" > 150
		not "event: Thule becomes independent"
		"reputation: Free Worlds" >= 0
	
	on offer
		conversation
			`A captain in a Free Worlds uniform enters the spaceport and turns on a megaphone. "Attention! The Free Worlds are in need of volunteers able to carry <cargo> to <stopovers> for fortifying the spaceports nearest to the pirate system of Men. Free Worlds ships are currently preoccupied with fighting off a pirate incursion into those systems, and we are unable to spare enough ships for the job. Our hope is that these defenses will deter any future incursions. Payment will be <payment> for the first captain who accepts." The spaceport falls quiet as captains contemplate this offer.`
			choice
				`	(Volunteer.)`
				`	(Ignore.)`
					decline
			
			`	The Free Worlds captain thanks you for offering your help. Spaceport workers load the turrets onto your ship, and the captain tells you to return to <origin> once you have dropped off the turrets for payment.`
				accept
	
	npc
		government "Pirate"
		personality staying harvests plunders
		system "Kappa Centauri"
		fleet "Large Southern Pirates"
	npc
		government "Pirate"
		personality nemesis staying harvests plunders
		system "Kappa Centauri"
		fleet "Large Southern Pirates"
	npc
		government "Pirate"
		personality staying harvests plunders
		system "Yed Prior"
		fleet "Large Southern Pirates"
		fleet "Small Southern Pirates" 2
	npc
		government "Pirate"
		personality nemesis staying harvests plunders
		system "Yed Prior"
		fleet "Large Southern Pirates"
	npc
		government "Pirate"
		personality staying harvests plunders
		system "Pherkad"
		fleet "Small Southern Pirates" 3
	npc
		government "Free Worlds"
		personality staying heroic
		system "Kappa Centauri"
		fleet "Large Free Worlds"
	npc
		government "Free Worlds"
		personality staying heroic
		system "Yed Prior"
		fleet "Large Free Worlds"
	npc
		government "Free Worlds"
		personality staying heroic
		system "Pherkad"
		fleet "Large Free Worlds"
	on stopover
		dialog `The last of the defenses are quickly unloaded from your ship, put into place, and activated. A pirate ship attacking the system attempts to follow you down to the surface, but the fire coming from the newly installed spaceport turrets forces the pirate to turn away and flee for orbit. Time to return to <destination>.`
	on complete
		payment
		payment 5000
		log `Installed spaceport defense turrets on three frontier worlds. The Free Worlds hopes that this will reduce the piracy in the region.`
		dialog `The Free Worlds captain thanks you for helping to fortify the frontier worlds, and pays you <payment>.`



mission "Core Blockade"
	minor
	name `Bad Harvest`
	description `The pirate world of <destination> is experiencing a famine. Warlords of the planet have threatened the Syndicate into giving them food. Deliver <cargo> to the world for <payment>.`
	source
		near "Almach" 2 4
	destination "Deadman's Cove"
	cargo "food" 287
	to offer
		random < 20
		"combat rating" > 400
	
	on offer
		conversation
			`In the <origin> spaceport, you are approached by a Syndicate employee. By the looks of his uniform, he works for Syndicated Security. "Hello, Captain. You're a competent pilot, correct?" You nod your head. "Excellent. The Syndicate needs <cargo> transported to <destination>. The pirate world has seen a particularly bad harvest this past season, so much of the population is without sufficient food. Pirate warlords have threatened to begin raiding our freighters and frontier worlds if we don't provide them with food. It's cheaper to do what they want, so we've agreed to the deal, but we don't want to risk any of our own ships being destroyed. The Syndicate will pay you <payment> should you accept and complete this job."`
			choice
				`	"Alright, I'll get my ship ready."`
					accept
				`	"Sorry, but I have better things to be doing."`
					decline
	
	npc
		government "Pirate"
		personality nemesis staying harvests plunders
		system destination
		fleet "Large Core Pirates" 2
	npc
		government "Pirate"
		personality nemesis staying harvests plunders
		system "Schedar"
		fleet "Large Core Pirates"
		fleet "Small Core Pirates" 3
	
	on complete
		payment
		payment 10000
		dialog `Multiple bands of pirates, each run by a different warlord, are waiting in the spaceport when you land. They take the food from your cargo hold like animals, leaving quite the mess behind. When you return to your ship, you find that the Syndicate has deposited <payment> into your account.`



mission "Pirate Blockade"
	minor
	name `Escape to Freedom`
	description `Bring <bunks> escaped slaves to freedom on <destination>, far away from their pirate oppressor. The woman on <origin> promised that a person on <planet> would give you <payment>.`
	source "Buccaneer Bay"
	destination "Hippocrates"
	passengers 19
	to offer
		"combat rating" > 500
	
	on offer
		conversation
			`It is dusk at the <origin> spaceport, and the setting sun casts long shadows across the spaceport deck. You take notice of a slim cloaked figure walking only a few feet behind you who seems to be keeping pace.`
			choice
				`	(Confront them.)`
					goto confront
				`	(Stop walking and see if they stop as well.)`
			
			`	You stop by the entrance to a store that claims to have "the best Polecats!" and lean against the building, trying not to draw attention to yourself. The figure keeps walking at the same pace, and as they pass you, a soft voice says, "Follow me," from under the cloak. The figure bolts off into a dark alleyway next to the building.`
				goto choice
			
			label confront
			`	You turn around and stare right at the figure, who stops within a foot of you. The shadows cast by the sun make it impossible for you to make out their face under the cloak. "Follow me," a soft voice says from under the cloak, before the figure bolts off into a dark alleyway next to the building.`
			
			label choice
			choice
				`	(Follow the figure.)`
				`	(Return to my ship.)`
					decline
			
			`	You step into the alleyway and find the figure standing under a lamp. The figure removes their cloak, revealing the face of a woman with short dark hair and a distinct, jagged scar across her right cheek. She begins whispering to you. "You're not from this world. I can tell. You're too clean and unscarred. Could you help me?"`
			choice
				`	"What do you want?"`
					goto need
				`	"Why would I help a pirate?"`
			
			`	The woman chuckles. "Not everyone who lives on a pirate world is a pirate, you know. Maybe you need to learn how not to stereotype. Regardless..." She trails off.`
			
			label need
			`	"It isn't what I want, it's what I need," she whispers, putting heavy emphasis on the word "need."`
			`	"You undoubtedly know about the horrendous slave trade that still exists on pirate worlds today. A slave trade that the Republic doesn't care to abolish, leaving innocent people to waste away like rats in a cage, working for their lives. As if the politicians of the Republic aren't vermin themselves..." Her face twists into a hate filled scorn as she speaks of the Republic. It then returns to normal as she continues. "I'm part of a group of people who have decided to take matters into our own hands. We're mostly people who grew up on pirate worlds, but some of us were born elsewhere."`
			`	"I assassinated a pirate warlord a couple of days ago, and I have been sheltering his slaves ever since. What I need from you is to transport the <bunks> people in my care to <destination>. Another member of my group should be there to pay you <payment> and take the people somewhere far away from here." She cocks her head to the right. "Will you fight for justice and transport these people, Captain?" The look in her eyes suggests that she won't take no for an answer.`
			choice
				`	"Anything for the freedom of the innocent."`
				`	"Sorry, but I'm not going to risk my life for your cause."`
					goto decline
			
			`	"Good choice, Captain. We'll wait till the sun has fully set, then I will bring the people to your ship. I'll be traveling in my own ship and launch ahead of you, which should hopefully distract the pirates looking for their warlord's assassin and give you enough room to escape. Wait for me after you land on <planet>."`
				accept
			
			label decline
			apply
				set "denied freeing slaves"
			`	"Poor choice, Captain." The woman pulls a knife from under her cloak and tilts it to blind you with the glare of the lamp above her. You stumble backward in anticipation of an attack, but the woman does not move. "I'll remember this, Captain," she hisses at you. The woman puts her cloak back up and sprints down the alleyway into darkness.`
				decline
	
	npc
		government "Pirate"
		personality nemesis staying harvests plunders
		system destination
		fleet "Large Core Pirates"
	npc
		government "Pirate"
		personality nemesis staying harvests plunders
		system "Persian"
		fleet "Small Core Pirates" 3
	npc
		government "Pirate"
		personality nemesis staying harvests plunders
		fleet "Large Core Pirates"
	
	on complete
		payment
		payment 1000
		log `Helped members of a group fighting to end slavery on pirate worlds. Safely rescued 19 slaves from Buccaneer Bay and left them with a man who said that they will be brought somewhere safer, but the woman of the group seems to have not made it out.`
		conversation
			`Just as was promised, a man approaches you in the spaceport and tells you that he is part of the same group as the woman. Interestingly, the man has a similar scar as the woman on his left cheek. "I'll make sure these people find a safe home somewhere far away from here," he says to you. After greeting each of your former passengers, he thanks you and pays you <payment>.`
			`	You and the man, who does not give his name to you in order to "keep us both safe," wait for the woman to arrive in her own ship. Hours pass, but there is no sign of her. The man tries to contact her, but he is unable to reach her. "You can leave now," the man says to you. "I don't think she'll be coming."`
>>>>>>> 6041278a
<|MERGE_RESOLUTION|>--- conflicted
+++ resolved
@@ -2279,61 +2279,6 @@
 	explode "tiny explosion" 5
 	explode "small explosion" 2
 
-<<<<<<< HEAD
-mission "Capture Smuggler"
-	name "Capture rogue smuggler"
-	minor
-	description `A smuggler absconded with his illegal cargo near <system>. The unknown person he stole it from wants it back. Recover the cargo from the <npc> and return both it and the smuggler to <origin> for <payment>.`
-	to offer
-		random < 15
-		"combat rating" > 2000
-		"reputation: Pirate" > 10
-	passengers 1
-	source
-		government "Pirate"
-	npc board
-		conversation
-			`The smuggler and his crew are ready and waiting when you board. You pull out the "gift" and press the button, then quickly toss it down the hallway. For a moment, you meet the smuggler's eyes. They widen with terror when he sees the "gift." You duck back into cover. A few seconds later, you hear a strangly muted detonation, followed by silence. After a minute, you hazard another peek out of cover. The smuggler and all his men are unconscious on the ground. One crewman has blood dripping from his nose and ears. You tie them all up and stow the smuggler in a locked cabin on your ship.`
-			`	Once they're secured, you sweep the ship. Ultimately you find the stolen cargo in the captain's cabin, hidden behind a false panel. The cargo is a nondescript storage container, but upon closer inspection you see that it's code-locked and covered with interference plating.`
-				launch
-		government "Merchant"
-		personality staying uninterested timid target marked
-		system
-			distance 2 3
-		fleet
-			names "civilian"
-			variant
-				"Modified Argosy (Smuggler)"
-	on fail
-		dialog `You have failed to capture the smuggler and recover the stolen cargo. This will probably not be good for your reputation.`
-		"reputation: Pirate" <?= -10
-	on offer
-		conversation
-			`As you step into a dive bar for a quick drink, the largest man you've ever seen stands up and blocks your path. He's well over two meters tall, and his muscles seem to ripple with barely restrained violence when he moves. "<first> <last>," he says in a thick accent. "My employer hears you do certain jobs, take money, do not ask questions. He hears you are reliable. A man, a smuggler, he steals cargo from my employer. My employer very much wants cargo returned, and this man as well."`
-			choice
-				`	"I'm sorry, sir, but I'm not taking new jobs today. Please give your employer my most gracious thanks for this kind offer."`
-				`	"Of course. I won't say a word."`
-					goto accept
-				`	"Get out of my way. I don't take jobs from any schlub who bothers me when I need a drink."`
-					goto mistake
-
-			`	The man looks down at you with no change in expression. "My employer, he will not be happy. I will tell him, '<first> <last> is not so reliable.' I hope next time, you are reliable." As the man speaks, you notice that his teeth are filed to vicious points. Every patron in the bar stares at you in shock as you sit down for a badly-needed drink.`
-				decline
-
-			label accept
-			`	The man looks down at you with no change in expression. "This is good. To be reliable, it is a great thing on <origin>." As the man speaks, you notice that his teeth are filed to vicious points. He holds out a round, flat object about the size of your palm. It has a recessed button in the center of one side. "This is gift for this smuggler. Press button, it becomes surprise. Make sure surprise is not on you." He hands you the object and a datachip containing details of the job. As the man leaves, you see every patron in the bar staring warily at his back.`
-				accept
-
-			label mistake
-			`	The man looks down at you with no change in expression. "This is great shame. I will tell my employer, '<first> <last> was not so reliable. I had to make example.'" The man grabs your neck with one monstrous hand. The last thing you see as your vision fades to black is a mouth full of pointed teeth.`
-				die
-	on visit
-		dialog `You land on <origin>, but you don't have the smuggler and the cargo he stole. You should probably be careful not to run into your contact until you do.`
-	on complete
-		payment 150000
-		conversation
-			`The huge man drags the unconscious smuggler out of the cargo container with one hand and carries the cargo box with the other. He stops in front of you. "<first> <last>," he says. "My employer, he will be very happy. Your payment, you will receive soon. Is it not good, to be reliable?" The man leaves your ship, letting the smuggler's legs scrape along the ground as he walks. A moment later, you receive <payment> from an anonymous account.`
-=======
 
 
 mission "Lost Boy 1"
@@ -2948,4 +2893,59 @@
 		conversation
 			`Just as was promised, a man approaches you in the spaceport and tells you that he is part of the same group as the woman. Interestingly, the man has a similar scar as the woman on his left cheek. "I'll make sure these people find a safe home somewhere far away from here," he says to you. After greeting each of your former passengers, he thanks you and pays you <payment>.`
 			`	You and the man, who does not give his name to you in order to "keep us both safe," wait for the woman to arrive in her own ship. Hours pass, but there is no sign of her. The man tries to contact her, but he is unable to reach her. "You can leave now," the man says to you. "I don't think she'll be coming."`
->>>>>>> 6041278a
+
+
+
+mission "Capture Smuggler"
+	name "Capture rogue smuggler"
+	minor
+	description `A smuggler absconded with his illegal cargo near <system>. The unknown person he stole it from wants it back. Recover the cargo from the <npc> and return both it and the smuggler to <origin> for <payment>.`
+	to offer
+		random < 15
+		"combat rating" > 2000
+		"reputation: Pirate" > 10
+	passengers 1
+	source
+		government "Pirate"
+	npc board
+		conversation
+			`The smuggler and his crew are ready and waiting when you board. You pull out the "gift" and press the button, then quickly toss it down the hallway. For a moment, you meet the smuggler's eyes. They widen with terror when he sees the "gift." You duck back into cover. A few seconds later, you hear a strangly muted detonation, followed by silence. After a minute, you hazard another peek out of cover. The smuggler and all his men are unconscious on the ground. One crewman has blood dripping from his nose and ears. You tie them all up and stow the smuggler in a locked cabin on your ship.`
+			`	Once they're secured, you sweep the ship. Ultimately you find the stolen cargo in the captain's cabin, hidden behind a false panel. The cargo is a nondescript storage container, but upon closer inspection you see that it's code-locked and covered with interference plating.`
+				launch
+		government "Merchant"
+		personality staying uninterested timid target marked
+		system
+			distance 2 3
+		fleet
+			names "civilian"
+			variant
+				"Modified Argosy (Smuggler)"
+	on fail
+		dialog `You have failed to capture the smuggler and recover the stolen cargo. This will probably not be good for your reputation.`
+		"reputation: Pirate" <?= -10
+	on offer
+		conversation
+			`As you step into a dive bar for a quick drink, the largest man you've ever seen stands up and blocks your path. He's well over two meters tall, and his muscles seem to ripple with barely restrained violence when he moves. "<first> <last>," he says in a thick accent. "My employer hears you do certain jobs, take money, do not ask questions. He hears you are reliable. A man, a smuggler, he steals cargo from my employer. My employer very much wants cargo returned, and this man as well."`
+			choice
+				`	"I'm sorry, sir, but I'm not taking new jobs today. Please give your employer my most gracious thanks for this kind offer."`
+				`	"Of course. I won't say a word."`
+					goto accept
+				`	"Get out of my way. I don't take jobs from any schlub who bothers me when I need a drink."`
+					goto mistake
+
+			`	The man looks down at you with no change in expression. "My employer, he will not be happy. I will tell him, '<first> <last> is not so reliable.' I hope next time, you are reliable." As the man speaks, you notice that his teeth are filed to vicious points. Every patron in the bar stares at you in shock as you sit down for a badly-needed drink.`
+				decline
+
+			label accept
+			`	The man looks down at you with no change in expression. "This is good. To be reliable, it is a great thing on <origin>." As the man speaks, you notice that his teeth are filed to vicious points. He holds out a round, flat object about the size of your palm. It has a recessed button in the center of one side. "This is gift for this smuggler. Press button, it becomes surprise. Make sure surprise is not on you." He hands you the object and a datachip containing details of the job. As the man leaves, you see every patron in the bar staring warily at his back.`
+				accept
+
+			label mistake
+			`	The man looks down at you with no change in expression. "This is great shame. I will tell my employer, '<first> <last> was not so reliable. I had to make example.'" The man grabs your neck with one monstrous hand. The last thing you see as your vision fades to black is a mouth full of pointed teeth.`
+				die
+	on visit
+		dialog `You land on <origin>, but you don't have the smuggler and the cargo he stole. You should probably be careful not to run into your contact until you do.`
+	on complete
+		payment 150000
+		conversation
+			`The huge man drags the unconscious smuggler out of the cargo container with one hand and carries the cargo box with the other. He stops in front of you. "<first> <last>," he says. "My employer, he will be very happy. Your payment, you will receive soon. Is it not good, to be reliable?" The man leaves your ship, letting the smuggler's legs scrape along the ground as he walks. A moment later, you receive <payment> from an anonymous account.`