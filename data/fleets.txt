# Copyright (c) 2014 by Michael Zahniser
#
# Endless Sky is free software: you can redistribute it and/or modify it under the
# terms of the GNU General Public License as published by the Free Software
# Foundation, either version 3 of the License, or (at your option) any later version.
#
# Endless Sky is distributed in the hope that it will be useful, but WITHOUT ANY
# WARRANTY; without even the implied warranty of MERCHANTABILITY or FITNESS FOR A
# PARTICULAR PURPOSE.  See the GNU General Public License for more details.

fleet "Small Southern Merchants"
	government "Merchant"
	names "civilian"
	cargo 3
	personality
		confusion 40
		timid frugal appeasing
	variant 60
		"Shuttle"
	variant 30
		"Star Barge"
	variant 20
		"Star Barge (Armed)"
	variant 20
		"Clipper"
	variant 10
		"Clipper (Heavy)"
	variant 10
		"Clipper (Speedy)"
	variant 10
		"Star Barge" 2
		"Sparrow"
	variant 10
		"Star Barge (Armed)" 2
		"Sparrow"
	variant 10
		"Star Barge (Armed)"
		"Star Barge"
		"Sparrow"
	variant 30
		"Freighter"
	variant 10
		"Freighter (Fancy)"
	variant 10
		"Freighter"
		"Sparrow"
	variant 10
		"Freighter (Fancy)"
		"Sparrow"
	variant 20
		"Blackbird"
	variant 1
		"Mule"
		"Dagger"
	variant 1
		"Mule (Heavy)"
		"Dagger"
	variant 2
		"Bounder"
	variant 4
		"Heavy Shuttle"
	variant 2
		"Heavy Shuttle (Armed)"
	variant 3
		"Hauler III"
	variant 5
		"Hauler II"
	variant 7
		"Hauler"
		"Berserker"

fleet "Large Southern Merchants"
	government "Merchant"
	names "civilian"
	cargo 4
	personality
		confusion 30
		timid frugal appeasing
	variant 20
		"Freighter"
		"Hawk"
	variant 10
		"Freighter (Fancy)"
		"Hawk"
	variant 30
		"Freighter" 2
		"Sparrow" 2
	variant 10
		"Freighter (Fancy)"
		"Freighter"
		"Sparrow" 2
	variant 30
		"Argosy"
	variant 20
		"Argosy (Laser)"
	variant 15
		"Argosy (Missile)"
	variant 25
		"Argosy (Blaster)"
	variant 15
		"Argosy (Turret)"
	variant 10
		"Bastion"
		"Freighter" 3
	variant 10
		"Bastion (Heavy)"
		"Freighter (Fancy)" 3
	variant 10
		"Bastion (Laser)"
		"Freighter" 3
	variant 20
		"Bastion"
		"Argosy"
	variant 10
		"Bastion (Heavy)"
		"Argosy (Missile)"
	variant 10
		"Bastion (Laser)"
		"Argosy (Laser)"
	variant 10
		"Bastion"
		"Freighter" 3
		"Star Barge" 4
		"Fury"
		"Sparrow" 2
	variant 3
		"Bastion (Heavy)"
		"Freighter (Fancy)" 3
		"Star Barge (Armed)" 4
		"Fury (Missile)"
		"Sparrow" 2
	variant 20
		"Argosy" 2
	variant 10
		"Argosy (Blaster)"
		"Argosy (Laser)"
	variant 10
		"Argosy (Turret)"
		"Argosy (Missile)"
	variant 10
		"Blackbird"
		"Sparrow" 2
	variant 2
		"Bactrian"
		"Dagger" 3
	variant 12
		"Hauler III"
		"Hauler II"
		"Hauler"
	variant 8
		"Hauler II"
		"Hauler" 2
	variant 6
		"Hauler III"
		"Berserker" 2

fleet "Small Core Merchants"
	government "Merchant"
	names "civilian"
	cargo 3
	personality
		confusion 30
		timid frugal appeasing
	variant 40
		"Shuttle"
	variant 60
		"Star Barge (Armed)"
	variant 30
		"Freighter"
	variant 10
		"Freighter (Fancy)"
	variant 10
		"Freighter (Proton)"
	variant 10
		"Freighter"
		"Wasp"
	variant 20
		"Freighter"
		"Star Barge (Armed)" 2
	variant 20
		"Freighter"
		"Shuttle" 2
		"Quicksilver"
	variant 50
		"Bounder"
	variant 30
		"Bounder"
		"Wasp"
	variant 10
		"Freighter"
		"Wasp" 2
	variant 1
		"Mule"
		"Dagger"
	variant 1
		"Mule (Heavy)"
		"Dagger"
	variant 3
		"Argosy"
	variant 2
		"Argosy (Blaster)"
	variant 2
		"Argosy (Laser)"
	variant 2
		"Argosy (Proton)"
	variant 2
		"Argosy (Turret)"
	variant 2
		"Argosy (Missile)"
	variant 5
		"Heavy Shuttle"
	variant 3
		"Heavy Shuttle (Armed)"
	variant 1
		"Flivver"
	variant 1
		"Flivver (Racing)"

fleet "Large Core Merchants"
	government "Merchant"
	names "civilian"
	cargo 4
	personality
		confusion 20
		timid frugal appeasing
	variant 30
		"Freighter" 2
		"Quicksilver" 2
	variant 10
		"Freighter (Fancy)" 2
	variant 10
		"Freighter (Proton)" 2
		"Quicksilver" 2
	variant 50
		"Bulk Freighter"
		"Wasp (Proton)" 2
	variant 50
		"Bulk Freighter"
		"Wasp"
		"Wasp (Bomber)"
	variant 20
		"Bulk Freighter (Blaster)"
		"Wasp" 2
	variant 10
		"Bulk Freighter (Heavy)"
		"Wasp (Proton)" 2
	variant 10
		"Bulk Freighter (Proton)"
		"Wasp (Proton)" 2
	variant 10
		"Bulk Freighter (Proton)"
		"Wasp"
		"Wasp (Bomber)"
	variant 20
		"Bulk Freighter"
	variant 10
		"Bulk Freighter (Blaster)"
	variant 5
		"Bulk Freighter (Heavy)"
	variant 5
		"Bulk Freighter (Proton)"
	variant 20
		"Star Barge (Armed)" 3
	variant 10
		"Bulk Freighter" 2
		"Quicksilver" 1
		"Splinter" 1
	variant 4
		"Bulk Freighter (Blaster)"
		"Bulk Freighter (Heavy)"
		"Quicksilver" 1
		"Splinter (Laser)" 1
	variant 4
		"Bulk Freighter (Blaster)"
		"Bulk Freighter (Proton)"
		"Quicksilver" 1
		"Splinter (Proton)" 1
	variant 10
		"Freighter" 4
		"Quicksilver" 2
		"Splinter" 1
	variant 3
		"Freighter" 4
		"Quicksilver" 2
		"Splinter (Laser)" 1
	variant 3
		"Freighter" 4
		"Quicksilver" 2
		"Splinter (Proton)" 1
	variant 10
		"Freighter" 4
		"Protector" 1
	variant 2
		"Freighter" 4
		"Protector (Laser)" 1
	variant 2
		"Freighter" 4
		"Protector (Proton)" 1
	variant 10
		"Bulk Freighter" 2
		"Protector" 1
	variant 10
		"Bulk Freighter" 2
		"Wasp" 3
		"Wasp (Bomber)" 2
	variant 10
		"Bulk Freighter" 2
		"Vanguard" 1
	variant 1
		"Bulk Freighter (Heavy)" 2
		"Protector (Laser)" 1
	variant 1
		"Bulk Freighter (Proton)" 2
		"Protector (Proton)" 1
	variant 1
		"Bulk Freighter (Heavy)" 2
		"Vanguard (Particle)" 1
	variant 1
		"Bulk Freighter (Heavy)" 2
		"Vanguard (Missile)" 1
	variant 20
		"Bounder"
		"Quicksilver" 2
	variant 1
		"Bactrian"
		"Dagger" 3
	variant 1
		"Bactrian"
		"Lance" 3
	variant 5
		"Arrow"
		"Wasp (Proton)" 2
	variant 2
		"Arrow"

fleet "Paradise Merchants"
	government "Merchant"
	names "civilian"
	cargo 2
	personality
		confusion 50
		timid frugal appeasing
	variant 20
		"Shuttle"
	variant 20
		"Heavy Shuttle"
		"Shuttle" 2
	variant 40
		"Star Queen"
	variant 3
		"Star Queen"
		"Sparrow" 5
	variant 3
		"Star Queen"
		"Wasp" 4
	variant 3
		"Star Queen"
		"Wasp (Proton)" 3
	variant 2
		"Star Queen"
		"Wasp" 2
		"Wasp (Bomber)"
	variant 2
		"Star Queen"
		"Berserker" 3
	variant 2
		"Star Queen"
		"Quicksilver" 2
	variant 10
		"Arrow"
	variant 5
		"Arrow"
		"Sparrow" 2
	variant 10
		"Arrow"
		"Flivver"
	variant 10
		"Bounder"
	variant 50
		"Flivver"
	variant 10
		"Flivver" 3
	variant 20
		"Flivver (Racing)"
	variant 2
		"Flivver (Racing)" 3
	variant 2
		"Flivver (Racing)" 6
	variant 3
		"Blackbird"
		"Sparrow" 2
	variant 3
		"Blackbird"
		"Berserker" 2


fleet "Small Northern Merchants"
	government "Merchant"
	names "civilian"
	cargo 3
	personality
		confusion 40
		timid frugal appeasing
	variant 50
		"Shuttle"
	variant 40
		"Star Barge"
		"Shuttle" 2
	variant 30
		"Freighter"
	variant 10
		"Freighter (Fancy)"
	variant 10
		"Freighter (Proton)"
	variant 20
		"Freighter"
		"Shuttle" 4
	variant 6
		"Freighter"
		"Berserker"
	variant 3
		"Freighter"
		"Berserker (Afterburner)"
	variant 3
		"Freighter"
		"Berserker (Strike)"
	variant 5
		"Freighter (Fancy)"
		"Shuttle" 4
	variant 5
		"Freighter (Proton)"
		"Shuttle" 4
	variant 10
		"Freighter" 3
		"Sparrow" 1
	variant 3
		"Mule"
		"Dagger"
	variant 3
		"Mule (Heavy)"
		"Dagger"
	variant 2
		"Bounder"
	variant 3
		"Flivver"
	variant 2
		"Flivver (Racing)"
	variant 4
		"Hauler II"
	variant 3
		"Hauler"
	variant 2
		"Hauler II"
		"Hauler"

fleet "Large Northern Merchants"
	government "Merchant"
	names "civilian"
	cargo 4
	personality
		confusion 30
		timid frugal appeasing
	variant 20
		"Freighter" 2
		"Firebird"
	variant 6
		"Freighter" 2
		"Berserker" 2
	variant 3
		"Freighter" 2
		"Berserker (Afterburner)" 2
	variant 3
		"Freighter" 2
		"Berserker (Strike)" 2
	variant 10
		"Freighter" 2
		"Firebird (Plasma)"
	variant 10
		"Freighter" 2
		"Firebird (Laser)"
	variant 10
		"Freighter" 2
		"Firebird (Missile)"
	variant 10
		"Freighter" 3
		"Firebird"
	variant 2
		"Freighter" 3
		"Firebird (Plasma)"
	variant 2
		"Freighter" 3
		"Firebird (Laser)"
	variant 2
		"Freighter" 3
		"Firebird (Missile)"
	variant 20
		"Freighter" 2
		"Corvette"
	variant 10
		"Freighter" 2
		"Corvette (Speedy)"
	variant 10
		"Freighter" 2
		"Corvette (Missile)"
	variant 10
		"Freighter" 3
		"Corvette"
	variant 3
		"Freighter" 3
		"Corvette (Speedy)"
	variant 3
		"Freighter" 3
		"Corvette (Missile)"
	variant 1
		"Freighter (Hai)" 2
		"Corvette"
	variant 6
		"Freighter" 4
		"Leviathan"
	variant 6
		"Freighter" 4
		"Leviathan (Heavy)"
	variant 6
		"Freighter" 4
		"Leviathan (Laser)"
	variant 1
		"Freighter (Hai)" 4
		"Leviathan"
	variant 30
		"Behemoth"
	variant 10
		"Behemoth (Speedy)"
	variant 10
		"Behemoth (Proton)"
	variant 10
		"Behemoth"
		"Berserker (Strike)" 3
	variant 10
		"Behemoth" 2
	variant 1
		"Behemoth (Hai)"
	variant 4
		"Behemoth"
		"Headhunter" 2
	variant 2
		"Behemoth"
		"Headhunter (Particle)" 2
	variant 4
		"Bulk Freighter"
		"Headhunter" 2
	variant 2
		"Bulk Freighter"
		"Headhunter (Particle)" 2
	variant 10
		"Bulk Freighter"
		"Sparrow" 2
	variant 4
		"Bulk Freighter (Heavy)"
		"Sparrow" 2
	variant 2
		"Bulk Freighter (Heavy)"
		"Berserker" 2
	variant 2
		"Bulk Freighter (Heavy)"
		"Berserker (Afterburner)" 2
	variant 4
		"Bulk Freighter (Blaster)"
		"Sparrow" 2
	variant 10
		"Behemoth" 2
		"Firebird" 1
	variant 10
		"Freighter" 4
		"Sparrow" 2
		"Firebird" 1
	variant 3
		"Freighter (Fancy)" 4
		"Sparrow" 2
		"Firebird (Plasma)" 1
	variant 3
		"Freighter (Proton)" 4
		"Sparrow" 2
		"Firebird (Plasma)" 1
	variant 1
		"Freighter (Hai)" 4
		"Sparrow" 2
		"Firebird" 1
	variant 2
		"Bactrian"
		"Dagger" 3
	variant 2
		"Bactrian"
		"Lance" 3
	variant 2
		"Arrow"
	variant 1
		"Star Queen"
		"Leviathan"
	variant 1
		"Star Queen"
		"Headhunter (Particle)" 3
	variant 1
		"Star Queen"
		"Berserker (Strike)" 2
	variant 1
		"Star Queen"
		"Leviathan (Heavy)"
	variant 1
		"Star Queen"
		"Leviathan (Laser)"
	variant 1
		"Star Queen"
		"Firebird" 2
	variant 2
		"Star Queen"
		"Firebird (Laser)" 2
	variant 1
		"Star Queen"
		"Firebird (Plasma)" 2
	variant 8
		"Hauler III"
		"Hauler II"
	variant 6
		"Hauler II"
		"Hauler" 3
	variant 4
		"Hauler III" 2
	variant 4
		"Hauler III"
		"Hauler II"
		"Headhunter" 3

fleet "Small Human Merchants (Hai)"
	government "Merchant"
	names "civilian"
	cargo 3
	personality
		confusion 40
		timid frugal appeasing
	variant 50
		"Shuttle"
	variant 40
		"Star Barge"
		"Shuttle" 2
	variant 30
		"Freighter"
	variant 10
		"Freighter (Hai)"
	variant 20
		"Freighter"
		"Shuttle" 4
	variant 6
		"Freighter (Hai)"
		"Berserker"
	variant 3
		"Freighter"
		"Berserker (Afterburner)"
	variant 5
		"Freighter (Hai)"
		"Shuttle" 4
	variant 10
		"Freighter" 3
		"Sparrow" 1
	variant 3
		"Mule (Hai Engines)"
		"Dagger"
	variant 3
		"Mule (Hai Weapons)"
		"Dagger"
	variant 2
		"Bounder"
	variant 2
		"Bounder (Hai)"
	variant 3
		"Flivver"
	variant 2
		"Flivver (Hai)"
	variant 4
		"Hauler II (Hai)"
	variant 3
		"Hauler"
	variant 2
		"Hauler II"
		"Hauler (Hai)"
	variant 1
		"Shuttle"
		"Aphid"
	variant 1
		"Star Barge"
		"Aphid"

fleet "Large Human Merchants (Hai)"
	government "Merchant"
	names "civilian"
	cargo 4
	personality
		confusion 30
		timid frugal appeasing
	variant 20
		"Freighter" 2
		"Firebird (Hai Shields)"
	variant 6
		"Freighter (Hai)" 2
		"Berserker" 2
	variant 3
		"Freighter (Hai)" 2
		"Berserker (Afterburner)" 2
	variant 10
		"Freighter" 2
		"Firebird (Hai Weapons)"
	variant 10
		"Freighter (Hai)" 2
		"Firebird (Missile)"
	variant 10
		"Freighter (Hai)" 3
		"Firebird"
	variant 2
		"Freighter" 3
		"Firebird (Hai Weapons)"
	variant 2
		"Freighter" 3
		"Firebird (Missile)"
	variant 20
		"Freighter" 2
		"Corvette"
	variant 10
		"Freighter" 2
		"Corvette (Hai)"
	variant 10
		"Freighter (Hai)" 2
		"Corvette (Missile)"
	variant 10
		"Freighter" 3
		"Corvette"
	variant 3
		"Freighter (Hai)" 3
		"Corvette (Hai)"
	variant 6
		"Freighter (Hai)" 4
		"Leviathan"
	variant 6
		"Freighter" 4
		"Leviathan (Hai Weapons)"
	variant 6
		"Freighter (Hai)" 4
		"Leviathan (Hai Engines)"
	variant 30
		"Behemoth"
	variant 10
		"Behemoth (Hai)"
	variant 10
		"Behemoth" 2
	variant 4
		"Behemoth (Hai)"
		"Headhunter (Hai)" 2
	variant 2
		"Behemoth"
		"Headhunter (Hai)" 2
	variant 4
		"Bulk Freighter (Hai)"
		"Headhunter" 2
	variant 2
		"Bulk Freighter (Hai)"
		"Headhunter (Hai)" 2
	variant 10
		"Bulk Freighter"
		"Sparrow" 2
	variant 4
		"Bulk Freighter (Heavy)"
		"Sparrow" 2
	variant 2
		"Bulk Freighter (Hai)"
		"Berserker" 2
	variant 2
		"Bulk Freighter (Hai)"
		"Berserker (Afterburner)" 2
	variant 4
		"Bulk Freighter (Blaster)"
		"Sparrow" 2
	variant 10
		"Behemoth" 2
		"Firebird (Hai Weapons)" 1
	variant 10
		"Freighter (Hai)" 4
		"Sparrow" 2
		"Firebird" 1
	variant 3
		"Freighter (Fancy)" 4
		"Sparrow" 2
		"Firebird (Plasma)" 1
	variant 2
		"Bactrian (Hai Weapons)"
		"Dagger" 3
	variant 2
		"Bactrian (Hai Engines)"
		"Lance" 3
	variant 2
		"Arrow (Hai)"
	variant 1
		"Star Queen (Hai)"
		"Leviathan"
	variant 1
		"Star Queen"
		"Headhunter (Particle)" 3
	variant 1
		"Star Queen"
		"Berserker (Afterburner)" 2
	variant 1
		"Star Queen (Hai)"
		"Leviathan (Heavy)"
	variant 1
		"Star Queen"
		"Leviathan (Laser)"
	variant 1
		"Star Queen"
		"Firebird" 2
	variant 1
		"Star Queen (Hai)"
		"Firebird (Plasma)" 2
	variant 8
		"Hauler III"
		"Hauler II (Hai)"
	variant 6
		"Hauler II"
		"Hauler (Hai)" 3
	variant 4
		"Hauler III" 2
	variant 4
		"Hauler III (Hai)"
		"Hauler II"
		"Headhunter (Hai)" 3
	variant 3
		"Aphid" 2
		"Sparrow" 2
		"Firebird (Plasma)" 1
	variant 2
		"Hauler II" 2
		"Water Bug"
	variant 1
		"Water Bug" 2
		"Firebird (Hai Weapons)" 1
	variant 3
		"Aphid" 3
	variant 2
		"Water Bug" 2
	variant 1
		"Shield Beetle"

fleet "Human Miners"
	government "Merchant"
	names "civilian"
	cargo 0
	personality
		confusion 20
		timid frugal mining harvests
	variant 5
		"Sparrow"
	variant 1
		"Fury"
	variant 2
		"Fury (Laser)"
	variant 3
		"Hawk"
	variant 1
		"Hawk (Speedy)"
	variant 2
		"Headhunter"
	variant 1
		"Headhunter (Particle)"
	variant 3
		"Berserker"
	variant 3
		"Wasp (Laser)"

fleet "Small Free Worlds"
	government "Free Worlds"
	names "free worlds small"
	cargo 1
	personality
		heroic disables frugal opportunistic
	variant 8
		"Hawk"
		"Sparrow"
	variant 4
		"Hawk"
		"Fury"
	variant 2
		"Hawk"
		"Fury (Missile)"
	variant 2
		"Fury (Bomber)"
		"Sparrow"
	variant 2
		"Hawk"
		"Fury (Laser)"
	variant 4
		"Fury" 2
	variant 2
		"Fury (Laser)"
		"Fury (Missile)"
	variant 10
		"Sparrow" 2
	variant 2
		"Hawk"
	variant 1
		"Hawk (Rocket)"
	variant 1
		"Hawk (Plasma)"
	variant 1
		"Hawk (Speedy)"
	variant 1
		"Hawk (Bomber)"
	variant 2
		"Sparrow"
	variant 2
		"Osprey"
	variant 4
		"Hawk"
		"Sparrow" 2
	variant 2
		"Hawk (Rocket)"
		"Sparrow" 2
	variant 2
		"Hawk (Speedy)"
		"Sparrow" 2
	variant 2
		"Hawk (Bomber)"
		"Sparrow" 2
	variant 2
		"Fury (Bomber)"
		"Sparrow" 2
	variant 2
		"Hawk (Plasma)"
		"Sparrow" 2

fleet "Large Free Worlds"
	government "Free Worlds"
	names "free worlds capital"
	cargo 1
	personality
		heroic disables frugal opportunistic
	variant 10
		"Bastion"
	variant 5
		"Bastion (Heavy)"
	variant 5
		"Bastion (Laser)"
	variant 8
		"Osprey"
		"Fury"
	variant 4
		"Osprey (Missile)"
		"Fury (Missile)"
	variant 4
		"Osprey (Laser)"
		"Fury (Laser)"
	variant 4
		"Argosy"
	variant 3
		"Argosy (Blaster)"
	variant 2
		"Argosy (Laser)"
	variant 2
		"Argosy (Missile)"
	variant 2
		"Argosy (Turret)"
	variant 6
		"Bastion"
		"Osprey"
	variant 3
		"Bastion (Heavy)"
		"Osprey (Missile)"
	variant 3
		"Bastion (Laser)"
		"Osprey (Laser)"
	variant 4
		"Bastion"
		"Sparrow" 2
	variant 2
		"Bastion (Heavy)"
		"Sparrow" 2
	variant 2
		"Bastion (Laser)"
		"Sparrow" 2
	variant 2
		"Falcon"
	variant 1
		"Falcon (Heavy)"
	variant 1
		"Falcon (Laser)"
	variant 2
		"Falcon"
		"Hawk" 2
		"Sparrow" 3
	variant 1
		"Falcon (Heavy)"
		"Hawk" 2
		"Sparrow" 3
	variant 1
		"Falcon (Laser)"
		"Hawk"
		"Hawk (Plasma)"
		"Sparrow" 3
	variant 4
		"Falcon"
		"Bastion"
		"Hawk"
	variant 2
		"Falcon (Heavy)"
		"Bastion (Heavy)"
		"Hawk (Rocket)"
	variant 2
		"Hawk (Rocket)" 2
		"Sparrow" 4
	variant 2
		"Falcon (Heavy)"
		"Bastion (Heavy)"
		"Hawk (Bomber)"
	variant 2
		"Falcon (Laser)"
		"Bastion (Laser)"
		"Hawk (Speedy)"
	variant 2
		"Falcon (Laser)"
		"Bastion (Laser)"
		"Hawk (Bomber)"
	variant 2
		"Bastion (Heavy)"
		"Fury (Bomber)" 2
		"Sparrow" 2
	variant 2
		"Falcon (Heavy)"
		"Fury (Bomber)" 2
		"Sparrow" 4
	variant 1
		"Hawk" 4
	variant 1
		"Hawk (Plasma)" 4
	variant 1
		"Hawk (Plasma)" 2
		"Hawk (Bomber)" 2

fleet "Small Militia"
	government "Militia"
	names "militia"
	cargo 1
	personality
		heroic frugal
		confusion 20
	variant 8
		"Hawk"
		"Sparrow"
	variant 4
		"Hawk"
		"Fury"
	variant 2
		"Hawk"
		"Fury (Missile)"
	variant 2
		"Hawk"
		"Fury (Laser)"
	variant 2
		"Hawk"
		"Fury (Bomber)"
	variant 2
		"Fury (Bomber)"
		"Sparrow"
	variant 4
		"Fury" 2
	variant 2
		"Fury (Laser)"
		"Fury (Missile)"
	variant 10
		"Sparrow" 2
	variant 2
		"Hawk"
	variant 1
		"Hawk (Rocket)"
	variant 1
		"Hawk (Speedy)"
	variant 2
		"Sparrow"
	variant 2
		"Osprey"
	variant 4
		"Hawk"
		"Sparrow" 2
	variant 2
		"Hawk (Rocket)"
		"Sparrow" 2
	variant 2
		"Hawk (Speedy)"
		"Sparrow" 2
	variant 2
		"Fury (Bomber)"
		"Sparrow" 2

fleet "Large Militia"
	government "Militia"
	names "militia"
	cargo 1
	personality
		heroic frugal
		confusion 20
	variant 10
		"Bastion"
	variant 5
		"Bastion (Heavy)"
	variant 5
		"Bastion (Laser)"
	variant 8
		"Osprey"
		"Fury"
	variant 4
		"Osprey (Missile)"
		"Fury (Missile)"
	variant 4
		"Osprey (Laser)"
		"Fury (Laser)"
	variant 4
		"Argosy"
	variant 3
		"Argosy (Blaster)"
	variant 2
		"Argosy (Laser)"
	variant 2
		"Argosy (Missile)"
	variant 2
		"Argosy (Turret)"
	variant 6
		"Bastion"
		"Osprey"
	variant 3
		"Bastion (Heavy)"
		"Osprey (Missile)"
	variant 3
		"Bastion (Laser)"
		"Osprey (Laser)"
	variant 4
		"Bastion"
		"Sparrow" 2
	variant 2
		"Bastion (Heavy)"
		"Sparrow" 2
	variant 2
		"Bastion (Laser)"
		"Sparrow" 2
	variant 2
		"Falcon"
	variant 1
		"Falcon (Heavy)"
	variant 1
		"Falcon (Laser)"
	variant 2
		"Falcon"
		"Hawk" 2
		"Sparrow" 3
	variant 1
		"Falcon (Heavy)"
		"Hawk" 2
		"Sparrow" 3
	variant 1
		"Falcon (Laser)"
		"Hawk" 2
		"Sparrow" 3

fleet "Small Republic"
	government "Republic"
	names "republic small"
	cargo 0
	personality
		heroic opportunistic
	variant 6
		"Rainmaker" 2
	variant 5
		"Gunboat"
		"Rainmaker"
	variant 4
		"Frigate"
	variant 3
		"Gunboat" 2
	variant 1
		"Rainmaker" 3
	variant 6
		"Gunboat"

fleet "Large Republic"
	government "Republic"
	names "republic capital"
	fighters "republic fighter"
	cargo 0
	personality
		heroic opportunistic
	variant 5
		"Frigate" 2
		"Rainmaker"
		"Gunboat"
	variant 3
		"Cruiser"
		"Combat Drone" 4
	variant 3
		"Cruiser"
		"Combat Drone" 4
		"Frigate"
		"Rainmaker"
	variant 2
		"Carrier"
		"Lance" 4
		"Combat Drone" 6
	variant 1
		"Carrier"
		"Lance" 4
		"Combat Drone" 6
		"Cruiser"
		"Combat Drone" 4
		"Frigate" 2
		"Rainmaker" 2
		"Gunboat" 2
	variant 1
		"Cruiser"
		"Combat Drone" 4
		"Frigate" 2
	variant 1
		"Frigate"
		"Rainmaker" 2
		"Gunboat"

fleet "Navy Surveillance"
	government "Republic"
	names "republic capital"
	fighters "republic fighter"
	cargo 0
	personality
		surveillance opportunistic
	variant 10
		"Cruiser"
		"Surveillance Drone" 4
	variant 10
		"Gunboat" 2

fleet "Small Deep Merchants"
	government "Merchant"
	names "deep"
	fighters "deep fighter"
	cargo 0
	personality
		heroic
	variant 4
		"Aerie"
		"Dagger" 2
	variant 6
		"Mule"
		"Dagger"
	variant 2
		"Mule (Heavy)"
		"Dagger"
	variant 2
		"Mule"
		"Dagger"
		"Raven"
	variant 1
		"Mule (Heavy)"
		"Dagger"
		"Raven (Heavy)"
	variant 3
		"Headhunter"
	variant 1
		"Headhunter (Strike)"
	variant 3
		"Flivver"
	variant 2
		"Flivver (Racing)"

fleet "Large Deep Merchants"
	government "Merchant"
	names "deep"
	fighters "deep fighter"
	cargo 0
	personality
		heroic
	variant 5
		"Aerie"
		"Dagger" 2
		"Corvette"
	variant 3
		"Aerie"
		"Dagger" 2
		"Raven"
	variant 3
		"Headhunter" 2
	variant 3
		"Aerie" 2
		"Dagger" 4
	variant 8
		"Bactrian"
		"Dagger" 3
	variant 2
		"Bactrian"
		"Dagger" 3
		"Raven"
		"Aerie"
		"Dagger" 2
	variant 2
		"Bactrian"
		"Dagger" 3
		"Raven (Heavy)"
		"Aerie"
		"Dagger" 2
	variant 5
		"Bactrian"
		"Dagger" 3
		"Mule" 2
		"Dagger" 2
	variant 2
		"Bactrian"
		"Dagger" 3
		"Mule (Heavy)" 2
		"Dagger" 2
	variant 1
		"Star Queen"
		"Raven" 2
	variant 1
		"Star Queen"
		"Raven (Heavy)" 2
	variant 1
		"Star Queen"
		"Headhunter" 2
	variant 1
		"Star Queen"
		"Headhunter (Particle)"
		"Headhunter (Strike)"
	variant 1
		"Star Queen"
		"Raven (Afterburner)" 2

fleet "Small Deep Security"
	government "Deep Security"
	names "deep"
	fighters "deep fighter"
	cargo 0
	personality
		heroic
	variant 4
		"Aerie"
		"Dagger" 2
	variant 3
		"Raven"
	variant 1
		"Raven (Heavy)"
	variant 1
		"Raven (Afterburner)"
	variant 3
		"Headhunter"
	variant 2
		"Headhunter (Particle)"
	variant 2
		"Headhunter (Strike)"
	variant 4
		"Corvette"
	variant 2
		"Corvette (Speedy)"
	variant 2
		"Corvette (Missile)"

fleet "Large Deep Security"
	government "Deep Security"
	names "deep"
	fighters "deep fighter"
	cargo 0
	personality
		heroic
	variant 5
		"Aerie"
		"Dagger" 2
		"Corvette"
	variant 2
		"Aerie"
		"Dagger" 2
		"Corvette (Missile)"
	variant 2
		"Aerie"
		"Dagger" 2
		"Corvette (Speedy)"
	variant 3
		"Aerie"
		"Dagger" 2
		"Raven"
	variant 1
		"Aerie"
		"Dagger" 2
		"Raven (Heavy)"
	variant 1
		"Aerie"
		"Dagger" 2
		"Raven (Afterburner)"
	variant 4
		"Raven" 2
	variant 2
		"Raven (Heavy)" 2
	variant 3
		"Headhunter" 2
	variant 2
		"Headhunter (Particle)" 2
	variant 2
		"Headhunter (Particle)"
		"Headhunter (Strike)"
	variant 3
		"Aerie" 2
		"Dagger" 4
	variant 8
		"Corvette"
		"Raven"
	variant 4
		"Corvette (Speedy)"
		"Raven (Afterburner)"
	variant 4
		"Corvette (Missile)"
		"Raven (Heavy)"
	variant 5
		"Corvette" 2
	variant 3
		"Corvette (Speedy)"
		"Corvette (Missile)"

fleet "Small Oathkeeper"
	government "Navy (Oathkeeper)"
	names "republic small"
	cargo 0
	personality
		heroic opportunistic
	variant 6
		"Rainmaker" 2
	variant 5
		"Gunboat"
		"Rainmaker"
	variant 4
		"Frigate"
	variant 3
		"Gunboat" 2
	variant 1
		"Rainmaker" 3
	variant 6
		"Gunboat"

fleet "Large Oathkeeper"
	government "Navy (Oathkeeper)"
	names "republic capital"
	fighters "republic fighter"
	cargo 0
	personality
		heroic opportunistic
	variant 5
		"Frigate" 2
		"Rainmaker"
		"Gunboat"
	variant 3
		"Cruiser"
		"Combat Drone" 4
	variant 3
		"Cruiser"
		"Combat Drone" 4
		"Frigate"
		"Rainmaker"
	variant 2
		"Carrier"
		"Lance" 4
		"Combat Drone" 6
	variant 1
		"Carrier"
		"Lance" 4
		"Combat Drone" 6
		"Cruiser"
		"Combat Drone" 4
		"Frigate" 2
		"Rainmaker" 2
		"Gunboat" 2
	variant 1
		"Cruiser"
		"Combat Drone" 4
		"Frigate" 2
	variant 1
		"Frigate"
		"Rainmaker" 2
		"Gunboat"

fleet "Small Syndicate"
	government "Syndicate"
	names "syndicate small"
	cargo 2
	personality
		heroic
	variant 3
		"Quicksilver" 3
	variant 3
		"Quicksilver" 2
		"Quicksilver (Proton)"
	variant 3
		"Quicksilver"
		"Quicksilver (Proton)" 2
	variant 3
		"Quicksilver (Proton)" 3
	variant 1
		"Manta"
	variant 1
		"Manta (Proton)"
	variant 1
		"Manta"
		"Quicksilver"
	variant 1
		"Manta (Proton)"
		"Quicksilver (Proton)"
	variant 1
		"Manta"
		"Wasp" 2
	variant 1
		"Manta (Proton)"
		"Wasp (Proton)" 2
	variant 1
		"Wasp" 5
	variant 1
		"Wasp" 4
		"Wasp (Proton)"
	variant 1
		"Wasp" 3
		"Wasp (Proton)" 2
	variant 1
		"Wasp" 2
		"Wasp (Proton)" 3
	variant 1
		"Wasp"
		"Wasp (Proton)" 4
	variant 1
		"Wasp (Proton)" 5

fleet "Large Syndicate"
	government "Syndicate"
	names "syndicate capital"
	fighters "syndicate fighter"
	cargo 2
	personality
		heroic
	variant 3
		"Splinter"
		"Quicksilver" 3
	variant 2
		"Splinter (Laser)"
	variant 2
		"Splinter (Proton)"
		"Quicksilver" 3
	variant 1
		"Splinter" 2
	variant 1
		"Splinter"
		"Splinter (Laser)"
	variant 1
		"Splinter"
		"Splinter (Proton)"
	variant 1
		"Splinter" 3
	variant 1
		"Splinter"
		"Splinter (Laser)" 2
	variant 1
		"Splinter"
		"Splinter (Proton)" 2
	variant 2
		"Manta" 2
	variant 1
		"Manta (Proton)" 2
	variant 3
		"Manta"
		"Quicksilver" 2
	variant 1
		"Manta (Proton)"
		"Quicksilver" 2
	variant 2
		"Quicksilver" 5
	variant 1
		"Quicksilver (Proton)" 5
	variant 1
		"Protector"
	variant 1
		"Vanguard"
	variant 1
		"Vanguard (Missile)"
	variant 1
		"Protector (Laser)"
	variant 1
		"Protector (Proton)"
	variant 1
		"Protector"
		"Quicksilver" 2
	variant 1
		"Protector (Laser)"
		"Quicksilver (Proton)" 2
	variant 1
		"Protector (Proton)"
		"Quicksilver (Proton)" 2
	variant 1
		"Vanguard (Particle)"
		"Quicksilver" 2
	variant 1
		"Vanguard"
		"Quicksilver (Proton)" 2
	variant 1
		"Vanguard (Missile)"
		"Quicksilver (Proton)" 2

fleet "Small Southern Pirates"
	government "Pirate"
	names "pirate"
	cargo 1
	personality
		plunders harvests
		confusion 20
	variant 8
		"Sparrow"
	variant 3
		"Hawk"
	variant 2
		"Hawk (Speedy)"
	variant 2
		"Hawk (Rocket)"
	variant 5
		"Fury"
	variant 4
		"Fury (Bomber)"
	variant 1
		"Fury (Laser)"
	variant 1
		"Fury (Gatling)"
	variant 1
		"Fury (Missile)"
	variant 1
		"Fury (Heavy)"
	variant 4
		"Sparrow" 2
	variant 1
		"Hawk"
		"Sparrow"
	variant 1
		"Hawk (Speedy)"
		"Sparrow"
	variant 1
		"Fury" 3
	variant 1
		"Fury (Missile)" 3
	variant 1
		"Fury (Heavy)" 2
	variant 1
		"Fury"
		"Hawk"
	variant 1
		"Hawk"
		"Fury"
		"Sparrow"
	variant 1
		"Hawk (Rocket)"
		"Fury (Missile)"
		"Sparrow"
	variant 1
		"Sparrow" 3
	variant 1
		"Fury (Bomber)"
		"Sparrow"
	variant 1
		"Hawk" 2
	variant 1
		"Hawk (Speedy)" 2
	variant 2
		"Clipper"
	variant 1
		"Clipper (Heavy)"
	variant 1
		"Clipper (Speedy)"
	variant 1
		"Modified Argosy"

fleet "Large Southern Pirates"
	government "Pirate"
	names "pirate"
	cargo 1
	personality
		plunders harvests
	variant 2
		"Sparrow" 4
	variant 1
		"Sparrow (Gatling)" 3
	variant 5
		"Argosy"
	variant 3
		"Argosy (Blaster)"
	variant 2
		"Argosy (Laser)"
	variant 2
		"Argosy (Missile)"
	variant 2
		"Argosy (Turret)"
	variant 1
		"Modified Argosy"
	variant 1
		"Modified Argosy (Heavy)"
	variant 1
		"Modified Argosy (Blaster)"
	variant 1
		"Modified Argosy (Missile)"
	variant 4
		"Clipper"
	variant 2
		"Clipper (Heavy)"
	variant 2
		"Clipper (Speedy)"
	variant 2
		"Clipper"
		"Hawk"
	variant 1
		"Clipper (Heavy)"
		"Hawk (Rocket)"
	variant 2
		"Hawk (Bomber)"
		"Sparrow" 3
	variant 2
		"Fury (Bomber)"
		"Sparrow" 3
	variant 1
		"Clipper (Speedy)"
		"Hawk (Speedy)"
	variant 1
		"Hawk (Bomber)"
		"Fury (Gatling)" 2
	variant 1
		"Fury (Bomber)"
		"Fury (Gatling)" 2
	variant 3
		"Argosy"
		"Hawk"
	variant 1
		"Argosy (Blaster)"
		"Hawk (Rocket)"
	variant 1
		"Argosy (Laser)"
		"Hawk (Speedy)"
	variant 1
		"Argosy (Turret)"
		"Hawk (Speedy)"
	variant 1
		"Argosy (Missile)"
		"Hawk (Rocket)"
	variant 1
		"Modified Argosy"
		"Sparrow" 2
	variant 1
		"Modified Argosy (Heavy)"
		"Sparrow" 2
	variant 1
		"Modified Argosy (Blaster)"
		"Sparrow" 2
	variant 1
		"Modified Argosy (Missile)" 2
	variant 1
		"Fury (Heavy)" 2
		"Modified Argosy (Missile)"
	variant 4
		"Bastion"
	variant 2
		"Bastion (Heavy)"
	variant 2
		"Bastion (Laser)"
	variant 2
		"Falcon"
	variant 1
		"Falcon"
		"Sparrow" 3
	variant 1
		"Falcon (Heavy)"
	variant 1
		"Falcon (Laser)"

fleet "Small Independent"
	government "Independent"
	names "pirate"
	cargo 1
	personality
		plunders
		confusion 20
	variant 8
		"Sparrow"
	variant 3
		"Hawk"
	variant 2
		"Hawk (Speedy)"
	variant 2
		"Hawk (Rocket)"
	variant 5
		"Fury"
	variant 2
		"Fury (Laser)"
	variant 1
		"Fury (Missile)"
	variant 2
		"Sparrow" 2
	variant 1
		"Hawk"
		"Sparrow"
	variant 1
		"Hawk (Speedy)"
		"Sparrow"
	variant 1
		"Fury" 3
	variant 1
		"Fury (Missile)" 3
	variant 1
		"Fury"
		"Hawk"
	variant 1
		"Hawk"
		"Fury"
		"Sparrow"
	variant 1
		"Hawk (Rocket)"
		"Fury (Missile)"
		"Sparrow"
	variant 1
		"Sparrow" 3
	variant 1
		"Hawk" 2
	variant 1
		"Hawk (Speedy)" 2
	variant 2
		"Clipper"
	variant 1
		"Clipper (Heavy)"
	variant 1
		"Clipper (Speedy)"

fleet "Large Independent"
	government "Independent"
	names "pirate"
	cargo 1
	personality
		plunders
	variant 3
		"Sparrow" 4
	variant 5
		"Argosy"
	variant 3
		"Argosy (Blaster)"
	variant 2
		"Argosy (Laser)"
	variant 2
		"Argosy (Missile)"
	variant 2
		"Argosy (Turret)"
	variant 4
		"Clipper"
	variant 2
		"Clipper (Heavy)"
	variant 2
		"Clipper (Speedy)"
	variant 2
		"Clipper"
		"Hawk"
	variant 1
		"Clipper (Heavy)"
		"Hawk (Rocket)"
	variant 1
		"Clipper (Speedy)"
		"Hawk (Speedy)"
	variant 3
		"Argosy"
		"Hawk"
	variant 1
		"Argosy (Blaster)"
		"Hawk (Rocket)"
	variant 1
		"Argosy (Laser)"
		"Hawk (Speedy)"
	variant 1
		"Argosy (Turret)"
		"Hawk (Speedy)"
	variant 1
		"Argosy (Missile)"
		"Hawk (Rocket)"
	variant 4
		"Bastion"
	variant 2
		"Bastion (Heavy)"
	variant 2
		"Bastion (Laser)"
	variant 2
		"Falcon"
	variant 1
		"Falcon (Heavy)"
	variant 1
		"Falcon (Laser)"

fleet "Small Core Pirates"
	government "Pirate"
	names "pirate"
	cargo 1
	personality
		plunders harvests
		confusion 20
	variant 4
		"Quicksilver (Proton)"
	variant 2
		"Sparrow"
	variant 3
		"Hawk"
	variant 2
		"Hawk (Rocket)"
	variant 2
		"Hawk (Speedy)"
	variant 4
		"Fury"
	variant 2
		"Fury (Bomber)"
	variant 2
		"Fury (Laser)"
	variant 1
		"Fury (Missile)"
	variant 1
		"Headhunter"
	variant 1
		"Headhunter (Particle)"
	variant 2
		"Quicksilver" 2
<<<<<<< HEAD
	variant 3
		"Wasp"
	variant 2
		"Wasp (Gatling)"
	variant 1
		"Wasp (Proton)"
=======
	variant 1
		"Hawk (Bomber)"
		"Sparrow"
	variant 1
		"Fury (Bomber)"
		"Sparrow"
	variant 1
		"Fury (Heavy)"
>>>>>>> 9a5188ed

fleet "Large Core Pirates"
	government "Pirate"
	names "pirate"
	cargo 1
	personality
		plunders harvests
	variant 5
		"Quicksilver (Proton)" 3
	variant 2
		"Quicksilver" 3
	variant 3
		"Splinter"
		"Quicksilver (Proton)"
	variant 3
		"Splinter (Laser)"
		"Quicksilver"
	variant 2
		"Hawk (Bomber)"
		"Quicksilver" 2
	variant 1
		"Fury (Heavy)"
		"Splinter"
	variant 2
		"Hawk (Bomber)"
		"Quicksilver (Proton)" 2
	variant 3
		"Fury (Bomber)"
		"Quicksilver" 2
	variant 3
		"Fury (Bomber)"
		"Quicksilver (Proton)" 2
	variant 2
		"Headhunter (Strike)"
		"Quicksilver" 2
	variant 3
		"Splinter (Proton)"
		"Quicksilver"
	variant 4
		"Manta (Proton)"
	variant 2
		"Manta"
	variant 2
		"Splinter" 2
	variant 1
		"Splinter (Laser)" 2
	variant 1
		"Splinter (Proton)" 2
	variant 2
		"Falcon"
	variant 1
		"Falcon (Heavy)"
	variant 1
		"Falcon (Laser)"
	variant 2
		"Firebird"
	variant 2
		"Firebird (Laser)"
	variant 1
		"Firebird (Plasma)"
	variant 1
		"Firebird (Missile)"

fleet "Small Northern Pirates"
	government "Pirate"
	names "pirate"
	cargo 1
	personality
		plunders harvests
		confusion 20
	variant 5
		"Sparrow"
	variant 3
		"Fury"
	variant 1
		"Fury (Missile)"
	variant 1
		"Fury (Laser)"
	variant 1
		"Fury (Bomber)"
	variant 1
		"Fury (Heavy)"
	variant 2
		"Berserker"
	variant 2
		"Berserker (Afterburner)"
	variant 2
		"Berserker (Strike)"
	variant 2
		"Hawk"
	variant 1
		"Hawk (Rocket)"
	variant 1
		"Hawk (Speedy)"
	variant 1
		"Hawk (Bomber)"
		"Sparrow"
	variant 3
		"Headhunter"
	variant 2
		"Headhunter (Particle)"
	variant 2
		"Headhunter (Strike)"
	variant 2
		"Raven (Afterburner)"
	variant 1
		"Raven (Heavy)"
	variant 2
		"Corvette"
	variant 1
		"Corvette (Missile)"
	variant 1
		"Corvette (Speedy)"

fleet "Large Northern Pirates"
	government "Pirate"
	names "pirate"
	cargo 1
	personality
		plunders harvests
	variant 4
		"Firebird"
	variant 3
		"Firebird (Laser)"
	variant 2
		"Firebird (Missile)"
	variant 2
		"Firebird (Plasma)"
	variant 3
		"Firebird"
		"Corvette"
	variant 1
		"Firebird (Plasma)"
		"Corvette (Speedy)"
	variant 1
		"Firebird (Missile)"
		"Corvette (Missile)"
	variant 1
		"Firebird (Plasma)"
		"Corvette (Missile)"
	variant 1
		"Firebird (Laser)"
		"Corvette (Missile)"
	variant 1
		"Firebird (Missile)"
		"Corvette (Speedy)"
	variant 2
		"Firebird"
		"Fury"
	variant 2
		"Firebird"
		"Berserker" 2
	variant 1
		"Firebird (Plasma)"
		"Fury (Missile)"
	variant 1
		"Firebird (Missile)"
		"Fury (Bomber)"
	variant 2
		"Raven (Afterburner)" 2
	variant 2
		"Raven (Heavy)" 2
	variant 2
		"Headhunter (Particle)" 1
		"Headhunter (Strike)"
	variant 1
		"Headhunter (Particle)" 2
		"Headhunter (Strike)"
	variant 2
		"Leviathan"
		"Firebird"
	variant 2
		"Leviathan (Laser)"
		"Firebird"
	variant 2
		"Leviathan (Laser)"
		"Firebird (Laser)"
	variant 2
		"Leviathan (Heavy)"
		"Firebird (Plasma)"
	variant 2
		"Leviathan (Heavy)"
		"Firebird (Missile)"
	variant 2
		"Leviathan (Laser)"
		"Firebird (Missile)"
	variant 2
		"Leviathan"
	variant 1
		"Leviathan (Laser)"
	variant 1
		"Leviathan (Heavy)"
	variant 1
		"Berserker" 3
	variant 1
		"Fury (Heavy)" 2
		"Firebird (Missile)"
	variant 1
		"Berserker (Afterburner)" 3
	variant 1
		"Berserker (Strike)" 3
	variant 2
		"Berserker" 2
	variant 2
		"Berserker (Afterburner)" 2
	variant 2
		"Berserker (Strike)" 2
	variant 1
		"Bactrian"
		"Dagger" 3

fleet "pirate raid"
	government "Pirate"
	names "pirate"
	cargo 1
	personality
		nemesis plunders harvests
		confusion 20
	variant 3
		"Argosy (Blaster)"
	variant 2
		"Argosy (Laser)"
	variant 2
		"Argosy (Turret)"
	variant 1
		"Modified Argosy"
	variant 1
		"Modified Argosy (Heavy)"
	variant 1
		"Modified Argosy (Blaster)"
	variant 2
		"Clipper (Speedy)"
	variant 1
		"Clipper (Heavy)"
		"Hawk (Rocket)"
	variant 1
		"Clipper (Speedy)"
		"Hawk (Speedy)"
	variant 6
		"Hawk (Speedy)" 3
	variant 4
		"Hawk (Bomber)" 2
	variant 4
		"Fury (Bomber)" 2
	variant 1
		"Argosy (Blaster)"
		"Hawk (Rocket)"
	variant 1
		"Argosy (Laser)"
		"Hawk (Speedy)"
	variant 1
		"Argosy (Turret)"
		"Hawk (Speedy)"
	variant 1
		"Argosy (Missile)"
		"Hawk (Rocket)"
	variant 1
		"Modified Argosy (Heavy)"
		"Hawk (Speedy)" 2
	variant 1
		"Modified Argosy (Blaster)"
		"Raven (Afterburner)" 2
	variant 2
		"Falcon"
	variant 1
		"Falcon (Heavy)"
	variant 1
		"Falcon (Laser)"
	variant 5
		"Quicksilver (Proton)" 3
	variant 2
		"Quicksilver" 3
	variant 3
		"Splinter"
		"Quicksilver (Proton)"
	variant 3
		"Splinter (Laser)"
		"Quicksilver"
	variant 3
		"Splinter (Proton)"
		"Quicksilver"
	variant 4
		"Manta (Proton)"
	variant 2
		"Manta"
	variant 2
		"Splinter" 2
	variant 1
		"Splinter (Laser)" 2
	variant 1
		"Splinter (Proton)" 2
	variant 2
		"Firebird"
	variant 1
		"Firebird (Laser)"
	variant 1
		"Firebird (Plasma)"
	variant 4
		"Firebird"
	variant 2
		"Firebird (Laser)"
	variant 2
		"Firebird (Plasma)"
	variant 3
		"Firebird"
		"Corvette"
	variant 1
		"Firebird (Plasma)"
		"Corvette (Speedy)"
	variant 2
		"Firebird"
		"Berserker" 2
	variant 1
		"Firebird (Plasma)"
		"Fury (Missile)"
	variant 1
		"Firebird (Missile)"
		"Fury (Bomber)"
	variant 8
		"Raven (Afterburner)" 2
	variant 2
		"Raven (Heavy)" 2
	variant 1
		"Headhunter (Particle)" 3
	variant 1
		"Fury (Heavy)" 2
		"Firebird (Missile)"
	variant 2
		"Leviathan"
		"Firebird"
	variant 2
		"Leviathan (Laser)"
		"Firebird"
	variant 2
		"Leviathan (Heavy)"
		"Firebird (Plasma)"
	variant 1
		"Berserker" 3
	variant 8
		"Berserker (Afterburner)" 3
	variant 2
		"Berserker (Afterburner)" 2

fleet "Syndicate Extremists"
	government "Syndicate (Extremist)"
	names "syndicate capital"
	fighters "syndicate fighter"
	cargo 0
	personality
		heroic
	variant 3
		"Splinter"
		"Quicksilver" 3
	variant 2
		"Manta" 2
	variant 2
		"Quicksilver" 5
	variant 1
		"Protector"
		"Quicksilver" 2
	variant 1
		"Vanguard"
		"Quicksilver" 2
	variant 1
		"Vanguard (Missile)"
		"Quicksilver (Proton)" 2
	variant 1
		"Leviathan"
		"Firebird" 2
	variant 1
		"Leviathan (Heavy)"
		"Firebird (Missile)" 2
	variant 1
		"Leviathan (Heavy)"
		"Firebird (Plasma)" 2

fleet "Bounty Hunters"
	government "Bounty Hunter"
	names "bounty hunter"
	personality
		nemesis waiting heroic
	variant 5
		"Fury" 2
		"Fury (Bomber)" 2
	variant 5
		"Hawk" 2
		"Hawk (Rocket)" 2
	variant 5
		"Hawk"
		"Hawk (Bomber)"
		"Sparrow" 2
	variant 5
		"Fury (Bomber)"
		"Sparrow" 2
	variant 5
		"Berserker (Strike)"
		"Quicksilver"
	variant 5
		"Quicksilver" 2
		"Headhunter (Particle)"
	variant 3
		"Sparrow" 2
		"Headhunter (Strike)"
	variant 3
		"Raven"
		"Fury (Missile)" 2
	variant 1
		"Firebird"
		"Fury (Missile)"
	variant 1
		"Aerie"
		"Lance" 2
	variant 1
		"Corvette"
		"Fury (Missile)"
	variant 1
		"Osprey"
		"Fury (Missile)"
	variant 1
		"Manta"
		"Fury (Missile)"
	variant 1
		"Splinter"
		"Fury (Missile)"
	variant 1
		"Splinter"
		"Fury (Heavy)"

fleet "Quarg"
	government "Quarg"
	names "quarg"
	cargo 3
	personality
		forbearing opportunistic
	variant
		"Quarg Skylark"
	variant
		"Quarg Wardragon"

fleet "Large Quarg"
	government "Quarg"
	names "quarg"
	cargo 1
	personality
		forbearing opportunistic
	variant 2
		"Quarg Skylark" 2
		"Quarg Wardragon"
	variant 2
		"Quarg Wardragon" 2
		"Quarg Skylark"
	variant
		"Quarg Skylark" 2
		"Quarg Wardragon" 2
	variant
		"Quarg Wardragon" 3
		"Quarg Skylark"
	variant
		"Quarg Skylark" 3
		"Quarg Wardragon"

fleet "Small Pug"
	government "Pug"
	names "pug"
	cargo 1
	personality
		heroic
	variant 1
		"Pug Zibruka"
	variant 2
		"Pug Zibruka" 2
	variant 2
		"Pug Enfolta"
	variant 1
		"Pug Enfolta"
		"Pug Zibruka"

fleet "Large Pug"
	government "Pug"
	names "pug"
	cargo 1
	personality
		heroic
	variant 1
		"Pug Enfolta"
		"Pug Zibruka" 2
	variant 1
		"Pug Enfolta" 2
	variant 1
		"Pug Zibruka" 5
	variant 2
		"Pug Maboro"
		"Pug Zibruka" 2
	variant 3
		"Pug Maboro"
		"Pug Enfolta"
		"Pug Zibruka"
	variant 2
		"Pug Maboro"
		"Pug Enfolta" 2
	variant 1
		"Pug Maboro"
		"Pug Enfolta"
		"Pug Zibruka" 2

fleet "Marauder fleet I"
	government "Pirate"
	names "pirate"
	cargo 1
	personality
		plunders
	variant 9
		"Marauder Quicksilver"
		"Marauder Arrow (Weapons)"
		"Marauder Bounder (Engines)"
	variant 9
		"Marauder Quicksilver"
		"Marauder Arrow (Engines)"
		"Marauder Bounder (Weapons)"
	variant 1
		"Marauder Quicksilver (Engines)"
		"Marauder Arrow" 2
		"Marauder Bounder" 2
	variant 1
		"Marauder Quicksilver (Weapons)"
		"Marauder Arrow" 2
		"Marauder Bounder" 2
	variant 9
		"Marauder Raven"
		"Marauder Arrow (Engines)"
		"Marauder Bounder (Weapons)"
	variant 9
		"Marauder Raven"
		"Marauder Arrow (Weapons)"
		"Marauder Bounder (Engines)"
	variant 1
		"Marauder Raven (Engines)"
		"Marauder Arrow" 2
		"Marauder Bounder" 2
	variant 1
		"Marauder Raven (Weapons)"
		"Marauder Arrow" 2
		"Marauder Bounder" 2

fleet "Marauder fleet II"
	government "Pirate"
	names "pirate"
	cargo 1
	personality
		plunders
	variant 4
		"Marauder Quicksilver"
		"Marauder Arrow (Weapons)"
		"Marauder Bounder (Engines)"
	variant 4
		"Marauder Quicksilver"
		"Marauder Arrow (Engines)"
		"Marauder Bounder (Weapons)"
	variant 1
		"Marauder Quicksilver (Engines)"
		"Marauder Arrow" 2
		"Marauder Bounder" 2
	variant 1
		"Marauder Quicksilver (Weapons)"
		"Marauder Arrow" 2
		"Marauder Bounder" 2
	variant 4
		"Marauder Raven"
		"Marauder Arrow (Engines)"
		"Marauder Bounder (Weapons)"
	variant 4
		"Marauder Raven"
		"Marauder Arrow (Weapons)"
		"Marauder Bounder (Engines)"
	variant 1
		"Marauder Raven (Engines)"
		"Marauder Arrow" 2
		"Marauder Bounder" 2
	variant 1
		"Marauder Raven (Weapons)"
		"Marauder Arrow" 2
		"Marauder Bounder" 2

fleet "Marauder fleet III"
	government "Pirate"
	names "pirate"
	cargo 1
	personality
		plunders
	variant 3
		"Marauder Quicksilver"
		"Marauder Arrow (Weapons)"
		"Marauder Bounder (Engines)"
	variant 3
		"Marauder Quicksilver"
		"Marauder Arrow (Engines)"
		"Marauder Bounder (Weapons)"
	variant 1
		"Marauder Quicksilver (Engines)"
		"Marauder Arrow" 2
		"Marauder Bounder" 2
	variant 1
		"Marauder Quicksilver (Weapons)"
		"Marauder Arrow" 2
		"Marauder Bounder" 2
	variant 3
		"Marauder Raven"
		"Marauder Arrow (Engines)"
		"Marauder Bounder (Weapons)"
	variant 3
		"Marauder Raven"
		"Marauder Arrow (Weapons)"
		"Marauder Bounder (Engines)"
	variant 1
		"Marauder Raven (Engines)"
		"Marauder Arrow" 2
		"Marauder Bounder" 2
	variant 1
		"Marauder Raven (Weapons)"
		"Marauder Arrow" 2
		"Marauder Bounder" 2

fleet "Marauder fleet IV"
	government "Pirate"
	names "pirate"
	cargo 1
	personality
		plunders
	variant 8
		"Marauder Firebird"
		"Marauder Raven"
		"Marauder Quicksilver"
	variant 1
		"Marauder Firebird (Engines)"
		"Marauder Raven"
		"Marauder Quicksilver"
	variant 1
		"Marauder Firebird (Weapons)"
		"Marauder Raven"
		"Marauder Quicksilver"
	variant 16
		"Marauder Manta"
		"Marauder Raven"
		"Marauder Quicksilver"
	variant 2
		"Marauder Manta (Engines)"
		"Marauder Raven"
		"Marauder Quicksilver"
	variant 2
		"Marauder Manta (Weapons)"
		"Marauder Raven"
		"Marauder Quicksilver"
	variant 16
		"Marauder Splinter"
		"Marauder Raven"
		"Marauder Quicksilver"
	variant 2
		"Marauder Splinter (Engines)"
		"Marauder Raven"
		"Marauder Quicksilver"
	variant 2
		"Marauder Splinter (Weapons)"
		"Marauder Raven"
		"Marauder Quicksilver"

fleet "Marauder fleet V"
	government "Pirate"
	names "pirate"
	cargo 1
	personality
		plunders
	variant 4
		"Marauder Firebird"
		"Marauder Raven"
		"Marauder Quicksilver"
	variant 1
		"Marauder Firebird (Engines)"
		"Marauder Raven"
		"Marauder Quicksilver"
	variant 1
		"Marauder Firebird (Weapons)"
		"Marauder Raven"
		"Marauder Quicksilver"
	variant 8
		"Marauder Manta"
		"Marauder Raven"
		"Marauder Quicksilver"
	variant 2
		"Marauder Manta (Engines)"
		"Marauder Raven"
		"Marauder Quicksilver"
	variant 2
		"Marauder Manta (Weapons)"
		"Marauder Raven"
		"Marauder Quicksilver"
	variant 8
		"Marauder Splinter"
		"Marauder Raven"
		"Marauder Quicksilver"
	variant 2
		"Marauder Splinter (Engines)"
		"Marauder Raven"
		"Marauder Quicksilver"
	variant 2
		"Marauder Splinter (Weapons)"
		"Marauder Raven"
		"Marauder Quicksilver"

fleet "Marauder fleet VI"
	government "Pirate"
	names "pirate"
	cargo 1
	personality
		plunders
	variant 2
		"Marauder Firebird"
		"Marauder Raven"
		"Marauder Quicksilver"
	variant 1
		"Marauder Firebird (Engines)"
		"Marauder Raven"
		"Marauder Quicksilver"
	variant 1
		"Marauder Firebird (Weapons)"
		"Marauder Raven"
		"Marauder Quicksilver"
	variant 4
		"Marauder Manta"
		"Marauder Raven"
		"Marauder Quicksilver"
	variant 2
		"Marauder Manta (Engines)"
		"Marauder Raven"
		"Marauder Quicksilver"
	variant 2
		"Marauder Manta (Weapons)"
		"Marauder Raven"
		"Marauder Quicksilver"
	variant 4
		"Marauder Splinter"
		"Marauder Raven"
		"Marauder Quicksilver"
	variant 2
		"Marauder Splinter (Engines)"
		"Marauder Raven"
		"Marauder Quicksilver"
	variant 2
		"Marauder Splinter (Weapons)"
		"Marauder Raven"
		"Marauder Quicksilver"

fleet "Marauder fleet VII"
	government "Pirate"
	names "pirate"
	cargo 1
	personality
		plunders
	variant 18
		"Marauder Falcon"
		"Osprey"
		"Osprey (Missile)"
		"Osprey (Laser)"
	variant 1
		"Marauder Falcon (Weapons)"
		"Osprey"
		"Osprey (Missile)"
		"Osprey (Laser)"
	variant 1
		"Marauder Falcon (Engines)"
		"Osprey"
		"Osprey (Missile)"
		"Osprey (Laser)"
	variant 18
		"Marauder Leviathan"
		"Firebird"
		"Firebird (Plasma)"
		"Firebird (Missile)"
	variant 1
		"Marauder Leviathan (Engines)"
		"Firebird"
		"Firebird (Plasma)"
		"Firebird (Missile)"
	variant 1
		"Marauder Leviathan (Weapons)"
		"Firebird"
		"Firebird (Plasma)"
		"Firebird (Missile)"
	variant 1
		"Marauder Leviathan (Weapons)"
		"Firebird (Laser)" 3

fleet "Marauder fleet VIII"
	government "Pirate"
	names "pirate"
	cargo 1
	personality
		plunders
	variant 8
		"Marauder Falcon"
		"Osprey"
		"Osprey (Missile)"
		"Osprey (Laser)"
	variant 1
		"Marauder Falcon (Weapons)"
		"Osprey"
		"Osprey (Missile)"
		"Osprey (Laser)"
	variant 1
		"Marauder Falcon (Engines)"
		"Osprey"
		"Osprey (Missile)"
		"Osprey (Laser)"
	variant 8
		"Marauder Leviathan"
		"Firebird"
		"Firebird (Plasma)"
		"Firebird (Missile)"
	variant 1
		"Marauder Leviathan (Engines)"
		"Firebird"
		"Firebird (Plasma)"
		"Firebird (Missile)"
	variant 1
		"Marauder Leviathan (Weapons)"
		"Firebird"
		"Firebird (Plasma)"
		"Firebird (Missile)"

fleet "Marauder fleet IX"
	government "Pirate"
	names "pirate"
	cargo 1
	personality
		plunders
	variant 3
		"Marauder Falcon"
		"Osprey"
		"Osprey (Missile)"
		"Osprey (Laser)"
	variant 1
		"Marauder Falcon (Weapons)"
		"Osprey"
		"Osprey (Missile)"
		"Osprey (Laser)"
	variant 1
		"Marauder Falcon (Engines)"
		"Osprey"
		"Osprey (Missile)"
		"Osprey (Laser)"
	variant 3
		"Marauder Leviathan"
		"Firebird"
		"Firebird (Plasma)"
		"Firebird (Missile)"
	variant 1
		"Marauder Leviathan (Engines)"
		"Firebird"
		"Firebird (Plasma)"
		"Firebird (Missile)"
	variant 1
		"Marauder Leviathan (Weapons)"
		"Firebird"
		"Firebird (Plasma)"
		"Firebird (Missile)"
	variant 1
		"Marauder Leviathan (Weapons)"
		"Firebird (Laser)" 3
		"Firebird (Missile)"

fleet "Marauder fleet X"
	government "Pirate"
	names "pirate"
	cargo 1
	personality
		plunders
	variant 3
		"Marauder Falcon"
		"Marauder Firebird"
		"Marauder Raven (Weapons)"
		"Marauder Quicksilver (Engines)"
		"Marauder Arrow (Weapons)"
		"Marauder Bounder (Engines)"
	variant 3
		"Marauder Falcon"
		"Marauder Firebird"
		"Marauder Raven (Engines)"
		"Marauder Quicksilver (Weapons)"
		"Marauder Arrow (Engines)"
		"Marauder Bounder (Weapons)"
	variant 2
		"Marauder Falcon (Weapons)"
		"Marauder Firebird (Engines)"
		"Marauder Raven"
		"Marauder Quicksilver"
		"Marauder Arrow"
		"Marauder Bounder"
	variant 2
		"Marauder Falcon (Engines)"
		"Marauder Firebird (Weapons)"
		"Marauder Raven"
		"Marauder Quicksilver"
		"Marauder Arrow"
		"Marauder Bounder"
	variant 3
		"Marauder Leviathan"
		"Marauder Firebird"
		"Marauder Raven (Engines)"
		"Marauder Quicksilver (Weapons)"
		"Marauder Arrow (Engines)"
		"Marauder Bounder (Weapons)"
	variant 3
		"Marauder Leviathan"
		"Marauder Firebird"
		"Marauder Raven (Weapons)"
		"Marauder Quicksilver (Engines)"
		"Marauder Arrow (Weapons)"
		"Marauder Bounder (Engines)"
	variant 2
		"Marauder Leviathan (Engines)"
		"Marauder Firebird (Weapons)"
		"Marauder Raven"
		"Marauder Quicksilver"
		"Marauder Arrow"
		"Marauder Bounder"
	variant 2
		"Marauder Leviathan (Weapons)"
		"Marauder Firebird (Engines)"
		"Marauder Raven"
		"Marauder Quicksilver"
		"Marauder Arrow"
		"Marauder Bounder"

fleet "Hired Guns"
	government "Bounty Hunter"
	names "bounty hunter"
	personality
		nemesis waiting heroic
	variant 1
		"Leviathan (Laser)"
		"Modified Argosy" 2
	variant 1
		"Leviathan (Laser)"
		"Mule (Heavy)"
		"Dagger"
	variant 1
		"Leviathan (Laser)"
		"Corvette"
	variant 1
		"Leviathan (Laser)"
		"Splinter (Laser)"
	variant 1
		"Falcon (Laser)"
		"Modified Argosy" 2
	variant 1
		"Falcon (Laser)"
		"Mule (Heavy)"
		"Dagger"
	variant 1
		"Falcon (Laser)"
		"Corvette"
	variant 1
		"Falcon (Laser)"
		"Splinter (Laser)"
	variant 1
		"Vanguard (Particle)"
		"Modified Argosy" 2
	variant 1
		"Vanguard (Missile)"
		"Headhunter (Strike)" 2
	variant 1
		"Vanguard (Particle)"
		"Mule (Heavy)"
		"Dagger"
	variant 1
		"Vanguard (Particle)"
		"Corvette"
	variant 1
		"Vanguard (Particle)"
		"Splinter (Laser)"
	variant 1
		"Vanguard (Particle)"
		"Splinter (Proton)"
	variant 1
		"Bactrian (Hired Gun)"
		"Dagger" 3
		"Modified Argosy" 2
	variant 1
		"Bactrian (Hired Gun)"
		"Mule (Heavy)"
		"Dagger" 4
	variant 1
		"Bactrian (Hired Gun)"
		"Dagger" 3
		"Corvette"
	variant 1
		"Bactrian (Hired Gun)"
		"Dagger" 3
		"Splinter (Laser)"
	variant 1
		"Bactrian (Hired Gun)"
		"Dagger" 3
		"Splinter (Proton)"<|MERGE_RESOLUTION|>--- conflicted
+++ resolved
@@ -1925,14 +1925,6 @@
 		"Headhunter (Particle)"
 	variant 2
 		"Quicksilver" 2
-<<<<<<< HEAD
-	variant 3
-		"Wasp"
-	variant 2
-		"Wasp (Gatling)"
-	variant 1
-		"Wasp (Proton)"
-=======
 	variant 1
 		"Hawk (Bomber)"
 		"Sparrow"
@@ -1941,7 +1933,12 @@
 		"Sparrow"
 	variant 1
 		"Fury (Heavy)"
->>>>>>> 9a5188ed
+	variant 3
+		"Wasp"
+	variant 2
+		"Wasp (Gatling)"
+	variant 1
+		"Wasp (Proton)"
 
 fleet "Large Core Pirates"
 	government "Pirate"
