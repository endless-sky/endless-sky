--- conflicted
+++ resolved
@@ -1232,16 +1232,7 @@
 mission "Remnant: Cognizance 28"
 	landing
 	name "Recover equipment from Baianus."
-<<<<<<< HEAD
 	description "Torza has asked you to recover 280 tons of equipment and 20 personnel from Baianus by <date>."
-	landing
-	blocked "Over the commlink Torza is a flurry of motion as he issues orders in several directions. 'Right now, we need another ship that can evacuate 280 tons and 20 people. Return here when you have suitable capabilities."
-	deadline 13
-	cargo "reserved" 280
-	passengers 20
-=======
-	description "Torza has asked you to recover equipment from Baianus by <date>."
->>>>>>> c5a84621
 	source "Caelian"
 	destination "Baianus"
 	blocked `Over the commlink Torza is a flurry of motion as he issues orders in several directions. "Right now, we need another ship that can evacuate 280 tons and 20 people. Return here when you have suitable capabilities."`
