# Copyright (c) 2021 by Zitchas
#
# Endless Sky is free software: you can redistribute it and/or modify it under the
# terms of the GNU General Public License as published by the Free Software
# Foundation, either version 3 of the License, or (at your option) any later version.
#
# Endless Sky is distributed in the hope that it will be useful, but WITHOUT ANY
# WARRANTY; without even the implied warranty of MERCHANTABILITY or FITNESS FOR A
# PARTICULAR PURPOSE. See the GNU General Public License for more details.
#
# You should have received a copy of the GNU General Public License along with
# this program. If not, see <https://www.gnu.org/licenses/>.

mission "Remnant: Cognizance 1"
	minor
	name "Follow-up Observations"
	description "Plume would like you to do a follow-up visit to the planets in Nenia."
	source "Aventine"
	stopover "Nasqueron"
	stopover "Slylandro"
	blocked "The Remnant researcher has another job for you, but you're going to have to free up <tons> cargo space in order to take it on."
	cargo "scanning equipment" 8
	to offer
		has "event: remnant: wait for plume"
		has "Remnant: Learn Sign Follow Up: declined"
		random < 50
	on offer
		conversation
			`A familiar face is waiting for you as you step into the crowded spaceport on Aventine. "Captain <first>!" signs Plume. "I have been hoping you would stop by." He gestures for you to sit down on the bench next to him.`
			`	"Now that most of the cocoons have been returned, I would like you to return to Nasqueron and Slylandro to observe the void sprites' behavior. It is my hope that we can gain far greater insight into their life cycle."`
			choice
				`	"Sure, I could do that."`
					goto rc1accept
				`	"Not right now, but I could later."`
					defer
				`	"How much will I get paid?"`
			`	"Once the research is published, you will receive one million credits.`
			choice
				`	"I accept."`
				`	"Not right now, but I could later."`
					defer
			label rc1accept
			`	"Excellent. As before, please visit both Nasqueron and Slylandro, record the void sprites there, and return here."`
				accept
	npc
		government "Drak"
		system "Nenia"
		personality staying heroic disables uninterested
		ship "Archon (Cloaked)" "Lifted Lorax"
	npc
		government "Korath"
		system "Nenia"
		personality entering forbearing timid uninterested surveillance staying
		fleet
			names "korath"
<<<<<<< HEAD
			cargo 0
=======
			outfitters "Void Sprite Parts"
>>>>>>> d80664d3
			variant
				"Palavret (Ember)"
				"'olofez" 2
	on enter "Nenia"
		dialog
			`As you scan the system, the first thing you notice is that the void sprites' behavior seems different: there are fewer of them flying around, and the few that you see seem to be almost timid - floating quietly, and dropping down into the cloud deck whenever your ship moves towards them. You recall that Plume asked you to visit both planets.`
	on stopover
		conversation
			`The void sprites here prove to be elusive. You spend quite a while chasing radar signatures before you finally manage to get a small flock of them into visual range. You record them from a distance for several minutes, until they suddenly disperse into a storm and vanish.`
	on complete
		conversation
			`Disappointed in the void sprites' behavior, you deliver the recordings to Plume's lab without fanfare. Plume quickly takes and reviews the footage before making a gesture that you think means "curious dejection." Then he seems to notice something, and resumes his usual intent bearing.`
			`	"Here, look!" He rewinds the recording and gestures curtly at the projection in front of you. "There. That one is injured. Some kind of burn in a long, straight line." He zips through the footage further. "And here, a scattering of scorch marks." He looks up at you and snaps out a series of gestures: "This is outside my expertise; I will need to consult an expert. Meet me in the spaceport in an hour."`



mission "Remnant: Cognizance 2"
	name "Eliminate Korath Ship"
	description "Plume ordered you to eliminate the Korath ship in the <waypoints> system."
	source "Aventine"
	waypoint "Nenia"
	to offer
		has "Remnant: Cognizance 1: done"
	on offer
		conversation
			`You arrive in the spaceport to find Plume pacing quickly along a walkway. He gestures a quick greeting and jumps straight to the point. "We have never seen marks like these naturally appear on void sprites, but they match the weapon scoring patterns we have seen delivered by Korath ships. As such, we believe the Korath have begun hunting void sprites."`
			`	He looks at you with a surprising amount of vigor. "I will not have our work ruined by reptilian warmongers. Destroy the Korath hunters responsible, then we can continue the research."`
			choice
				`	"Okay, I will destroy the Korath hunters' ship."`
					goto acceptance
				`	"Do you have the authority to order that?"`
			`	He nods curtly. "I do not have the authority to raise a fleet or order a captain to destroy the ship, but I can declare this Korath a threat to Remnant interests. It is up to you to decide how to respond to the identification of that threat."`
			choice
				`	(Accept his explanation.)`
					goto acceptance
				`	"Could you explain?"`
			`	"While the Remnant have an all-encompassing hierarchy to ensure everyone answers to someone, we saw fit to keep all facets of our society merged to prevent fragmentation into 'civilian' or 'military' branches. Two aspects of this merging are the decision of when to invoke military force and what amount of force is worthwhile. According to my position as a researcher, I have the authority to designate something a threat to my projects or to the Remnant as a whole. I could even order someone to act on it. However, given that I am of low status in terms of military proficiency, I cannot dictate the magnitude of the military response, and I am subject to being overruled by those with higher military qualifications."`
			`	"In our particular situation, I have higher xenobiology qualifications than you, so I can dictate to you, and most other xenobiologists, for that matter, that protecting the void sprites is a priority. However, you are more skilled at combat and military matters than I am. Therefore it is your decision as to how important it is relative to other military tasks. Likewise, it is your decision as to what amount of force is required, tactics used, or other such military considerations."`
			`	"This is one of the aspects that set prefects apart: they are Remnant who have demonstrated excellence in their field, sound judgment across a variety of fields, and an affinity for balancing a multitude of demands on Remnant resources. Humility is also a requirement, as they must always recognize that while their particular combination of skills may be unique, there is always someone else who is better than them at any one thing. As such, prefects are the adjudicators in determining the priorities of our various tasks and the leaders who keep the Remnant unified."`
			choice
				`	"Thanks for the explanation!"`
					goto acceptance
				`	"I thought prefects were specialists."`
			`	"Well, they are and are not. Most prefects are assigned particular tasks that they are expected to devote themselves to. Often, this task relates to their area of expertise, but it is not always the case. Generally speaking, a prefect is considered to be the ultimate authority on tasks that they have been assigned to, but they are expected to take into account the suggestions from other prefects and the specialists in the fields relevant to the task.`
			`	"Given your own skills, I suspect that the prefects you are most likely to interact with would be Prefect Chilia, who coordinates the military defense of the Remnant, and Prefect Taely, who integrates our latest innovations into usable ships."`
			choice
				`	"Thanks! That was more detail than I was expecting."`
				`	"Okay, that satisfied my curiosity for now."`
			label acceptance
			`	"Excellent. You deal with the Korath, and I will file a report about this threat. Please inform me immediately once you have taken care of it." He pauses, then continues, "Oh, and remember to record the battle. It may be useful in understanding what they are doing there."`
				accept
	on enter Nenia
		dialog
			`As you spot the Korath hunters, you recall Plume's request and tap the "Record" button as your ship prepares for combat.`
	npc kill
		government "Korath"
		system "Nenia"
		personality forbearing timid uninterested surveillance staying
		fleet
			names "korath"
<<<<<<< HEAD
			cargo 0
=======
			outfitters "Void Sprite Parts"
>>>>>>> d80664d3
			variant
				"Palavret (Ember)"
				"'olofez" 2
		dialog "You have destroyed the Korath hunters. You can now return to <planet> to collect your payment."
	on complete
		event "korath hunting"
		conversation
			`When you return to <planet>, you find Plume waiting for you. He eagerly reviews the recording of the combat. "Thank you for eliminating this hunter-" he is interrupted by a flashing light on his commlink. He briefly reads something, and then looks back up to you. "Apparently, something about the Korath hunting the void sprites has concerned the defense prefect. Chilia has requested that you meet with him on Caelian immediately."`



mission "Remnant: Cognizance 3"
	landing
	name "Go to <planet>"
	description "Prefect Chilia left a message with Plume asking you to meet him on <destination> immediately."
	source "Aventine"
	destination "Caelian"
	to offer
		has "Remnant: Cognizance 2: done"
		not "Remnant: Cognizance 4: offered"



mission "Remnant: Cognizance 4"
	landing
	name "Search for the Korath"
	description "Prefect Chilia has asked you to track down a Korath fleet before returning to <destination>."
	source "Caelian"
	to offer
		has "Remnant: Cognizance 2: done"
	on offer
		"remnant chilia" ++
		conversation
			branch chilia
				has "remnant chilia"
			`The <ship> has barely come to a rest on its designated pad when your panel begins blinking with a request for permission to come aboard. A glance at the viewscreen shows a fit young man with a military bearing standing at your airlock. You quickly check with the starport control and confirm that the prefect in charge of Remnant military activities is indeed waiting to board your ship. You hit the unlock button and watch as Prefect Chilia strides onboard.`
			`	"Greetings, Captain <first>," he signs. "I am Prefect Chilia. I have the nominal responsibility for the overall defense of Remnant space and military operations." He smiles deprecatingly. "I say 'nominal' as virtually all our activities are military in some way, but usually fall under the purview of those who better understand them.`
				goto main
			label chilia
			`The <ship> has barely come to a rest on its designated pad when your panel begins blinking with a request for permission to come aboard. A quick glance at the viewscreen shows Prefect Chilia standing at your airlock. You quickly hit the unlock button and watch as he strides onboard.`
			`	"Greetings, Captain <first>," he signs. "You seem to have a knack for finding things of importance to us. I am glad, however, that you and Plume discovered this."`
			label main
			branch voidrifle
				has "Remnant: Face to Maw 2B: done"
			`	His gestures take on an abrupt cadence without many of the normal connecting movements that you are accustomed to. "Now, for the task at hand: it seems the Korath have discovered the void sprites and shot at enough of them that almost all have retreated into the depths of Nasqueron and Slylandro. There are military implications of the Korath harvesting void sprites, and we must take steps to prevent this from happening.`
				goto next
			label voidrifle
			`	His gestures take on an abrupt cadence without many of the normal connecting movements that you are accustomed to. "Now, for the task at hand: It seems the Korath have discovered the void sprites, and shot at enough of them that almost all have retreated into the depths of Nasqueron and Slylandro. You are aware of the potential military implications of the Korath harvesting void sprites and must realize the importance of stopping this.`
			label next
			`	 "It is imperative that all the Korath involved in this exploration be located immediately. According to our surveillance, that ship was part of a fleet that recently passed through Parca. Locate the fleet and report back."`
				accept
	npc kill
		to despawn
			has "remnant: cognizance: found korath fleet"
		government "Korath"
		personality staying surveillance
		system "Aescolanus"
		fleet
			names "korath"
<<<<<<< HEAD
			cargo 0
=======
			outfitters "Void Sprite Parts"
>>>>>>> d80664d3
			variant
				"Rano'erek"
				"Palavret (Ember)" 4
				"'olofez" 12
		conversation
			action
				set "remnant: cognizance: killed korath fleet"
			`You've destroyed the Korath fleet that was harassing the void sprites.`
	on enter "Aescolanus"
		set "remnant: cognizance: found korath fleet"
		dialog `You have located the Korath fleet. They do not seem to be going anywhere at the moment.`
	to complete
		has "remnant: cognizance: found korath fleet"
	on complete
		payment 500000
		conversation
			`This time, as you complete your post-flight checks you spot Prefect Chilia exiting the Starling next to you and watch as he strides across the pad to your airlock. You hit the open button as he clambers up the ladder. Without a word you pull up the sensor logs from Aescolanus, highlighting the position of the various ships. His eyes flit over the display for a moment, then he nods.`
			branch destroyed
				has "remnant: cognizance: killed korath fleet"
			`	"I will notify a task force. Meet me in the spaceport, and make sure your ship is ready to fight."`
			`	As he departs from your ship, your commlink beeps with a message that an organization by the name of "Remnant Logistics" has allocated you an additional <payment>.`
				decline
			label destroyed
			`	"You have demonstrated good initiative; however, I suspect that it was not the only hunter fleet out there. I will notify a task force. Meet me in the spaceport, and make sure your ship is ready to fight."`
			`	As he departs from your ship, your commlink beeps with a message that an organization by the name of "Remnant Logistics" has allocated you an additional <payment>.`



mission "Remnant: Cognizance 5"
	name "Destroy Korath"
	description "Prefect Chilia has asked you to eliminate the Korath fleet before returning to <destination> by <date>."
	source "Caelian"
	waypoint "Aescolanus"
	deadline 20
	to offer
		# 0.9.13 Compatibility patch
		or
			has "Remnant: Cognizance 4: done"
			has "Remnant: Cognizance 4: failed"
		not "Remnant: Cognizance 4: aborted"
	on offer
		conversation
			branch fleetkilled
				has "remnant: cognizance: killed korath fleet"
			`When you arrive in the spaceport, you find Prefect Chilia in the middle of briefing a group of Remnant. He waves you forward as soon as you approach and introduces you to the briefing. "Everyone, this is Captain <last>, who has located the Korath hunters twice now and will take the lead on tracking the rest for this mission." As you cross the room to join him, you take a good look at the group. One detail that stands out to you is that every one of the Remnant in this group is wearing a thick leather wrap around their necks, which extends up to their hairline. The leather has a scaly texture, and it appears to be pulsing faintly. Unfortunately, you do not have time to ask questions, as Chilia has not stopped issuing instructions.`
				goto next
			label fleetkilled
			`When you arrive in the spaceport, you find Prefect Chilia in the middle of briefing a group of Remnant. He waves you forward as soon as you approach and introduces you to the briefing. "Everyone, this is Captain <last>, who has located the Korath hunters twice now and recently destroyed part of their fleet. The Captain will take the lead on tracking the rest for this mission." As you cross the room to join him, you take a good look at the group. One detail that stands out to you is that every one of the Remnant in this group is wearing a thick leather wrap around their necks, which extends up to their hairline. The leather has a scaly texture, and it appears to be pulsing faintly. Unfortunately, you do not have time to ask questions, as Chilia has not stopped issuing instructions.`
			label next
			`	He turns to you. "These are the captains who will be following your lead. They are flying two Albatrosses, two Ibises with full complements, and six Starlings. One of the Albatrosses is outfitted to act as a shield; let it take the brunt of attacks." He pauses, looking around at the group. "This task force would be overkill for the intended target, but we are not taking any chances: make sure every Korath there is killed. Salvage is secondary: priority is making sure there are no escapees."`
			`	He steps back and looks at the group. "May the Embers burn bright for you." With that, he gives the group a respectful nod and walks away. The captains all look around and make various signs you think are probably encouraging combat pilot slang and variations on Prefect Chilia's parting words. As they disperse to their ships, one gestures to you. "Lead on, Captain."`
				accept
	npc kill
		government "Korath"
		personality staying target
		system "Nenia"
		fleet
			names "korath"
<<<<<<< HEAD
			cargo 0
=======
			outfitters "Void Sprite Parts"
>>>>>>> d80664d3
			variant
				"Rano'erek"
				"Palavret (Ember)" 4
				"'olofez" 12
		dialog "You have destroyed all the Korath that appeared to be hunting void sprites."
	npc
		government "Remnant"
		personality escort launching appeasing unconstrained plunders
		fleet
			names "remnant"
			variant
				"Albatross (Shield)"
				"Albatross"
				"Ibis" 2
				"Starling (Heavy)" 6
				"Petrel" 4
				"Tern" 8
	on enter "Aescolanus"
		dialog `The Korath fleet is gone. Given the urgency Prefect Chilia put on this mission, the onus is on you to find it... Quickly.`
	on enter "Nenia"
		dialog `You have found the Korath fleet. Time to destroy them all as Prefect Chilia requested.`
	on complete
		conversation
			`The task force streams back into <planet> without fanfare, its ships settling onto their landing pads with a sense of satisfaction. Within seconds, mechanics are climbing the hulls, and engineers drop from the ceiling on tethers to inspect the engines. Batteries are plugged in, fuel lines connected, and carts with replacement weaponry roll in. As always, the first responsibility of every captain is to ensure that their ship is ready to return to space for whenever it's needed. As the first footsteps echo on the hull of the <ship>, you switch the ship into maintenance mode before heading to the spaceport.`



mission "Remnant: Cognizance 6"
	name "Transport Plume"
	description "Pick up Plume on <stopovers> and bring him to <origin> by <day>. Prefect Chilia wants to consult him about the void sprites."
	source "Caelian"
	stopover "Aventine"
	passengers 1
	deadline 5
	to offer
		has "Remnant: Cognizance 5: done"
	on offer
		conversation
			`You find Prefect Chilia and the rest of the captains gathered in a small side room off the main cafeteria. Everyone is digging into their customarily enormous meals while the prefect works the room, talking with everyone. As you pull up a chair, Chilia appears next to you and slides a tray in front of you. "It might not be the sort of fare you are used to from the ancestral worlds," he says, "but it is what we have to offer." Chilia looks around at everyone eating in muted conversation. "It is something of a tradition to eat a meal together when returning from battle. Share memories of those who fall, talk about why they fell, and what we must do differently next time." He eats a few bites from his own plate.`
			`	"So, what should we do differently next time?"`
			choice
				`	"A few more Albatrosses would have been great."`
				`	"The EMPs kept getting in the way."`
				`	"I think that went fairly well, actually."`
			`	He writes something on his notepad. "I appreciate the feedback." He pauses and sips from his glass. "Now, moving forward, we need to know what the Korath are doing. Beyond the obvious of killing void sprites and picking fights with the Archon, the Korath are a cunning foe, and they would not antagonize the Archon for no reason," he says.`
			`	"I have to look into a few things here. In the meantime, please go pick up Plume from <stopovers> and bring him back. We need him to be here for a briefing before <day>."`
				accept
	on stopover
		dialog
			`Plume is waiting for you at the landing pad. Once you have given the all-clear and opened the doors, he boards with little fanfare. "Thanks for dealing with the Korath, Captain <last>. They had me worried." With that, he settles into a bunk and starts reviewing his notes.`
			
	on complete
		payment 100000
		conversation
			`As soon as you land, Plume scurries off to find Chilia. By the time you finish your shutdown checks and head to where the meeting is taking place, you find that Plume has almost finished the briefing already. You catch the last few minutes summarizing what materials might be concentrated within the void sprites and his speculation that the Korath may have decided that these semi-processed resources are useful to their survival, despite the hostility of the Archon.`
			`	After a few minutes of questions and answers about void sprite physiology and speculation by the assembled Remnant pilots, Chilia calls for a recess. "We will reconvene shortly to discuss the implications of this, but there are tasks to be done in the meantime. Captain <first>, meet me in the spaceport."`
			`	As everyone disperses towards the spaceport, your commlink notifies you that you have received what the message terms "a resource offset allotment of <payment> from Remnant Logistics."`



mission "Remnant: Cognizance 7"
	name "Take Plume to <planet>"
	description "Plume wants to witness firsthand what is going on in Nenia."
	source "Caelian"
	destination "Nasqueron"
	to offer
		has "Remnant: Cognizance 6: done"
	on offer
		conversation
			`In the starport, Prefect Chilia and Plume are gesturing at some details on a datapad when you approach. Chilia notices you first and waves you over. "Thank you for joining us. While I put together some more long-term plans, could you take Plume to <planet>?"`
			choice
				`	"Why do we need to go back?"`
				`	"Let's go."`
					goto action
			`	"Recordings and sensor readings are useful data, but they don't really compare to actually seeing what is going on and experiencing the data firsthand." says Plume. "There aren't too many opportunities to do it in my line of work - especially when my expertise is needed by others who would rather not spend their time watching wildlife. But I digress."`
			label action
			`	With a respectful bow to Chilia (who returns it equally respectfully), Plume heads for your ship. "I will be waiting onboard for you, Captain."`
				accept
	npc
		government "Korath"
		personality staying
		system "Nenia"
		fleet
			names "korath"
			cargo 0
			variant
				"Palavret (Ember)" 2
				"'olofez" 4
	on complete
		conversation
			`Descending into the clouds of Nasqueron is becoming almost familiar to you. Wispy layers of gas give way to more voluminous formations and the occasional turbulent storm. Beside you, Plume is eagerly peering out the window, and you remind yourself that this may well be his first time actually seeing void sprites on their world.`
			`	You reach the altitude where void sprites have previously been found in the greatest concentration before activating your ship's sensors. Plume looks around, peering out the windows. "Where are they? Aren't there usually some around? They always seemed plentiful in the recordings." You focus on the sensors, and after a few minutes pick up some distant contacts. You follow them down into the lower atmosphere and eventually begin to detect some void sprites.`
			`	"That's close enough, Captain," says Plume. "I will go outside and watch them from the hull." You help him into a pressure suit and cycle the airlock behind him. You quickly suppress a brief feeling of disappointment. "This is, after all, Plume's job," you say to yourself as you settle back into your chair to wait for him to return.`



mission "Remnant: Cognizance 8"
	landing
	name "Return Plume to <planet>"
	description "Plume wants to check his records of the research on void sprites to verify some information."
	source "Nasqueron"
	destination "Aventine"
	to offer
		has "Remnant: Cognizance 7: done"
	on offer
		conversation
			`Plume returns to the ship after several hours, spurred by alarms in his suit warning you both of low oxygen levels. As you help him out of the pressure suit, he looks like he is having trouble deciding if he should be thrilled or worried.`
			`	"It is wonderful to be here, watching them from a distance. A few did venture close, too. But I'm worried about them. Some of the void sprites out there have scorch marks similar to the scoring left by Korath weapons. And we already noticed that they are hiding much deeper in the atmosphere than normal." He glances down at his datapad then back up at you. "Once we are back into the chaos of the Ember Waste, I will send Chilia a signal. It looks like I will need to double-check my records and samples back on Aventine. Please take me there."`
				accept
	npc
		government "Korath"
		personality staying
		system "Nenia"
		fleet
			names "korath"
			cargo 0
			variant
				"Palavret (Ember)" 3
				"'olofez" 6
	on complete
		conversation
			`As you approach Aventine, Plume gestures toward the pad closest to his lab. "You might as well set down there. If the samples in my lab check out, I will have another mission for you right away. You will need to keep your high-pressure ship active for this one. Stop by the lab in an hour or two and we will be ready to start loading."`



mission "Remnant: Cognizance 9"
	name "Transport engineer to <planet>"
	description "An engineer working for Plume needs transportation for himself and some equipment to <planet>."
	blocked "Plume's engineer needs a free bunk and <tons> of cargo space for his equipment. Come back when you have enough space."
	source "Aventine"
	destination "Esquiline"
	cargo equipment 8
	passengers 1
	to offer
		has "Remnant: Cognizance 8: done"
	on offer
		log "People" "Gavriil" `A technician that works with Plume, and a talented astrobiologist. Gavriil is the project lead for the repurposed Esquiline station.`
		conversation
			`You walk into Plume's lab and are greeted by a large stack of crates and equipment. Plume and another Remnant are gathered around the stack, checking items off a list. "Ah, <first>! Good timing. We were just finishing the inventory of supplies that need to go on this delivery. He gestures to the engineer. "This is Gavriil, one of our best technologists and a skilled astrobiologist in their own right. They will be going with you."`
			`	"It will be a pleasure to work with you," signs Gavriil, making a short bow. "We will be traveling to a research station on <planet>. Yes, it is a gas giant." They smile at that. "I have to get some equipment set up and get the core systems online. There will be a few more loads of materials afterwards." They look askance at you. "Shall we get started?"`
				accept
	on complete
		payment 100000
		conversation
			`Gavriil gives you precise directions to a set of coordinates that your sensors tell you is an empty area, and when you reach the designated spot, you see a small station shimmering out of the clouds.`
			scene "scene/remnant station"
			`	"We never managed to actually cloak the station," the engineer explains, grinning. "But we managed to hide it very effectively against every form of scanning we knew of. We even managed to give it a cloak-like field that renders it mostly transparent."`
			`	They nod approvingly. "It's rather impressive what my predecessors managed to do with what they had back then."`
			choice
				`	"What do you mean?"`
				`	"Let's get on with it."`
					goto skipinfo
			`	"Well, this place is fairly old. It was built shortly after we learned how to build Starlings - which is where we learned of the troubles of extending the cloaking field beyond small ships. I don't know the mechanics behind it, but it has taken close to two centuries of study and development for cloaks to be feasible on large ships. We had plenty of Puffins back then, and the techniques for building high-pressure systems were well understood. The Alphas hadn't shown any interest in gas giants or 'gaslined ships' as we call them, so having somewhere like this to hide in makes sense. Best place to hide is somewhere no one will look, right?" With that, they nod to themself, climb to their feet, and head towards the suit locker.`
			label skipinfo
			`	"The station should be pressurized with a normal atmosphere, but it has been running on standby for ages with just yearly maintenance. It is time to get this place up and running again." With two of you operating your ship's loading equipment, everything is transferred in short order. You notice that the last crate includes a substantial amount of field rations and survival gear. It looks like Gavriil is planning on staying here for a while.`
			`	As they head off deeper into the station, you receive a notification that "Remnant Logistics" has made a deposit of <payment> to your account.`



mission "Remnant: Cognizance 10"
	landing
	name "Technician and supplies to <planet>"
	description "You need to pick up a technician and their equipment from <stopovers> and take them to <planet>."
	source "Esquiline"
	stopover "Caelian"
	blocked "Plume's technician needs a free bunk and <tons> of cargo space for his equipment. Come back when you have enough space."
	cargo equipment 8
	passengers 1
	to offer
		has "Remnant: Cognizance 9: done"
	on offer
		dialog
			`As you look around this eerily silent station, you get a message on your commlink: Plume requests that you pick up another technician and <tons> of equipment from <stopovers> and bring it back to <origin>. `
				accept
	on stopover
		dialog
			`Flight control gives you directions to a landing pad that already has a large pile of crates stacked next to it. As you land, workers swarm out to help load the equipment. Once everything is stowed, a young technician climbs aboard, stows their gear, and lets you know that everything is ready for departure. You shake your head, impressed at how quickly the Remnant make things happen when projects start to move.`
	on complete
		payment 100000
		conversation
			`On the flight over, the technician joins you on the control deck to chat. She's a biotech specialist, adept at managing life-support systems in alien atmospheres, and a recent graduate from a Remnant educational program that seems to be similar to a university. Apparently she studied astrobiology and is part of a project aimed at supporting mutually exclusive environments in close proximity. She spends nearly an hour excitedly telling you the ins and outs of the station.`
			`	As you approach <planet>, it occurs to you that the Remnant might appreciate you taking steps to maintain the secrecy of the station. Altering the <ship>'s path slightly, you swing down into <planet> in an oblique path then meander around the planet under the cloud layer until arriving at the station. Your passenger nods approvingly as she notices the flight path. "Secrecy is always good with projects like this. We appreciate the extra effort, and if anyone were to follow you, a path like that through the clouds would leave few signs to spot."`
			`	The <ship> settles into the landing bay, and the technician quickly disembarks. Apparently there must have been other shipments while you were gone, as there are now a handful of people visible and quite a bit more equipment stacked everywhere. The station itself feels more alive, the air fresher. As before, you promptly receive notification of another payment of <payment> to your account.`



mission "Remnant: Cognizance 11"
	landing
	name "Remnant Data Delivery"
	description "Deliver a data crystal to the engineers on <planet>."
	source "Esquiline"
	destination "Viminal"
	to offer
		or
			has "Remnant: Cognizance 10: done"
	on offer
		conversation
			`As you finish unloading, you spot Gavriil approaching. They gesture in greeting as they approach. "Thanks for the delivery. We've got standard logistics routes set up now for the rest." They pause and fish a data crystal out of a pouch. "Could you take this to Prefect Taely on <planet>? She is overseeing some retrofits and will need this data.`
				accept
	on complete
		conversation
			`On Viminal you easily locate the maintenance yards and eventually find Taely buried in a Pelican. She spots you approaching and frees herself from the machinery. "Greetings, <first>. How is our station faring?" You reply that it is improving rapidly and hand her the data crystal. "Ah, good. The detailed chemical analysis and profiles." She slots it into her console and taps a few commands. "Okay, I just need to incorporate these profiles into the system and make a few more adjustments. Meet me in the spaceport cafeteria in a couple hours."`



mission "Remnant: Cognizance 12"
	name "Meet with escorts"
	description "Travel with the <npc> to pick up a shipment of atmosphere from <stopovers>, and deliver it to <destination>."
	source "Viminal"
	destination "Esquiline"
	stopover "Nasqueron"
	cargo equipment 8
	to offer
		has "Remnant: Cognizance 11: done"
	on offer
		conversation
			`In the cafeteria, you are met by Taely and several other captains. "Thank you for joining us," she signs. "The goal of this mission is to travel to Nasqueron together with equipment designed to harvest some atmosphere from the void sprites' worlds before bringing it back to Esquiline. The equipment on the Puffins will collect, compress, and store the gas, which you can offload to specially prepared tanks on the Pelican. Then proceed to <planet> and offload what you have collected to the station."`
			branch penguin
				has "event: remnant: penguin"
			`	She turns to face the group of captains and gestures with tones of respect. "May the Embers bring interest to your journey."`
				accept
			label penguin
			`	She nods at you and continues. "The Penguin will be even better than the Puffin for this task, and you are welcome to use her, but we do not have any available to accompany you. Continuing to rely on Puffins is not ideal, but we will make do with what we have." She turns to face the group of captains and gestures with tones of respect. "May the Embers bring interest to your journey."`
				accept
	npc accompany save
		government "Remnant"
		personality timid launching escort
		fleet
			names "remnant"
			cargo 1
			commodities Equipment
			variant
				Pelican
				Puffin 4
	on stopover
		dialog
			`You cruise through the atmosphere at a relaxed pace, waiting while the equipment does its work. You see fewer void sprites than usual, and many have scars. Once the equipment indicates that it has reached capacity, you climb up to where the Pelican is waiting in the high atmosphere, hook up the connections to offload the gas, and then head back down into the depths of the planet. After several hours, the captain of the Pelican informs you that the tanks are full, and it is time to head to <planet>.`
	on complete
		event "remnant: postverta reveal"
		conversation
			`You arrive at the hidden station on <planet> where Gavriil is waiting to offload the atmospheric gases. Their team quickly hooks the Puffins up to ports on the bay walls, and hidden equipment starts pumping their contents into the system. After a few minutes, they disconnect the ships, and you and the Puffins head up to the Pelican to refill your reservoirs and ferry it down to the station.`
			`	As the last load starts to empty into the station, another tech comes up to you. "Captain, we just received a message from Prefect Chilia. He would like you to meet him on Viminal as soon as possible." You nod and start to run checks on the <ship>, making ready to leave once the cargo is done unloading.`



mission "Remnant: Cognizance 13"
	landing
	name "Return to <planet>"
	description "You have been informed that Prefect Chilia would like to meet with you on <destination>."
	source "Esquiline"
	destination "Viminal"
	to offer
		has "Remnant: Cognizance 12: done"
		not "Remnant: Cognizance 14: offered"



mission "Remnant: Cognizance 14"
	landing
	name "Investigate strange sensor readings"
	description "Long range sensors have picked up strange gravitational waves. Go investigate, then return to <destination>."
	source "Viminal"
	waypoint Postverta
	stopover "Ssil Vida"
	to offer
		has "Remnant: Cognizance 12: done"
	on offer
		conversation
			`You land by the starport and are immediately accosted by a Remnant who informs you that Prefect Chilia is on his personal warship and escorts you to a nearby Starling. Inside you find Chilia and several other Remnant clustered around a holographic display and some display panels. "Ah, Captain. Join us, please." Chilia gestures for you to join them around the displays. As you approach, you note that the holographic display shows the Ember Waste, although there are a few details that do not match the star maps you're familiar with.`
			`	Chilia notices you eyeing the deviations. "Perceptive, Captain. Our sensors have reported some unusual energy signatures coming from this location. Scouts in the area say they are picking up signs of a new system. There were no immediately apparent hyperlinks or wormholes that connect to it, but there are still unusual energy fluctuations in the area. Unusual even for the Ember Waste." He looks up at you. "We are hoping that you might be able to figure out a way in."`
			choice
				`	"I could see if I can reach it with a jump drive."`
				`	"I will see if I can find another way."`
			`	"Thank you, Captain <first>. We have some ships that can follow, and there are other scouts already in the area that should be reporting soon. Given your experience with the wider galaxy, though, we would like you to lead the way."`
				accept
	on enter "Postverta"
		dialog
			`As your ship's sensors re-establish their depiction of the system around you, an alien space station comes into view. It appears to be old and mostly inactive, but your sensors do pick up occasional bursts of energy - and, oddly, faint signs of life almost everywhere.`
	on stopover
		conversation
			`Surprisingly, the station is still operational, despite its apparent age. Ancient environmental systems maintain a breathable atmosphere, although it is thinner than you find comfortable. Likewise, the air is cool - but not dangerously so. Everywhere you look, you continually feel like you have stumbled upon a space station built by giants: doors are massive, controls are placed at head height, and displays seem to be angled for a being significantly taller than you. Most unusually, larger rooms often have what look to be benches and tables placed halfway up walls.`
			`	The engineering of the station points to a dedicated construction program aimed at a single purpose. You trace some of the more obvious sets of cables and discover a large spherical chamber in the station's core filled with arcane machinery. It emits significant amounts of unknown energy - enough that your suit's medical systems emphatically warn you to turn back. While the devices appear to be central to this station's purpose, they will have to remain a mystery for now. Clearly, this is the sort of thing that the Remnant sent you out to find, and they will want to know about it as soon as possible.`
	on complete
		dialog
			`As you arrive back at Viminal, you broadcast a warning to the port authorities that something is following you. You inform them that it is not hostile, but it is an unknown entity that originated in the new system.`



mission "Remnant: Cognizance 15"
	landing
	invisible
	source "Ssil Vida"
	destination "Viminal"
	to offer
		has "Remnant: Cognizance 14: active"
	npc accompany
		government "Ember Waste"
		personality waiting mute
		ship "Ember Waste Node" "Unknown Entity"
	


mission "Remnant: Cognizance 16"
	landing
	name "Follow the Creature"
	description "The creature seems to be creating constellations and trying to get you to follow it."
	source "Viminal"
	waypoint "Peragenor"
	to offer
		has "Remnant: Cognizance 14: done"
	to complete
		never
	on offer
		conversation
			`Quite a number of Remnant have gathered around the spaceport watching the movements of the strange creature. It gestures wildly in various ways, then freezes in several different positions with the tips of certain tentacles glowing with energy. You note that several anti-air batteries around the area have their formidable-looking weapons trained on the creature in case it turns violent.`
			`	After several hours of watching the creature, one captain pushes his way forward to where you, Chilia, and Plume are talking. "I think I have an idea about this thing, Prefect!" the man signs excitedly. "Look at the positions of the glowing tips when it freezes. That pattern there matches the star positions of the main Ember Waste systems when viewed from Peragenor, and that second matches Convector." He pulls out a datapad and pulls up a projection of the starmap. "It is hard to tell due to the imprecision, but it looks like the third freeze is probably Antevorta or Nenia."`
			`	Plume chimes in, "If those freezes indicate star positions, then the flying and landing behavior in between them may be indicating that it wants you to travel there. Please give it a try. Make sure to take a 'gaslined' ship; if the third system is Nenia, it may want you to enter the gas giants."`
				accept
	npc accompany
		government "Ember Waste"
		personality mute
		ship "Ember Waste Node" "Unknown Entity"
	on enter Peragenor
		dialog `The creature comes to a stop in front of you, spins around briefly, then spreads out its tentacles in another pattern. Following the Remnant's intuition, you match it to your star charts as probably being Convector. After holding the position for a minute, the creature realigns itself and starts to shimmer with the tell-tale signs of starting to make a jump, but it holds it, as if waiting for you.`
	on enter Convector
		dialog `It seems the analysis of the location was right. The creature quickly approaches you and repeats its previous dance, ending up with a slightly different frozen position. From this vantage, you suspect that it is probably Nenia. This time, as you watch it more closely, it looks like it is following in your wake somehow.`
	on enter Nenia
		dialog `You have never seen such activity from the void sprites. Many quickly congregate around the strange creature that has been guiding you, and escort it to Nasqueron. It seems like that is where it wanted to be. In the distance, you can see the Archon methodically pulverizing a Palavret.`
	


mission "Remnant: Cognizance 17"
	landing
	name "Report back to <planet>"
	description "The Remnant will want to know about what happened on Nasqueron."
	source "Nasqueron"
	destination "Viminal"
	to offer
		has "Remnant: Cognizance 16: active"
	on offer
		fail "Remnant: Cognizance 16"
		event "remnant: nenia ember waste node"
		conversation
			`You follow the creature down through the clouds of Nasqueron and emerge into what can only be described as an amphitheater in the clouds. Thousands of void sprites fill the area, and the creature you have been following floats near the center of it. Your external sensors pick up myriad pulses of energy and eerie whistling noises that seem to resonate in the clouds. As the <ship> moves forward, there is a sudden silence, and the flickers of energy synchronize.`
			`	You feel a sudden pressure in your mind and a sense of presence as the world around you fades out somewhat.`
			`	"Know you not, do I. Live creature inside not-quite creature, like ones who flew but not everywhere." You are momentarily disoriented as you look around and see hundreds of views of yourself peering out the cockpit window. "Your intention reverberates - Know and not know - Return with more echoes - Perhaps I shall hear."`
			`	With that, the pressure vanishes, and you are left staring out the window at the rapidly dispersing flock of void sprites. You aren't entirely sure what the voice meant, but you are certain that the Remnant are going to want to hear about this.`
				accept
	

mission "Remnant: Cognizance 18"
	landing
	name "Collect void sprites"
	description "Escort the Pelican fleet to <waypoints> and back to <planet>."
	source "Viminal"
	destination "Aventine"
	waypoint "Nenia"
	to offer
		has "Remnant: Cognizance 17: done"
	on offer
		conversation
			`It is almost starting to feel commonplace to have Remnant pouncing on your ship and using your bridge as a meeting room. This time, it is Prefect Chilia and Plume who seem to appear out of nowhere requesting permission to board. The two gather around your console to watch the recording of your trip. They nod at your narration of what transpired and focus intently when you describe the strange presence in your mind. When you finish recounting your experience, they lean back in thought.`
			`	"Captain <first>, the exact meaning is unclear, but it seems to be the voice of something not accustomed to speaking to us or creatures like us," signs Prefect Chilia. "While interesting, I think we should move forward with our plan and continue investigating this later." Plume reluctantly signs his agreement as Chilia continues. "Best case scenario, we can deprive the Korath of easy access to the void sprites. Worst case scenario, we can move enough that should the Korath hunt them to extinction in Nenia, they will continue to exist in our territory."`
			`	Plume signals his cautious agreement. "This message is intriguing, but I agree it should not be our first priority. That being said, I will plan for additional investigations after we have completed this initial operation."`
			`	The two look at you, and Chilia authoritatively signs, "We are evacuating a large group of void sprites from Nenia to Esquiline. The atmospheres are largely a match, and we have reconfigured the station to provide the nutrients that aren't otherwise present. We have a fleet of Pelicans that have basically been hollowed out so we can lure as many void sprites into it as we can."`
			choice
				`	"How are we supposed to lure them inside?"`
				`	"Are we sure this is a good idea?"`
					goto goodidea
				`	"Okay, let's go do this."`
					goto letsgo
			`	Plume looks a bit embarrassed. "When we first studied the void sprites centuries ago, we learned how to harvest them. As part of that, we discovered that they were particularly interested in certain types of radiation. Likewise, if they discovered a certain kind of element common in some asteroids, they would ignore almost everything while they chewed on it. So, we have emitters inside the cargo holds along with asteroids to keep them busy for a short while."`
			choice
				`	"Are we sure this is a good idea?"`
				`	"Okay, let's go."`
					goto letsgo
			label goodidea
			`	Chilia signs with a resolute tone. "Is it a good idea? Maybe, maybe not. Is it the best idea we have so far? Yes." He sighs. "I fully expect the Archon to interfere: they do have long memories. As best we can tell, they can pick out who is leading a fleet, so you should expect them to talk to you. That is, if they do not simply start shooting, anyway."`
			label letsgo
			`	Chilia continues. "You don't need to actually land anywhere in Nenia this time, Captain. Just make sure the Pelicans get there, load up, and return safely." The two stand up and get ready to leave. "May the Embers burn bright for you, Captain." With that, they disembark and quickly clear the blast area around the landing pad. Around you a large group of Pelicans are warming up, each one synchronizing to your IFF and confirming their status.`
				accept
	npc accompany save
		government "Remnant"
		personality pacifist coward launching escort
		fleet
			names "remnant"
			cargo 0
			variant
				"Pelican (Heavy Lift)" 6
	npc
		government "Remnant"
		personality launching escort disables plunders
		fleet "Large Remnant" 3
	npc evade
		government "Korath"
		personality heroic disables plunders harvests entering staying
		system "Nenia"
		fleet
			names "korath"
			cargo 0
			variant
				"Rano'erek"
				"Palavret (Ember)" 3
				"'olofez" 10
	on enter "Nenia"
		dialog `As you enter the system, you quickly search for the Archon, but it is nowhere to be seen. A Korath hunting party, however, is clearly waiting for you and moves to attack. As their ships converge on you, the Pelicans immediately set to work collecting void sprites. As the last one closes its hold, the confirmation codes flash across your tactical screen. "Good to go."`
	on enter "Pantica"
		dialog `You watch vigilantly as the Pelicans with the void sprites dip low into Esquiline's atmosphere and open their bay doors. The void sprites emerge tentatively, then confidently launch themselves into the clouds. A few minutes later, you receive a message from Esquiline station informing you that the first void sprite just swooped through the bay, grabbed one of the asteroid supplements, and vanished into the clouds again.`
	on complete
		log "Successfully introduced a flock of void sprites to Esquiline. Time will tell how they fare."
		"salary: Remnant" = 2500
		payment 1000000
		event "remnant: pantica void sprites"
		event "remnant: cognizance timer" 30
		conversation
			`Moments later a ping comes in on the commlink, and Prefect Chilia and Plume appear onscreen. "Thank you for your work, Captain. It is unclear what the results of this effort will be, but for now, we wait and see. Hopefully the void sprites settle in," concludes Plume.`
			`	"In the meantime," continues Chilia. "We are allocating you a daily stipend from our resources to cover some of your ongoing crew, maintenance, and upgrading costs. A larger one-time allotment has already been credited to your account with the shipyard facilities to help cover costs incurred during this mission."`



mission "Remnant: Cognizance 19"
	landing
	name "Deliver navigation data"
	description "Deliver navigational data on the new systems to <destination>."
	source "Aventine"
	destination
		government "Remnant"
		distance 1 5
		not attributes "requires: gaslining"
	to offer
		has "Remnant: Cognizance 18: done"
	on offer
		conversation
			`As you finish your landing checks, your commlink notifies you of an incoming message from Dawn:`
			`	"Greetings, Captain <first>! We will be compiling updated navigational charts for the new systems and would like a fresh copy of the data your nav system recorded. We are hoping to retrieve some additional data that is not routinely downloaded by the automated starport systems. Stop by <planet>, and the starport systems will copy the data during the systems check. It's a pretty small data set, so there's no need to use data crystals. Thank you!"`
			`	The end of the message is the location of a starport on <planet>, presumably where you are supposed to go.`
				accept
	on complete
		payment 100000
		event "remnant: cognizance 1 systems available"
		dialog `As the starport computer downloads the data, your computer displays a message tacked onto the log file: "Thank you for providing the additional data from your navigational logs. It will be useful to contrast against those of our scouts. A logistics adjustment of <payment> has been authorized for the <ship>."`



mission "Remnant: Cognizance 20"
	name "Preparation for expedition"
	description "Install a research laboratory, retrieve equipment from <stopovers>, then bring it to <destination>."
	source
		government "Remnant"
	stopover
		government "Remnant"
		distance 1 5
		not attributes "requires: gaslining"
	blocked "You need 10 free cargo space as well as a research laboratory for this mission."
	cargo "supplies" 10
	to offer
		has "Remnant: Cognizance 19: done"
		has "event: remnant: lab availability"
	on offer
		conversation
			`The crowd inside the spaceport cafeteria is an excited flurry of movement. You squeeze through a gap in the crowd to discover that they are gathered around a holoprojector displaying footage of the strange creature that recently followed you to Viminal and then on to Nenia. From the snippets of conversation that you catch, it appears that they are discussing theories about it. Almost as soon as you arrive, however, the gestures still and one of the Remnant gestures to you. "Greetings, Seeker. You are the one who found this creature. Since you traveled with it, could you share more recordings of it?"`
			choice
				`	"Definitely."`
				`	"Maybe later."`
					goto maybelater
			`	A few commands on your commlink later, and recordings your ship automatically made from its sensors while in flight pop up on a second projector. Several others pull up their commlinks and start skimming over the attached sensor logs. Almost immediately, one waves to get everyone's attention.`
			`	"Captain, was there anything unusual when you arrived there?"`
			choice
				`	"Yes, sensors reported life signs."`
				`	"I don't remember. Did you notice something?"`
			`	One of the Remnant pulls up the relevant section and puts it up on the projector. "Right here, the logs show that there are ambient life-signs all over the system, but nothing of significance shows up on the physical scanners." He frowns at the projector. "All the equipment status signals in the records are nominal, and both the check digits and data hashes match."`
			choice
				`	"So there are no problems with the data?"`
				`	"Skip the technical jargon. What does it mean?"`
					goto skiptech
			`	Another Remnant nods. "Exactly. There is no problem with the data or the equipment, so one way or another, this is what it recorded. As such, either there is something here which we have never seen before, or there is something causing problems with conventional sensors." He looks around at the gathered Remnant and pauses as if focusing on something you cannot see or hear, then turns to you. "We have reached a consensus.`
				goto missionstatement
			label skiptech
			`	The Remnant pauses for a moment to adjust what they were about to say before continuing. "What it means is that there is no obvious explanation for why there would be life signs out there." They glance around at the rest of the gathered Remnant then back to you.`
			label missionstatement
			`	"We would like you to take a team of five researchers and their equipment to Ssil Vida. Can you do that?"`
			choice
				`	"That sounds reasonable."`
					goto takemission
				`	"Not right now."`
					goto maybelater
				`	"You aren't a prefect. How can you make a decision like that?"`
			`	Before he can respond, another Remnant answers. "The Prefects are not the sole source of decisions. One could say that they are the 'executive' authority that can make on-the-spot decisions, whereas the Remnant as a whole makes what one might term "legislative" decision making. The scope of our decisions as a group are limited based on the size of the group making the decision."`
			choice
				`	"That makes sense."`
					goto missionchoice
				`	"Why do you need multiple methods of decision making?"`
			`	"Because we are in the midst of war, and located in an actively hazardous part of the galaxy. We, as a people, need to make countless thousands of on-the-spot decisions every day. If we had to reach a consensus for every troop movement, expedition, or resource allocation we would be overwhelmed within days." She stops speaking, and another Remnant picks up the explanation.`
			`	"By the same token, prefects can be killed, or overloaded. Having as much decision making as possible handled by the Remnant as a group reduces our vulnerability to assassination strikes, and helps protect our prefects from burning out under the responsibility. On the flip side, it also protects our society from becoming an autocracy where one powerful person or small group makes all the decisions."`
			label missionchoice
			`	The Remnant still and look at you. "So, will you take this mission?"`
			choice
				`	"Yes."`
				`	"Later."`
					goto maybelater
			label takemission
			`	"Excellent. We will load our equipment racks on-board, and the equipment to go in them will be waiting for you on pad D43A on <stopovers>. Once it is loaded, return here to pick up the team of researchers who will be going with you. Remember, you will need 5 bunks free as well as an on-board research laboratory to complement our equipment."`
				accept
			label maybelater
			`	"Oh, that is unfortunate. Maybe some other time, then." The crowd makes various gestures of disappointment, and turn back to observing the projection and discussing their theories.`
				defer
	on stopover
		conversation
			`You land on pad D43A and sure enough, there is a team waiting to load a bunch of equipment into the racks. Within minutes they are done loading, and they cheerfully wave to you as they head off.`
	on visit
		conversation
			`According to your log, you are where you need to be, but something is missing. The mission checklist blinks quietly at you on the side of your console, reminding you that you need to have a Research Laboratory installed, and that the requested equipment must be in-system. If you have more than one ship, it might not have arrived yet.`
	on complete
		require "Research Laboratory"
		conversation
			`One of the Remnant is waiting for you. "Thanks for picking up the equipment. The team that you will be taking to Ssil Vida is waiting for you in the spaceport."`



mission "Remnant: Cognizance 21"
	name "Expedition to Ssil Vida"
	description "Install a research laboratory, transport these Remnant researchers to <stopovers>, and then return to <destination>."
	source
		government "Remnant"
	stopover "Ssil Vida"
	blocked "You need 10 free space for this mission."
	cargo "supplies" 10
	to offer
		has "Remnant: Cognizance 20: done"
		not "remnant: dusk busy"
	on offer
		require "Research Laboratory"
		conversation
			branch duskknown
				has "remnant met dusk"
			`In the cafeteria the scene hasn't changed much: there is still a large group of Remnant gathered around a cluster of projectors, with a constant stream of gestures discussing various points of the data. You understand enough to figure out that most of the conversation is deep into technical discussions of how the lifesign sensors might give the readings they do without having anything visible. The principal difference from before is the presence of five pressure-suited Remnant with a neat stack of equipment topped with helmets. One of them notices you and waves you over. "Captain <first>! My name is Dusk, and I am one of the researchers that you volunteered to transport to Ssil Vida."`
			choice
				`	"Pleased to meet you, Dusk."`
					goto missiondescription
				`	"Dusk? Are names like that common?"`
					goto duskname
			label duskknown
			`	In the cafeteria the scene hasn't changed much: There is still a large group of Remnant gathered around a cluster of projectors, with a constant stream of gestures discussing various points of the data. You understand enough to figure out that most of the conversation is deep into technical discussions of how the lifesign sensors might give the readings they do without having anything visible. The principal difference from before is the presence of five pressure-suited Remnant with a neat stack of equipment topped with helmets. You recognize one of them as Dusk as he waves you over. "Captain <first>! The Embers crossed our paths once again. I am one of the researchers that you have volunteered to transport to Ssil Vida."`
			choice
				`	"Good to see you again, Dusk."`
					goto missiondescription
				`	"I was meaning to ask: are names like that common?"`
			label duskname
			`	"You mean names of the various phases of daylight?" He pauses for a few seconds. "I would not say they are common, but nor are they rare, either. Our ancestors devoted their lives, one way or another, to studying the stars and the ever-changing light of the universe. It should not be surprising that their vocabulary should be so entwined in our culture."`
			choice
				`	"Who were your ancestors?"`
				`	"Interesting. Well, what is our mission?"`
					goto missiondescription
			`	Dusk looks thoughtful for a moment. "Our ancestors came from a different era for humanity. They were the heirs of a golden age of human scientific development and progress, when governments and institutions poured vast wealth into science. The developments of that time period resulted in the completion of the hyperspace relay network, new terraforming techniques, and advanced genetic engineering capabilities." His face clouds at that. "This, of course, culminated in the Alphas." He pauses, then shakes his head. "But you asked who our ancestors were, not about human history.`
			`	"In that era there were a number of burgeoning astronomy and exploration programs across human space. Despite also benefiting from the substantial budget increases that science in general was receiving, they were being pushed to the margins of the academic community: unlike many of the more practical sciences like biology and chemistry which were coming up with new wonders, astronomy and astrophysics was purely academic. There was no budget in explaining the whys of the universe, not when other scientists were creating homo superior and unleashing instantaneous interstellar communication.`
			`	"So they banded together. It was not, I gather from the records, an unusual thing for academics of a particular field to meet with others of their field. If one faculty could not fund an expedition, perhaps two different faculties working together could. Eventually they formed a loose organization, a sort of 'standing conference' on astronomy and astrophysics, through which they met to discuss, debate, and organize."`
			choice
				`	"Your ancestors were originally a scientific conference?"`
				`	"Thanks for the background. So, what is our mission?"`
					goto missiontransition
			`	Several of the Remnant nod, and another signs. "They gathered together to talk of their science, and each brought with them the captains and crew who enabled them. Some of those captains brought with them resources, too. Who else would appreciate learning of the void as much as those who ply their trades across it?`
			`	"The association grew over time, although as best we can tell from our records it made an effort to remain both politically and economically neutral. As such, it remained comparatively small and close-knit. Many of our ancestors have told stories about calling themselves the 'Exploration Vector,' alluding to the fact that they were the one subset of humanity on a course to head out into the furthest reaches of space. They even held contests about who could go the furthest from inhabited space, or who could spend the longest time between resupply stops.`
			`	"When the war against the Alphas started, it was these people who had the most knowledge and experience with the farthest reaches of space. While many outfitters might sell a captain a map showing the hyperjumps a few systems into the uninhabited territories, it was our ancestors who had spent years living in those systems while they did their research. Thus they were the ones who got the jobs running supplies, or flying reconnaissance. They saw first-hand the way the war was going. They made the rendezvous and picked up the equipment drops, and they grew increasingly worried."`
			choice
				`	"They were worried about the course the war was taking?"`
				`	"That would be worrisome. We should focus on the mission."`
					goto missiontransition
			`	Dusk starts gesturing again. "Yes, but also by what they saw. Strange ships that slipped over the horizon, odd energy signatures in the distance, novel equipment that simply showed up on Deep ships without explanation... It seemed like someone out there was taking advantage of the chaos to influence humanity. Someone beyond the reach of the normal hyperspace network. It spurred our ancestors to revisit old theories and kindle new ones. Knowing that there was someone, something beyond what we knew made us bold. It was not long before the first ship traveled through the wormhole."`
			choice
				`	"Which ship was that?"`
				`	"I think I can see where this is going. Time to get to work."`
					goto missiontransition
			`	Dusk smiles. "The Shadow Step, an independent science vessel who did double-duty as a gas miner. She made a quiet fortune harvesting rarer gases from obscure gas planets off the charted paths. Never enough to attract the attention of the big corporate entities, but enough to be comfortable. Her captain was always making modifications. Not a genius by any means, but what they lacked in brilliance, they made up for in dedication and willingness to experiment. According to our records, making modifications to the Shadow Step was their main hobby, and the small crew they flew with had similar interests." Dusk pauses to take a drink.`
			`	"Thanks to the bravery of the Shadow Step and her crew, the hard work of the researchers that worked with them, and the contributions of a vast number of other ships and teams, the way out was discovered." Dusk signs this last with a note of finality, and many of the Remnant who were listening make the sign for "respect" and "together."`
			label missiontransition
			`	Dusk smiles and signs apologetically. "My apologies for being overly detailed. I found the study of our ancestors to be an intriguing one, so I have spent much time searching out my families' history. That, in turn, has led to a detailed interest in the early years of our society." Dusk gestures towards the holographic projection of Ssil Vida. "But enough of history, the present calls to us."`
			label missiondescription
			`	Dusk leans over the holo, peering at the details. "The mission is a very standard arc: we go to the station, set up our equipment to get some detailed readings, and return here once we are done. For these initial readings we should need about a day onsite, and we will leave some of our equipment to take ongoing recordings for retrieval later. After that... Well, we will see what the data says and decide from there."`
				accept
	on accept
		set "remnant: dusk busy"
		"remnant met dusk" ++
	on stopover
		require "Research Laboratory"
		conversation
			`Dusk and the team of scientists waste no time in getting to work: they have the preliminary sensors working almost from the moment you leave the spaceport, and by the time you dock with Ssil Vida they have all their equipment arranged to quickly offload and set up. With the space cleared, they expand the research laboratory and set to work analyzing the system. Before long they are clustered around displays and adjusting sensor readings, deep in discussion. Eventually, Dusk strides over to you. "Everything is set up and proceeding nominally, Captain. We will need a few hours to complete the measurements. You do not need to stand around watching, although you are welcome to if you like." Dusk heads back over to check on one of the devices.`
			choice
				`	(Return to the <ship> and prepare for departure.)`
					goto relax
				`	(Ask if I can help with their work.)`
					goto scienceassistant
				`	(Explore Ssil Vida.)`
			action
				explorationinterest ++
			`	You pick up some instruments, recording equipment, and wayfinding labels, then check the map tracking the other Remnant researchers. Picking an unexplored direction, you set off.`
			`	The first few corridors are marked with labels indicating the direction that other explorers travelled, and so you easily find your way into unexplored territory. As you explore the empty corridors, your early impressions of scale are reinforced by the massive doors and significant distances between them. Glancing inside, you find room after room containing large platforms. Each platform is lightly padded with several bars along each side, and what appears to be a storage locker set into it at the end. Based on your experience, you realize that these resemble storage platforms used to secure delicate cargo, but there is no indication of what that cargo might be.`
			`	Further exploration reveals considerably more oversized rooms, including one with vast amounts of storage lockers and freezers. You note that the rooms you search appear to be fairly well organized, so you conclude that whatever happened to this station either did not cause a panic, or someone else cleaned up afterwards. After a few hours exploring you head back to the main area.`
				goto wrapup
			label scienceassistant
			action
				scienceinterest ++
			`	You follow Dusk over to the equipment, and ask if there is anything you can do to help. He looks surprised, but pleased. After thinking about it for a moment, he asks you if you can help monitor some diagnostics and do some preventative maintenance on some of the equipment. Over the following few hours, Dusk keeps you involved in the work, occasionally explaining what the various pieces of equipment do. The rest of the team quickly follows suit, and before long you feel like part of the team. By the time Dusk starts wrapping up the observations you have started to pick up some of the scientific vocabulary, along with a few of the basics behind how the equipment works.`
			`	You help pack up the equipment, then head back to the main room where Dusk and several others are gathered.`
				goto wrapup
			label relax
			`	You head back to the <ship> and run through all the preliminary checks to get ready for the trip back to <destination>. You quickly finish the checks, along with some preventative maintenance, and end up spending a few hours relaxing while you wait for Dusk and his team to finish their studies.`
			`	Eventually you get a message from Dusk indicating that they are all packed up and ready to begin loading.`
			label wrapup
			`	You find Dusk in the main hall that opens directly off of the bay where the <ship> is docked. Remnant scurry around stacking equipment in preparation for loading, and a team appears to be setting up a number of instruments around the periphery of the room. Dusk spots you, and waves you over to where he appears to be checking the readings on a console.`
			choice
				`	"What are you doing now?"`
				`	"Ready to load up?"`
					goto loading
			`	Dusk smiles at you and gestures at the others setting up instruments around the edge of the room. "We are leaving these instruments here running automated data collection routines. We cannot run the main instruments without access to larger power sources such as your ship, but these smaller instruments will be able to record baseline data for us as well as documenting any sudden changes in some of the spectral emanations. They will provide useful data for us in the future." He smiles, then continues. "As the saying goes, the best time to start collecting data is a hundred years ago. The second best time to start collecting data is now."`
			label loading
			`	He gestures to the rest of the team, who immediately start loading the <ship>. "Well, it is time to head back." Dusk heads over to the equipment pile, and starts carrying equipment onboard.`
	on complete
		require "Research Laboratory"
		payment 350000
		clear "remnant: dusk busy"
		conversation
			`The trip back to <destination> goes quickly but quietly, as all the Remnant seem to be focused on writing reports of their observations. From what you can tell, each member of the team writes up their own observations and experiences, and then Dusk assembles all the reports into an expedition report that includes each researcher's verbatim report as well as his own.`
			`	The <ship> settles into the current landing pattern for the main spaceport on <destination> as you flip through the exterior camera feeds. In the distance, you notice that one of the research hangars has some activity going on around it, but otherwise, the spaceport seems to be humming along as usual. Dusk stops by the cockpit as you settle the <ship> into its berth. "Thank you for helping us, <first>. It will take us some time to analyze this data, but we will likely be mounting another expedition to Ssil Vida in the near future." He pauses, then adds, "I do not think we ever mentioned it, but, as is appropriate for your assistance, a logistics adjustment of <payment> has been applied to your account to cover your costs and provide resources to prepare for future endeavors." Dusk gives you a polite nod before heading off to help the other researchers unload the equipment.`



mission "Remnant: Cognizance 22"
	name "Deliver Data Backups for Taely"
	description "Deliver a data backup to <stopovers> for Taely."
	source
		government "Remnant"
		attributes "shipyard"
	stopover
		government "Remnant"
		distance 1 5
		not attributes "requires: gaslining"
	to offer
		has "Remnant: Cognizance 21: done"
	on offer
		conversation
			`You step out of the <ship> into the fresh air of <origin>. You recall seeing some unusual activity over at one of the research hangars. There must be something interesting going on to generate that much activity.`
			choice
				`	(Not today.)`
					defer
				`	(Go check out the activity.)`
			`	You follow the stream of engineers and technicians to find Taely wedged into a cavity on what must be a ship. You cannot quite tell what it looks like, however, because it is still surrounded by scaffolding, tubes, and other systems. Whatever it is, it is quite small: without all the construction rigging, you suspect that it would probably be only slightly larger than a Puffin.`
			`	As you peer around the supports a Remnant scurries up with a slimy cable in a bag and hands it to you. "Here, Taely will need this in a few seconds, could you hand it to her when she asks for it? I need to go find the next part. Thanks!" The Remnant vanishes into an adjacent storage room before you even have the chance to respond. Almost immediately, however, Taely twists around to look back at you. "Oh, <first>! I was expecting Cora to be there with the... Ah, they gave it to you. Excellent. If you could just hand it up to me, it would be much appreciated." You reach up to hand her the bag, and Taely inches farther into the craft until only her feet are visible. A few liquid sounds later, and Taely slides back out and drops to the ground.`
			`	"So, you came to see what the excitement was about?"`
			choice
				`	"I spotted it on final for landing and I was curious."`
					goto curious
				`	"I saw it while inbound for landing and was worried."`
			`	"Thanks for checking up on us then," she signs with a smile. "People being concerned for the welfare of those around them is the adhesive that makes society strong."`
			label curious
			`	She gestures to the ship next to her. "You have arrived in our space at an opportune time, <first>. While most of our developments over the years have been tweaking existing ships, tweaks can only go so far. Starting long before we established our first shipyard, we have been constantly innovating and trying out new ship designs. Every new development is put on the conceptual model to see if it can help us build a better ship." She grimaces slightly. "Well, that is a bit hyperbolic. Not every development applies to spacecraft, just the ones of most interest to me." She grins at that. "In any case, several of our development projects are nearing the point of production, and this prototype should be operational within a few days."`
			`	She pats a piece of exposed hull, and you think you can almost feel some kind of vibration or hum in response. Taely takes on a distant expression, as if lost in thought. After a long enough pause to feel awkward, she blinks a few times and focuses on you again. "Sorry about that. A new ship waking up and all that." She smiles, thoughtfully. "Before I get absorbed in my work again, would you be able to make a delivery for me? It is a simple one, but important. I need someone to deliver a set of data files to <stopovers>. As my development project has reached its end, it is time to send a hard copy of the data to one of our archives for safe keeping. Could you deliver it for me?"`
			choice
				`	"Yes, I can."`
					goto affirmative
				`	"I am too busy for that."`
			`	Taely looks disappointed, but shrugs. "No problem, I will get someone else to deliver it."`
				decline
			label affirmative
			`	Taely looks pleased. "Excellent. Just deliver this to the archive on <stopovers>." She hands you a very robust looking data crystal. "Looks a bit different from other data crystals, I am sure." She pauses. "These are archival crystals, and as such they have more robust data structures with many more layers of redundancy and error correction. Likewise, they have many additional layers of encryption and security to ensure that it does not fall into enemy hands. In other words, perfect for long-term storage." She smiles. "Once you have delivered this, please come back shortly to help with the initial launch of the new prototype."`
				accept
	on stopover
		conversation
			`Glancing around the spaceport, you quickly spot an information desk with several busy looking Remnant. As you approach, one of them signs a greetings to you and asks how they can be of service today. A few gestures later, and they pull out a device that they wave over the data crystal. The device makes a number of chirps before falling silent, at which the Remnant looks satisfied. "Everything looks in order, Captain <last>. Please come this way." He gestures towards an inconspicuous hallway tucked behind the information desk.`
			branch trusted
				has "license: Remnant Capital"
				or
					not "Deep: Remnant 0: offered"
					has "Deep: Remnant 0: declined"
					has "Deep: Remnant 3: Secret: done"
			label surfacevault
			`	The Remnant leads you through several sets of increasingly impressive doors before arriving at a room filled with tiny doors. He picks one, uses a key to open it, and pull out a small metal box that they unlock with a second key. "If you would place the data crystal here, we will record the surface metadata, and those who need it will be able to retrieve it when necessary." He waits until you have placed it in the box, then reverses the process to secure it in the vault wall again.`
				goto departure
			label trusted
			`	The Remnant gestures, "If you are in a rush, you can drop it off in the surface vault for now, and I will move it to its proper storage location myself later. Or you can deliver it to the deep vault yourself."`
			choice
				`	"The surface vault."`
					goto surfacevault
				`	"The deep vault."`
			`	The Remnant leads you through several sets of increasingly impressive doors before finally taking you through an almost invisible door tucked in the back corner of a storage room. Inside, he pauses and gestures, "I would recommend you hold onto the rails, and either hook your feet onto the toeholds or activate the magnets in your boots, if you have them. The drop is quite sudden." Looking around, you note that there are what look like toeholds bolted to the floor around the edge of the room, and your guide has inserted his feet into one pair.`
			`	As soon as you gesture that you are ready, the floor seems to drop out from below you. It seems as though you are in an elevator dropping down so fast that you are experiencing negative g-forces. After several minutes it begins to slow down, and instead of feeling lighter than usual, you feel heavier than usual as gravity catches up. Eventually, however, it eases off and the door opens once again.`
			choice
				`	"Well, onwards we go."`
					goto vault
				`	"How far down are we?"`
			`	The Remnant smiles, and gestures, "I do not know the exact distance, but suffice to say that it is far enough that multiple direct strikes to the spaceport with nuclear ordnance would be insufficient to penetrate to this depth."`
			label vault
			`	Outside the elevator, the Remnant leads you down a short hallway with many doors, and eventually it opens onto a larger hall. At the opposite end of the hall is a massive door flanked with several large devices that look remarkably similar to Point Defense Turrets, but subtly different. Your guide takes a few steps into the room, and a short pedestal pops out of the floor near him. He pulls a license out of his pocket, places it in the slot, and presses firmly on it for a second, before removing it once again.`
			`	He then walks briskly across the hall, gesturing for you to follow. Shields flare in and out of existence around the two of you, forming a series of openings that allow you to approach the vault door, which opens when you reach it. Inside is a disappointingly small room with a small tray on a pedestal.`
			`	"If you would place the data crystal here, we will record the surface metadata, and those who need it will be able to retrieve it when necessary." He gestures to the tray, and once you place the data crystal on it, a shield springs into existence surrounding the tray, and the whole assembly sinks into the floor.`
			action
				set "remnant: visited the vault"
			choice
				`	"Well, that is done. Taely is waiting for me."`
					goto departure
				`	"Those turrets looked different."`
			`	The Remnant nods. "You are observant. Most of those turrets are, in fact, the originals that we discovered here. Each one is a veritable fortress in and of itself, which is why we built similar ones to use as point defense systems for our ships.`
			choice
				`	"Originals?"`
				`	"You did not build the vault?"`
					goto buildvault
				`	"What do you mean by fortress?"`
					goto fortress
			`	"Yes, originals. As in, they were built by those who lived here before us, and survived countless eons protecting these hidden vaults. Even after so much time, they were still sufficiently functional to be formidable obstacles. We have since repaired them and learned much, including a lot that we have yet to be able to put into practice." He sighs, but makes a gesture of anticipation. "If we can master even half the science that made these, we will be able to achieve things that would seem like magic to those still on the ancestral worlds."`
			choice
				`	"But you produce these turrets for use on ships..."`
				`	"What about the Point Defense Turrets on your ships?"`
			`	"There is a big difference between being able to make something that looks similar, and being able to recreate something perfectly. The elements that we have formed into the defense turrets are actually the simplest and least advanced pieces of these ancient protectors." He shakes his head. "Someday, though. We are making new breakthroughs all the time."`
				goto departure
			label fortress
			`	The Remnant's gestures take on a tone of curiosity. "We are not sure what they are intended to hold, but their design includes a lot of passageways and chambers that resemble a hive or a miniature city. Some have speculated that the vault builders might have been minuscule beings, which would mean that these protective devices might well have housed thousands of individuals." He shakes his head. "It must have been quite the feat to survive and prosper in a world where wildlife could annihilate a village in a single footstep." After allowing you a moment to absorb the implications, he turns back to the door. "Time to go, Captain. The sentries grow twitchy when people dawdle here."`
				goto departure
			label buildvault
			`	"No, we did not build the vaults. They were built by ancient inhabitants of these worlds. We were lucky to find them, hidden away as they were. We have studied them, repaired them, and added additional layers of our own; but fundamentally these are still the structures left behind by those who came before." He nods appreciatively at the surrounding room. Taking a moment to look around, you note that the walls and floor join seamlessly, and are made of a dark metallic substance that seems to shimmer. After allowing you a moment to admire the design, he turns back to the door. "Time to go, Captain. We would not want the sentries to think you were dawdling here."`
			label departure
			`	The Remnant leads you back out of the vault the same way you entered, and back to the information desk. He thanks you for your assistance and waves farewell before being drawn into a conversation with another ship captain. You gesture a polite farewell and head back to the spaceport. Taely mentioned something about launching a new prototype, and that is likely to be interesting.`
	on complete
		payment 250000
		conversation
			`You have barely cleared the security perimeter when your commlink chimes twice with a notification of a logistics credit of <payment> being deposited to your account, closely following a message to land on pad 3E5 near the research hanger Taely has been working in.`



mission "Remnant: Cognizance 23"
	landing
	name "First Flight"
	description "Escort the Merganser to <waypoints>, and destroy the Korath ship there."
	source
		government "Remnant"
		attributes "shipyard"
	waypoint "Farinus"
	to offer
		has "Remnant: Cognizance 22: done"
	on offer
		event "remnant: cognizance merganser"
		conversation
			`You disembark from the <ship> just in time to watch a trio of small ships taxi out of the hangar where Taely has been working. They are strange little ships, only somewhat larger than the Terns and Petrels. What stands out the most, however, is the fact that the three ships seem to be walking of their own accord, moving forward on flexible landing legs.`
			`	Taely follows them out, and when they reach the landing pad she whistles, causing the three ships to turn and cluster around her. You can see her smile even from where you're standing, and as you watch she reaches up to pat each of them on the nose. The trio sparkle with iridescent ripples as they move around, the skin flexing and twisting like some sort of organic creature.`
			choice
				`	(Walk over to where she is standing.)`
					goto walkover
				`	(Wait until she notices me.)`
			`	After several minutes of watching Taely commune with the trio of ships, she turns toward you and waves you over. "Enjoying the view?" she signs as you approach, but she continues without waiting for a response. "They are nice ships, and a major step forward in our ship development. Well worth watching." She nods to herself as she runs a hand along a fin, as if checking something.`
				goto merganserintro
			label walkover
			`	Taely waves to you as you approach. "Eager to meet the latest additions to our fleet?" She pats the nose of the nearest ship again. "They definitely are a beautiful addition to the Remnant patrols." She smiles to herself and runs a hand along one of the fins as if checking for something.`
			label merganserintro
			branch penguin
				has "event: remnant: penguin"
			`	"Captain <first>," she signs, "Please meet our first three Mergansers. I have been working on them for years now, and recent breakthroughs in our materials science have enabled significant progress in our ship designs." She pauses and gestures to one. "Would you like to touch them?"`
				goto touch
			label penguin
			`	"Captain <first>," she signs, "Please meet our first three Mergansers. I have been working on them for years now. In fact, the Penguin that you helped me complete was an early prototype that was testing some of the techniques for these. With that and other recent breakthroughs in our materials science, significant progress in our ship designs has been made possible." She pauses and gestures to one. "Would you like to touch them?"`
			label touch
			choice
				`	"No."`
					goto turndown
				`	"Yes."`
			`	Taely smiles. "Just hold out your hand, and let it sense you first. Once it bumps your hand, you can touch it safely." You follow her example, and a few moments later the nearest Merganser nudges your hand. You follow Taely's lead in running your hand along it, and you discover that - despite the slimy appearance - the ship's skin is dry and smooth. The surface is clearly metallic, but you can feel it stretch and twist under your hand as the ship shifts and moves. You can feel pulsing vibrations not entirely unlike the ones you are used to on the <ship>, but with subtle fluctuations.`
			choice
				`	"So what do these ships do?"`
					goto turndown
				`	"Amazing what science can do these days."`
				`	"They are beautiful."`
			`	Taely nods in agreement. "I am glad you can appreciate some of the things we have achieved here. It makes me think that you will appreciate some of my other projects too.`
			label turndown
			`	"Historically, we have relied on Starlings to fill multiple light combat roles here in the Ember Waste. Reconnaissance, sentry duty, escort, picket, patrol... They have filled so many roles." She pauses, glancing at a departing Starling. "Of course, we could just make more Starlings, but our pool of specialized crew is not infinite either. The solution I have is these Mergansers. They are sufficiently advanced that they only require a single person to operate and have significant range, enough to patrol large portions of the Ember Waste. This makes them ideal for escorting Gulls on resource gathering expeditions, patrolling for incursions, and other uses. Perhaps most importantly, though, is that they are fast enough to chase down anything we have encountered out here so far."`
			`	She frowns a bit at that. "Unfortunately, the weapons program is not moving as quickly as I would like, so the Merganser does not have the tackling ability that I was originally envisioning for it. But at least it is an adept hunter we can use to pursue our enemies."`
			choice
				`	"Interesting."`
					goto mergansermission
				`	"What 'tackling ability?'"`
			`	"In space combat, 'tackling' refers to the tactic of pinning down an enemy to make them vulnerable to the rest of the fleet. It can also refer to hindering a target's ability to move, run, or escape. You are probably familiar with the idea of using missiles or weapons with an impact force to disrupt an opponent's hyperjump. This is a prime example of tackling." She pauses, thoughtfully. "Our inhibitors are tackling weapons, but they are not sufficiently effective as far as I am concerned."`
			choice
				`	"Thanks for the explanation."`
					goto mergansermission
				`	"What is the problem with them?"`
			`	"Decisive strike capability, mostly." Her gestures take on a conciliatory tone. "They are excellent weapons for swarms of ships, or when mounted on a ship that can carry many of them. But when one only has the opportunity to land a few hits, they are insufficient to pin down their target. But that is an aside. For now, we should celebrate our new ships, and see what they can do." She pets the nearest Merganser lovingly.`
			label mergansermission
			`	"But enough of that." She shakes her head and assumes a business-like expression. "We would like you to lead a pair of shakedown runs. The first is a hunt for a crippled Korath ship that got stuck in <waypoints>. We will provide you with this Merganser to fly." She pats its nose fondly. "Along with a flight of four to accompany you. Of course you are free to fly your own ship if you prefer; the important part is that you all make it back intact. So, are you up for a test flight?"`
			choice
				`	(Accept.)`
					accept
				`	(Decline.)`
					decline
	on accept
		give ship Merganser
	npc kill
		government "Korath"
		personality coward target uninterested staying
		system "Farinus"
		fleet
			names "korath"
			cargo 3
			commodities Food Clothing Metal Plastic Medical "Heavy Metals"
			outfitters "Korath Basics" "Korath Exiles"
			variant
				"Rano'erek (Crippled)"
		dialog "You have destroyed the Korath ship that Taely sent you to hunt down. Return to <destination> to report the Mergansers' performance."
	npc save
		government "Remnant"
		personality escort unconstrained launching
		fleet
			names "remnant"
			variant
				"Merganser" 4
	on complete
		event "remnant: merganser fleet"
		conversation
			`You disembark to the sight of Taely striding across the tarmac, but she veers away from you at the last minute to pat the nose of one of the Mergansers. She runs a finger gently along a weapon score for a moment, then turns to face you. "So, the Korath are still capable fighters, I see." She pauses, her eyes take on a distant look for a second before she continues. "But you have returned with the flock intact. Come, join us for a meal and tell me how they fared." She leads you into the hanger where a bunch of engineers and technicians are gathered in one corner with a rack full of food trays. They enthusiastically greet you and the Merganser pilots, and quickly pull you into discussions of how the Mergansers handled their first patrol.`
			`	Before long the technicians and pilots are trading stories while the Mergansers overshadow the group. Sometimes they poke various engineers or technicians, and the technicians frequently share messages from their commlinks. Apparently they have them hooked up to the Mergansers, so the ships are sharing their own accounts of the patrol. After several hours of the festivities, Taely announces that everyone needs to get to sleep because tomorrow is a new day. As everyone bids their farewells, you note that they include the ships, with most people patting or stroking one or more of the ships on their way out.`
			`	"Stop by the cafeteria tomorrow morning, <first>. There will be more you can help with, if you are interested." With that, she gestures farewell and heads off at a brisk pace.`



mission "Remnant: Cognizance 24"
	name "Equipment to Ssil Vida"
	description "Dusk needs a load of <cargo> picked up from Esquiline, then taken to Ssil Vida."
	source
		government "Remnant"
	stopover "Esquiline"
	destination "Ssil Vida"
	cargo "Outpost Equipment" 11
	passengers 1
	to offer
		has "Remnant: Cognizance 23: done"
	on offer
		conversation
			`When you enter the cafeteria you are greeted by Dusk and Taely signing at you from across the room to join them. Collecting a tray from the dispenser, you slide into an empty seat at their table, watching as Taely signs: "We were just exchanging news and discovered we can combine our next assignment."`
			`	Dusk continues. "Based on the initial data we collected while we were at Ssil Vida, there is sufficient novel data to deserve a permanent research team there. Conveniently, the station is already habitable, but we will need several shipments of equipment to set up a self-contained section."`
			choice
				`	"Okay, clear enough."`
					goto skipexplanation
				`	"Why do you need to do that?"`
			`	"For safety. The station might appear to be enduring and constant, but if we lacked independent facilities, the slightest failure could kill everyone. Given that we do not even understand how the station is running, depending on it moving forward would be foolish." Taely nods in agreement with Dusk, and adds, "We will, of course, be looking to do a full evaluation of the station eventually, but it is rather massive. It will be quite some time before we can finish that.`
			label skipexplanation
			`	Dusk gestures and their commlink sprays a holographic list into the air between you. "Basically, we would like you to load this set of equipment, then stop by Esquiline to pick up a technician by the name of Gavriil, who will be leading the establishment of the life support systems on Ssil Vida."`
			choice
				`	"I know Gavriil."`
					goto knowgavriil
				`	"Who is that?"`
			`	"Gavriil is a technician with a knack for balancing life support systems, especially in situations with multiple environments that need to be kept in harmony. As I recall, you worked with them to set up Esquiline station."`
				goto onwards
			label knowgavriil
			`	"Excellent. They are looking forward to working with you again. Now that the multi-environment facet of Esquiline is on track, they are ready to move on to a new challenge."`
			label onwards
			`	Dusk scans down the list of equipment. "This will be enough to get things started. We will have regular supply runs start after you deliver these, so there should be just the initial load that we would like you to take. Can you do it?"`
			choice
				`	(Accept.)`
					accept
				`	(Decline.)`
					decline
	on stopover
		conversation
			`As you slip into the dock on Esquiline it quickly becomes apparent that the station is rapidly returning to full functionality, or perhaps even expanding beyond its original design: people are everywhere, and most of them are moving with purpose or diligently working on something. Several technicians cling to the ceiling overhead as they install new conduit. Despite the busy atmosphere, people frequently stop to glance out the windows, and a flutter of gestures break out whenever someone spots a void sprite. Seeing how busy it is, you understand the traffic controller's request that you refrain from taking up a berth for longer than necessary.`
			`	You find Gavriil nearby, where they are going over a freshly installed hydroponics array with a pair of Remnant in tow. They quickly finish and gesture farewell to the other two before walking over to you. "Greetings, Captain <first>! Welcome back to Esquiline. It has changed a bit since you were here last." Their gestures have an overtone of pride. "Dusk told me that we have a new station to bring online again, so we should probably get moving.`
	on complete
		payment 250000
		conversation
			`The equipment is promptly unloaded as Gavriil scouts some of the nearby rooms. "I have picked a suitable area to start in. If you could help move these over to that room there" - they gesture toward one of the large rooms with the platforms in it - "it would be much appreciated."`
			choice
				`	"I would rather not."`
				`	"Sure."`
					goto sure
				`	"Why the rush?"`
					goto rush
			`	"Suit yourself, I have work to do." They quickly set to moving the equipment to the desired room.`
				goto gavriilend
			label sure
			`	"Thanks, many hands make light work." You quickly have all the equipment moved into the desired room.`
				goto gavriilend
			label rush
			`	"Here, help me carry this and we can talk while we shift this." They hand you a lift and the two of you start moving the equipment. "Basically, we had a visitor out here. Not sure who they were, but they flew a Palavret with a wide mix of alien technology. Our scans said there was one Korath in charge, with a crew composed of both aliens and humans. And they came with enough firepower to make life miserable for everyone. We only had a few scouts in the area, so we stayed hidden and bargained. In the end, they gave us some 'inconsequential' data, and they got an hour to explore the station and take a few loose items. Our scans indicated that they took some stuff without much obvious value from these big halls." They gesture to the room around you with all the platforms.`
			choice
				`	"That is odd."`
					goto movingon
				`	"What did the Remnant get?"`
					goto remnantgain
				`	"What leverage did the Remnant use to bargain?"`
			`	Gavriil smiles. "Well, it seems that the captain of that ship found it distressing that we could pinpoint and detail them and their crew with sufficient data that we could use their own appearance as fake video in our transmissions, not to mention that we successfully identified them among the rest of the crew on board the ship. And it was doubly distressing for them that, despite their impressive scanner arrays, they were not able to even catch the slightest emission that might hint at where or who we were." Gavriil pauses as they palm open a door to pull the loaded lift through, then continues. "They blustered initially, but when we started listing off precise defects and wear present on their various computer systems they decided it was better to make a deal."`
			choice
				`	"Clever!"`
					goto movingon
				`	"What did you get from them?"`
			label remnantgain
			`	You finish unloading the equipment into the room before Gavriil continues. "Well, the Korath have been around for a comparatively long time. So we asked for their astronomical dataset. The data we received was raw, uncorrected, and continuous data covering multiple tens of thousands of years of stellar observations. The set even includes data that likely corresponds to the destruction of some of their worlds during their civil war." They pause, then continue. "Of course, we need to verify the data first. So far, though, it is checking out successfully against already trusted records. If it can be validated, the set will massively expand the data our researchers can use to model and study the universe."`
			label movingon
			`	Gavriil tucks the lifter away into a storage alcove. "Well, thank you for your help, <first>. That definitely sped up the process."`
			label gavriilend
			`	They look around at the stacks of equipment, and turn to you. "This will keep me busy for a few days, but if you would be willing to do some patrols, it would be much appreciated. I will have details for you once I have a few things unpacked."`



mission "Remnant: Cognizance 25"
	landing
	name "Patrol systems near Postverta."
	description "Gavriil has asked you to do a patrol through the nearby systems."
	source "Ssil Vida"
	waypoint "Diespiter"
	waypoint "Statina"
	waypoint "Egeria"
	waypoint "Vaticanus"
	waypoint "Prosa"
	to offer
		has "Remnant: Cognizance 24: done"
	on offer
		event "remnant: ssil vida inhabited"
		conversation
			`You have barely had a chance to check to finish your pre-flight checks on <ship> before Gavriil is tapping on your airlock. "Setting up a new environment is always an interesting challenge," Gavriil gestures. "But to the task at hand: could you do a quick patrol through this collection of newly accessible systems? We have scouts en route with surveillance satellites to place in each of them, but I picked up the signature of a Palavret that was here recently, and I want to be sure that it left no surprises." They pause, then make a gesture you have come to recognize as meaning the accompanying message is intended as a summary. "So, visit each of the systems in this sector, and make sure that the Palavret did not leave anything behind." Their gestures switch to a tone of finality. "Can you help with this?"`
			choice
				`	"Yes."`
					accept
				`	"No."`
					decline
	npc kill
		government "Korath"
		personality target marked waiting
		system "Egeria"
		fleet
			names "korath"
			cargo 3
			commodities Food Clothing Metal Plastic Medical "Heavy Metals"
			outfitters "Korath Basics" "Korath Exiles"
			variant
				"'olofez" 3
		dialog "You have destroyed the ships that the Palavret left behind."
	on waypoint
		dialog "You have patrolled all six systems."
	on complete
		payment 250000
		conversation
			`Back on Ssil Vida, you check in with Gavriil and report the destruction of three 'olofezes that you located. "Three?" They sign quizzically. "That is an odd number. Palavrets only carry two at most. I will report this right away. But in the meantime, come take a look at what I have set up." They lead you off toward the spaceport.`



mission "Remnant: Cognizance 26"
	name "Bring an Aeon Cell to Ssil Vida"
	description "Gavriil has asked you to go pick up an Aeon Cell from <stopovers> by <date>."
	deadline 14
	source "Ssil Vida"
	stopover "Viminal"
	to offer
		has "Remnant: Cognizance 25: done"
	on offer
		conversation
			`Gavriil strides into the room with confidence. "Look at this!" they gesture at the smooth sheeting covering the walls while the new equipment quietly hums away off to the side. A large panel with a diagram of the station stands out in the middle of it.`
			scene "scene/ssil vida alert hologram"
			`	"Setting up the life support systems as a self-contained environment within the station was simple enough that I did some preliminary power tracing on the station itself. It seems that the station is currently being powered by an immense fusion reactor that is clearly reaching its end of life." They pause, then continue. "Not to mention it is basically running on the dregs of the dregs of the remains of its spent fuel. I do not know how much longer it will last, but likely no more than a few weeks. As best I can tell, it is still trying to power everything, but the main load" - they point to the glowing red sphere on the hologram - "seems to have simply shutdown once the power levels dropped below a certain threshold." They frown at the display.`
			`	"I do not know what will happen to the station when the main reactor fails completely, and we are not interested in letting this station collapse before we have had the chance to thoroughly investigate it. As such, we need to take action now to give ourselves room to work." They turn toward you. "I have contacted Viminal, and they have an Aeon Cell ready for transport. Please go pick it up and transport it back here." They smile faintly. "Oh, and it does not matter whether you transport it installed on your ship or in your cargo, but make sure it is not your primary power source: I have the tools to uninstall it from your ship and set it up to connect to the station, but I do not have the equipment to install it back into your ship." They pause to check a readout on the display. "Remember: it is vital that I have the Aeon Cell by <date>."`
				accept
	on stopover "Viminal"
		outfit "Aeon Cell" 1
		dialog "The Remnant have an Aeon Cell ready when you land. They carefully move it to your ship, and several touch it reverently before they depart. You remind yourself to make sure that it is suitably stowed before taking off again."
	on complete
		payment 250000
		outfit "Aeon Cell" -1
		conversation
			`Gavriil has you unload the Aeon Cell into a corner of a nearby bay. "Thank you, <first>! The station is running critically low of power, and this should help stabilize it. We will eventually need a full team out here as well as some fuel to get the main reactor running properly, but first we need to figure out exactly what it uses."`
			`	They pull out their commlink and check a few things. "Go to Caelian and check in with Torza. He should have finished putting the team through their paces by the time you get there. See you soon, Captain!"`



mission "Remnant: Cognizance 27"
	landing
	name "Check in with Torza on <planet>"
	description "Torza should have a team ready on <planet>."
	source "Ssil Vida"
	destination "Caelian"
	to offer
		has "Remnant: Cognizance 26: done"
	to complete
		not "remnant: dusk busy"



mission "Remnant: Cognizance 28"
	landing
	name "Recover equipment from Baianus."
	description "Torza has asked you to recover equipment from Baianus by <date>."
	source "Caelian"
	destination "Baianus"
	blocked `Over the commlink Torza is a flurry of motion as he issues orders in several directions. "Right now, we need another ship that can evacuate 280 tons and 20 people. Return here when you have suitable capabilities."`
	cargo "reserved" 280
	passengers 20
	deadline 13
	to offer
		has "Remnant: Cognizance 27: done"
		not "remnant: dusk busy"
	on offer
		set "remnant: dusk busy"
		conversation
			`Your commlink springs to life as you enter final approach to Caelian, revealing Torza in a flurry of motion. He focuses momentarily on the camera. "Captain <first>, and flying a ship with a substantial lifting capacity, excellent! The Korath have discovered one of our forward operating bases, and we need help evacuating it now. It is located on Baianus in the Parca system. There are 20 people and 280 cubic meters of equipment to retrieve. The Korath have set up a blockade, so you will need something reasonably fast to get through it. You can fight them or not, as you wish, but the primary task is evacuating the outpost. Embers speed your flight, Captain."`
				accept
	npc
		government "Korath"
		personality heroic plunders harvests waiting staying
		system "Parca"
		fleet
			names "korath"
			cargo 3
			commodities Food Metal Plastic "Heavy Metals"
			outfitters "Korath Basics" "Korath Exiles"
			variant
				"Rano'erek" 1
				"Rano'erek (Ground Assault)" 4
				"Palavret (Ember)" 6
				"'olofez" 32



mission "Remnant: Cognizance 29"
	landing
	name "Recover equipment from Baianus."
	description "Torza has asked you to recover equipment from Baianus by <date>."
	source "Baianus"
	destination "Caelian"
	blocked `The scene is one of organized chaos. One Remnant signs "We need a ship that can carry <tons> of cargo and 20 passengers."`
	cargo "equipment" 280
	passengers 20
	deadline 13
	to offer
		has "Remnant: Cognizance 28: done"
	on offer
		conversation
			`Punching through the Korath blockade finds you racing across the aurora filled skies of Baianus. You quickly slide into the designated approach track and start to enter your IFF code as a barrage of anti-air fire erupts from the ground to lance over your shoulder. As you drop into evasive maneuvers you spot the wreckage of an 'olofez tumbling to the ice behind you, and a firelance beam sears the air where the <ship> had just been. Moments later you get the confirmation signal that they have accepted your ID and are tracking your position.`
			`	As you approach the entrance to the hidden starport, directions appear on your comm panel guiding you to a spot where a large stack of equipment surrounds the landing pad. You ease inside and have barely touched down when a technician is dropping from the ceiling onto your hull with a refueling hose and repair equipment. Meanwhile, a swarm of Remnant are prepping and moving various equipment, many with lifts and loaders. You quickly open the cargo hold doors, and the Remnant rush to load and board the <ship>.`
			`	The Remnant move fast, but you can hear the battle approaching. Even through the <ship>'s dampeners you can feel the heavy thud of anti-air artillery. The whine of generators being pushed to the limit fills the air as the shields crackle with incoming fire. Through the cacophony the Remnant move with purpose, gesturing instructions silently through the din. Finally the last load is packed onboard, and one of them comes up to the cockpit. "Thank you for your assistance, Captain <last>. As the explosive charges have been set, I recommend we leave promptly." They nod respectfully, then strap themselves into the nearest harness.`
			`	The shield opens one final time to allow you to leave, and you practically leap into the teeth of a Korath attack. The anti-air artillery continues its rhythmic barrage against the incoming ships, but it is evident that both it and the shields around the base are failing under the assault. As you head for orbit, the last image you see is the artillery pieces sag and collapse as they melt into the ground. Your sensors record a sudden explosion from the cavern, to which the Remnant give a sad but satisfied nod. "Take us back to Caelian please, Captain."`
				launch
	npc
		government "Korath"
		personality heroic plunders harvests waiting launching
		system "Parca"
		fleet
			names "korath"
			cargo 3
			commodities Food Metal Plastic "Heavy Metals"
			outfitters "Korath Basics" "Korath Exiles"
			variant
				"Rano'erek" 1
				"Rano'erek (Ground Assault)" 2
				"Palavret (Ember)" 6
				"'olofez" 24
	on complete
		payment 500000
		conversation
			`The brutal sun of Caelian hits you like a hammer as you open the hatch to let the evacuees out. A few of the Remnant step into the sun as if relishing the heat, while others move quickly to the shade of a nearby structure to confer. Several, however, need to be carried out to waiting vehicles: it seems that they were hurt in one of the initial raids, and while adrenaline kept them going during the evacuation, their condition deteriorated during the flight back. The Remnant carry them with reverent haste, and then the vehicles they are loaded into vanish quickly into nearby structures.`
			`	"The Embers saw you safely through." Gestures Torza with a note of appreciation, appearing from a nearby hatch. "The loss of that outpost is unfortunate, but at least most of the Remnant there survived. Thank you for your assistance." He glances at his commlink. "Your logistics adjustment has been added to your account, of course, but I suspect that you are interested in pushing forward the progress in studying Ssil Vida. Meet me in the spaceport when you are ready."`



mission "Remnant: Cognizance 30"
	name "Transport team to <planet>"
	description "Torza has tasked you with transporting a team of technicians to <destination>."
	source "Caelian"
	destination "Ssil Vida"
	blocked `You check in with Torza, who glances at his commlink. "You will need a ship with space for 15 people and 30 tons of cargo."`
	cargo "equipment" 30
	passengers 15
	to offer
		has "Remnant: Cognizance 29: done"
	on offer
		conversation
			`You walk into the cafeteria to find a group of Remnant looking tired but pleased with themselves. Torza is striding among them with a tray filled with bottles, handing them out. "Good work, everyone. Excellent pacing on that run." He turns towards you. "And right on schedule, the captain who will be transporting you over to Ssil Vida." He gestures for you to take a seat and offers you a bottle as well.`
			choice
				`	(Gesture that I am not thirsty.)`
					goto notthirsty
				`	(Take a bottle and gesture appreciation.)`
			`	You sip from the bottle, and discover that it tastes like some kind of restorative sports drink. You can pick out hints of salt and a few other flavors, but most of it is an indeterminate taste you cannot quite identify. Torza nods in approval as you drink. "Especially in heat like this, hydration is important." He continues weaving around the group handing out the remaining bottles.`
			choice
				`	(Drink in silence.)`
					goto powerbriefing
				`	(Ask the Remnant next to me what just happened.)`
			`	The Remnant smiles tiredly. "We did a ten kilometer run in just under thirty seven minutes, wearing our emergency environmental suits and carrying basic survival and maintenance gear. Torza set a hard pace, but we kept up." She takes a sip from her drink. "It is hard work, but endurance is rather important for survival, especially in an unknown environment like <planet>." She takes another sip. "It was an interesting change of pace. Normally I carry full engineering kit, so this was a 'fast scramble' in comparison. He" - she gestures at Torza - "likes to change things up. No two runs are the same when he sets the pace."`
				goto powerbriefing
			label notthirsty
			`	Torza quickly continues his rounds, and soon everyone is sipping on a drink. Several have pulled up displays of Ssil Vida, while others are chatting as they go over inventory lists. Most of the conversation that you catch sounds like a group of technicians prepping for a mission.`
			label powerbriefing
			`	After a few minutes Torza gestures for everyone to pay attention. "Now, to review the parameters: <planet> appears to be a giant mechanism for doing something we do not yet know. The core systems have exhausted the capacity of its large fusion reactor to supply it. The installation of the Aeon Cell has reduced the strain on the system, but cannot fully power the station. You need to focus on the power systems, and figure out how to fully stabilize the distribution. While you are doing that, <first> will be returning to Viminal for the next step in this operation. You will all be staying on <planet> for at least a few months, maybe longer as the situation warrants. Agreed?" Around the room there are a variety of nods and gestures of affirmation.`
			`	Torza makes a gesture of respect. "Embers sharpen your sight, friends."`
				accept
	on complete
		payment 250000
		event "remnant: ssil vida outfitter"
		conversation
			`Gavriil is waiting at the dock when the <ship>'s hatches finish cycling. "Welcome," they gesture. "It is good to have fresh minds to share <planet> with." The Remnant onboard stream out of the ship in a rush, each carrying a heavy pack of equipment. They gesture respect, and head off in different directions. Evidently they have studied the maps prior to arrival, as they all seem to know where they are going. Several stay behind with Gavriil and help unload the rest of the equipment, some of which appears to include the core equipment of an outfitters.`
			`	"We have made good progress since you were here last. We have managed to take over control of life support systems in several wings of rooms, and now those are run entirely from our own systems. Aside from relieving a tiny amount of load from the station's power core, it also means that the station could fail completely and we would still have safe living quarters to serve as our base of operations."`
			`	They pause, and their gestures take on a tone of disgust. "Of course, we are working to avoid such a failure. But having multiple backup systems is the key to survival in hostile conditions."`
			`	They look around at the few Remnant who have yet to vanish into the rest of the station. "Thank you for bringing more explorers." They hand you a data crystal. "I have already transmitted this data to Viminal, but I would appreciate it if you could take this to them to ensure there are no errors or data corruption in the transmission.`



mission "Remnant: Cognizance 31"
	landing
	name "Deliver data crystal to <planet>"
	description "Gavriil has asked you to take a data crystal to <destination>."
	source "Ssil Vida"
	destination "Viminal"
	to offer
		has "Remnant: Cognizance 30: done"
	on complete
		conversation
			`Not knowing who to deliver the data crystal to, you take it to the information desk. The Remnant currently working there gestures that they have been expecting it and thanks you for delivering it. As you leave the information desk, your commlink chimes with a message from Prefect Chilia: he would like to speak with you, and is currently in the spaceport cafeteria.`



mission "Remnant: Cognizance 32"
	name "Pick Up Refined Fuel"
	description "Chilia has asked you to pick up 58 tons of refined fuel from <planet> by <date>."
	source "Viminal"
	destination "Clink"
	deadline 19
	to offer
		has "Remnant: Cognizance 31: done"
		has "license: Remnant Capital"
	on offer
		conversation
			`Chilia is just collecting his tray from the counter when you step into the cafeteria. Seeing you enter, he picks up a second and nods toward a pair of open seats at a table with Taely and Dusk. "We are glad you could make it, <first>." Taely looks happy, brimming with contained energy. "It is an exciting day, Captain, but Dusk should lead." She nods to Dusk, who sets down his fork to gesture.`
			`	"While Gavriil has been making excellent progress setting up facilities on Ssil Vida, I have been working with a team of xenolinguists on deciphering the data we have collected so far. Based on Gavriil's recommendations, we have been focusing on the power distribution system."`
			branch ssilvidaemeraldsword
				has "Sheragi Archaeology: Epilogue: done"
			`	A hologram of Ssil Vida appears in the air over the table, then fades away to leave a large highlighted object with a network of lines reaching around the station. "As Gavriil has told you, the station's primary power source appears to be a massive fusion reactor. As best we can tell, it is quite a simple design, albeit one built for totally automated functioning and bigger than the largest reactors ever built by humanity. Unfortunately, it has consumed its entire fuel supply and is currently using up the last of the fuel it is capable of extracting by refining spent fuel. Our current estimates is that it is producing less than ten percent of its nominal power. This is sufficiently low that it has already ceased powering the majority of the station's systems." He gestures to Chilia.`
			`	"Based on our analysis, the reactor appears to use a very specific isotope. Whether it is truly needed or others would suffice is unknown, but for now we are inclined to provide it with an exact match. While we will be able to produce it eventually, it will take time that we do not have." The diagram of Ssil Vida vanishes and is replaced by a map of the galaxy, which focuses in on <system>, near the juncture of the Rim and the South. "Our records indicate that the most easily accessible deposits are on <planet>." Chilia turns to you. "As you are from ancestral space and are most familiar with the people there, we would like you to travel there and bring back 58 tons of processed fuel for the reactor. Can you do this?"`
				goto ssilvidacontinue
			label ssilvidaemeraldsword
			`	A hologram of Ssil Vida appears in the air over the table, then fades away to leave a large highlighted object with a network of lines reaching around the station. "As Gavriil has told you, the station's primary power source appears to be a massive fusion reactor. Based on our initial scans, it appears to be a match to the Sheragi reactor you recently discovered, albeit on a vastly larger scale. Unfortunately, it has consumed its entire fuel supply and is currently using up the last of the fuel it is capable of extracting by refining spent fuel. Our current estimates is that it is producing less than ten percent of its nominal power. This is sufficiently low that it has already ceased powering the majority of the station's systems." He gestures to Chilia.`
			`	"Based on our analysis, the reactor appears to use a very specific isotope, which appears to be one favored by the Sheragi. Whether it is truly needed or others would suffice is unknown, but for now we are inclined to provide it with an exact match. While we will be able to produce it eventually, it will take time that we do not have." The diagram of Ssil Vida vanishes and is replaced by a map of the galaxy, which focuses in on <system>, in the heart of the ancient Sheragi territory. "Our records indicate that the most easily accessible deposits are on <planet>." Chilia turns to you. "As you have worked extensively around that area, and are thus familiar with the people there, we would like you to travel there and bring back 58 cubic meters of processed fuel for the reactor. Can you do this?"`
			label ssilvidacontinue
			choice
				`	(Agree.)`
				`	(Decline.)`
					decline
			`	All four of them look pleased, and exchange looks that seem to indicate they expected that response. Taely gestures with a thankful tone. "We appreciate your willingness to help us explore this mystery, <first>. Given that time is of the essence here, this seems like an opportune time to reveal a new ship that has just reached production." She stands up, and gestures for you to accompany her to the shipyard.`
			`	There, crouched next to <ship>, is what you can only describe as a predator: it has long sleek lines with flared wings that resemble feathers, and a massive engine array that suggest incomparable mobility in a ship of its size. As you approach you can see several Remnant working around it. One gestures, and, as the ship extends a wing, the Remnant reaches out to make some minor adjustment then steps back. The ship then runs through a range of twisting motions, strongly resembling a raptor preening its feathers.`
			`	Taely walks right up to its nose, and the ship crouches down so she can put her hand on it. "Captain <first>, I would like to introduce you to the Peregrine. It is the first new capital warship design we have built in over a century, and is the result of decades of work on my part as well as many others. Hopefully, it is the first of many new ships that are successful." She pauses before continuing. "Initially, they will be assigned directly to specific captains, but they will eventually be available for requisition normally."`
			choice
				`	"Looks great. Let's fly!"`
					goto letsfly
				`	"What sort of ship is it?"`
			`	Taely gestures in reverence. "It is what we term a liveship." She scowls at you. "And before you start thinking about ships made of big piles of flesh and ooze, this is obviously not that." She runs her hand along the ship, obviously quite smooth and solid. "Liveships, as we are calling them, are spaceships that have a sufficient degree of self-awareness and self-control to be deemed alive. They are manufactured and have energy and fuel requirements just like any other ship. Likewise, they are largely made of materials similar to what you are familiar with. But they are conscious. They can move and flex in ways that would be impossible to precisely control with servos and traditional position reporting. They can feel where each tendril is as surely as most people can tell where their hand is, and each ripple of a wormhole vortex is as perceptible to them as the crest of a sand dune would be to you or I."`
			`	She turns to you and pulls up a display, listing off various statistics. "From a technical standpoint, the Peregrine class starship is classified as a medium warship, built along the lines of the fast-attack cruisers from earlier eras. While it does not have the thickest armor or shields we could have installed, it makes up for it in unrivaled mobility and a neural system that has been hardened against some of the effects that could slow it down. It is also, so far, the largest production ship that has built-in cloaking."`
			`As if on cue, the ship vanishes from sight. There is a brief rustle and a whoosh of air, and the ship reappears on the other side of you. Several of the Remnant working on it look amused, then relocate to continue their tasks. Taely gestures amusement as well and continues. "Given your recent work with Plume, it may also be relevant to you that the Peregrine is what we term a 'gaslined' starship; meaning it is built to not only fly in atmosphere but also handle both the pressure and conditions found in the depths of gas giants and other high-pressure worlds."`
			label letsfly
			`	Taely smiles, and continues. "You should be able to take off shortly, but Chilia does have some final comments on this mission."`
			`	She gestures to him, and he steps to the front. "Given recent events in ancestral space, the authorities are understandably suspicious of large volumes of refined nuclear fuel being transported around. Likewise, it would be extremely problematic if someone managed to scan the Peregrine. As such, you will need to avoid being scanned."`
			`	He taps on his commlink. "We have inserted an order for the material into the hyperspace communication system under the company name 'Solar Winds Logistics Ltd.' The miners on <planet> are to have the shipment ready to load at a mining site just outside of the spaceport, far enough away to avoid the standard arrival and departure scans."`
			choice
				`	"Sounds good. Time to go."`
					goto departure
				`	"What about people seeing the ship?"`
			`	Chilia grins. "Fortunately for us, the diversity of human preference lends itself to our cause. While there may be only a handful of ships available for sale, spaceships are a surprisingly diverse and unregulated industry. As such, shipyards have carried on the tradition dating back to the earliest of vehicles: if someone has the wealth to pay for it, there is a shipwright willing to build it.`
			`	"In our time observing Ancestral space, we have seen replicas in flight of every spaceship that has ever graced popular culture or a media production. While many are barely able to manage interplanetary travel, a surprising number are in use as fully functional starships plying the hyperlanes. Given the similarity between our ships and those of certain productions, we are not concerned with being seen - only with being scanned."`
			label departure
			`	A hatch opens on the Peregrine, and all the workers quickly finish their tasks and stow their equipment onboard. "Ready for departure when you are, Captain!" calls one from the hatch.`
				accept
	on accept
		give ship Peregrine "Shadow Flight"
		event "remnant: cognizance peregrine"
	on decline
		dialog
			`	You have declined an essential Remnant mission, and this ends the Remnant campaign. If that was not what you intended, you may wish to reload.`



mission "Remnant: Cognizance 33"
	landing
	name "Drop off refined fuel"
	description "Deliver the refined fuel to <destination> by <date>."
	illegal 0
	stealth
	source "Clink"
	destination "Ssil Vida"
	cargo "refined fuel" 58
	deadline 19
	to offer
		has "Remnant: Cognizance 32: done"
	on offer
		event "remnant: remove hidden"
		conversation
			`Your reception is as friendly as <origin>'s reputation suggests: no one is there to meet you, and no one arrives to help load the cargo. All that greets you is a forlorn security console near the pile of crates and a posted statement directing ships to depart as soon as they finish loading. You use the code Chilia had sent to unlock the crates, load the <ship>, and get ready to head to <planet>.`
			`	As you are completing your checks, your sensors alert you to the arrival of a small fleet that seems to be maintaining orbit over this area. It looks like you might have to take steps to avoid observers right away.`
				accept
	on enter "Kornephoros"
		dialog `Your comms pick up a crackling broadcast: "Don't know who you are, but there's a bounty on unaffiliated people picking up large volumes of weapons grade materials that I intend to collect!"`
	npc evade
		government "Bounty Hunter"
		personality waiting unconstrained surveillance
		system "Kornephoros"
		fleet
			names "bounty hunter"
			variant
				"Vanguard (Missile)"
				"Splinter" 2
				"Quicksilver (Proton)" 3
	on complete
		payment 250000
		event "remnant: ssil vida area unvisted"
		event "remnant: ssil vida activation"
		conversation
			`When you contact <planet> to confirm where to unload your cargo you are greeted by Dusk, who directs you to a docking bay closer to the main reactor. As you open the hatch, though, it is Gavriil and a group of Remnant with lifters waiting. They welcome you cheerfully, but they definitely seem in a rush to get the processed fuel unloaded and shuttled into the depths of the station. Once the last unit is off your ship, Gavriil slows down enough to thank you for the prompt delivery, but apologizes as they rush off as there is not much time left. Their parting gesture suggests you talk to Dusk up in the control room.`



mission "Remnant: Cognizance 34"
	landing
	name "Observe changes in Postverta"
	description "Something is going on outside, and Dusk would like you to take a look."
	source "Ssil Vida"
	waypoint "Postverta"
	to offer
		has "Remnant: Cognizance 33: done"
	on offer
		conversation
			`Up in the control station Dusk and a small team of Remnant are busily working at a bunch of consoles. Alarms blink and are quickly dealt with, only to have new ones appear elsewhere. There is so much motion that it seems like there are twice as many of them. From a glance at the readings, it appears you brought the shipment of fuel just in time: the Aeon Cell is overloaded trying to take over for the fusion reactor, and most of their efforts have been directed toward carefully orchestrating rolling brown outs across the systems to keep everything minimally functional.`
			`	Gavriil suddenly appears on a viewscreen, gesturing that the fuel injection process has begun, and Dusk anxiously scans a number of readings. There is a moment of stillness, then readings suddenly start to climb. The Remnant quickly recalibrate their sensors to the larger volumes of power being handled, and the readings continue to push the top of the charts upwards. Section by section, whole banks of indicators flicker and fade out. A minute or two later, and the last display ceases to indicate any problems remaining in the power grid.`
			`	Dusk turns towards you and the team with a satisfied gesture just beginning when there is a sudden shift as if everything had just went sideways. You almost feel like you can see a brief ripple, but it vanishes before you can focus on it. You are left with a feeling that something has changed. At the same time, the proximity sensors and systems monitoring the surrounding system light up. Someone looks up from a console. "The system is alive, Dusk! All those ghost life signs we were picking up just became much more solid!" Another gestures in clipped, fast tones. "And we have several large masses that have appeared as well. They look to be planetary in scale, but the readings seem to indicate something a bit more nebulous."`
			`	Dusk looks around, and then gestures. "Captain <first>, please go investigate what is going on out there. Just take a good look around and then report back."`
				accept
	on enter "Postverta"
		conversation
			`Just like the Remnant said, the system appears to be full of life. Where once there was just asteroids and a fairly empty system, there is now life signs everywhere. As you dodge among the asteroids, you note that most of them appear to have something growing on them: plants. Moss or fungus might be a better word, although you are fairly certain that nothing in the current classifications of life can adequately categorize what you can see outside. The sudden appearance of all this life is only compounded when your sensors light up to notify you that it is tracking several flocks of void sprites.`
			`	As you move away from the station you continue to spot signs of life and activity everywhere: flitting among the rocks, soaring along the solar winds, and hunting amongst clouds. What is unclear, however, is where it came from. The only hint might be in the fact that your ship instruments report a sudden spike in the ambient energy in the surrounding area.`
	on complete
		conversation
			`Back on the station Dusk, Gavriil, and many of the Remnant on the station meet you in the docking bay. Dusk and several of the others just came back from walking out on the hull of <origin>, and they report seeing void sprites passing close to the station. They quickly pull the data from your ship sensors and throw it up on a holographic display. Everyone gathers around, intently drinking in the data and footage. They stand, stare, and ponder with intense concentration as the data continues to stream in from the station.`
			`	Without warning, something clicks in your mind. Suddenly there is a hum of hundreds of conversations crowding your thoughts and a momentary feeling of seeing the system through thousands of eyes. You feel a wave of curiosity, and a glimpse of <origin> as it might have been once - shiny and gleaming. The image ages like a fast-forward video of untold thousands of orbits as the station wears and the sky changes around it. Then the image freezes on what appears to be the present day. A feeling of appreciation replaces the sense of curiosity, followed by a blurry image of the <ship> leaving the station and heading in a dozen different directions simultaneously, as if watching it splinter into ghosts.`
			`	The final image is of the creature the Remnant termed the "Ember Node," floating in space. The image splinters the same way as the image of your ship, and fragments into multiple ghosts of itself that vanish into a rift of energy. The sense of curiosity returns, and then there is a another click, and suddenly your mind is your own once again.`



mission "Remnant: Cognizance 35"
	landing
	name "Postverta system sweep"
	description "Conduct a sweep of nearby systems and return to <origin>."
	source "Ssil Vida"
	waypoint "Diespiter"
	waypoint "Statina"
	waypoint "Vaticanus"
	waypoint "Egeria"
	waypoint "Prosa"
	to offer
		has "Remnant: Cognizance 34: done"
	on offer
		conversation
			`The Remnant have a shocked expression, and a couple of them are looking dazed. Most, however, seem to be handling the incursion fairly well. Dusk gestures eagerly to you. "Good to see you recovered quickly, <first>. We will take care of everyone here - we need you out there. Go do a sweep through each of the surrounding systems, and see if you can get a signal to any of the Remnant worlds. Our communicators have all lost connection, as have the isolated backups. So we need to re-establish communication promptly." He shakes his head. "I love meeting new beings, but they always manage to surprise."`
				accept
	on waypoint
		dialog
			`You have successfully visited all the nearby systems. Time to report back to <origin>.`
	on complete
		conversation
			`Back in the control room the Remnant appear to have regained their composure. Remnant move quickly from station to station, and every sensor and tool is in use. It is as if the Remnant are afraid everything is going to vanish any moment. Which, you realize, might actually happen. You find Gavriil carefully tending a console, and they look up as you approach. "The Embers guided you back, I see. How does the outside world fare?"`
			`	They listen intently as you described your flight through the surrounding systems, and nods when you mention that your navigation system is reporting no connections to the rest of the Ember Waste. Even predictions as to jump drive performance indicate no valid jumps.`
			`	"No connections whatsoever?" Gavriil looks thoughtful. "That actually makes sense." They gesture at a display of the area. "As best our sensors can pick up, the universe beyond this pocket of the Ember Waste just does not exist."`
			`	They quickly continue. "Of course, we can see it out there. But it is like looking through a very thin film." Gavriil looks thoughtful. "The current leading theory is that we are in some kind of dimensional bubble. A pocket dimension of sorts. But we have not yet reached a consensus."`
			choice
				`	"What happened to us? Did we all see the same thing?"`
				`	"Where did those feelings and images come from?"`
			`	Gavriil frowns in thought. "Based on our initial survey, each person had a slightly different experience. We think that everyone had basically the same event, but as it was a series of impressions, images, and feelings, each person picked up on different aspects of it."`
			`	Their gestures take on a confident tone. "Which makes sense, since our life experiences shape our perceptions. Still, as to what it was..." They pause, gathering their thoughts. "Our best guess is that this was first contact with some sort of entity." They grin at that. "I know, stating the obvious. But anyway, Dusk thinks that it might be some sort of solitary entity, as it did not use words or meanings, despite having access to our minds. As such, it uses internals to convey meaning instead of words." They glance at a map of the system. "There is, however, no indication as to where it came from.`
			choice
				`	"How do we get back?"`
					goto cutpower
				`	"What happened to the long range communication?"`
			`	"Well, that is a good question. We have, and still are, running diagnostics on them, and so far they are passing all their checks. The system safeties, isolation mechanisms, security monitoring, tamper-proofing, self-destruct systems, backup hardening..." They shake their head, stymied.`
			`	"Everything looks in perfect working order. The only problem is that the quantum pairs at the heart just do not seem to have a pair anymore. In terms of quantum mechanics, it seems that the rest of the universe quite simply does not exist."`
			choice
				`	"That seems problematic. How do we get back?"`
					goto cutpower
				`	"Did we destroy the universe by powering up this station?"`
			`	Gavriil smiles with amusement. "It is certainly a possibility. However, the fact that it was, as best we can tell, powered up previously without destroying the universe suggests that it transported or isolated us rather than destroying everything else."`
			`	They frown at the communication panel. "Although everything I know about quantum mechanics refuses to countenance something being able to leave the universe so absolutely like this." They smile again. "But that is the way of science! Finding new things in the universe that tells us that what we know is not so absolute."`
			choice
				`	"I think we should focus on getting back."`
					goto cutpower
				`	"Should we be worried?"`
			`	Gavriil gestures neutrally. "Well, I am worried, of course. I would be devastated to find out I had destroyed humanity, and everything else in existence." They look somber, but then perk up again. "But if everything has been annihilated, there is nothing I can do about it. So I shall focus on learning what I can, doing what must be done, and enjoy the fact that the universe has inexplicably revealed once again that the sum of all our knowledge is merely the introductory metaphor to help us grasp how things work." Their gestures abruptly change tone. "Speaking of which, we need to report what we have learned to the rest, which means leaving this place."`
			label cutpower
			`	Gavriil gestures at the control panel in front of them. "I do not know for sure, but based on events, I suspect that if we manually induce a power failure we should be able to reverse the process that transported us to this realm." They smile eagerly. "I have everything all set up, and we have people waiting across the station." They look confident. "We think that we can safely spin down the reactor and cut power across a number of these arrays in a controlled fashion. This should replicate the original power failure, except with fewer risks and less damage to the system."`
			`	They lead you over to a panel in the main loading dock. "I know, it says 'Job Board' on it. I re-used the coding for our task list to improvise this mass-notification system." They smile in amusement. "When you are ready to go, just select the 'De-activate Array' option from the panel. That will notify everyone and begin the shutdown."`
			`	They hand you a data crystal, and then a large case. "Here is an encrypted data crystal of all our data so far. The case has several sets, with the data stored in a variety of different mechanisms and encryptions. We do not know what happens when the station is activated or deactivated, so multiple formats for storing the data will give a better chance that at least some of it will remain intact to be delivered."`
			`	They step back. "Well, I will return to the controls. Just give the signal when you are ready to leave. Embers light your path, Captain <first>."`



mission "Remnant: Cognizance 36"
	job
	repeat
	name "De-activate Ssil Vida Power"
	description "Accept this to signal everyone to cut the power."
	source "Ssil Vida"
	to offer
		has "Remnant: Cognizance 35: done"
		has "remnant: ssil vida active"
	on accept
		event "remnant: ssil vida deactivation"
		conversation
			`With a shudder that is felt in every fiber of your being, you glimpse the ripple that makes reality look like the surface of a pond after a single rain drop. Almost before it begins, everything is still again. You look at your sensors, and it looks like Postverta has once again returned to its prior, barren, form.`
	on enter Postverta
		fail



mission "Remnant: Cognizance 37"
	job
	repeat
	name "Activate Ssil Vida Power"
	description "Accept this to signal everyone to restore the power."
	source "Ssil Vida"
	to offer
		has "Remnant: Cognizance 35: done"
		not "remnant: ssil vida active"
	on accept
		event "remnant: ssil vida activation"
		conversation
			`With a shudder that is felt in every fiber of your being, you glimpse the ripple that makes reality look like the surface of a pond after a single rain drop. Almost before it begins, everything is still again. You look at your sensors, and it looks like Postverta is once again overflowing with life.`
	on enter Postverta
		fail



mission "Remnant: Cognizance 38"
	landing
	name "Take data to <planet>"
	description "The rest of the Remnant need to know what is happening. Take this data to them on <destination>."
	source "Ssil Vida"
	destination "Viminal"
	to offer
		has "Remnant: Cognizance 35: done"
	on offer
		event "remnant: cognizance salvage expansion"
	on complete
		clear "remnant: dusk busy"
		conversation
			`A crowd of Remnant cluster around your ship as you land, but it is just one who gestures quickly, asking if the rest of the team who went with you are safe. You nod, and a ripple of relief goes through the crowd. "So, what happened?" asks another.`
			choice
				`	(Explain everything that happened.)`
					goto cognizanceexplanation
				`	"I think I should tell this to the prefects first."`
			`	The Remnant around you look amused. "Do not be concerned, <first>. Everything you say will reach them. The sooner you tell us, the sooner we can start preparing for whatever is necessary.`
			choice
				`	(Explain everything that happened.)`
					goto cognizanceexplanation
				`	"I thought the prefects were your leaders?"`
			`	"They bear our executive responsibilities, it is true. Times of critical threats require the capacity for decisions to be made in the instant. But do not confuse the authority to make high-value decisions with being in charge of everything. The less immediate a decision is, the more likely it is to be the product of significant discussion among us all. Likewise, decisions about what constitute the policy and values of our society are things decided upon by the unified whole, not any one individual." She pauses, and smiles. "Admittedly, given your involvement in smaller projects and unfolding events, our society probably does have a certain autocratic appearance."`
			choice
				`	"Okay, I will explain everything."`
					goto cognizanceexplanation
				`	"How can you reach consensus so easily?"`
			branch cognizanceuntrusted
				has "remnant untrusted"
			`	She looks around with an uncertain expression, then nods. "As I am sure has occurred to you, communication by gestures has some disadvantages. We still prefer it for some tasks, but it can be awkward to watch or gesture in the midst of some situations. While we have some vocabulary we can use without needing hands or arms, it is very limited.`
			`	"Fortunately, one of the original abilities of our companions is related to the nervous system. I believe Dawn may have told you a little about it, but was scarce on details." She smiles wryly, then another Remnant takes up the conversation.`
			`	"To put it simply, we can form ad-hoc neural networks between us, of varying levels of intensity. Without the necessity of speech or gestures, we can have entire conversations in the blink of an eye."`
			`	He gestures confidently. "A team of Remnant, for instance, could all review incoming data from an experiment, form their own analyses, and then hold what amounts to a conference where each fully presents their thoughts and ideas with supporting data and reasoning within the span of a few minutes."`
			`	His gestures take on a cautionary tone. "Of course, accelerating to that level takes effort, and it is a long process to learn to manage our thoughts in such a way as to have productive conversations. But the results speak for themselves." He gestures broadly at the group.`
			`	"One such benefit is that in a policy debate, each person can be heard in depth, including checking the veracity of data and sources. This has significant benefits for minimizing the numbers of decisions made with incomplete or erroneous data, and maximizes the amount of information available to any one of us."`
			action
				set "remnant: cognizance neural communication explanation"
			`	A third Remnant steps up. "As to the matter at hand, this means that the sooner any of us hear your report, the sooner everyone will have heard it." They look at you expectantly.`
				goto cognizanceexplanation
			label cognizanceuntrusted
			`	The Remnant smiles mysteriously. "A society has to have some secrets, does it not? Let us just say that our communication networks are very effective. At this point, just know that the sooner you give the report, the sooner that everyone will be able to work on this information." They pause, then continue. "And that does, of course, include the prefects."`
			choice
				`	"Okay, I will explain what happened."`
				`	"Alright, you convinced me."`
			label cognizanceexplanation
			`	The Remnant watch you attentively as you explain everything that went on at Postverta and the surrounding area. Once you hand over the data crystals, one Remnant slots one of them into a console on the spot while another pair take the case with the rest and hustle off toward the information desk.`
			`	As you reach the end of your report, one of the Remnant nods in approval. "We are starting to disseminate your report along with the data Dusk and Gavriil collected. Both copies of the data match, and have passed the initial verifications, so it appears they were not affected by your departing... shift."`
			`	They look around at the surrounding Remnant, and you have the sudden feeling that there is an entire level of discussion happening around you. You spot Aeolus moving through the crowd to the front, and he gestures with tones of appreciation. "Thank you for all your work on this, <first>. We have a strong appreciation for the risks you have taken alongside us, and I hope we will continue to explore together. That being said, I suspect it will take much collective effort to determine our next course of action." He looks around, and then winks at you. "In the meantime, I have unlocked access to a few more bits of rarer Korath salvage, including access to captured 'olofezes. It is not much, but it may give you a little more ease of outfitting the <ship>.`



mission "Remnant: Cognizance 39"
	landing
	invisible
	source
		government "Remnant"
	to offer
		has "Remnant: Cognizance 38: done"
	on offer
		event "remnant: cognizance calm" 5<|MERGE_RESOLUTION|>--- conflicted
+++ resolved
@@ -53,11 +53,7 @@
 		personality entering forbearing timid uninterested surveillance staying
 		fleet
 			names "korath"
-<<<<<<< HEAD
-			cargo 0
-=======
 			outfitters "Void Sprite Parts"
->>>>>>> d80664d3
 			variant
 				"Palavret (Ember)"
 				"'olofez" 2
@@ -118,11 +114,7 @@
 		personality forbearing timid uninterested surveillance staying
 		fleet
 			names "korath"
-<<<<<<< HEAD
-			cargo 0
-=======
 			outfitters "Void Sprite Parts"
->>>>>>> d80664d3
 			variant
 				"Palavret (Ember)"
 				"'olofez" 2
@@ -182,11 +174,7 @@
 		system "Aescolanus"
 		fleet
 			names "korath"
-<<<<<<< HEAD
-			cargo 0
-=======
 			outfitters "Void Sprite Parts"
->>>>>>> d80664d3
 			variant
 				"Rano'erek"
 				"Palavret (Ember)" 4
@@ -245,11 +233,7 @@
 		system "Nenia"
 		fleet
 			names "korath"
-<<<<<<< HEAD
-			cargo 0
-=======
 			outfitters "Void Sprite Parts"
->>>>>>> d80664d3
 			variant
 				"Rano'erek"
 				"Palavret (Ember)" 4
