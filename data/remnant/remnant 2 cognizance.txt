# Copyright (c) 2021 by Zitchas
#
# Endless Sky is free software: you can redistribute it and/or modify it under the
# terms of the GNU General Public License as published by the Free Software
# Foundation, either version 3 of the License, or (at your option) any later version.
#
# Endless Sky is distributed in the hope that it will be useful, but WITHOUT ANY
# WARRANTY; without even the implied warranty of MERCHANTABILITY or FITNESS FOR A
# PARTICULAR PURPOSE. See the GNU General Public License for more details.
#
# You should have received a copy of the GNU General Public License along with
# this program. If not, see <https://www.gnu.org/licenses/>.

mission "Remnant: Cognizance 1"
	minor
	name "Follow-up Observations"
	description "Plume would like you to do a follow-up visit to the planets in Nenia."
	source "Aventine"
	stopover "Nasqueron"
	stopover "Slylandro"
	blocked "The Remnant researcher has another job for you, but you're going to have to free up <tons> cargo space in order to take it on."
	cargo "scanning equipment" 8
	to offer
		has "event: remnant: wait for plume"
		has "Remnant: Learn Sign Follow Up: declined"
		random < 50
	on offer
		conversation
			`A familiar face is waiting for you as you step into the crowded spaceport on Aventine. "Captain <first>!" signs Plume. "I have been hoping you would stop by." He gestures for you to sit down on the bench next to him.`
			`	"Now that most of the cocoons have been returned, I would like you to return to Nasqueron and Slylandro to observe the void sprites' behavior. It is my hope that we can gain far greater insight into their life cycle."`
			choice
				`	"Sure, I could do that."`
					goto rc1accept
				`	"Not right now, but I could later."`
					defer
				`	"How much will I get paid?"`
			`	"Once the research is published, you will receive one million credits."`
			choice
				`	"I accept."`
				`	"Not right now, but I could later."`
					defer
			label rc1accept
			`	"Excellent. As before, please visit both Nasqueron and Slylandro, record the void sprites there, and return here."`
				accept
	npc
		government "Drak"
		system "Nenia"
		personality staying heroic disables uninterested
		ship "Archon (Cloaked)" "Lifted Lorax"
	npc
		government "Korath"
		system "Nenia"
		personality entering forbearing timid uninterested surveillance staying
		fleet
			names "korath"
			outfitters "Void Sprite Parts"
			variant
				"Palavret (Ember)"
				"'olofez" 2
	on enter "Nenia"
		dialog
			`As you scan the system, the first thing you notice is that the void sprites' behavior seems different: there are fewer of them flying around, and the few that you see seem to be almost timid - floating quietly, and dropping down into the cloud deck whenever your ship moves towards them. You recall that Plume asked you to visit both planets.`
	on stopover
		conversation
			`The void sprites here prove to be elusive. You spend quite a while chasing radar signatures before you finally manage to get a small flock of them into visual range. You record them from a distance for several minutes, until they suddenly disperse into a storm and vanish.`
	on complete
		conversation
			`Disappointed in the void sprites' behavior, you deliver the recordings to Plume's lab without fanfare. Plume quickly takes and reviews the footage before making a gesture that you think means "curious dejection." Then he seems to notice something, and resumes his usual intent bearing.`
			`	"Here, look!" He rewinds the recording and gestures curtly at the projection in front of you. "There. That one is injured. Some kind of burn in a long, straight line." He zips through the footage further. "And here, a scattering of scorch marks." He looks up at you and snaps out a series of gestures: "This is outside my expertise; I will need to consult an expert. Meet me in the spaceport in an hour."`



mission "Remnant: Cognizance 2"
	name "Eliminate Korath Ship"
	description "Plume ordered you to eliminate the Korath ship in the <waypoints> system."
	source "Aventine"
	waypoint "Nenia"
	to offer
		has "Remnant: Cognizance 1: done"
	on offer
		conversation
			`You arrive in the spaceport to find Plume pacing quickly along a walkway. He gestures a quick greeting and jumps straight to the point. "We have never seen marks like these naturally appear on void sprites, but they match the weapon scoring patterns we have seen delivered by Korath ships. As such, we believe the Korath have begun hunting void sprites."`
			`	He looks at you with a surprising amount of vigor. "I will not have our work ruined by reptilian warmongers. Destroy the Korath hunters responsible, then we can continue the research."`
			choice
				`	"Okay, I will destroy the Korath hunters' ship."`
					goto acceptance
				`	"Do you have the authority to order that?"`
			`	He nods curtly. "I do not have the authority to raise a fleet or order a captain to destroy the ship, but I can declare this Korath a threat to Remnant interests. It is up to you to decide how to respond to the identification of that threat."`
			choice
				`	(Accept his explanation.)`
					goto acceptance
				`	"Could you explain?"`
			`	"While the Remnant have an all-encompassing hierarchy to ensure everyone answers to someone, we saw fit to keep all facets of our society merged to prevent fragmentation into 'civilian' or 'military' branches. Two aspects of this merging are the decision of when to invoke military force and what amount of force is worthwhile. According to my position as a researcher, I have the authority to designate something a threat to my projects or to the Remnant as a whole. I could even order someone to act on it. However, given that I am of low status in terms of military proficiency, I cannot dictate the magnitude of the military response, and I am subject to being overruled by those with higher military qualifications."`
			`	"In our particular situation, I have higher xenobiology qualifications than you, so I can dictate to you, and most other xenobiologists, for that matter, that protecting the void sprites is a priority. However, you are more skilled at combat and military matters than I am. Therefore it is your decision as to how important it is relative to other military tasks. Likewise, it is your decision as to what amount of force is required, tactics used, or other such military considerations."`
			`	"This is one of the aspects that set prefects apart: they are Remnant who have demonstrated excellence in their field, sound judgment across a variety of fields, and an affinity for balancing a multitude of demands on Remnant resources. Humility is also a requirement, as they must always recognize that while their particular combination of skills may be unique, there is always someone else who is better than them at any one thing. As such, prefects are the adjudicators in determining the priorities of our various tasks and the leaders who keep the Remnant unified."`
			choice
				`	"Thanks for the explanation!"`
					goto acceptance
				`	"I thought prefects were specialists."`
			`	"Well, they are and are not. Most prefects are assigned particular tasks that they are expected to devote themselves to. Often, this task relates to their area of expertise, but it is not always the case. Generally speaking, a prefect is considered to be the ultimate authority on tasks that they have been assigned to, but they are expected to take into account the suggestions from other prefects and the specialists in the fields relevant to the task.`
			`	"Given your own skills, I suspect that the prefects you are most likely to interact with would be Prefect Chilia, who coordinates the military defense of the Remnant, and Prefect Taely, who integrates our latest innovations into usable ships."`
			choice
				`	"Thanks! That was more detail than I was expecting."`
				`	"Okay, that satisfied my curiosity for now."`
			label acceptance
			`	"Excellent. You deal with the Korath, and I will file a report about this threat. Please inform me immediately once you have taken care of it." He pauses, then continues, "Oh, and remember to record the battle. It may be useful in understanding what they are doing there."`
				accept
	on enter Nenia
		dialog
			`As you spot the Korath hunters, you recall Plume's request and tap the "Record" button as your ship prepares for combat.`
	npc kill
		government "Korath"
		system "Nenia"
		personality forbearing timid uninterested surveillance staying
		fleet
			names "korath"
			outfitters "Void Sprite Parts"
			variant
				"Palavret (Ember)"
				"'olofez" 2
		dialog "You have destroyed the Korath hunters. You can now return to <planet> to collect your payment."
	on complete
		event "korath hunting"
		event "korath rescue: nenia small"
		event "korath rescue: nenia small end" 18
		conversation
			`When you return to <planet>, you find Plume waiting for you. He eagerly reviews the recording of the combat. "Thank you for eliminating this hunter-" he is interrupted by a flashing light on his commlink. He briefly reads something, and then looks back up to you. "Apparently, something about the Korath hunting the void sprites has concerned the defense prefect. Chilia has requested that you meet with him on Caelian immediately."`



mission "Remnant: Cognizance 3"
	landing
	name "Go to <planet>"
	description "Prefect Chilia left a message with Plume asking you to meet him on <destination> immediately."
	source "Aventine"
	destination "Caelian"
	to offer
		has "Remnant: Cognizance 2: done"
		not "Remnant: Cognizance 4: offered"



mission "Remnant: Cognizance 4"
	landing
	name "Search for the Korath"
	description "Prefect Chilia has asked you to track down a Korath fleet detected in the Ember Waste before returning to <destination>."
	source "Caelian"
	to offer
		has "Remnant: Cognizance 2: done"
	on offer
		"remnant chilia" ++
		conversation
			branch chilia
				has "remnant chilia"
			`The <ship> has barely come to a rest on its designated pad when your panel begins blinking with a request for permission to come aboard. A glance at the viewscreen shows a fit young man with a military bearing standing at your airlock. You quickly check with the starport control and confirm that the prefect in charge of Remnant military activities is indeed waiting to board your ship. You hit the unlock button and watch as Prefect Chilia strides onboard.`
			`	"Greetings, Captain <first>," he signs. "I am Prefect Chilia. I have the nominal responsibility for the overall defense of Remnant space and military operations." He smiles deprecatingly. "I say 'nominal' as virtually all our activities are military in some way, but usually fall under the purview of those who better understand them."`
				goto main
			label chilia
			`The <ship> has barely come to a rest on its designated pad when your panel begins blinking with a request for permission to come aboard. A quick glance at the viewscreen shows Prefect Chilia standing at your airlock. You quickly hit the unlock button and watch as he strides onboard.`
			`	"Greetings, Captain <first>," he signs. "You seem to have a knack for finding things of importance to us. I am glad, however, that you and Plume discovered this."`
			label main
			branch "void rifle"
				has "Remnant: Face to Maw 2B: done"
			`	His gestures take on an abrupt cadence without many of the normal connecting movements that you are accustomed to. "Now, for the task at hand: it seems the Korath have discovered the void sprites and shot at enough of them that almost all have retreated into the depths of Nasqueron and Slylandro. There are military implications of the Korath harvesting void sprites, and we must take steps to prevent this from happening.`
				goto next
			label "void rifle"
			`	His gestures take on an abrupt cadence without many of the normal connecting movements that you are accustomed to. "Now, for the task at hand: It seems the Korath have discovered the void sprites, and shot at enough of them that almost all have retreated into the depths of Nasqueron and Slylandro. You are aware of the potential military implications of the Korath harvesting void sprites and must realize the importance of stopping this.`
			label next
			`	"It is imperative that all the Korath involved in this exploration be located immediately. According to our surveillance, that ship was part of a fleet that recently passed through Parca. Locate the fleet and report back."`
				accept
	npc kill
		to despawn
			has "remnant: cognizance: found korath fleet"
		government "Korath"
		personality staying surveillance
		system "Aescolanus"
		fleet
			names "korath"
			outfitters "Void Sprite Parts"
			variant
				"Rano'erek"
				"Palavret (Ember)" 4
				"'olofez" 12
		conversation
			action
				set "remnant: cognizance: killed korath fleet"
				event "korath rescue: aescolanus medium"
				event "korath rescue: aescolanus medium end" 18
			`You've destroyed the Korath fleet that was harassing the void sprites.`
	on enter "Aescolanus"
		set "remnant: cognizance: found korath fleet"
		dialog `You have located the Korath fleet. They do not seem to be going anywhere at the moment.`
	to complete
		has "remnant: cognizance: found korath fleet"
	on complete
		payment 500000
		conversation
			`This time, as you complete your post-flight checks you spot Prefect Chilia exiting the Starling next to you and watch as he strides across the pad to your airlock. You hit the open button as he clambers up the ladder. Without a word you pull up the sensor logs from Aescolanus, highlighting the position of the various ships. His eyes flit over the display for a moment, then he nods.`
			branch destroyed
				has "remnant: cognizance: killed korath fleet"
			`	"I will notify a task force. Meet me in the spaceport, and make sure your ship is ready to fight."`
			`	As he departs from your ship, your commlink beeps with a message that an organization by the name of "Remnant Logistics" has allocated you an additional <payment>.`
				decline
			label destroyed
			`	"You have demonstrated good initiative; however, I suspect that it was not the only hunter fleet out there. I will notify a task force. Meet me in the spaceport, and make sure your ship is ready to fight."`
			`	As he departs from your ship, your commlink beeps with a message that an organization by the name of "Remnant Logistics" has allocated you an additional <payment>.`



mission "Remnant: Cognizance 5"
	name "Destroy Korath"
	description "Prefect Chilia has asked you to eliminate the Korath fleet before returning to <destination> by <date>."
	source "Caelian"
	waypoint "Aescolanus"
	deadline 20
	to offer
		# 0.9.13 Compatibility patch
		or
			has "Remnant: Cognizance 4: done"
			has "Remnant: Cognizance 4: failed"
		not "Remnant: Cognizance 4: aborted"
	on offer
		conversation
			branch "fleet killed"
				has "remnant: cognizance: killed korath fleet"
			`When you arrive in the spaceport, you find Prefect Chilia in the middle of briefing a group of Remnant. He waves you forward as soon as you approach and introduces you to the briefing. "Everyone, this is Captain <last>, who has located the Korath hunters twice now and will take the lead on tracking the rest for this mission." As you cross the room to join him, you take a good look at the group. One detail that stands out to you is that every one of the Remnant in this group is wearing a thick leather wrap around their necks, which extends up to their hairline. The leather has a scaly texture, and it appears to be pulsing faintly. Unfortunately, you do not have time to ask questions, as Chilia has not stopped issuing instructions.`
				goto next
			label "fleet killed"
			`When you arrive in the spaceport, you find Prefect Chilia in the middle of briefing a group of Remnant. He waves you forward as soon as you approach and introduces you to the briefing. "Everyone, this is Captain <last>, who has located the Korath hunters twice now and recently destroyed part of their fleet. The Captain will take the lead on tracking the rest for this mission." As you cross the room to join him, you take a good look at the group. One detail that stands out to you is that every one of the Remnant in this group is wearing a thick leather wrap around their necks, which extends up to their hairline. The leather has a scaly texture, and it appears to be pulsing faintly. Unfortunately, you do not have time to ask questions, as Chilia has not stopped issuing instructions.`
			label next
			`	He turns to you. "These are the captains who will be following your lead. They are flying two Albatrosses, two Ibises with full complements, and six Starlings. One of the Albatrosses is outfitted to act as a shield; let it take the brunt of attacks." He pauses, looking around at the group. "This task force would be overkill for the intended target, but we are not taking any chances: make sure every Korath there is killed. Salvage is secondary: priority is making sure there are no escapees."`
			`	He steps back and looks at the group. "May the Embers burn bright for you." With that, he gives the group a respectful nod and walks away. The captains all look around and make various signs you think are probably encouraging combat pilot slang and variations on Prefect Chilia's parting words. As they disperse to their ships, one gestures to you. "Lead on, Captain."`
				accept
	npc kill
		government "Korath"
		personality staying target
		system "Nenia"
		fleet
			names "korath"
			outfitters "Void Sprite Parts"
			variant
				"Rano'erek"
				"Palavret (Ember)" 4
				"'olofez" 12
		dialog "You have destroyed all the Korath that appeared to be hunting void sprites."
	npc
		government "Remnant"
		personality escort launching appeasing unconstrained plunders
		fleet
			names "remnant"
			cargo 0
			variant
				"Albatross (Shield)"
				"Albatross"
				"Ibis" 2
				"Starling (Heavy)" 6
				"Petrel" 4
				"Tern" 8
	on enter "Aescolanus"
		dialog `The Korath fleet is gone. Given the urgency Prefect Chilia put on this mission, the onus is on you to find it... quickly.`
	on enter "Nenia"
		dialog `You have found the Korath fleet. Time to destroy them all as Prefect Chilia requested.`
	on complete
		event "korath rescue: nenia medium"
		event "korath rescue: nenia medium end" 18
		conversation
			`The task force streams back into <planet> without fanfare, its ships settling onto their landing pads with a sense of satisfaction. Within seconds, mechanics are climbing the hulls, and engineers drop from the ceiling on tethers to inspect the engines. Batteries are plugged in, fuel lines connected, and carts with replacement weaponry roll in. As always, the first responsibility of every captain is to ensure that their ship is ready to return to space for whenever it's needed. As the first footsteps echo on the hull of the <ship>, you switch the ship into maintenance mode before heading to the spaceport.`



mission "Remnant: Cognizance 6"
	name "Transport Plume"
	description "Pick up Plume on <stopovers> and bring him to <origin> by <day>. Prefect Chilia wants to consult him about the void sprites."
	source "Caelian"
	stopover "Aventine"
	passengers 1
	deadline 5
	to offer
		has "Remnant: Cognizance 5: done"
	on offer
		conversation
			`You find Prefect Chilia and the rest of the captains gathered in a small side room off the main cafeteria. Everyone is digging into their customarily enormous meals while the prefect works the room, talking with everyone. As you pull up a chair, Chilia appears next to you and slides a tray in front of you. "It might not be the sort of fare you are used to from the ancestral worlds," he says, "but it is what we have to offer." Chilia looks around at everyone eating in muted conversation. "It is something of a tradition to eat a meal together when returning from battle. Share memories of those who fall, talk about why they fell, and what we must do differently next time." He eats a few bites from his own plate.`
			`	"So, what should we do differently next time?"`
			choice
				`	"A few more Albatrosses would have been great."`
				`	"The EMPs kept getting in the way."`
				`	"I think that went fairly well, actually."`
			`	He writes something on his notepad. "I appreciate the feedback." He pauses and sips from his glass. "Now, moving forward, we need to know what the Korath are doing. Beyond the obvious of killing void sprites and picking fights with the Archon, the Korath are a cunning foe, and they would not antagonize the Archon for no reason," he says.`
			`	"I have to look into a few things here. In the meantime, please go pick up Plume from <stopovers> and bring him back. We need him to be here for a briefing before <day>."`
				accept
	on stopover
		dialog
			`Plume is waiting for you at the landing pad. Once you have given the all-clear and opened the doors, he boards with little fanfare. "Thanks for dealing with the Korath, Captain <last>. They had me worried." With that, he settles into a bunk and starts reviewing his notes.`
			
	on complete
		payment 100000
		conversation
			`As soon as you land, Plume scurries off to find Chilia. By the time you finish your shutdown checks and head to where the meeting is taking place, you find that Plume has almost finished the briefing already. You catch the last few minutes summarizing what materials might be concentrated within the void sprites and his speculation that the Korath may have decided that these semi-processed resources are useful to their survival, despite the hostility of the Archon.`
			`	After a few minutes of questions and answers about void sprite physiology and speculation by the assembled Remnant pilots, Chilia calls for a recess. "We will reconvene shortly to discuss the implications of this, but there are tasks to be done in the meantime. Captain <first>, meet me in the spaceport."`
			`	As everyone disperses towards the spaceport, your commlink notifies you that you have received what the message terms "a resource offset allotment of <payment> from Remnant Logistics."`



mission "Remnant: Cognizance 7"
	name "Take Plume to <planet>"
	description "Plume wants to witness firsthand what is going on in Nenia, and would like to visit <planet>."
	source "Caelian"
	destination "Nasqueron"
	to offer
		has "Remnant: Cognizance 6: done"
	on offer
		conversation
			`In the starport, Prefect Chilia and Plume are gesturing at some details on a datapad when you approach. Chilia notices you first and waves you over. "Thank you for joining us. While I put together some more long-term plans, could you take Plume to <planet>?"`
			choice
				`	"Why do we need to go back?"`
				`	"Let's go."`
					goto action
			`	"Recordings and sensor readings are useful data, but they don't really compare to actually seeing what is going on and experiencing the data firsthand." says Plume. "There aren't too many opportunities to do it in my line of work - especially when my expertise is needed by others who would rather not spend their time watching wildlife. But I digress."`
			label action
			`	With a respectful bow to Chilia (who returns it equally respectfully), Plume heads for your ship. "I will be waiting onboard for you, Captain."`
				accept
	npc
		government "Korath"
		personality staying
		system "Nenia"
		fleet
			names "korath"
			outfitters "Void Sprite Parts"
			variant
				"Palavret (Ember)" 2
				"'olofez" 4
	on complete
		conversation
			`Descending into the clouds of Nasqueron is becoming almost familiar to you. Wispy layers of gas give way to more voluminous formations and the occasional turbulent storm. Beside you, Plume is eagerly peering out the window, and you remind yourself that this may well be his first time actually seeing void sprites on their world.`
			`	You reach the altitude where void sprites have previously been found in the greatest concentration before activating your ship's sensors. Plume looks around, peering out the windows. "Where are they? Aren't there usually some around? They always seemed plentiful in the recordings." You focus on the sensors, and after a few minutes pick up some distant contacts. You follow them down into the lower atmosphere and eventually begin to detect some void sprites.`
			`	"That's close enough, Captain," says Plume. "I will go outside and watch them from the hull." You help him into a pressure suit and cycle the airlock behind him. You quickly suppress a brief feeling of disappointment. "This is, after all, Plume's job," you say to yourself as you settle back into your chair to wait for him to return.`



mission "Remnant: Cognizance 8"
	landing
	name "Return Plume to <planet>"
	description "Plume wants to check his records of the research on void sprites to verify some information."
	source "Nasqueron"
	destination "Aventine"
	to offer
		has "Remnant: Cognizance 7: done"
	on offer
		conversation
			`Plume returns to the ship after several hours, spurred by alarms in his suit warning you both of low oxygen levels. As you help him out of the pressure suit, he looks like he is having trouble deciding if he should be thrilled or worried.`
			`	"It is wonderful to be here, watching them from a distance. A few did venture close, too. But I'm worried about them. Some of the void sprites out there have scorch marks similar to the scoring left by Korath weapons. And we already noticed that they are hiding much deeper in the atmosphere than normal." He glances down at his datapad then back up at you. "Once we are back into the chaos of the Ember Waste, I will send Chilia a signal. It looks like I will need to double-check my records and samples back on Aventine. Please take me there."`
				accept
	npc
		government "Korath"
		personality staying
		system "Nenia"
		fleet
			names "korath"
			outfitters "Void Sprite Parts"
			variant
				"Palavret (Ember)" 3
				"'olofez" 6
	on complete
		conversation
			`As you approach Aventine, Plume gestures toward the pad closest to his lab. "You might as well set down there. If the samples in my lab check out, I will have another mission for you right away. You will need to keep your high-pressure ship active for this one. Stop by the lab in an hour or two and we will be ready to start loading."`



mission "Remnant: Cognizance 9"
	name "Transport engineer to <planet>"
	description "An engineer working for Plume needs transportation for himself and some equipment to <planet>."
	blocked "Plume's engineer needs a free bunk and <tons> of cargo space for his equipment. Come back when you have enough space."
	source "Aventine"
	destination "Esquiline"
	cargo "equipment" 8
	passengers 1
	to offer
		has "Remnant: Cognizance 8: done"
	on offer
		log "People" "Gavriil" `A technician that works with Plume, and a talented astrobiologist. Gavriil is the project lead for the repurposed Esquiline station.`
		conversation
			`You walk into Plume's lab and are greeted by a large stack of crates and equipment. Plume and another Remnant are gathered around the stack, checking items off a list. "Ah, <first>! Good timing. We were just finishing the inventory of supplies that need to go on this delivery." He gestures to the engineer. "This is Gavriil, one of our best technologists and a skilled astrobiologist in their own right. They will be going with you."`
			`	"It will be a pleasure to work with you," signs Gavriil, making a short bow. "We will be traveling to a research station on <planet>. Yes, it is a gas giant." They smile at that. "I have to get some equipment set up and get the core systems online. There will be a few more loads of materials afterwards." They look askance at you. "Shall we get started?"`
				accept
	on complete
		payment 100000
		conversation
			`Gavriil gives you precise directions to a set of coordinates that your sensors tell you is an empty area, and when you reach the designated spot, you see a small station shimmering out of the clouds.`
			scene "scene/remnant station"
			`	"We never managed to actually cloak the station," the engineer explains, grinning. "But we managed to hide it very effectively against every form of scanning we knew of. We even managed to give it a cloak-like field that renders it mostly transparent."`
			`	They nod approvingly. "It's rather impressive what my predecessors managed to do with what they had back then."`
			choice
				`	"What do you mean?"`
				`	"Let's get on with it."`
					goto "skip info"
			`	"Well, this place is fairly old. It was built shortly after we learned how to build Starlings - which is where we learned of the troubles of extending the cloaking field beyond small ships. I don't know the mechanics behind it, but it has taken close to two centuries of study and development for cloaks to be feasible on large ships. We had plenty of Puffins back then, and the techniques for building high-pressure systems were well understood. The Alphas hadn't shown any interest in gas giants or 'gaslined ships' as we call them, so having somewhere like this to hide in makes sense. Best place to hide is somewhere no one will look, right?" With that, they nod to themself, climb to their feet, and head towards the suit locker.`
			label "skip info"
			`	"The station should be pressurized with a normal atmosphere, but it has been running on standby for ages with just yearly maintenance. It is time to get this place up and running again." With two of you operating your ship's loading equipment, everything is transferred in short order. You notice that the last crate includes a substantial amount of field rations and survival gear. It looks like Gavriil is planning on staying here for a while.`
			`	As they head off deeper into the station, you receive a notification that "Remnant Logistics" has made a deposit of <payment> to your account.`



mission "Remnant: Cognizance 10"
	landing
	name "Technician and supplies to <planet>"
	description "You need to pick up a technician and their equipment from <stopovers> and take them to <planet>."
	source "Esquiline"
	stopover "Caelian"
	blocked "Plume's technician needs a free bunk and <tons> of cargo space for his equipment. Come back when you have enough space."
	cargo "equipment" 8
	passengers 1
	to offer
		has "Remnant: Cognizance 9: done"
	on offer
		dialog
			`As you look around this eerily silent station, you get a message on your commlink: Plume requests that you pick up another technician and <tons> of equipment from <stopovers> and bring it back to <origin>.`
	on stopover
		dialog
			`Flight control gives you directions to a landing pad that already has a large pile of crates stacked next to it. As you land, workers swarm out to help load the equipment. Once everything is stowed, a young technician climbs aboard, stows their gear, and lets you know that everything is ready for departure. You shake your head, impressed at how quickly the Remnant make things happen when projects start to move.`
	on complete
		payment 100000
		conversation
			`On the flight over, the technician joins you on the control deck to chat. She's a biotech specialist, adept at managing life-support systems in alien atmospheres, and a recent graduate from a Remnant educational program that seems to be similar to a university. Apparently she studied astrobiology and is part of a project aimed at supporting mutually exclusive environments in close proximity. She spends nearly an hour excitedly telling you the ins and outs of the station.`
			`	As you approach <planet>, it occurs to you that the Remnant might appreciate you taking steps to maintain the secrecy of the station. Altering the <ship>'s path slightly, you swing down into <planet> in an oblique path then meander around the planet under the cloud layer until arriving at the station. Your passenger nods approvingly as she notices the flight path. "Secrecy is always good with projects like this. We appreciate the extra effort, and if anyone were to follow you, a path like that through the clouds would leave few signs to spot."`
			`	The <ship> settles into the landing bay, and the technician quickly disembarks. Apparently there must have been other shipments while you were gone, as there are now a handful of people visible and quite a bit more equipment stacked everywhere. The station itself feels more alive, the air fresher. As before, you promptly receive notification of another payment of <payment> to your account.`



mission "Remnant: Cognizance 11"
	landing
	name "Remnant Data Delivery"
	description "Deliver a data crystal to the engineers on <planet>."
	source "Esquiline"
	destination "Viminal"
	to offer
		has "Remnant: Cognizance 10: done"
	on offer
		conversation
			`As you finish unloading, you spot Gavriil approaching. They gesture in greeting as they approach. "Thanks for the delivery. We've got standard logistics routes set up now for the rest." They pause and fish a data crystal out of a pouch. "Could you take this to Prefect Taely on <planet>? She is overseeing some retrofits and will need this data."`
				accept
	on complete
		conversation
			`On Viminal you easily locate the maintenance yards and eventually find Taely buried in a Pelican. She spots you approaching and frees herself from the machinery. "Greetings, <first>. How is our station faring?" You reply that it is improving rapidly and hand her the data crystal. "Ah, good. The detailed chemical analysis and profiles." She slots it into her console and taps a few commands. "Okay, I just need to incorporate these profiles into the system and make a few more adjustments. Meet me in the spaceport cafeteria in a couple hours."`



mission "Remnant: Cognizance 12"
	name "Meet with escorts"
	description "Travel with the <npc> to pick up a shipment of atmosphere from <stopovers>, and deliver it to <destination>."
	source "Viminal"
	destination "Esquiline"
	stopover "Nasqueron"
	cargo "equipment" 8
	to offer
		has "Remnant: Cognizance 11: done"
	on offer
		conversation
			`In the cafeteria, you are met by Taely and several other captains. "Thank you for joining us," she signs. "The goal of this mission is to travel to Nasqueron together with equipment designed to harvest some atmosphere from the void sprites' worlds before bringing it back to Esquiline. The equipment on the Puffins will collect, compress, and store the gas, which you can offload to specially prepared tanks on the Pelican. Then proceed to <planet> and offload what you have collected to the station."`
			branch penguin
				has "event: remnant: penguin"
			`	She turns to face the group of captains and gestures with tones of respect. "May the Embers bring interest to your journey."`
				accept
			label penguin
			`	She nods at you and continues. "The Penguin will be even better than the Puffin for this task, and you are welcome to use her, but we do not have any available to accompany you. Continuing to rely on Puffins is not ideal, but we will make do with what we have." She turns to face the group of captains and gestures with tones of respect. "May the Embers bring interest to your journey."`
				accept
	npc accompany save
		government "Remnant"
		personality timid launching escort
		fleet
			names "remnant"
			cargo 1
			commodities Equipment
			variant
				Puffin 4
				Pelican
	on stopover
		dialog
			`You cruise through the atmosphere at a relaxed pace, waiting while the equipment does its work. You see fewer void sprites than usual, and many have scars. Once the equipment indicates that it has reached capacity, you climb up to where the Pelican is waiting in the high atmosphere, hook up the connections to offload the gas, and then head back down into the depths of the planet. After several hours, the captain of the Pelican informs you that the tanks are full, and it is time to head to <planet>.`
	on complete
		event "remnant: postverta reveal"
		conversation
			`You arrive at the hidden station on <planet> where Gavriil is waiting to offload the atmospheric gases. Their team quickly hooks the Puffins up to ports on the bay walls, and hidden equipment starts pumping their contents into the system. After a few minutes, they disconnect the ships, and you and the Puffins head up to the Pelican to refill your reservoirs and ferry it down to the station.`
			`	As the last load starts to empty into the station, another tech comes up to you. "Captain, we just received a message from Prefect Chilia. He would like you to meet him on Viminal as soon as possible." You nod and start to run checks on the <ship>, making ready to leave once the cargo is done unloading.`



mission "Remnant: Cognizance 13"
	landing
	name "Return to <planet>"
	description "You have been informed that Prefect Chilia would like to meet with you on <destination>."
	source "Esquiline"
	destination "Viminal"
	to offer
		has "Remnant: Cognizance 12: done"
		not "Remnant: Cognizance 14: offered"



mission "Remnant: Cognizance 14"
	landing
	name "Investigate strange sensor readings"
	description "Long range sensors have picked up strange gravitational waves. Go investigate, then return to <destination>."
	source "Viminal"
	waypoint "Postverta"
	stopover "Ssil Vida"
	to offer
		has "Remnant: Cognizance 12: done"
	on offer
		conversation
			`You land by the starport and are immediately accosted by a Remnant who informs you that Prefect Chilia is on his personal warship and escorts you to a nearby Starling. Inside you find Chilia and several other Remnant clustered around a holographic display and some display panels. "Ah, Captain. Join us, please." Chilia gestures for you to join them around the displays. As you approach, you note that the holographic display shows the Ember Waste, although there are a few details that do not match the star maps you're familiar with.`
			`	Chilia notices you eyeing the deviations. "Perceptive, Captain. Our sensors have reported some unusual energy signatures coming from this location. Scouts in the area say they are picking up signs of a new system. There were no immediately apparent hyperlinks or wormholes that connect to it, but there are still unusual energy fluctuations in the area. Unusual even for the Ember Waste." He looks up at you. "We are hoping that you might be able to figure out a way in."`
			choice
				`	"I could see if I can reach it with a jump drive."`
				`	"I will see if I can find another way."`
			`	"Thank you, Captain <first>. We have some ships that can follow, and there are other scouts already in the area that should be reporting soon. Given your experience with the wider galaxy, though, we would like you to lead the way."`
				accept
	on enter "Postverta"
		dialog
			`As your ship's sensors re-establish their depiction of the system around you, an alien space station comes into view. It appears to be old and mostly inactive, but your sensors do pick up occasional bursts of energy - and, oddly, faint signs of life almost everywhere.`
	on stopover
		conversation
			`Surprisingly, the station is still operational, despite its apparent age. Ancient environmental systems maintain a breathable atmosphere, although it is thinner than you find comfortable. Likewise, the air is cool - but not dangerously so. Everywhere you look, you continually feel like you have stumbled upon a space station built by giants: doors are massive, controls are placed at head height, and displays seem to be angled for a being significantly taller than you. Most unusually, larger rooms often have what look to be benches and tables placed halfway up walls.`
			`	The engineering of the station points to a dedicated construction program aimed at a single purpose. You trace some of the more obvious sets of cables and discover a large spherical chamber in the station's core filled with arcane machinery. It emits significant amounts of unknown energy - enough that your suit's medical systems emphatically warn you to turn back. While the devices appear to be central to this station's purpose, they will have to remain a mystery for now. Clearly, this is the sort of thing that the Remnant sent you out to find, and they will want to know about it as soon as possible.`
	on complete
		dialog
			`As you arrive back at Viminal, you broadcast a warning to the port authorities that something is following you. You inform them that it is not hostile, but it is an unknown entity that originated in the new system.`



mission "Remnant: Cognizance 15"
	landing
	invisible
	source "Ssil Vida"
	destination "Viminal"
	to offer
		has "Remnant: Cognizance 14: active"
	npc accompany save
		government "Ember Waste"
		personality waiting mute
		ship "Ember Waste Node" "Unknown Entity"
	


mission "Remnant: Cognizance 16"
	landing
	name "Follow the Creature"
	description "The creature seems to be creating constellations and trying to get you to follow it."
	source "Viminal"
	waypoint "Peragenor"
	to offer
		has "Remnant: Cognizance 14: done"
	to complete
		never
	on offer
		conversation
			`Quite a number of Remnant have gathered around the spaceport watching the movements of the strange creature. It gestures wildly in various ways, then freezes in several different positions with the tips of certain tentacles glowing with energy. You note that several anti-air batteries around the area have their formidable-looking weapons trained on the creature in case it turns violent.`
			`	After several hours of watching the creature, one captain pushes his way forward to where you, Chilia, and Plume are talking. "I think I have an idea about this thing, Prefect!" the man signs excitedly. "Look at the positions of the glowing tips when it freezes. That pattern there matches the star positions of the main Ember Waste systems when viewed from Peragenor, and that second matches Convector." He pulls out a datapad and pulls up a projection of the starmap. "It is hard to tell due to the imprecision, but it looks like the third freeze is probably Antevorta or Nenia."`
			`	Plume chimes in, "If those freezes indicate star positions, then the flying and landing behavior in between them may be indicating that it wants you to travel there. Please give it a try. Make sure to take a 'gaslined' ship; if the third system is Nenia, it may want you to enter the gas giants."`
				accept
	npc accompany save
		government "Ember Waste"
		personality mute
		ship "Ember Waste Node" "Unknown Entity"
	on enter Peragenor
		dialog `The creature comes to a stop in front of you, spins around briefly, then spreads out its tentacles in another pattern. Following the Remnant's intuition, you match it to your star charts as probably being Convector. After holding the position for a minute, the creature realigns itself and starts to shimmer with the tell-tale signs of starting to make a jump, but it holds it, as if waiting for you.`
	on enter Convector
		dialog `It seems the analysis of the location was right. The creature quickly approaches you and repeats its previous dance, ending up with a slightly different frozen position. From this vantage, you suspect that it is probably Nenia. This time, as you watch it more closely, it looks like it is following in your wake somehow.`
	on enter Nenia
		dialog `You have never seen such activity from the void sprites. Many quickly congregate around the strange creature that has been guiding you, and escort it to Nasqueron. It seems like that is where it wanted to be. In the distance, you can see the Archon methodically pulverizing a Palavret.`
	


mission "Remnant: Cognizance 17"
	landing
	name "Report back to <planet>"
	description "The Remnant will want to know about what happened on Nasqueron."
	source "Nasqueron"
	destination "Viminal"
	to offer
		has "Remnant: Cognizance 16: active"
	on offer
		fail "Remnant: Cognizance 16"
		event "remnant: nenia ember waste node"
		conversation
			`You follow the creature down through the clouds of Nasqueron and emerge into what can only be described as an amphitheater in the clouds. Thousands of void sprites fill the area, and the creature you have been following floats near the center of it. Your external sensors pick up myriad pulses of energy and eerie whistling noises that seem to resonate in the clouds. As the <ship> moves forward, there is a sudden silence, and the flickers of energy synchronize.`
			`	You feel a sudden pressure in your mind and a sense of presence as the world around you fades out somewhat.`
			`	"Know you not, do I. Live creature inside not-quite creature, like ones who flew but not everywhere." You are momentarily disoriented as you look around and see hundreds of views of yourself peering out the cockpit window. "Your intention reverberates - Know and not know - Return with more echoes - Perhaps I shall hear."`
			`	With that, the pressure vanishes, and you are left staring out the window at the rapidly dispersing flock of void sprites. You aren't entirely sure what the voice meant, but you are certain that the Remnant are going to want to hear about this.`
				accept
	

mission "Remnant: Cognizance 18"
	landing
	name "Collect void sprites"
	description "Escort the Pelican fleet to <waypoints> and back to <planet>."
	source "Viminal"
	destination "Aventine"
	waypoint "Nenia"
	to offer
		has "Remnant: Cognizance 17: done"
	on offer
		conversation
			`It is almost starting to feel commonplace to have Remnant pouncing on your ship and using your bridge as a meeting room. This time, it is Prefect Chilia and Plume who seem to appear out of nowhere requesting permission to board. The two gather around your console to watch the recording of your trip. They nod at your narration of what transpired and focus intently when you describe the strange presence in your mind. When you finish recounting your experience, they lean back in thought.`
			`	"Captain <first>, the exact meaning is unclear, but it seems to be the voice of something not accustomed to speaking to us or creatures like us," signs Prefect Chilia. "While interesting, I think we should move forward with our plan and continue investigating this later." Plume reluctantly signs his agreement as Chilia continues. "Best case scenario, we can deprive the Korath of easy access to the void sprites. Worst case scenario, we can move enough that should the Korath hunt them to extinction in Nenia, they will continue to exist in our territory."`
			`	Plume signals his cautious agreement. "This message is intriguing, but I agree it should not be our first priority. That being said, I will plan for additional investigations after we have completed this initial operation."`
			`	The two look at you, and Chilia authoritatively signs, "We are evacuating a large group of void sprites from Nenia to Esquiline. The atmospheres are largely a match, and we have reconfigured the station to provide the nutrients that aren't otherwise present. We have a fleet of Pelicans that have basically been hollowed out so we can lure as many void sprites into it as we can."`
			choice
				`	"How are we supposed to lure them inside?"`
				`	"Are we sure this is a good idea?"`
					goto "good idea"
				`	"Okay, let's go do this."`
					goto "lets go"
			`	Plume looks a bit embarrassed. "When we first studied the void sprites centuries ago, we learned how to harvest them. As part of that, we discovered that they were particularly interested in certain types of radiation. Likewise, if they discovered a certain kind of element common in some asteroids, they would ignore almost everything while they chewed on it. So, we have emitters inside the cargo holds along with asteroids to keep them busy for a short while."`
			choice
				`	"Are we sure this is a good idea?"`
				`	"Okay, let's go."`
					goto "lets go"
			label "good idea"
			`	Chilia signs with a resolute tone. "Is it a good idea? Maybe, maybe not. Is it the best idea we have so far? Yes." He sighs. "I fully expect the Archon to interfere: they do have long memories. As best we can tell, they can pick out who is leading a fleet, so you should expect them to talk to you. That is, if they do not simply start shooting, anyway."`
			label "lets go"
			`	Chilia continues. "You don't need to actually land anywhere in Nenia this time, Captain. Just make sure the Pelicans get there, load up, and return safely." The two stand up and get ready to leave. "May the Embers burn bright for you, Captain." With that, they disembark and quickly clear the blast area around the landing pad. Around you a large group of Pelicans are warming up, each one synchronizing to your IFF and confirming their status.`
				accept
	npc accompany save
		government "Remnant"
		personality pacifist coward launching escort
		fleet
			names "remnant"
			cargo 0
			variant
				"Pelican (Heavy Lift)" 6
	npc
		government "Remnant"
		personality launching escort disables plunders
		fleet "Large Remnant" 3
	npc evade
		government "Korath"
		personality heroic disables plunders harvests entering staying
		system "Nenia"
		fleet
			names "korath"
			outfitters "Void Sprite Parts"
			variant
				"Rano'erek"
				"Palavret (Ember)" 3
				"'olofez" 10
	on enter "Nenia"
		dialog `As you enter the system, you quickly search for the Archon, but it is nowhere to be seen. A Korath hunting party, however, is clearly waiting for you and moves to attack. As their ships converge on you, the Pelicans immediately set to work collecting void sprites. As the last one closes its hold, the confirmation codes flash across your tactical screen. "Good to go."`
	on enter "Pantica"
		dialog `You watch vigilantly as the Pelicans with the void sprites dip low into Esquiline's atmosphere and open their bay doors. The void sprites emerge tentatively, then confidently launch themselves into the clouds. A few minutes later, you receive a message from Esquiline station informing you that the first void sprite just swooped through the bay, grabbed one of the asteroid supplements, and vanished into the clouds again.`
	on complete
		log "Successfully introduced a flock of void sprites to Esquiline. Time will tell how they fare."
		"salary: Remnant" = 2500
		payment 1000000
		event "remnant: pantica void sprites"
		event "remnant: cognizance timer" 30
		conversation
			`Moments later a ping comes in on the commlink, and Prefect Chilia and Plume appear onscreen. "Thank you for your work, Captain. It is unclear what the results of this effort will be, but for now, we wait and see. Hopefully the void sprites settle in," concludes Plume.`
			`	"In the meantime," continues Chilia. "We are allocating you a daily stipend from our resources to cover some of your ongoing crew, maintenance, and upgrading costs. A larger one-time allotment has already been credited to your account with the shipyard facilities to help cover costs incurred during this mission."`



mission "Remnant: Cognizance 19"
	landing
	name "Deliver navigation data"
	description "Deliver navigational data on the new systems to <destination>."
	source
		government "Remnant"
		near "Arculus" 0 2
	destination
		government "Remnant"
		distance 1 5
		attributes "remnant primary"
	to offer
		has "Remnant: Cognizance 18: done"
	on offer
		conversation
			`As you finish your landing checks, your commlink notifies you of an incoming message from Dawn:`
			`	"Greetings, Captain <first>! We will be compiling updated navigational charts for the new systems and would like a fresh copy of the data your nav system recorded. We are hoping to retrieve some additional data that is not routinely downloaded by the automated starport systems. Stop by <planet>, and the starport systems will copy the data during the systems check. It's a pretty small data set, so there's no need to use data crystals. Thank you!"`
			`	The end of the message is the location of a starport on <planet>, presumably where you are supposed to go.`
				accept
	on complete
		payment 100000
		event "remnant: cognizance 1 systems available"
		dialog `As the starport computer downloads the data, your computer displays a message tacked onto the log file: "Thank you for providing the additional data from your navigational logs. It will be useful to contrast against those of our scouts. A logistics adjustment of <payment> has been authorized for the <ship>."`



mission "Remnant: Cognizance 20"
	name "Preparation for expedition"
	description "Install a Research Laboratory, retrieve equipment from <stopovers>, then bring it to <destination>."
	source
		government "Remnant"
	stopover
		government "Remnant"
		distance 1 5
		attributes "remnant primary"
	blocked "You need 10 free cargo space as well as a research laboratory for this mission."
	cargo "supplies" 10
	to offer
		has "Remnant: Cognizance 19: done"
		has "event: remnant: lab availability"
	on offer
		conversation
			`The crowd inside the spaceport cafeteria is an excited flurry of movement. You squeeze through a gap in the crowd to discover that they are gathered around a holoprojector displaying footage of the strange creature that recently followed you to Viminal and then on to Nenia. From the snippets of conversation that you catch, it appears that they are discussing theories about it. Almost as soon as you arrive, however, the gestures still and one of the Remnant gestures to you. "Greetings, Seeker. You are the one who found this creature. Since you traveled with it, could you share more recordings of it?"`
			choice
				`	"Definitely."`
				`	"Maybe later."`
					goto "maybe later"
			`	A few commands on your commlink later, and recordings your ship automatically made from its sensors while in flight pop up on a second projector. Several others pull up their commlinks and start skimming over the attached sensor logs. Almost immediately, one waves to get everyone's attention.`
			`	"Captain, was there anything unusual when you arrived there?"`
			choice
				`	"Yes, sensors reported life signs."`
				`	"I don't remember. Did you notice something?"`
			`	One of the Remnant pulls up the relevant section and puts it up on the projector. "Right here, the logs show that there are ambient life-signs all over the system, but nothing of significance shows up on the physical scanners." He frowns at the projector. "All the equipment status signals in the records are nominal, and both the check digits and data hashes match."`
			choice
				`	"So there are no problems with the data?"`
				`	"Skip the technical jargon. What does it mean?"`
					goto "skip tech"
			`	Another Remnant nods. "Exactly. There is no problem with the data or the equipment, so one way or another, this is what it recorded. As such, either there is something here which we have never seen before, or there is something causing problems with conventional sensors." He looks around at the gathered Remnant and pauses as if focusing on something you cannot see or hear, then turns to you. "We have reached a consensus.`
				goto "mission statement"
			label "skip tech"
			`	The Remnant pauses for a moment to adjust what they were about to say before continuing. "What it means is that there is no obvious explanation for why there would be life signs out there." They glance around at the rest of the gathered Remnant then back to you.`
			label "mission statement"
			`	"We would like you to take a team of five researchers and their equipment to Ssil Vida. Can you do that?"`
			choice
				`	"That sounds reasonable."`
					goto "take mission"
				`	"Not right now."`
					goto "maybe later"
				`	"You aren't a prefect. How can you make a decision like that?"`
			`	Before he can respond, another Remnant answers. "The Prefects are not the sole source of decisions. One could say that they are the 'executive' authority that can make on-the-spot decisions, whereas the Remnant as a whole makes what one might term 'legislative' decision making. The scope of our decisions as a group are limited based on the size of the group making the decision."`
			choice
				`	"That makes sense."`
					goto "mission choice"
				`	"Why do you need multiple methods of decision making?"`
			`	"Because we are in the midst of war, and located in an actively hazardous part of the galaxy. We, as a people, need to make countless thousands of on-the-spot decisions every day. If we had to reach a consensus for every troop movement, expedition, or resource allocation we would be overwhelmed within days." She stops speaking, and another Remnant picks up the explanation.`
			`	"By the same token, prefects can be killed, or overloaded. Having as much decision making as possible handled by the Remnant as a group reduces our vulnerability to assassination strikes, and helps protect our prefects from burning out under the responsibility. On the flip side, it also protects our society from becoming an autocracy where one powerful person or small group makes all the decisions."`
			label "mission choice"
			`	The Remnant still and look at you. "So, will you take this mission?"`
			choice
				`	"Yes."`
				`	"Later."`
					goto "maybe later"
			label "take mission"
			`	"Excellent. We will load our equipment racks on-board, and the equipment to go in them will be waiting for you on pad D43A on <stopovers>. Once it is loaded, return here to pick up the team of researchers who will be going with you. Remember, you will need 5 bunks free as well as an on-board Research Laboratory to complement our equipment."`
				accept
			label "maybe later"
			`	"Oh, that is unfortunate. Maybe some other time, then." The crowd makes various gestures of disappointment, and turn back to observing the projection and discussing their theories.`
				defer
	on stopover
		conversation
			`You land on pad D43A and sure enough, there is a team waiting to load a bunch of equipment into the racks. Within minutes they are done loading, and they cheerfully wave to you as they head off.`
	on visit
		conversation
			`According to your log, you are where you need to be, but something is missing. The mission checklist blinks quietly at you on the side of your console, reminding you that you need to have a Research Laboratory installed, and that the requested equipment must be in-system. If you have more than one ship, it might not have arrived yet.`
	on complete
		require "Research Laboratory"
		conversation
			`One of the Remnant is waiting for you. "Thanks for picking up the equipment. The team that you will be taking to Ssil Vida is waiting for you in the spaceport."`



mission "Remnant: Cognizance 21"
	name "Expedition to Ssil Vida"
	description "Install a Research Laboratory, transport these Remnant researchers to <stopovers>, and then return to <destination>."
	source
		government "Remnant"
		attributes "remnant primary"
	stopover "Ssil Vida"
	blocked "You need 10 free space for this mission."
	cargo "supplies" 10
	to offer
		has "Remnant: Cognizance 20: done"
		not "remnant: dusk busy"
	on offer
		require "Research Laboratory"
		conversation
			branch "dusk known"
				has "remnant met dusk"
			`In the cafeteria the scene hasn't changed much: there is still a large group of Remnant gathered around a cluster of projectors, with a constant stream of gestures discussing various points of the data. You understand enough to figure out that most of the conversation is deep into technical discussions of how the lifesign sensors might give the readings they do without having anything visible. The principal difference from before is the presence of five pressure-suited Remnant with a neat stack of equipment topped with helmets. One of them notices you and waves you over. "Captain <first>! My name is Dusk, and I am one of the researchers that you volunteered to transport to Ssil Vida."`
			choice
				`	"Pleased to meet you, Dusk."`
					goto "mission description"
				`	"Dusk? Are names like that common?"`
					goto "dusk name"
			label "dusk known"
			`	In the cafeteria the scene hasn't changed much: There is still a large group of Remnant gathered around a cluster of projectors, with a constant stream of gestures discussing various points of the data. You understand enough to figure out that most of the conversation is deep into technical discussions of how the lifesign sensors might give the readings they do without having anything visible. The principal difference from before is the presence of five pressure-suited Remnant with a neat stack of equipment topped with helmets. You recognize one of them as Dusk as he waves you over. "Captain <first>! The Embers crossed our paths once again. I am one of the researchers that you have volunteered to transport to Ssil Vida."`
			choice
				`	"Good to see you again, Dusk."`
					goto "mission description"
				`	"I was meaning to ask: are names like that common?"`
			label "dusk name"
			`	"You mean names of the various phases of daylight?" He pauses for a few seconds. "I would not say they are common, but nor are they rare, either. Our ancestors devoted their lives, one way or another, to studying the stars and the ever-changing light of the universe. It should not be surprising that their vocabulary should be so entwined in our culture."`
			choice
				`	"Who were your ancestors?"`
				`	"Interesting. Well, what is our mission?"`
					goto "mission description"
			`	Dusk looks thoughtful for a moment. "Our ancestors came from a different era for humanity. They were the heirs of a golden age of human scientific development and progress, when governments and institutions poured vast wealth into science. The developments of that time period resulted in the completion of the hyperspace relay network, new terraforming techniques, and advanced genetic engineering capabilities." His face clouds at that. "This, of course, culminated in the Alphas." He pauses, then shakes his head. "But you asked who our ancestors were, not about human history.`
			`	"In that era there were a number of burgeoning astronomy and exploration programs across human space. Despite also benefiting from the substantial budget increases that science in general was receiving, they were being pushed to the margins of the academic community: unlike many of the more practical sciences like biology and chemistry which were coming up with new wonders, astronomy and astrophysics was purely academic. There was no budget in explaining the whys of the universe, not when other scientists were creating homo superior and unleashing instantaneous interstellar communication.`
			`	"So they banded together. It was not, I gather from the records, an unusual thing for academics of a particular field to meet with others of their field. If one faculty could not fund an expedition, perhaps two different faculties working together could. Eventually they formed a loose organization, a sort of 'standing conference' on astronomy and astrophysics, through which they met to discuss, debate, and organize."`
			choice
				`	"Your ancestors were originally a scientific conference?"`
				`	"Thanks for the background. So, what is our mission?"`
					goto "mission transition"
			`	Several of the Remnant nod, and another signs. "They gathered together to talk of their science, and each brought with them the captains and crew who enabled them. Some of those captains brought with them resources, too. Who else would appreciate learning of the void as much as those who ply their trades across it?`
			`	"The association grew over time, although as best we can tell from our records it made an effort to remain both politically and economically neutral. As such, it remained comparatively small and close-knit. Many of our ancestors have told stories about calling themselves the 'Exploration Vector,' alluding to the fact that they were the one subset of humanity on a course to head out into the furthest reaches of space. They even held contests about who could go the furthest from inhabited space, or who could spend the longest time between resupply stops.`
			`	"When the war against the Alphas started, it was these people who had the most knowledge and experience with the farthest reaches of space. While many outfitters might sell a captain a map showing the hyperjumps a few systems into the uninhabited territories, it was our ancestors who had spent years living in those systems while they did their research. Thus they were the ones who got the jobs running supplies, or flying reconnaissance. They saw first-hand the way the war was going. They made the rendezvous and picked up the equipment drops, and they grew increasingly worried."`
			choice
				`	"They were worried about the course the war was taking?"`
				`	"That would be worrisome. We should focus on the mission."`
					goto "mission transition"
			`	Dusk starts gesturing again. "Yes, but also by what they saw. Strange ships that slipped over the horizon, odd energy signatures in the distance, novel equipment that simply showed up on Deep ships without explanation... It seemed like someone out there was taking advantage of the chaos to influence humanity. Someone beyond the reach of the normal hyperspace network. It spurred our ancestors to revisit old theories and kindle new ones. Knowing that there was someone, something beyond what we knew made us bold. It was not long before the first ship traveled through the wormhole."`
			choice
				`	"Which ship was that?"`
				`	"I think I can see where this is going. Time to get to work."`
					goto "mission transition"
			`	Dusk smiles. "The Shadow Step, an independent science vessel who did double-duty as a gas miner. She made a quiet fortune harvesting rarer gases from obscure gas planets off the charted paths. Never enough to attract the attention of the big corporate entities, but enough to be comfortable. Her captain was always making modifications. Not a genius by any means, but what they lacked in brilliance, they made up for in dedication and willingness to experiment. According to our records, making modifications to the Shadow Step was their main hobby, and the small crew they flew with had similar interests." Dusk pauses to take a drink.`
			`	"Thanks to the bravery of the Shadow Step and her crew, the hard work of the researchers that worked with them, and the contributions of a vast number of other ships and teams, the way out was discovered." Dusk signs this last with a note of finality, and many of the Remnant who were listening make the sign for "respect" and "together."`
			label "mission transition"
			`	Dusk smiles and signs apologetically. "My apologies for being overly detailed. I found the study of our ancestors to be an intriguing one, so I have spent much time searching out my families' history. That, in turn, has led to a detailed interest in the early years of our society." Dusk gestures towards the holographic projection of Ssil Vida. "But enough of history, the present calls to us."`
<<<<<<< HEAD
			label "mission description"
			`	Dusk leans over the holo, peering at the details. "The mission is a very standard arc: we go to the station, set up our equipment to get some detailed readings, and return here once we are done. For these initial readings we should need about a day onsite, and we will leave some of our equipment to take ongoing recordings for retrieval later. After that... Well, we will see what the data says and decide from there."`
=======
			label missiondescription
			`	Dusk leans over the holo, peering at the details. "The mission is a very standard arc: we go to the station, set up our equipment to get some detailed readings, and return here once we are done. For these initial readings we should need about a day onsite, and we will leave some of our equipment to take ongoing recordings for retrieval later. After that... well, we will see what the data says and decide from there."`
>>>>>>> 4f223674
				accept
	on accept
		set "remnant: dusk busy"
		"remnant met dusk" ++
	on stopover
		require "Research Laboratory"
		conversation
			`Dusk and the team of scientists waste no time in getting to work: they have the preliminary sensors working almost from the moment you leave the spaceport, and by the time you dock with Ssil Vida they have all their equipment arranged to quickly offload and set up. With the space cleared, they expand the Research Laboratory and set to work analyzing the system. Before long they are clustered around displays and adjusting sensor readings, deep in discussion. Eventually, Dusk strides over to you. "Everything is set up and proceeding nominally, Captain. We will need a few hours to complete the measurements. You do not need to stand around watching, although you are welcome to if you like." Dusk heads back over to check on one of the devices.`
			choice
				`	(Return to the <ship> and prepare for departure.)`
					goto relax
				`	(Ask if I can help with their work.)`
					goto "science assistant"
				`	(Explore Ssil Vida.)`
			action
				"exploration interest" ++
			`	You pick up some instruments, recording equipment, and wayfinding labels, then check the map tracking the other Remnant researchers. Picking an unexplored direction, you set off.`
			`	The first few corridors are marked with labels indicating the direction that other explorers traveled, and so you easily find your way into unexplored territory. As you explore the empty corridors, your early impressions of scale are reinforced by the massive doors and significant distances between them. Glancing inside, you find room after room containing large platforms. Each platform is lightly padded with several bars along each side, and what appears to be a storage locker set into it at the end. Based on your experience, you realize that these resemble storage platforms used to secure delicate cargo, but there is no indication of what that cargo might be.`
			`	Further exploration reveals considerably more oversized rooms, including one with vast amounts of storage lockers and freezers. You note that the rooms you search appear to be fairly well organized, so you conclude that whatever happened to this station either did not cause a panic, or someone else cleaned up afterwards. After a few hours exploring you head back to the main area.`
				goto wrapup
			label "science assistant"
			action
				"science interest" ++
			`	You follow Dusk over to the equipment, and ask if there is anything you can do to help. He looks surprised, but pleased. After thinking about it for a moment, he asks you if you can help monitor some diagnostics and do some preventative maintenance on some of the equipment. Over the following few hours, Dusk keeps you involved in the work, occasionally explaining what the various pieces of equipment do. The rest of the team quickly follows suit, and before long you feel like part of the team. By the time Dusk starts wrapping up the observations you have started to pick up some of the scientific vocabulary, along with a few of the basics behind how the equipment works.`
			`	You help pack up the equipment, then head back to the main room where Dusk and several others are gathered.`
				goto wrapup
			label relax
			`	You head back to the <ship> and run through all the preliminary checks to get ready for the trip back to <destination>. You quickly finish the checks, along with some preventative maintenance, and end up spending a few hours relaxing while you wait for Dusk and his team to finish their studies.`
			`	Eventually you get a message from Dusk indicating that they are all packed up and ready to begin loading.`
			label wrapup
			`	You find Dusk in the main hall that opens directly off of the bay where the <ship> is docked. Remnant scurry around stacking equipment in preparation for loading, and a team appears to be setting up a number of instruments around the periphery of the room. Dusk spots you, and waves you over to where he appears to be checking the readings on a console.`
			choice
				`	"What are you doing now?"`
				`	"Ready to load up?"`
					goto loading
			`	Dusk smiles at you and gestures at the others setting up instruments around the edge of the room. "We are leaving these instruments here running automated data collection routines. We cannot run the main instruments without access to larger power sources such as your ship, but these smaller instruments will be able to record baseline data for us as well as documenting any sudden changes in some of the spectral emanations. They will provide useful data for us in the future." He smiles, then continues. "As the saying goes, the best time to start collecting data is a hundred years ago. The second best time to start collecting data is now."`
			label loading
			`	He gestures to the rest of the team, who immediately start loading the <ship>. "Well, it is time to head back." Dusk heads over to the equipment pile, and starts carrying equipment onboard.`
	on complete
		require "Research Laboratory"
		payment 350000
		clear "remnant: dusk busy"
		conversation
			`The trip back to <destination> goes quickly but quietly, as all the Remnant seem to be focused on writing reports of their observations. From what you can tell, each member of the team writes up their own observations and experiences, and then Dusk assembles all the reports into an expedition report that includes each researcher's verbatim report as well as his own.`
			`	The <ship> settles into the current landing pattern for the main spaceport on <destination> as you flip through the exterior camera feeds. In the distance, you notice that one of the research hangars has some activity going on around it, but otherwise, the spaceport seems to be humming along as usual. Dusk stops by the cockpit as you settle the <ship> into its berth. "Thank you for helping us, <first>. It will take us some time to analyze this data, but we will likely be mounting another expedition to Ssil Vida in the near future." He pauses, then adds, "I do not think we ever mentioned it, but, as is appropriate for your assistance, a logistics adjustment of <payment> has been applied to your account to cover your costs and provide resources to prepare for future endeavors." Dusk gives you a polite nod before heading off to help the other researchers unload the equipment.`



mission "Remnant: Cognizance Interest Condition Patch"
	landing
	invisible
	repeat
	to offer
		or
			has "explorationinterest"
			has "scienceinterest"
	on offer
		"exploration interest" += "explorationinterest"
		clear "explorationinterest"
		"science interest" += "scienceinterest"
		clear "scienceinterest"
		fail



mission "Remnant: Cognizance 22"
	name "Deliver Data Backups for Taely"
	description "Deliver a data backup to <stopovers> for Taely."
	source
		government "Remnant"
		attributes "shipyard"
	stopover
		government "Remnant"
		distance 1 5
		not attributes "requires: gaslining"
	to offer
		has "Remnant: Cognizance 21: done"
	on offer
		conversation
			`You step out of the <ship> into the fresh air of <origin>. You recall seeing some unusual activity over at one of the research hangars. There must be something interesting going on to generate that much activity.`
			choice
				`	(Not today.)`
					defer
				`	(Go check out the activity.)`
			`	You follow the stream of engineers and technicians to find Taely wedged into a cavity on what must be a ship. You cannot quite tell what it looks like, however, because it is still surrounded by scaffolding, tubes, and other systems. Whatever it is, it is quite small: without all the construction rigging, you suspect that it would probably be only slightly larger than a Puffin.`
			`	As you peer around the supports a Remnant scurries up with a slimy cable in a bag and hands it to you. "Here, Taely will need this in a few seconds, could you hand it to her when she asks for it? I need to go find the next part. Thanks!" The Remnant vanishes into an adjacent storage room before you even have the chance to respond. Almost immediately, however, Taely twists around to look back at you. "Oh, <first>! I was expecting Cora to be there with the... Ah, they gave it to you. Excellent. If you could just hand it up to me, it would be much appreciated." You reach up to hand her the bag, and Taely inches farther into the craft until only her feet are visible. A few liquid sounds later, and Taely slides back out and drops to the ground.`
			`	"So, you came to see what the excitement was about?"`
			choice
				`	"I spotted it on final for landing and I was curious."`
					goto curious
				`	"I saw it while inbound for landing and was worried."`
			`	"Thanks for checking up on us then," she signs with a smile. "People being concerned for the welfare of those around them is the adhesive that makes society strong."`
			label curious
			`	She gestures to the ship next to her. "You have arrived in our space at an opportune time, <first>. While most of our developments over the years have been tweaking existing ships, tweaks can only go so far. Starting long before we established our first shipyard, we have been constantly innovating and trying out new ship designs. Every new development is put on the conceptual model to see if it can help us build a better ship." She grimaces slightly. "Well, that is a bit hyperbolic. Not every development applies to spacecraft, just the ones of most interest to me." She grins at that. "In any case, several of our development projects are nearing the point of production, and this prototype should be operational within a few days."`
			`	She pats a piece of exposed hull, and you think you can almost feel some kind of vibration or hum in response. Taely takes on a distant expression, as if lost in thought. After a long enough pause to feel awkward, she blinks a few times and focuses on you again. "Sorry about that. A new ship waking up and all that." She smiles, thoughtfully. "Before I get absorbed in my work again, would you be able to make a delivery for me? It is a simple one, but important. I need someone to deliver a set of data files to <stopovers>. As my development project has reached its end, it is time to send a hard copy of the data to one of our archives for safe keeping. Could you deliver it for me?"`
			choice
				`	"Yes, I can."`
					goto affirmative
				`	"I am too busy for that."`
			`	Taely looks disappointed, but shrugs. "No problem, I will get someone else to deliver it."`
				decline
			label affirmative
			`	Taely looks pleased. "Excellent. Just deliver this to the archive on <stopovers>." She hands you a very robust looking data crystal. "Looks a bit different from other data crystals, I am sure." She pauses. "These are archival crystals, and as such they have more robust data structures with many more layers of redundancy and error correction. Likewise, they have many additional layers of encryption and security to ensure that it does not fall into enemy hands. In other words, perfect for long-term storage." She smiles. "Once you have delivered this, please come back shortly to help with the initial launch of the new prototype."`
				accept
	on stopover
		conversation
			`Glancing around the spaceport, you quickly spot an information desk with several busy looking Remnant. As you approach, one of them signs a greetings to you and asks how they can be of service today. A few gestures later, and they pull out a device that they wave over the data crystal. The device makes a number of chirps before falling silent, at which the Remnant looks satisfied. "Everything looks in order, Captain <last>. Please come this way." He gestures towards an inconspicuous hallway tucked behind the information desk.`
			branch trusted
				has "license: Remnant Capital"
				or
					not "Deep: Remnant 0: offered"
					has "Deep: Remnant 0: declined"
					has "Deep: Remnant 3: Secret: done"
			label "surface vault"
			`	The Remnant leads you through several sets of increasingly impressive doors before arriving at a room filled with tiny doors. He picks one, uses a key to open it, and pull out a small metal box that they unlock with a second key. "If you would place the data crystal here, we will record the surface metadata, and those who need it will be able to retrieve it when necessary." He waits until you have placed it in the box, then reverses the process to secure it in the vault wall again.`
				goto departure
			label trusted
			`	The Remnant gestures, "If you are in a rush, you can drop it off in the surface vault for now, and I will move it to its proper storage location myself later. Or you can deliver it to the deep vault yourself."`
			choice
				`	"The surface vault."`
					goto "surface vault"
				`	"The deep vault."`
			`	The Remnant leads you through several sets of increasingly impressive doors before finally taking you through an almost invisible door tucked in the back corner of a storage room. Inside, he pauses and gestures, "I would recommend you hold onto the rails, and either hook your feet onto the toeholds or activate the magnets in your boots, if you have them. The drop is quite sudden." Looking around, you note that there are what look like toeholds bolted to the floor around the edge of the room, and your guide has inserted his feet into one pair.`
			`	As soon as you gesture that you are ready, the floor seems to drop out from below you. It seems as though you are in an elevator dropping down so fast that you are experiencing negative g-forces. After several minutes it begins to slow down, and instead of feeling lighter than usual, you feel heavier than usual as gravity catches up. Eventually, however, it eases off and the door opens once again.`
			choice
				`	"Well, onwards we go."`
					goto vault
				`	"How far down are we?"`
			`	The Remnant smiles, and gestures, "I do not know the exact distance, but suffice to say that it is far enough that multiple direct strikes to the spaceport with nuclear ordnance would be insufficient to penetrate to this depth."`
			label vault
			`	Outside the elevator, the Remnant leads you down a short hallway with many doors, and eventually it opens onto a larger hall. At the opposite end of the hall is a massive door flanked with several large devices that look remarkably similar to Point Defense Turrets, but subtly different. Your guide takes a few steps into the room, and a short pedestal pops out of the floor near him. He pulls a license out of his pocket, places it in the slot, and presses firmly on it for a second, before removing it once again.`
			`	He then walks briskly across the hall, gesturing for you to follow. Shields flare in and out of existence around the two of you, forming a series of openings that allow you to approach the vault door, which opens when you reach it. Inside is a disappointingly small room with a small tray on a pedestal.`
			`	"If you would place the data crystal here, we will record the surface metadata, and those who need it will be able to retrieve it when necessary." He gestures to the tray, and once you place the data crystal on it, a shield springs into existence surrounding the tray, and the whole assembly sinks into the floor.`
			action
				set "remnant: visited the vault"
			choice
				`	"Well, that is done. Taely is waiting for me."`
					goto departure
				`	"Those turrets looked different."`
			`	The Remnant nods. "You are observant. Most of those turrets are, in fact, the originals that we discovered here. Each one is a veritable fortress in and of itself, which is why we built similar ones to use as point defense systems for our ships."`
			choice
				`	"Originals?"`
				`	"You did not build the vault?"`
					goto "build vault"
				`	"What do you mean by fortress?"`
					goto fortress
			`	"Yes, originals. As in, they were built by those who lived here before us, and survived countless eons protecting these hidden vaults. Even after so much time, they were still sufficiently functional to be formidable obstacles. We have since repaired them and learned much, including a lot that we have yet to be able to put into practice." He sighs, but makes a gesture of anticipation. "If we can master even half the science that made these, we will be able to achieve things that would seem like magic to those still on the ancestral worlds."`
			choice
				`	"But you produce these turrets for use on ships..."`
				`	"What about the Point Defense Turrets on your ships?"`
			`	"There is a big difference between being able to make something that looks similar, and being able to recreate something perfectly. The elements that we have formed into the defense turrets are actually the simplest and least advanced pieces of these ancient protectors." He shakes his head. "Someday, though. We are making new breakthroughs all the time."`
				goto departure
			label fortress
			`	The Remnant's gestures take on a tone of curiosity. "We are not sure what they are intended to hold, but their design includes a lot of passageways and chambers that resemble a hive or a miniature city. Some have speculated that the vault builders might have been minuscule beings, which would mean that these protective devices might well have housed thousands of individuals." He shakes his head. "It must have been quite the feat to survive and prosper in a world where wildlife could annihilate a village in a single footstep." After allowing you a moment to absorb the implications, he turns back to the door. "Time to go, Captain. The sentries grow twitchy when people dawdle here."`
				goto departure
			label "build vault"
			`	"No, we did not build the vaults. They were built by ancient inhabitants of these worlds. We were lucky to find them, hidden away as they were. We have studied them, repaired them, and added additional layers of our own; but fundamentally these are still the structures left behind by those who came before." He nods appreciatively at the surrounding room. Taking a moment to look around, you note that the walls and floor join seamlessly, and are made of a dark metallic substance that seems to shimmer. After allowing you a moment to admire the design, he turns back to the door. "Time to go, Captain. We would not want the sentries to think you were dawdling here."`
			label departure
			`	The Remnant leads you back out of the vault the same way you entered, and back to the information desk. He thanks you for your assistance and waves farewell before being drawn into a conversation with another ship captain. You gesture a polite farewell and head back to the spaceport. Taely mentioned something about launching a new prototype, and that is likely to be interesting.`
	on complete
		payment 250000
		conversation
			`You have barely cleared the security perimeter when your commlink chimes twice with a notification of a logistics credit of <payment> being deposited to your account, closely following a message to land on pad 3E5 near the research hangar Taely has been working in.`



mission "Remnant: Cognizance 23"
	landing
	name "First Flight"
	description "Escort the Merganser to <waypoints>, and destroy the Korath ship there."
	source
		government "Remnant"
		attributes "shipyard"
	waypoint "Farinus"
	to offer
		has "Remnant: Cognizance 22: done"
	on offer
		event "remnant: cognizance merganser"
		conversation
			`You disembark from the <ship> just in time to watch a trio of small ships taxi out of the hangar where Taely has been working. They are strange little ships, only somewhat larger than the Terns and Petrels. What stands out the most, however, is the fact that the three ships seem to be walking of their own accord, moving forward on flexible landing legs.`
			`	Taely follows them out, and when they reach the landing pad she whistles, causing the three ships to turn and cluster around her. You can see her smile even from where you're standing, and as you watch she reaches up to pat each of them on the nose. The trio sparkle with iridescent ripples as they move around, the skin flexing and twisting like some sort of organic creature.`
			choice
				`	(Walk over to where she is standing.)`
					goto "walk over"
				`	(Wait until she notices me.)`
			`	After several minutes of watching Taely commune with the trio of ships, she turns toward you and waves you over. "Enjoying the view?" she signs as you approach, but she continues without waiting for a response. "They are nice ships, and a major step forward in our ship development. Well worth watching." She nods to herself as she runs a hand along a fin, as if checking something.`
				goto "merganser intro"
			label "walk over"
			`	Taely waves to you as you approach. "Eager to meet the latest additions to our fleet?" She pats the nose of the nearest ship again. "They definitely are a beautiful addition to the Remnant patrols." She smiles to herself and runs a hand along one of the fins as if checking for something.`
			label "merganser intro"
			branch penguin
				has "event: remnant: penguin"
			`	"Captain <first>," she signs, "Please meet our first three Mergansers. I have been working on them for years now, and recent breakthroughs in our materials science have enabled significant progress in our ship designs." She pauses and gestures to one. "Would you like to touch them?"`
				goto touch
			label penguin
			`	"Captain <first>," she signs, "Please meet our first three Mergansers. I have been working on them for years now. In fact, the Penguin that you helped me complete was an early prototype that was testing some of the techniques for these. With that and other recent breakthroughs in our materials science, significant progress in our ship designs has been made possible." She pauses and gestures to one. "Would you like to touch them?"`
			label touch
			choice
				`	"No."`
					goto "turn down"
				`	"Yes."`
			`	Taely smiles. "Just hold out your hand, and let it sense you first. Once it bumps your hand, you can touch it safely." You follow her example, and a few moments later the nearest Merganser nudges your hand. You follow Taely's lead in running your hand along it, and you discover that - despite the slimy appearance - the ship's skin is dry and smooth. The surface is clearly metallic, but you can feel it stretch and twist under your hand as the ship shifts and moves. You can feel pulsing vibrations not entirely unlike the ones you are used to on the <ship>, but with subtle fluctuations.`
			choice
				`	"So what do these ships do?"`
					goto "turn down"
				`	"Amazing what science can do these days."`
				`	"They are beautiful."`
			`	Taely nods in agreement. "I am glad you can appreciate some of the things we have achieved here. It makes me think that you will appreciate some of my other projects too.`
<<<<<<< HEAD
			label "turn down"
			`	"Historically, we have relied on Starlings to fill multiple light combat roles here in the Ember Waste. Reconnaissance, sentry duty, escort, picket, patrol... They have filled so many roles." She pauses, glancing at a departing Starling. "Of course, we could just make more Starlings, but our pool of specialized crew is not infinite either. The solution I have is these Mergansers. They are sufficiently advanced that they only require a single person to operate and have significant range, enough to patrol large portions of the Ember Waste. This makes them ideal for escorting Gulls on resource gathering expeditions, patrolling for incursions, and other uses. Perhaps most importantly, though, is that they are fast enough to chase down anything we have encountered out here so far."`
=======
			label turndown
			`	"Historically, we have relied on Starlings to fill multiple light combat roles here in the Ember Waste. Reconnaissance, sentry duty, escort, picket, patrol... they have filled so many roles." She pauses, glancing at a departing Starling. "Of course, we could just make more Starlings, but our pool of specialized crew is not infinite either. The solution I have is these Mergansers. They are sufficiently advanced that they only require a single person to operate and have significant range, enough to patrol large portions of the Ember Waste. This makes them ideal for escorting Gulls on resource gathering expeditions, patrolling for incursions, and other uses. Perhaps most importantly, though, is that they are fast enough to chase down anything we have encountered out here so far."`
>>>>>>> 4f223674
			`	She frowns a bit at that. "Unfortunately, the weapons program is not moving as quickly as I would like, so the Merganser does not have the tackling ability that I was originally envisioning for it. But at least it is an adept hunter we can use to pursue our enemies."`
			choice
				`	"Interesting."`
					goto "merganser mission"
				`	"What 'tackling ability?'"`
			`	"In space combat, 'tackling' refers to the tactic of pinning down an enemy to make them vulnerable to the rest of the fleet. It can also refer to hindering a target's ability to move, run, or escape. You are probably familiar with the idea of using missiles or weapons with an impact force to disrupt an opponent's hyperjump. This is a prime example of tackling." She pauses, thoughtfully. "Our inhibitors are tackling weapons, but they are not sufficiently effective as far as I am concerned."`
			choice
				`	"Thanks for the explanation."`
					goto "merganser mission"
				`	"What is the problem with them?"`
			`	"Decisive strike capability, mostly." Her gestures take on a conciliatory tone. "They are excellent weapons for swarms of ships, or when mounted on a ship that can carry many of them. But when one only has the opportunity to land a few hits, they are insufficient to pin down their target. But that is an aside. For now, we should celebrate our new ships, and see what they can do." She pets the nearest Merganser lovingly.`
			label "merganser mission"
			`	"But enough of that." She shakes her head and assumes a business-like expression. "We would like you to lead a pair of shakedown runs. The first is a hunt for a crippled Korath ship that got stuck in <waypoints>. We will provide you with this Merganser to fly." She pats its nose fondly. "Along with a flight of four to accompany you. Of course you are free to fly your own ship if you prefer; the important part is that you all make it back intact. So, are you up for a test flight?"`
			choice
				`	(Accept.)`
					accept
				`	(Decline.)`
					decline
	on accept
		give ship Merganser
	npc kill
		government "Korath"
		personality coward target uninterested staying
		system "Farinus"
		fleet
			names "korath"
			cargo 3
			commodities "Food" "Clothing" "Metal" "Plastic" "Medical" "Heavy Metals"
			outfitters "Korath Exiles Remnant Donations"
			variant
				"Rano'erek (Crippled)"
		dialog "You have destroyed the Korath ship that Taely sent you to hunt down. Return to <destination> to report the Mergansers' performance."
	npc save
		government "Remnant"
		personality escort unconstrained launching
		fleet
			names "remnant"
			cargo 0
			variant
				"Merganser" 4
	on complete
		event "remnant: merganser fleet"
		conversation
			`You disembark to the sight of Taely striding across the tarmac, but she veers away from you at the last minute to pat the nose of one of the Mergansers. She runs a finger gently along a weapon score for a moment, then turns to face you. "So, the Korath are still capable fighters, I see." She pauses, her eyes take on a distant look for a second before she continues. "But you have returned with the flock intact. Come, join us for a meal and tell me how they fared." She leads you into the hangar where a bunch of engineers and technicians are gathered in one corner with a rack full of food trays. They enthusiastically greet you and the Merganser pilots, and quickly pull you into discussions of how the Mergansers handled their first patrol.`
			`	Before long the technicians and pilots are trading stories while the Mergansers overshadow the group. Sometimes they poke various engineers or technicians, and the technicians frequently share messages from their commlinks. Apparently they have them hooked up to the Mergansers, so the ships are sharing their own accounts of the patrol. After several hours of the festivities, Taely announces that everyone needs to get to sleep because tomorrow is a new day. As everyone bids their farewells, you note that they include the ships, with most people patting or stroking one or more of the ships on their way out.`
			`	"Stop by the cafeteria tomorrow morning, <first>. There will be more you can help with, if you are interested." With that, she gestures farewell and heads off at a brisk pace.`



mission "Remnant: Cognizance 24"
	name "Equipment to Ssil Vida"
	description "Dusk needs a load of <cargo> picked up from Esquiline, then taken to Ssil Vida."
	source
		government "Remnant"
	stopover "Esquiline"
	destination "Ssil Vida"
	cargo "outpost equipment" 11
	passengers 1
	to offer
		has "Remnant: Cognizance 23: done"
	on offer
		conversation
			`When you enter the cafeteria you are greeted by Dusk and Taely signing at you from across the room to join them. Collecting a tray from the dispenser, you slide into an empty seat at their table, watching as Taely signs: "We were just exchanging news and discovered we can combine our next assignment."`
			`	Dusk continues. "Based on the initial data we collected while we were at Ssil Vida, there is sufficient novel data to deserve a permanent research team there. Conveniently, the station is already habitable, but we will need several shipments of equipment to set up a self-contained section."`
			choice
				`	"Okay, clear enough."`
					goto "skip explanation"
				`	"Why do you need to do that?"`
			`	"For safety. The station might appear to be enduring and constant, but if we lacked independent facilities, the slightest failure could kill everyone. Given that we do not even understand how the station is running, depending on it moving forward would be foolish." Taely nods in agreement with Dusk, and adds, "We will, of course, be looking to do a full evaluation of the station eventually, but it is rather massive. It will be quite some time before we can finish that."`
			label "skip explanation"
			`	Dusk gestures and their commlink sprays a holographic list into the air between you. "Basically, we would like you to load this set of equipment, then stop by Esquiline to pick up a technician by the name of Gavriil, who will be leading the establishment of the life support systems on Ssil Vida."`
			choice
				`	"I know Gavriil."`
					goto "know gavriil"
				`	"Who is that?"`
			`	"Gavriil is a technician with a knack for balancing life support systems, especially in situations with multiple environments that need to be kept in harmony. As I recall, you worked with them to set up Esquiline station."`
				goto onwards
			label "know gavriil"
			`	"Excellent. They are looking forward to working with you again. Now that the multi-environment facet of Esquiline is on track, they are ready to move on to a new challenge."`
			label onwards
			`	Dusk scans down the list of equipment. "This will be enough to get things started. We will have regular supply runs start after you deliver these, so there should be just the initial load that we would like you to take. Can you do it?"`
			choice
				`	(Accept.)`
					accept
				`	(Decline.)`
					decline
	on stopover
		conversation
			`As you slip into the dock on Esquiline it quickly becomes apparent that the station is rapidly returning to full functionality, or perhaps even expanding beyond its original design: people are everywhere, and most of them are moving with purpose or diligently working on something. Several technicians cling to the ceiling overhead as they install new conduit. Despite the busy atmosphere, people frequently stop to glance out the windows, and a flutter of gestures break out whenever someone spots a void sprite. Seeing how busy it is, you understand the traffic controller's request that you refrain from taking up a berth for longer than necessary.`
			`	You find Gavriil nearby, where they are going over a freshly installed hydroponics array with a pair of Remnant in tow. They quickly finish and gesture farewell to the other two before walking over to you. "Greetings, Captain <first>! Welcome back to Esquiline. It has changed a bit since you were here last." Their gestures have an overtone of pride. "Dusk told me that we have a new station to bring online again, so we should probably get moving."`
	on complete
		payment 250000
		conversation
			`The equipment is promptly unloaded as Gavriil scouts some of the nearby rooms. "I have picked a suitable area to start in. If you could help move these over to that room there" - they gesture toward one of the large rooms with the platforms in it - "it would be much appreciated."`
			choice
				`	"I would rather not."`
				`	"Sure."`
					goto sure
				`	"Why the rush?"`
					goto rush
			`	"Suit yourself, I have work to do." They quickly set to moving the equipment to the desired room.`
				goto "gavriil end"
			label sure
			`	"Thanks, many hands make light work." You quickly have all the equipment moved into the desired room.`
				goto "gavriil end"
			label rush
			`	"Here, help me carry this and we can talk while we shift this." They hand you a lift and the two of you start moving the equipment. "Basically, we had a visitor out here. Not sure who they were, but they flew a Palavret with a wide mix of alien technology. Our scans said there was one Korath in charge, with a crew composed of both aliens and humans. And they came with enough firepower to make life miserable for everyone. We only had a few scouts in the area, so we stayed hidden and bargained. In the end, they gave us some 'inconsequential' data, and they got an hour to explore the station and take a few loose items. Our scans indicated that they took some stuff without much obvious value from these big halls." They gesture to the room around you with all the platforms.`
			choice
				`	"That is odd."`
					goto "moving on"
				`	"What did the Remnant get?"`
					goto "remnant gain"
				`	"What leverage did the Remnant use to bargain?"`
			`	Gavriil smiles. "Well, it seems that the captain of that ship found it distressing that we could pinpoint and detail them and their crew with sufficient data that we could use their own appearance as fake video in our transmissions, not to mention that we successfully identified them among the rest of the crew on board the ship. And it was doubly distressing for them that, despite their impressive scanner arrays, they were not able to even catch the slightest emission that might hint at where or who we were." Gavriil pauses as they palm open a door to pull the loaded lift through, then continues. "They blustered initially, but when we started listing off precise defects and wear present on their various computer systems they decided it was better to make a deal."`
			choice
				`	"Clever!"`
					goto "moving on"
				`	"What did you get from them?"`
			label "remnant gain"
			`	You finish unloading the equipment into the room before Gavriil continues. "Well, the Korath have been around for a comparatively long time. So we asked for their astronomical dataset. The data we received was raw, uncorrected, and continuous data covering multiple tens of thousands of years of stellar observations. The set even includes data that likely corresponds to the destruction of some of their worlds during their civil war." They pause, then continue. "Of course, we need to verify the data first. So far, though, it is checking out successfully against already trusted records. If it can be validated, the set will massively expand the data our researchers can use to model and study the universe."`
			label "moving on"
			`	Gavriil tucks the lifter away into a storage alcove. "Well, thank you for your help, <first>. That definitely sped up the process."`
			label "gavriil end"
			`	They look around at the stacks of equipment, and turn to you. "This will keep me busy for a few days, but if you would be willing to do some patrols, it would be much appreciated. I will have details for you once I have a few things unpacked."`



mission "Remnant: Cognizance 25"
	landing
	name "Patrol systems near Postverta."
	description "Gavriil has asked you to do a patrol through the nearby systems to make sure that a Palavret that passed by recently did not leave behind any surprises."
	source "Ssil Vida"
	waypoint "Diespiter"
	waypoint "Statina"
	waypoint "Egeria"
	waypoint "Vaticanus"
	waypoint "Prosa"
	to offer
		has "Remnant: Cognizance 24: done"
	on offer
		event "remnant: ssil vida inhabited"
		conversation
			`You have barely had a chance to finish your pre-flight checks on <ship> before Gavriil is tapping on your airlock. "Setting up a new environment is always an interesting challenge," Gavriil gestures. "But to the task at hand: Could you do a quick patrol through this collection of newly accessible systems? We have scouts en route with surveillance satellites to place in each of them, but I picked up the signature of a Palavret that was here recently, and I want to be sure that it left no surprises." They pause, then make a gesture you have come to recognize as meaning the accompanying message is intended as a summary. "So, visit each of the systems in this sector, and make sure that the Palavret did not leave anything behind." Their gestures switch to a tone of finality. "Can you help with this?"`
			choice
				`	"Yes."`
					accept
				`	"No."`
					decline
	npc kill
		government "Korath"
		personality target marked waiting
		system "Egeria"
		fleet
			names "korath"
			cargo 3
			commodities "Food" "Clothing" "Metal" "Plastic" "Medical" "Heavy Metals"
			outfitters "Korath Basics" "Korath Exiles"
			variant
				"'olofez" 3
		dialog "You have destroyed the ships that the Palavret left behind."
	on waypoint
		dialog "You have patrolled all six systems."
	on enter Egeria
		dialog "As soon as you enter the system, three 'olofezes begin targeting your ship. These are probably the surprises that Gavriil was worried about."
	on visit
		dialog "You have returned to Ssil Vida, but you have not ensured all the nearby systems are clear."
	on complete
		event "korath rescue: egeria tiny"
		event "korath rescue: egeria tiny end" 14
		payment 250000
		conversation
			`Back on Ssil Vida, you check in with Gavriil and report the destruction of three 'olofezes that you located. "Three?" They sign quizzically. "That is an odd number. Palavrets only carry two at most. I will report this right away. But in the meantime, come take a look at what I have set up." They lead you off toward the spaceport.`



mission "Remnant: Cognizance 26"
	name "Bring an Aeon Cell to Ssil Vida"
	description "Gavriil has asked you to go pick up an Aeon Cell from <stopovers> by <date>."
	deadline 14
	source "Ssil Vida"
	stopover "Viminal"
	to offer
		has "Remnant: Cognizance 25: done"
	on offer
		conversation
			`Gavriil strides into the room with confidence. "Look at this!" they gesture at the smooth sheeting covering the walls while the new equipment quietly hums away off to the side. A large panel with a diagram of the station stands out in the middle of it.`
			scene "scene/ssil vida alert hologram"
			`	"Setting up the life support systems as a self-contained environment within the station was simple enough that I did some preliminary power tracing on the station itself. It seems that the station is currently being powered by an immense fusion reactor that is clearly reaching its end of life." They pause, then continue. "Not to mention it is basically running on the dregs of the dregs of the remains of its spent fuel. I do not know how much longer it will last, but likely no more than a few weeks. As best I can tell, it is still trying to power everything, but the main load" - they point to the glowing red sphere on the hologram - "seems to have simply shutdown once the power levels dropped below a certain threshold." They frown at the display.`
			`	"I do not know what will happen to the station when the main reactor fails completely, and we are not interested in letting this station collapse before we have had the chance to thoroughly investigate it. As such, we need to take action now to give ourselves room to work." They turn toward you. "I have contacted Viminal, and they have an Aeon Cell ready for transport. Please go pick it up and transport it back here." They smile faintly. "Oh, and it does not matter whether you transport it installed on your ship or in your cargo, but make sure it is not your primary power source: I have the tools to uninstall it from your ship and set it up to connect to the station, but I do not have the equipment to install it back into your ship." They pause to check a readout on the display. "Remember: it is vital that I have the Aeon Cell by <date>."`
				accept
	on stopover "Viminal"
		outfit "Aeon Cell" 1
		dialog "The Remnant have an Aeon Cell ready when you land. They carefully move it to your ship, and several touch it reverently before they depart. You remind yourself to make sure that it is suitably stowed before taking off again."
	on complete
		payment 250000
		outfit "Aeon Cell" -1
		conversation
			`Gavriil has you unload the Aeon Cell into a corner of a nearby bay. "Thank you, <first>! The station is running critically low of power, and this should help stabilize it. We will eventually need a full team out here as well as some fuel to get the main reactor running properly, but first we need to figure out exactly what it uses."`
			`	They pull out their commlink and check a few things. "Go to Caelian and check in with Torza. He should have finished putting the team through their paces by the time you get there. See you soon, Captain!"`



mission "Remnant: Cognizance 27"
	landing
	name "Check in with Torza on <planet>"
	description "Torza should have a team ready on <planet>."
	source "Ssil Vida"
	destination "Caelian"
	to offer
		has "Remnant: Cognizance 26: done"
	to complete
		not "remnant: dusk busy"



mission "Remnant: Cognizance 28"
	landing
	name "Recover equipment from Baianus."
	description "Torza has asked you to recover 280 tons of equipment and 20 personnel from Baianus by <date>."
	source "Caelian"
	destination "Baianus"
	blocked `Over the commlink Torza is a flurry of motion as he issues orders in several directions. "Right now, we need another ship that can evacuate 280 tons and 20 people. Return here when you have suitable capabilities."`
	cargo "reserved" 280
	passengers 20
	deadline 13
	to offer
		has "Remnant: Cognizance 27: done"
		not "remnant: dusk busy"
	on offer
		set "remnant: dusk busy"
		conversation
			`Your commlink springs to life as you enter final approach to Caelian, revealing Torza in a flurry of motion. He focuses momentarily on the camera. "Captain <first>, and flying a ship with a substantial lifting capacity, excellent! The Korath have discovered one of our forward operating bases, and we need help evacuating it now. It is located on Baianus in the Parca system. There are 20 people and 280 cubic meters of equipment to retrieve. The Korath have set up a blockade, so you will need something reasonably fast to get through it. You can fight them or not, as you wish, but the primary task is evacuating the outpost. Embers speed your flight, Captain."`
				accept
	npc
		government "Korath"
		personality heroic plunders harvests waiting staying
		system "Parca"
		fleet
			names "korath"
			cargo 0
			variant
				"Rano'erek" 1
				"Rano'erek (Ground Assault)" 4
				"Palavret (Ember)" 6
				"'olofez" 32



mission "Remnant: Cognizance 29"
	landing
	name "Recover equipment from Baianus."
	description "Torza has asked you to recover equipment from Baianus by <date>."
	source "Baianus"
	destination "Caelian"
	blocked `The scene is one of organized chaos. One Remnant signs "We need a ship that can carry <tons> of cargo and 20 passengers."`
	cargo "equipment" 280
	passengers 20
	deadline 13
	to offer
		has "Remnant: Cognizance 28: done"
	on offer
		conversation
			`Punching through the Korath blockade finds you racing across the aurora filled skies of Baianus. You quickly slide into the designated approach track and start to enter your IFF code as a barrage of anti-air fire erupts from the ground to lance over your shoulder. As you drop into evasive maneuvers you spot the wreckage of an 'olofez tumbling to the ice behind you, and a firelance beam sears the air where the <ship> had just been. Moments later you get the confirmation signal that they have accepted your ID and are tracking your position.`
			`	As you approach the entrance to the hidden starport, directions appear on your comm panel guiding you to a spot where a large stack of equipment surrounds the landing pad. You ease inside and have barely touched down when a technician is dropping from the ceiling onto your hull with a refueling hose and repair equipment. Meanwhile, a swarm of Remnant are prepping and moving various equipment, many with lifts and loaders. You quickly open the cargo hold doors, and the Remnant rush to load and board the <ship>.`
			`	The Remnant move fast, but you can hear the battle approaching. Even through the <ship>'s dampeners you can feel the heavy thud of anti-air artillery. The whine of generators being pushed to the limit fills the air as the shields crackle with incoming fire. Through the cacophony the Remnant move with purpose, gesturing instructions silently through the din. Finally the last load is packed onboard, and one of them comes up to the cockpit. "Thank you for your assistance, Captain <last>. As the explosive charges have been set, I recommend we leave promptly." They nod respectfully, then strap themselves into the nearest harness.`
			`	The shield opens one final time to allow you to leave, and you practically leap into the teeth of a Korath attack. The anti-air artillery continues its rhythmic barrage against the incoming ships, but it is evident that both it and the shields around the base are failing under the assault. As you head for orbit, the last image you see is the artillery pieces sag and collapse as they melt into the ground. Your sensors record a sudden explosion from the cavern, to which the Remnant give a sad but satisfied nod. "Take us back to Caelian please, Captain."`
				launch
	npc
		government "Korath"
		personality heroic plunders harvests waiting launching
		system "Parca"
		fleet
			names "korath"
			cargo 0
			variant
				"Rano'erek" 1
				"Rano'erek (Ground Assault)" 2
				"Palavret (Ember)" 6
				"'olofez" 24
	on complete
		payment 500000
		conversation
			`The brutal sun of Caelian hits you like a hammer as you open the hatch to let the evacuees out. A few of the Remnant step into the sun as if relishing the heat, while others move quickly to the shade of a nearby structure to confer. Several, however, need to be carried out to waiting vehicles: it seems that they were hurt in one of the initial raids, and while adrenaline kept them going during the evacuation, their condition deteriorated during the flight back. The Remnant carry them with reverent haste, and then the vehicles they are loaded into vanish quickly into nearby structures.`
			`	"The Embers saw you safely through." Gestures Torza with a note of appreciation, appearing from a nearby hatch. "The loss of that outpost is unfortunate, but at least most of the Remnant there survived. Thank you for your assistance." He glances at his commlink. "Your logistics adjustment has been added to your account, of course, but I suspect that you are interested in pushing forward the progress in studying Ssil Vida. Meet me in the spaceport when you are ready."`



mission "Remnant: Cognizance 30"
	name "Transport team to <planet>"
	description "Torza has tasked you with transporting a team of technicians to <destination>."
	source "Caelian"
	destination "Ssil Vida"
	blocked `You check in with Torza, who glances at his commlink. "You will need a ship with space for 15 people and 30 tons of cargo."`
	cargo "equipment" 30
	passengers 15
	to offer
		has "Remnant: Cognizance 29: done"
	on offer
		conversation
			`You walk into the cafeteria to find a group of Remnant looking tired but pleased with themselves. Torza is striding among them with a tray filled with bottles, handing them out. "Good work, everyone. Excellent pacing on that run." He turns towards you. "And right on schedule, the captain who will be transporting you over to Ssil Vida." He gestures for you to take a seat and offers you a bottle as well.`
			choice
				`	(Gesture that I am not thirsty.)`
					goto "not thirsty"
				`	(Take a bottle and gesture appreciation.)`
			`	You sip from the bottle, and discover that it tastes like some kind of restorative sports drink. You can pick out hints of salt and a few other flavors, but most of it is an indeterminate taste you cannot quite identify. Torza nods in approval as you drink. "Especially in heat like this, hydration is important." He continues weaving around the group handing out the remaining bottles.`
			choice
				`	(Drink in silence.)`
					goto "power briefing"
				`	(Ask the Remnant next to me what just happened.)`
			`	The Remnant smiles tiredly. "We did a ten kilometer run in just under thirty seven minutes, wearing our emergency environmental suits and carrying basic survival and maintenance gear. Torza set a hard pace, but we kept up." She takes a sip from her drink. "It is hard work, but endurance is rather important for survival, especially in an unknown environment like <planet>." She takes another sip. "It was an interesting change of pace. Normally I carry full engineering kit, so this was a 'fast scramble' in comparison. He" - she gestures at Torza - "likes to change things up. No two runs are the same when he sets the pace."`
				goto "power briefing"
			label "not thirsty"
			`	Torza quickly continues his rounds, and soon everyone is sipping on a drink. Several have pulled up displays of Ssil Vida, while others are chatting as they go over inventory lists. Most of the conversation that you catch sounds like a group of technicians prepping for a mission.`
			label "power briefing"
			`	After a few minutes Torza gestures for everyone to pay attention. "Now, to review the parameters: <planet> appears to be a giant mechanism for doing something we do not yet know. The core systems have exhausted the capacity of its large fusion reactor to supply it. The installation of the Aeon Cell has reduced the strain on the system, but cannot fully power the station. You need to focus on the power systems, and figure out how to fully stabilize the distribution. While you are doing that, <first> will be returning to Viminal for the next step in this operation. You will all be staying on <planet> for at least a few months, maybe longer as the situation warrants. Agreed?" Around the room there are a variety of nods and gestures of affirmation.`
			`	Torza makes a gesture of respect. "Embers sharpen your sight, friends."`
				accept
	on complete
		payment 250000
		event "remnant: ssil vida outfitter"
		conversation
			`Gavriil is waiting at the dock when the <ship>'s hatches finish cycling. "Welcome," they gesture. "It is good to have fresh minds to share <planet> with." The Remnant onboard stream out of the ship in a rush, each carrying a heavy pack of equipment. They gesture respect, and head off in different directions. Evidently they have studied the maps prior to arrival, as they all seem to know where they are going. Several stay behind with Gavriil and help unload the rest of the equipment, some of which appears to include the core equipment of an outfitters.`
			`	"We have made good progress since you were here last. We have managed to take over control of life support systems in several wings of rooms, and now those are run entirely from our own systems. Aside from relieving a tiny amount of load from the station's power core, it also means that the station could fail completely and we would still have safe living quarters to serve as our base of operations."`
			`	They pause, and their gestures take on a tone of disgust. "Of course, we are working to avoid such a failure. But having multiple backup systems is the key to survival in hostile conditions."`
			`	They look around at the few Remnant who have yet to vanish into the rest of the station. "Thank you for bringing more explorers." They hand you a data crystal. "I have already transmitted this data to Viminal, but I would appreciate it if you could take this to them to ensure there are no errors or data corruption in the transmission."`



mission "Remnant: Cognizance 31"
	landing
	name "Deliver data crystal to <planet>"
	description "Gavriil has asked you to take a data crystal to <destination>."
	source "Ssil Vida"
	destination "Viminal"
	to offer
		has "Remnant: Cognizance 30: done"
	on complete
		conversation
			`Not knowing who to deliver the data crystal to, you take it to the information desk. The Remnant currently working there gestures that they have been expecting it and thanks you for delivering it. As you leave the information desk, your commlink chimes with a message from Prefect Chilia: he would like to speak with you, and is currently in the spaceport cafeteria.`



mission "Remnant: Cognizance 32"
	name "Pick Up Refined Fuel"
	description "Chilia has asked you to pick up <tons> of refined fuel from <planet> by <date>."
	source "Viminal"
	destination "Clink"
	blocked "Chilia and Taely look excited about something, but when you inquire, they shake their heads and say you need to have earned their capital license before they can tell you more."
	deadline 19
	to offer
		has "Remnant: Cognizance 31: done"
	to accept
		has "license: Remnant Capital"
	on offer
		conversation
			`Chilia is just collecting his tray from the counter when you step into the cafeteria. Seeing you enter, he picks up a second and nods toward a pair of open seats at a table with Taely and Dusk. "We are glad you could make it, <first>." Taely looks happy, brimming with contained energy. "It is an exciting day, Captain, but Dusk should lead." She nods to Dusk, who sets down his fork to gesture.`
			`	"While Gavriil has been making excellent progress setting up facilities on Ssil Vida, I have been working with a team of xenolinguists on deciphering the data we have collected so far. Based on Gavriil's recommendations, we have been focusing on the power distribution system."`
			branch "ssil vida emerald sword"
				has "Sheragi Archaeology: Epilogue: done"
			`	A hologram of Ssil Vida appears in the air over the table, then fades away to leave a large highlighted object with a network of lines reaching around the station. "As Gavriil has told you, the station's primary power source appears to be a massive fusion reactor. As best we can tell, it is quite a simple design, albeit one built for totally automated functioning and bigger than the largest reactors ever built by humanity. Unfortunately, it has consumed its entire fuel supply and is currently using up the last of the fuel it is capable of extracting by refining spent fuel. Our current estimates is that it is producing less than ten percent of its nominal power. This is sufficiently low that it has already ceased powering the majority of the station's systems." He gestures to Chilia.`
			`	"Based on our analysis, the reactor appears to use a very specific isotope. Whether it is truly needed or others would suffice is unknown, but for now we are inclined to provide it with an exact match. While we will be able to produce it eventually, it will take time that we do not have." The diagram of Ssil Vida vanishes and is replaced by a map of the galaxy, which focuses in on <system>, near the juncture of the Rim and the South. "Our records indicate that the most easily accessible deposits are on <planet>." Chilia turns to you. "As you are from ancestral space and are most familiar with the people there, we would like you to travel there and bring back 58 cubic meters of processed fuel for the reactor. Can you do this?"`
				goto "ssil vida continue"
			label "ssil vida emerald sword"
			`	A hologram of Ssil Vida appears in the air over the table, then fades away to leave a large highlighted object with a network of lines reaching around the station. "As Gavriil has told you, the station's primary power source appears to be a massive fusion reactor. Based on our initial scans, it appears to be a match to the Sheragi reactor you recently discovered, albeit on a vastly larger scale. Unfortunately, it has consumed its entire fuel supply and is currently using up the last of the fuel it is capable of extracting by refining spent fuel. Our current estimates is that it is producing less than ten percent of its nominal power. This is sufficiently low that it has already ceased powering the majority of the station's systems." He gestures to Chilia.`
			`	"Based on our analysis, the reactor appears to use a very specific isotope, which appears to be one favored by the Sheragi. Whether it is truly needed or others would suffice is unknown, but for now we are inclined to provide it with an exact match. While we will be able to produce it eventually, it will take time that we do not have." The diagram of Ssil Vida vanishes and is replaced by a map of the galaxy, which focuses in on <system>, in the heart of the ancient Sheragi territory. "Our records indicate that the most easily accessible deposits are on <planet>." Chilia turns to you. "As you have worked extensively around that area, and are thus familiar with the people there, we would like you to travel there and bring back 58 cubic meters of processed fuel for the reactor. Can you do this?"`
			label "ssil vida continue"
			choice
				`	(Agree.)`
				`	(Decline.)`
					decline
			`	All four of them look pleased, and exchange looks that seem to indicate they expected that response. Taely gestures with a thankful tone. "We appreciate your willingness to help us explore this mystery, <first>. Given that time is of the essence here, this seems like an opportune time to reveal a new ship that has just reached production." She stands up, and gestures for you to accompany her to the shipyard.`
			`	There, crouched next to <ship>, is what you can only describe as a predator: it has long sleek lines with flared wings that resemble feathers, and a massive engine array that suggest incomparable mobility in a ship of its size. As you approach you can see several Remnant working around it. One gestures, and, as the ship extends a wing, the Remnant reaches out to make some minor adjustment then steps back. The ship then runs through a range of twisting motions, strongly resembling a raptor preening its feathers.`
			`	Taely walks right up to its nose, and the ship crouches down so she can put her hand on it. "Captain <first>, I would like to introduce you to the Peregrine. It is the first new capital warship design we have built in over a century, and is the result of decades of work on my part as well as many others. Hopefully, it is the first of many new ships that are successful." She pauses before continuing. "Initially, they will be assigned directly to specific captains, but they will eventually be available for requisition normally."`
			choice
				`	"Looks great. Let's fly!"`
					goto "lets fly"
				`	"What sort of ship is it?"`
			`	Taely gestures in reverence. "It is what we term a liveship." She scowls at you. "And before you start thinking about ships made of big piles of flesh and ooze, this is obviously not that." She runs her hand along the ship, obviously quite smooth and solid. "Liveships, as we are calling them, are spaceships that have a sufficient degree of self-awareness and self-control to be deemed alive. They are manufactured and have energy and fuel requirements just like any other ship. Likewise, they are largely made of materials similar to what you are familiar with. But they are conscious. They can move and flex in ways that would be impossible to precisely control with servos and traditional position reporting. They can feel where each tendril is as surely as most people can tell where their hand is, and each ripple of a wormhole vortex is as perceptible to them as the crest of a sand dune would be to you or I."`
			`	She turns to you and pulls up a display, listing off various statistics. "From a technical standpoint, the Peregrine class starship is classified as a medium warship, built along the lines of the fast-attack cruisers from earlier eras. While it does not have the thickest armor or shields we could have installed, it makes up for it in unrivaled mobility and a neural system that has been hardened against some of the effects that could slow it down. It is also, so far, the largest production ship that has built-in cloaking."`
			`As if on cue, the ship vanishes from sight. There is a brief rustle and a whoosh of air, and the ship reappears on the other side of you. Several of the Remnant working on it look amused, then relocate to continue their tasks. Taely gestures amusement as well and continues. "Given your recent work with Plume, it may also be relevant to you that the Peregrine is what we term a 'gaslined' starship; meaning it is built to not only fly in atmosphere but also handle both the pressure and conditions found in the depths of gas giants and other high-pressure worlds."`
			label "lets fly"
			`	Taely smiles, and continues. "You should be able to take off shortly, but Chilia does have some final comments on this mission."`
			`	She gestures to him, and he steps to the front. "Given recent events in ancestral space, the authorities are understandably suspicious of large volumes of refined nuclear fuel being transported around. Likewise, it would be extremely problematic if someone managed to scan the Peregrine. As such, you will need to avoid being scanned."`
			`	He taps on his commlink. "We have inserted an order for the material into the hyperspace communication system under the company name 'Solar Winds Logistics Ltd.' The miners on <planet> are to have the shipment ready to load at a mining site just outside of the spaceport, far enough away to avoid the standard arrival and departure scans."`
			choice
				`	"Sounds good. Time to go."`
					goto departure
				`	"What about people seeing the ship?"`
			`	Chilia grins. "Fortunately for us, the diversity of human preference lends itself to our cause. While there may be only a handful of ships available for sale, spaceships are a surprisingly diverse and unregulated industry. As such, shipyards have carried on the tradition dating back to the earliest of vehicles: if someone has the wealth to pay for it, there is a shipwright willing to build it.`
			`	"In our time observing Ancestral space, we have seen replicas in flight of every spaceship that has ever graced popular culture or a media production. While many are barely able to manage interplanetary travel, a surprising number are in use as fully functional starships plying the hyperlanes. Given the similarity between our ships and those of certain productions, we are not concerned with being seen - only with being scanned."`
			label departure
			`	A hatch opens on the Peregrine, and all the workers quickly finish their tasks and stow their equipment onboard. "Ready for departure when you are, Captain!" calls one from the hatch.`
				accept
	on accept
		give ship Peregrine "Shadow Flight"
		event "remnant: cognizance peregrine"
	on decline
		dialog
			`You have declined an essential Remnant mission, and this ends the Remnant campaign. If that was not what you intended, you may wish to reload.`



mission "Remnant: Cognizance 33"
	landing
	name "Drop off refined fuel"
	description "Deliver the refined fuel to <destination> by <date>."
	illegal 0
	stealth
	source "Clink"
	destination "Ssil Vida"
	cargo "refined fuel" 58
	deadline 19
	to offer
		has "Remnant: Cognizance 32: done"
	on offer
		event "remnant: remove hidden"
		conversation
			`Your reception is as friendly as <origin>'s reputation suggests: no one is there to meet you, and no one arrives to help load the cargo. All that greets you is a forlorn security console near the pile of crates and a posted statement directing ships to depart as soon as they finish loading. You use the code Chilia had sent to unlock the crates, load the <ship>, and get ready to head to <planet>.`
			`	As you are completing your checks, your sensors alert you to the arrival of a small fleet that seems to be maintaining orbit over this area. It looks like you might have to take steps to avoid observers right away.`
				accept
	on enter "Kornephoros"
		dialog `Your comms pick up a crackling broadcast: "Don't know who you are, but there's a bounty on unaffiliated people picking up large volumes of weapons grade materials that I intend to collect!"`
	npc evade
		government "Bounty Hunter"
		personality waiting unconstrained surveillance
		system "Kornephoros"
		fleet
			names "bounty hunter"
			variant
				"Vanguard (Missile)"
				"Splinter" 2
				"Quicksilver (Proton)" 3
	on complete
		payment 250000
		event "remnant: ssil vida area unvisited"
		event "remnant: ssil vida activation"
		conversation
			`When you contact <planet> to confirm where to unload your cargo you are greeted by Dusk, who directs you to a docking bay closer to the main reactor. As you open the hatch, though, it is Gavriil and a group of Remnant with lifters waiting. They welcome you cheerfully, but they definitely seem in a rush to get the processed fuel unloaded and shuttled into the depths of the station. Once the last unit is off your ship, Gavriil slows down enough to thank you for the prompt delivery, but apologizes as they rush off as there is not much time left. Their parting gesture suggests you talk to Dusk up in the control room.`



mission "Remnant: Cognizance 34"
	landing
	name "Observe changes in Postverta"
	description "Something is going on outside, and Dusk would like you to take a look."
	source "Ssil Vida"
	waypoint "Postverta"
	to offer
		has "Remnant: Cognizance 33: done"
	on offer
		conversation
			`Up in the control station Dusk and a small team of Remnant are busily working at a bunch of consoles. Alarms blink and are quickly dealt with, only to have new ones appear elsewhere. There is so much motion that it seems like there are twice as many of them. From a glance at the readings, it appears you brought the shipment of fuel just in time: the Aeon Cell is overloaded trying to take over for the fusion reactor, and most of their efforts have been directed toward carefully orchestrating rolling brown outs across the systems to keep everything minimally functional.`
			`	Gavriil suddenly appears on a viewscreen, gesturing that the fuel injection process has begun, and Dusk anxiously scans a number of readings. There is a moment of stillness, then readings suddenly start to climb. The Remnant quickly recalibrate their sensors to the larger volumes of power being handled, and the readings continue to push the top of the charts upwards. Section by section, whole banks of indicators flicker and fade out. A minute or two later, and the last display ceases to indicate any problems remaining in the power grid.`
			`	Dusk turns towards you and the team with a satisfied gesture just beginning when there is a sudden shift as if everything had just went sideways. You almost feel like you can see a brief ripple, but it vanishes before you can focus on it. You are left with a feeling that something has changed. At the same time, the proximity sensors and systems monitoring the surrounding system light up. Someone looks up from a console. "The system is alive, Dusk! All those ghost life signs we were picking up just became much more solid!" Another gestures in clipped, fast tones. "And we have several large masses that have appeared as well. They look to be planetary in scale, but the readings seem to indicate something a bit more nebulous."`
			`	Dusk looks around, and then gestures. "Captain <first>, please go investigate what is going on out there. Just take a good look around and then report back."`
				accept
	on enter "Postverta"
		conversation
			`Just like the Remnant said, the system appears to be full of life. Where once there was just asteroids and a fairly empty system, there is now life signs everywhere. As you dodge among the asteroids, you note that most of them appear to have something growing on them: plants. Moss or fungus might be a better word, although you are fairly certain that nothing in the current classifications of life can adequately categorize what you can see outside. The sudden appearance of all this life is only compounded when your sensors light up to notify you that it is tracking several flocks of void sprites.`
			`	As you move away from the station you continue to spot signs of life and activity everywhere: flitting among the rocks, soaring along the solar winds, and hunting amongst clouds. What is unclear, however, is where it came from. The only hint might be in the fact that your ship instruments report a sudden spike in the ambient energy in the surrounding area.`
	on complete
		conversation
			`Back on the station Dusk, Gavriil, and many of the Remnant on the station meet you in the docking bay. Dusk and several of the others just came back from walking out on the hull of <origin>, and they report seeing void sprites passing close to the station. They quickly pull the data from your ship sensors and throw it up on a holographic display. Everyone gathers around, intently drinking in the data and footage. They stand, stare, and ponder with intense concentration as the data continues to stream in from the station.`
			`	Without warning, something clicks in your mind. Suddenly there is a hum of hundreds of conversations crowding your thoughts and a momentary feeling of seeing the system through thousands of eyes. You feel a wave of curiosity, and a glimpse of <origin> as it might have been once - shiny and gleaming. The image ages like a fast-forward video of untold thousands of orbits as the station wears and the sky changes around it. Then the image freezes on what appears to be the present day. A feeling of appreciation replaces the sense of curiosity, followed by a blurry image of the <ship> leaving the station and heading in a dozen different directions simultaneously, as if watching it splinter into ghosts.`
			`	The final image is of the creature the Remnant termed the "Ember Node," floating in space. The image splinters the same way as the image of your ship, and fragments into multiple ghosts of itself that vanish into a rift of energy. The sense of curiosity returns, and then there is another click, and suddenly your mind is your own once again.`



mission "Remnant: Cognizance 35"
	landing
	name "Postverta system sweep"
	description "Conduct a sweep of nearby systems and return to <origin>."
	source "Ssil Vida"
	waypoint "Diespiter"
	waypoint "Statina"
	waypoint "Vaticanus"
	waypoint "Egeria"
	waypoint "Prosa"
	to offer
		has "Remnant: Cognizance 34: done"
	on offer
		conversation
			`The Remnant have a shocked expression, and a couple of them are looking dazed. Most, however, seem to be handling the incursion fairly well. Dusk gestures eagerly to you. "Good to see you recovered quickly, <first>. We will take care of everyone here - we need you out there. Go do a sweep through each of the surrounding systems, and see if you can get a signal to any of the Remnant worlds. Our communicators have all lost connection, as have the isolated backups. So we need to re-establish communication promptly." He shakes his head. "I love meeting new beings, but they always manage to surprise."`
				accept
	on waypoint
		dialog
			`You have successfully visited all the nearby systems. Time to report back to <origin>.`
	on complete
		conversation
			`Back in the control room the Remnant appear to have regained their composure. Remnant move quickly from station to station, and every sensor and tool is in use. It is as if the Remnant are afraid everything is going to vanish any moment. Which, you realize, might actually happen. You find Gavriil carefully tending a console, and they look up as you approach. "The Embers guided you back, I see. How does the outside world fare?"`
			`	They listen intently as you described your flight through the surrounding systems, and nods when you mention that your navigation system is reporting no connections to the rest of the Ember Waste. Even predictions as to jump drive performance indicate no valid jumps.`
			`	"No connections whatsoever?" Gavriil looks thoughtful. "That actually makes sense." They gesture at a display of the area. "As best our sensors can pick up, the universe beyond this pocket of the Ember Waste just does not exist."`
			`	They quickly continue. "Of course, we can see it out there. But it is like looking through a very thin film." Gavriil looks thoughtful. "The current leading theory is that we are in some kind of dimensional bubble. A pocket dimension of sorts. But we have not yet reached a consensus."`
			choice
				`	"What happened to us? Did we all see the same thing?"`
				`	"Where did those feelings and images come from?"`
			`	Gavriil frowns in thought. "Based on our initial survey, each person had a slightly different experience. We think that everyone had basically the same event, but as it was a series of impressions, images, and feelings, each person picked up on different aspects of it."`
			`	Their gestures take on a confident tone. "Which makes sense, since our life experiences shape our perceptions. Still, as to what it was..." They pause, gathering their thoughts. "Our best guess is that this was first contact with some sort of entity." They grin at that. "I know, stating the obvious. But anyway, Dusk thinks that it might be some sort of solitary entity, as it did not use words or meanings, despite having access to our minds. As such, it uses internals to convey meaning instead of words." They glance at a map of the system. "There is, however, no indication as to where it came from."`
			choice
				`	"How do we get back?"`
					goto "cut power"
				`	"What happened to the long range communication?"`
			`	"Well, that is a good question. We have, and still are, running diagnostics on them, and so far they are passing all their checks. The system safeties, isolation mechanisms, security monitoring, tamper-proofing, self-destruct systems, backup hardening..." They shake their head, stymied.`
			`	"Everything looks in perfect working order. The only problem is that the quantum pairs at the heart just do not seem to have a pair anymore. In terms of quantum mechanics, it seems that the rest of the universe quite simply does not exist."`
			choice
				`	"That seems problematic. How do we get back?"`
					goto "cut power"
				`	"Did we destroy the universe by powering up this station?"`
			`	Gavriil smiles with amusement. "It is certainly a possibility. However, the fact that it was, as best we can tell, powered up previously without destroying the universe suggests that it transported or isolated us rather than destroying everything else."`
			`	They frown at the communication panel. "Although everything I know about quantum mechanics refuses to countenance something being able to leave the universe so absolutely like this." They smile again. "But that is the way of science! Finding new things in the universe that tells us that what we know is not so absolute."`
			choice
				`	"I think we should focus on getting back."`
					goto "cut power"
				`	"Should we be worried?"`
			`	Gavriil gestures neutrally. "Well, I am worried, of course. I would be devastated to find out I had destroyed humanity, and everything else in existence." They look somber, but then perk up again. "But if everything has been annihilated, there is nothing I can do about it. So I shall focus on learning what I can, doing what must be done, and enjoy the fact that the universe has inexplicably revealed once again that the sum of all our knowledge is merely the introductory metaphor to help us grasp how things work." Their gestures abruptly change tone. "Speaking of which, we need to report what we have learned to the rest, which means leaving this place."`
			label "cut power"
			`	Gavriil gestures at the control panel in front of them. "I do not know for sure, but based on events, I suspect that if we manually induce a power failure we should be able to reverse the process that transported us to this realm." They smile eagerly. "I have everything all set up, and we have people waiting across the station." They look confident. "We think that we can safely spin down the reactor and cut power across a number of these arrays in a controlled fashion. This should replicate the original power failure, except with fewer risks and less damage to the system."`
			`	They lead you over to a panel in the main loading dock. "I know, it says 'Job Board' on it. I reused the coding for our task list to improvise this mass-notification system." They smile in amusement. "When you are ready to go, just select the 'De-activate Array' option from the panel. That will notify everyone and begin the shutdown."`
			`	They hand you a data crystal, and then a large case. "Here is an encrypted data crystal of all our data so far. The case has several sets, with the data stored in a variety of different mechanisms and encryptions. We do not know what happens when the station is activated or deactivated, so multiple formats for storing the data will give a better chance that at least some of it will remain intact to be delivered."`
			`	They step back. "Well, I will return to the controls. Just give the signal when you are ready to leave. Embers light your path, Captain <first>."`



mission "Remnant: Cognizance 36"
	job
	repeat
	name "De-activate Ssil Vida Power"
	description "Accept this to signal everyone to cut the power."
	source "Ssil Vida"
	to offer
		has "Remnant: Cognizance 35: done"
		has "remnant: ssil vida active"
	on accept
		event "remnant: ssil vida deactivation"
		conversation
			`With a shudder that is felt in every fiber of your being, you glimpse the ripple that makes reality look like the surface of a pond after a single rain drop. Almost before it begins, everything is still again. You look at your sensors, and it looks like Postverta has once again returned to its prior, barren, form.`
	on enter Postverta
		fail



mission "Remnant: Cognizance 37"
	job
	repeat
	name "Activate Ssil Vida Power"
	description "Accept this to signal everyone to restore the power."
	source "Ssil Vida"
	to offer
		has "Remnant: Cognizance 35: done"
		not "remnant: ssil vida active"
	on accept
		event "remnant: ssil vida activation"
		conversation
			`With a shudder that is felt in every fiber of your being, you glimpse the ripple that makes reality look like the surface of a pond after a single rain drop. Almost before it begins, everything is still again. You look at your sensors, and it looks like Postverta is once again overflowing with life.`
	on enter Postverta
		fail



mission "Remnant: Cognizance 38"
	landing
	name "Take data to <planet>"
	description "The rest of the Remnant need to know what is happening. Take this data to them on <destination>."
	source "Ssil Vida"
	destination "Viminal"
	to offer
		has "Remnant: Cognizance 35: done"
	on offer
		event "remnant: cognizance salvage expansion"
	on complete
		clear "remnant: dusk busy"
		conversation
			`A crowd of Remnant cluster around your ship as you land, but it is just one who gestures quickly, asking if the rest of the team who went with you are safe. You nod, and a ripple of relief goes through the crowd. "So, what happened?" asks another.`
			choice
				`	(Explain everything that happened.)`
					goto "cognizance explanation"
				`	"I think I should tell this to the prefects first."`
			`	The Remnant around you look amused. "Do not be concerned, <first>. Everything you say will reach them. The sooner you tell us, the sooner we can start preparing for whatever is necessary."`
			choice
				`	(Explain everything that happened.)`
					goto "cognizance explanation"
				`	"I thought the prefects were your leaders?"`
			`	"They bear our executive responsibilities, it is true. Times of critical threats require the capacity for decisions to be made in the instant. But do not confuse the authority to make high-value decisions with being in charge of everything. The less immediate a decision is, the more likely it is to be the product of significant discussion among us all. Likewise, decisions about what constitute the policy and values of our society are things decided upon by the unified whole, not any one individual." She pauses, and smiles. "Admittedly, given your involvement in smaller projects and unfolding events, our society probably does have a certain autocratic appearance."`
			choice
				`	"Okay, I will explain everything."`
					goto "cognizance explanation"
				`	"How can you reach consensus so easily?"`
			branch "cognizance untrusted"
				has "remnant untrusted"
			`	She looks around with an uncertain expression, then nods. "As I am sure has occurred to you, communication by gestures has some disadvantages. We still prefer it for some tasks, but it can be awkward to watch or gesture in the midst of some situations. While we have some vocabulary we can use without needing hands or arms, it is very limited.`
			`	"Fortunately, one of the original abilities of our companions is related to the nervous system. I believe Dawn may have told you a little about it, but was scarce on details." She smiles wryly, then another Remnant takes up the conversation.`
			`	"To put it simply, we can form ad-hoc neural networks between us, of varying levels of intensity. Without the necessity of speech or gestures, we can have entire conversations in the blink of an eye."`
			`	He gestures confidently. "A team of Remnant, for instance, could all review incoming data from an experiment, form their own analyses, and then hold what amounts to a conference where each fully presents their thoughts and ideas with supporting data and reasoning within the span of a few minutes."`
			`	His gestures take on a cautionary tone. "Of course, accelerating to that level takes effort, and it is a long process to learn to manage our thoughts in such a way as to have productive conversations. But the results speak for themselves." He gestures broadly at the group.`
			`	"One such benefit is that in a policy debate, each person can be heard in depth, including checking the veracity of data and sources. This has significant benefits for minimizing the numbers of decisions made with incomplete or erroneous data, and maximizes the amount of information available to any one of us."`
			action
				set "remnant: cognizance neural communication explanation"
			`	A third Remnant steps up. "As to the matter at hand, this means that the sooner any of us hear your report, the sooner everyone will have heard it." They look at you expectantly.`
				goto "cognizance explanation"
			label "cognizance untrusted"
			`	The Remnant smiles mysteriously. "A society has to have some secrets, does it not? Let us just say that our communication networks are very effective. At this point, just know that the sooner you give the report, the sooner that everyone will be able to work on this information." They pause, then continue. "And that does, of course, include the prefects."`
			choice
				`	"Okay, I will explain what happened."`
				`	"Alright, you convinced me."`
			label "cognizance explanation"
			`	The Remnant watch you attentively as you explain everything that went on at Postverta and the surrounding area. Once you hand over the data crystals, one Remnant slots one of them into a console on the spot while another pair take the case with the rest and hustle off toward the information desk.`
			`	As you reach the end of your report, one of the Remnant nods in approval. "We are starting to disseminate your report along with the data Dusk and Gavriil collected. Both copies of the data match, and have passed the initial verifications, so it appears they were not affected by your departing... shift."`
			`	They look around at the surrounding Remnant, and you have the sudden feeling that there is an entire level of discussion happening around you. You spot Aeolus moving through the crowd to the front, and he gestures with tones of appreciation. "Thank you for all your work on this, <first>. We have a strong appreciation for the risks you have taken alongside us, and I hope we will continue to explore together. That being said, I suspect it will take much collective effort to determine our next course of action." He looks around, and then winks at you. "In the meantime, I have unlocked access to a few more bits of rarer Korath salvage, including access to captured 'olofezes. It is not much, but it may give you a little more ease of outfitting the <ship>."`



mission "Remnant: Cognizance 39"
	landing
	invisible
	source
		government "Remnant"
	to offer
		has "Remnant: Cognizance 38: done"
	on offer
		event "remnant: cognizance calm" 5<|MERGE_RESOLUTION|>--- conflicted
+++ resolved
@@ -818,13 +818,8 @@
 			`	"Thanks to the bravery of the Shadow Step and her crew, the hard work of the researchers that worked with them, and the contributions of a vast number of other ships and teams, the way out was discovered." Dusk signs this last with a note of finality, and many of the Remnant who were listening make the sign for "respect" and "together."`
 			label "mission transition"
 			`	Dusk smiles and signs apologetically. "My apologies for being overly detailed. I found the study of our ancestors to be an intriguing one, so I have spent much time searching out my families' history. That, in turn, has led to a detailed interest in the early years of our society." Dusk gestures towards the holographic projection of Ssil Vida. "But enough of history, the present calls to us."`
-<<<<<<< HEAD
 			label "mission description"
-			`	Dusk leans over the holo, peering at the details. "The mission is a very standard arc: we go to the station, set up our equipment to get some detailed readings, and return here once we are done. For these initial readings we should need about a day onsite, and we will leave some of our equipment to take ongoing recordings for retrieval later. After that... Well, we will see what the data says and decide from there."`
-=======
-			label missiondescription
 			`	Dusk leans over the holo, peering at the details. "The mission is a very standard arc: we go to the station, set up our equipment to get some detailed readings, and return here once we are done. For these initial readings we should need about a day onsite, and we will leave some of our equipment to take ongoing recordings for retrieval later. After that... well, we will see what the data says and decide from there."`
->>>>>>> 4f223674
 				accept
 	on accept
 		set "remnant: dusk busy"
@@ -1033,13 +1028,8 @@
 				`	"Amazing what science can do these days."`
 				`	"They are beautiful."`
 			`	Taely nods in agreement. "I am glad you can appreciate some of the things we have achieved here. It makes me think that you will appreciate some of my other projects too.`
-<<<<<<< HEAD
 			label "turn down"
-			`	"Historically, we have relied on Starlings to fill multiple light combat roles here in the Ember Waste. Reconnaissance, sentry duty, escort, picket, patrol... They have filled so many roles." She pauses, glancing at a departing Starling. "Of course, we could just make more Starlings, but our pool of specialized crew is not infinite either. The solution I have is these Mergansers. They are sufficiently advanced that they only require a single person to operate and have significant range, enough to patrol large portions of the Ember Waste. This makes them ideal for escorting Gulls on resource gathering expeditions, patrolling for incursions, and other uses. Perhaps most importantly, though, is that they are fast enough to chase down anything we have encountered out here so far."`
-=======
-			label turndown
 			`	"Historically, we have relied on Starlings to fill multiple light combat roles here in the Ember Waste. Reconnaissance, sentry duty, escort, picket, patrol... they have filled so many roles." She pauses, glancing at a departing Starling. "Of course, we could just make more Starlings, but our pool of specialized crew is not infinite either. The solution I have is these Mergansers. They are sufficiently advanced that they only require a single person to operate and have significant range, enough to patrol large portions of the Ember Waste. This makes them ideal for escorting Gulls on resource gathering expeditions, patrolling for incursions, and other uses. Perhaps most importantly, though, is that they are fast enough to chase down anything we have encountered out here so far."`
->>>>>>> 4f223674
 			`	She frowns a bit at that. "Unfortunately, the weapons program is not moving as quickly as I would like, so the Merganser does not have the tackling ability that I was originally envisioning for it. But at least it is an adept hunter we can use to pursue our enemies."`
 			choice
 				`	"Interesting."`
