--- conflicted
+++ resolved
@@ -3545,11 +3545,7 @@
 				`	"Symbiont? What is that?"`
 					goto whatis
 				`	"What? You're joking, right?"`
-<<<<<<< HEAD
-			`	"Suit yourself. I will meet you onboard once I am done." She shrugs, and returns to eating."`
-=======
-			`	"Suit yourself. I will meet you onboard once I'm done." She shrugs, and returns to eating.`
->>>>>>> 0beb0bea
+			`	"Suit yourself. I will meet you onboard once I am done." She shrugs, and returns to eating.`
 				accept
 			label whatis
 			action
