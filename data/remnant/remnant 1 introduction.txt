# Copyright (c) 2017 by Michael Zahniser
# Copyright (c) 2018 by Zitchas
# Copyright (c) 2022 by williaji
#
# Endless Sky is free software: you can redistribute it and/or modify it under the
# terms of the GNU General Public License as published by the Free Software
# Foundation, either version 3 of the License, or (at your option) any later version.
#
# Endless Sky is distributed in the hope that it will be useful, but WITHOUT ANY
# WARRANTY; without even the implied warranty of MERCHANTABILITY or FITNESS FOR A
# PARTICULAR PURPOSE. See the GNU General Public License for more details.
#
# You should have received a copy of the GNU General Public License along with
# this program. If not, see <https://www.gnu.org/licenses/>.

mission "First Contact: Remnant"
	landing
	invisible
	source
		government "Remnant"
	on offer
		conversation
			`Although they are unusually tall and dark-skinned, the people here appear to be human. You wouldn't know it from the architecture, however: the buildings with their curved, twisted surfaces and ramifying arches look more alien than any human dwelling you have seen before.`
			`	Stranger still, no one is speaking: the usual background murmur of voices that you would associate with a spaceport is absent here. Instead, the locals are communicating in a rapid and graceful sign language, their hands tracing arcs through the air almost faster than your eyes can follow.`
			`	A few of them approach your ship and one of them greets you out loud, but instead of speaking he sings the words in a high, monotone chant: "Do you comprehend the ancestral tongue?"`
			choice
				`	(Say, "Yes, I do.")`
				`	(Try to chant, "Yes, I do.")`
					goto chant

			`	Their expressions are inscrutable; you aren't sure if they even understood you or not. They turn away from you for a second and converse in sign language.`
				goto blood
			label chant
			`	You sing, "Yes, I do," trying to match the leader's pitch. As you do so, several of them hum notes that harmonize with you.`
			label blood
			`	Two of them walk up to you. One is carrying a small device that looks like a handheld scanner. The other unwraps a small foil package, pulls out a lancet, and jabs his finger with it. A dark, red drop of blood wells up. He presses his finger onto a port on the scanner, then hands you another one of the packets. "We kindly request that you identify yourself," he chants. Several of the others hum along with him.`
			choice
				`	(Give them a blood sample.)`
					goto yes
				`	(Refuse to give them a sample.)`
					goto no
				`	(Run back to my ship and escape from here.)`

			`	You run into your airlock, slam the door shut, and blast off from the planet. Already, several of their ships are moving to intercept you. It seems that you are no longer welcome in this region of space...`
				launch

			label no
			`	You try to pull away, but the man's hand snakes out and grabs you by the wrist. Before you are even able to react he jabs your finger and shoves it onto the scanner. "You are in our space," he sings. "You will abide by our rules." No longer a monotone, his song is a jarring and atonal melody.`
			label yes
			`	Several of them gather around the one with the scanner as if waiting to see what the results will be. As you watch them you notice that all of them, even the women, have their hair cropped short. Also, their clothing looks like nothing that has ever been in fashion at any point in human history that you know of.`
			`	Finally the scanner beeps, and a yellow light flashes. You can almost feel the tension leaving the air as the crowd relaxes. "So you are pure. You are human," chants one of the women. "You are one of us."`
			choice
				`	"Of course I'm human. But what are human beings doing out here?"`
				`	"Who are you?"`

			`	Several of them burst into song, singing together in harmony, "We are the hidden ones. We are the Remnant. In time of great chaos to this place we came, lest all true-born humans be killed or enslaved, by those who evolved not, but unwisely were made."`
			`	As they continue to sing, you begin to piece together their story. They are the descendants of people who fled to this region of space through an unstable wormhole at the peak of the first Alpha War, which means they have been here for more than half a millennium. That doesn't explain why their culture is so radically different, though.`
			`	Eventually they invite you to a dinner. Their food has strange and complex flavors, not all of them pleasant, but you do your best to be polite and pretend to enjoy it all. The meal itself is generous and stretches out as your hosts consume considerably more food than you would expect for such a trim group. After the meal, they entertain you by singing songs, some of which you recognize as classical Earth music. It appears that people in this culture use sign language for day to day communication, and use their voices only for making music.`
			`	When you return to your ship, you do a search on videos of historical dialects of human sign language. None of them bear even a passing resemblance to the language of these people who call themselves the Remnant.`
				decline
			
	on enter
		"remnant chilia" ++
		conversation
			`As you break orbit and get ready to escape, you receive a message from <planet>. A chant comes from your speakers.`
			`	"My compatriots seem to have gotten off on the wrong foot. I am Prefect Chilia of the Remnant. We established ourselves here as a bastion of humanity to survive when the rest of human space was under threat by the Alphas.`
			`	"The blood test we requested is mandatory for all who come to our worlds. We will not tolerate the presence of anyone of Alpha heritage. Should you agree to the blood test and pass, we will allow you to visit our worlds in peace."`
			choice
				`	"Okay, I'll take the blood test."`
					goto accept
				`	"I'm not taking any blood test."`
			action
				set "remnant: declined second chance"
				"reputation: Remnant" <?= -10
			`	"Then leave immediately or be eliminated. You will not be welcomed here again."`
				decline
			
			label accept
			action
				set "remnant: accepted second chance"
			`	"Please return to <planet>. Be on your best behavior, as there will be no third chance."`
	
	to fail
		has "remnant: declined second chance"
	
	on fail
		log "Discovered a strange, isolated human community in an otherwise uninhabited region of space south of the Core. Angered them by refusing to submit to some sort of blood test."
		log "Factions" "Remnant" `The Remnant are a group of unusual-looking humans that live in a secluded section of the galaxy. It is unclear how long they have lived apart from the rest of humanity, but they have been free of human influences for long enough that their culture is wildly different from any found in human record. Their buildings seem to be alien in origin, and they communicate amongst each other primarily with sign language. When they do use their voices they sing or chant, rather than speak.`
	
	on decline
		event "ember waste label"
		log "Discovered a strange, isolated human community in an otherwise uninhabited region of space south of the Core. They call themselves the Remnant."
		log "Factions" "Remnant" `Half a millennium ago, during the Alpha Wars, a group of humans fleeing the conflict and looking for a safer place to live discovered a wormhole into a region of space known as the Ember Waste. They built settlements there, and chose to call themselves the Remnant. Although they no longer fear the Alphas as much as they once did, they still have not rejoined human society.`
			`Since their colonies were first formed, the Remnant's culture has changed drastically. They communicate in sign language, using their voices only for singing. Their food and architecture and much of their technology is strange, and much of it has been borrowed or stolen from nearby alien species.`
	
	npc
		government "Remnant"
		personality heroic coward disables plunders
		fleet "Large Remnant" 2
	
	to complete
		has "remnant: accepted second chance"
	
	on complete
		event "ember waste label"
		log "Discovered a strange, isolated human community in an otherwise uninhabited region of space south of the Core. They call themselves the Remnant."
		log "Factions" "Remnant" `Half a millennium ago, during the Alpha Wars, a group of humans fleeing the conflict and looking for a safer place to live discovered a wormhole into a region of space known as the Ember Waste. They built settlements there, and chose to call themselves the Remnant. Although they no longer fear the Alphas as much as they once did, they still have not rejoined human society.`
			`Since their colonies were first formed, the Remnant's culture has changed drastically. They communicate in sign language, using their voices only for singing. Their food and architecture and much of their technology is strange, and much of it has been borrowed or stolen from nearby alien species.`
		conversation
			`Your return trip is a bit more nerve-wracking. Unlike the previous time, your flight computer keeps blaring warnings that the ships escorting you are weapons-hot and locked on. As soon as you land, your ship is surrounded by soldiers with a variety of weapons, and the same man appears in the midst of them. As before, he pricks his finger, presses it to a spot on the device, then offers a still-sealed lancet to you. He begins chanting in a severe tone, "The first may be a misunderstanding, but now you know our law. Will you submit to a blood test, or be declared guilty once and for all?"`
			choice
				`	(Provide the blood sample.)`
					goto comply
				`	(Refuse and run for my ship.)`
				
			`	As you turn to start running back to your ship, the soldiers nearby begin raising their weapons and firing at you. As you feel your body begin to liquefy under the assault of the strange energy bolts, the last thing you see is the look of pity, resignation, and confusion on the face of the man with the scanner. Probably wondering why you would decide to return if you were just going to run again. You suppose they'll never know...`
				die
			
			label comply
			`	Several of them gather around the one with the scanner as if waiting to see what the results will be. As you watch them you notice that all of them, even the women, have their hair cropped short. Also, their clothing looks like nothing that has ever been in fashion at any point in human history that you know of.`
			`	Finally the scanner beeps, and a yellow light flashes. You can almost feel the tension leaving the air as the crowd relaxes. "So you are pure. You are human," chants one of the women. "You are one of us."`
			choice
				`	"Of course I'm human. But what are human beings doing out here?"`
				`	"Who are you?"`

			`	Several of them burst into song, singing together in harmony, "We are the hidden ones. We are the Remnant. In time of great chaos to this place we came, lest all true-born humans be killed or enslaved, by those who evolved not, but unwisely were made."`
			`	As they continue to sing, you begin to piece together their story. They are the descendants of people who fled to this region of space through an unstable wormhole at the peak of the first Alpha War, which means they have been here for more than half a millennium. That doesn't explain why their culture is so radically different, though.`
			`	Eventually they invite you to a dinner. Their food has strange and complex flavors, not all of them pleasant, but you do your best to be polite and pretend to enjoy it all. After the meal, they entertain you by singing songs, some of which you recognize as classical Earth music. It appears that people in this culture use sign language for day to day communication, and use their voices only for making music.`
			`	When you return to your ship, you do a search on videos of historical dialects of human sign language. None of them bear even a passing resemblance to the language of these people who call themselves the Remnant.`



# Compatibility patch for those who made contact with the Remnant prior to v0.9.15
# v2 has been added to force those on continuous who already have the patch to get it again so that they get the post-scanning hostility/tolerance hail changes
mission "Remnant: Blood Test Patch v2"
	landing
	invisible
	to offer
		has "event: ember waste label"
		not "Remnant: Scanning Tolerances: done"
	on offer
		set "remnant: blood test pure"
		event "remnant: change hail"
		fail



mission "Remnant: Lost in Ember Waste: Trigger"
	landing
	invisible
	source
		government "Remnant"
	to offer
		has "remnant: blood test pure"
		not "license: Remnant"
		not "outfit: Quantum Keystone"
		not "outfit: Quantum Key Stone"
		not "outfit: Jump Drive"
		not "outfit: Shield Beetle Pendant"
	on offer
		event "remnant: lost in ember waste" 14
		fail



mission "Remnant: Lost in Ember Waste"
	landing
	invisible
	source
		government "Remnant"
	to offer
		has "event: remnant: lost in ember waste"
		not "license: Remnant"
		not "outfit: Quantum Keystone"
		not "outfit: Quantum Key Stone"
		not "outfit: Jump Drive"
		not "outfit: Shield Beetle Pendant"
	on offer
		outfit "Quantum Key Stone" 1
		log `Became stuck in the Ember Waste, but was given a Quantum Key Stone by an old woman who claims to have once been stuck in Republic space under similar circumstances.`
		conversation
			`You wander the <origin> spaceport feeling very lost in this strange region of space. Having flown around for a few weeks with no idea of how to get out, you wonder if you'll be stuck here forever.`
			`	You sit down on a bench and think about how you're going to get out of this situation. While you think, an old woman approaches you and signs something.`
			choice
				`	"Sorry, I don't understand."`
			`	The old woman chuckles to herself. "You seem lost," she says. You nod. To your surprise, she doesn't sing everything she says like the other Remnant.`
			`	"I'm guessing you don't know about the wormholes."`
			choice
				`	"The what?"`
				`	"I do, I just can't get through them."`
					goto know
			
			`	"There are red wormholes scattered around this region of space. You can only access them if you have a Key Stone on your ship, though. Don't ask me how it works, but that's how it is."`
				goto keystone
			
			label know
			`	"Lost your Key Stone?" she asks with another chuckle. "Or maybe your jump drive, and now you're stuck here? No problem."`
			
			label keystone
			`	The woman reaches into a bag that she has with her and hands you a Quantum Key Stone. "Just put this on your ship and you can be on your way out of here."`
			choice
				`	"You're just giving this to me?"`
					goto thanks
				`	"What's the catch?"`
			`	She chuckles again. "No catch."`
			
			label thanks
			`	The woman sits down on the bench next to you. "I was once lost in Republic space for many years after losing my Key Stone. I know what it can be like to be away from your people for that long, so I'd rather not see you share the same fate."`
			choice
				`	"Thanks for the help. I'll go fit this on my ship."`
				`	"How'd you get to Republic space?"`
					goto republic
			
			`	You say goodbye to the woman and begin walking to your ship. "Safe travels, Captain," she sings with a big grin on her face as you walk away.`
				decline
			
			label republic
			`	"I was an adventurous spirit in my youth," she says. "One day I found my way out of the Ember Waste and back to what I learned was the rest of humanity. For years my people had hidden here believing the Alphas had killed everyone else, but I discovered that we had little to fear.`
			`	"I explored the Republic for many months, learning what had happened since the Alpha Wars, but when I attempted to return to the Ember Waste to tell my people, I found that my Key Stone had been stolen at some point during my journey. I had no way to return."`
			`	She lets out a long sigh. "I don't want to bore you with all the details, but I resigned myself to my new life. I met a man, had two daughters, but never lost hope of returning to my true home. One day, after my daughters had grown and my husband had passed in an accident, I decided to go on another adventure. I dusted off my old ship, and soon discovered the Hai."`
			branch hai
				has "First Contact: Hai: offered"
			choice
				`	"The who?"`
			`	"How you've become lost here without having discovered the Hai first is beyond me." She chuckles. "The Hai are a peaceful alien people north of humanity. Go looking for a purple wormhole in the uninhabited systems of the Far North. You may find your way there.`
				goto next
			
			label hai
			choice
				`	"You've met the Hai?"`
			`	"Well of course. How else would I have been able to return home?`
			
			label next
			`	"To my surprise, the Hai had a large number of Quantum Key Stones." She pauses for a moment. "Might be a good idea for you to bring some of those Hai keystones here. Anyway, I was so thrilled that I didn't even ask any questions about how they had them. I bought one and flew as fast as I could back to the Ember Waste, and I've been here ever since."`
			choice
				`	"How long ago was that?"`
				`	"What about your daughters?"`
					goto daughters
			
			`	"Well I got lost when I was 17 and returned when I was 64, so perhaps some 130 years ago now that I returned." She chuckles at the surprised look on your face as you realize that she is nearly 200 years old. "Uncovering ancient alien technology is quite the blessing.`
				goto end
			
			label daughters
			`	"Oh, I only told them about deciding to travel the galaxy. Never told them about returning home. I made trips to see them every so often, but they both passed many decades ago now. It seems like the Republic can't quite get anyone to live past 130 years.`
			
			label end
			`	"I really must get going, now," she says. The woman gets up to leave, but before walking away she turns to you and sings, "Safe travels, Captain," with a big grin on her face. You say goodbye to her in return and part ways.`
				decline



mission "Remnant: Defense 1"
	name "Defend <planet>"
	description "Assist in defending <planet> from a Korath raid, then return to the planet."
	source "Caelian"
	to offer
		has "remnant: blood test pure"
		not "remnant: defense delay"
	on offer
		conversation
			`In the relative quiet of this Remnant spaceport, it's unusually jarring when an alarm siren begins howling. All around you, people are rushing to get their ships into the air. Even though no one stops to explain to you what is happening, it's pretty clear that this is a planetary defense operation.`
			choice
				`	(Assist the defenders.)`
					launch
				`	(Stay here, and don't help them.)`
			`	You remain behind on the planet. You probably just missed out on a great opportunity to earn the gratitude of the Remnant.`
				defer
	on defer
		set "remnant: defense delay"
		event "remnant: defense timer" 20
	npc
		government "Remnant"
		personality staying uninterested disables plunders
		fleet "Large Remnant"
	npc evade
		government "Korath"
		personality staying heroic plunders harvests target
		fleet "Korath Ember Waste Raid" 6
	on visit
		dialog "There are still Korath raiders circling overhead. You should take off and help the Remnant ships to fight them."
	on complete
		payment 500000



mission "Remnant: Defense 2"
	landing
	name "Remnant bounty"
	description "A Korath ship is flying around Remnant territory. Hunt it down and destroy it, then return to <planet> for payment."
	source "Caelian"
	to offer
		has "Remnant: Defense 1: done"
	on offer
		conversation
			`The people here are grateful for your help in fighting off the Korath raid, and they offer you a payment of <payment>. They explain to you (in song, of course; the explanation takes the form of an epic ballad) that these raids have been taking place for nearly a century.`
			choice
				`	"Have you done anything to try to stop the Korath from raiding you?"`
				`	"What do you think the Korath are hoping to accomplish?"`
					goto motives
	
			`	"Of course not," chants one of them. "Why would we give up a good opportunity to plunder new technology?" His voice is such a perfect monotone that you can't tell whether the comment was meant facetiously or not.`
				goto next
	
			label motives
			`	"Perhaps they seek new territory, or perhaps they are just innately aggressive," chants one person.`
			`	"Of course," says another, "the fact that our ships dump their cargo when the raiders attack probably makes us a tempting target."`
			`	A third person explains, "We do that intentionally, to keep luring them back. The technology we gain when we manage to plunder one of their ships more than outweighs the cargo we lose."`
	
			label next
			`	While you're conversing with the group, a uniformed woman walks up and tells them something in sign language. They sign back and point to you. She says to you, "Thank you for your help. A Korath ship that came with the raiders and fled the battle is still lurking around our territory. Would you be willing to hunt it down?"`
			choice
				`	"Sure."`
				`	"Sorry, I don't have time to help you out."`
					decline

			`	"Thank you," she sings. "It keeps jumping between systems in our territory. Maybe its jump drive was damaged or something, and it cannot escape. I will spread the information that you've taken on the bounty for hunting it, so others will not risk their lives fighting it."`
				accept
	npc kill
		government "Korath"
		personality coward target uninterested marked waiting
		system
			distance 1 2
		fleet
			names "korath"
			# This ship has been here for a while and all its cargo outfits are gone, it just has commodities.
			cargo 4
			commodities "Food" "Clothing" "Metal" "Plastic" "Medical" "Heavy Metals"
			variant
				"Rano'erek (Crippled)"
		dialog "You have destroyed the Korath ship that was left over from the raid on <planet>. You can now return there to collect your payment."
	on visit
		dialog phrase "generic bounty hunting on visit"
	on complete
		payment 500000
		dialog `The same woman meets you when you land on <planet>. "Again, thank you," she says. "I will suggest to others that they might offer you similar bounty hunting jobs in the future." She pays you <payment>.`
		log "Factions" "Remnant" `Recently, Korath ships have begun raiding Remnant worlds. The Remnant have decided not to try to discourage these raids, because they are a perfect opportunity to steal jump drives and other valuable alien technology from the Korath.`



mission "Remnant: Defense 3"
	landing
	name "Remnant surveillance"
	description "Travel to the <waypoints> system, destroy any Korath ships you find there, then deploy a Remnant surveillance satellite to give them advance warning of Korath raids in the future. Return to <planet> when you are done."
	source
		government "Remnant"
	to offer
		"Remnant: Bounty: done" >= 3
	cargo "surveillance equipment" 13
	waypoint "Parca"
	on offer
		conversation
			`A man approaches your ship soon after you collect your latest bounty, and sings, "You have been most helpful in fighting the Korath. Would you be willing to assist us in another way?"`
			choice
				`	"Sure, tell me more."`
				`	"Sorry, I'm not interested in helping you out anymore."`
					decline

			`	He explains that they hope to gain advance notice of future raids by setting up remote surveillance equipment in the system in the Ember Waste that is closest to Korath space. The equipment will communicate with the Remnant via something called an "entangled particle pair" that does not require a hyperspace relay network. Ironically, this is technology that the Remnant acquired by raiding the Korath decades ago.`
			`	"I will mark the target system on your map," he says, "and give you the equipment necessary to deploy the surveillance satellite. Please do not deploy it while any Korath ships are watching. Our scouts encountered Palavrets, but they have crippled them enough to where they should not be a problem."`
				accept
	on accept
		event "remnant: surveillance begin"
	npc kill
		government "Korath"
		personality heroic nemesis staying
		system "Parca"
		fleet
			names "korath"
			cargo 0
			variant
				"Palavret (Crippled)"
				"'olofez" 2
		dialog "Now that you are alone, you are able to deploy the Remnant surveillance satellite unobserved. Time to report back to <planet>."
	on visit
		dialog `You have returned to <planet>, but you haven't deployed the surveillance satellite yet. Return to <waypoints> and make sure that all of the Korath there have been eliminated.`
	on complete
		event "remnant: surveillance end"
		payment 500000
		conversation
			`When you return to <planet>, the same Remnant man meets you and says that they have begun receiving data from the surveillance satellite that you deployed. "Thank you for your assistance," he sings. He pays you <payment>.`
			choice
				`	"You're welcome."`
					decline
				`	"You know, a great way to say 'thank you' would be to offer me a license to buy your technology."`

			`	He grins, very slightly. "That is not my decision alone to make," he says, "but I will put in a word for you and see what I can do."`



conversation "remnant key stones"
	branch found
		has "Remnant: Found Keystones: offered"

	branch equipped
		has "outfit: Quantum Keystone"
	
	`As you are walking through the spaceport, a man comes up to you and introduces himself as the manager of the local outfitter. "Greetings, outsider," he says. "I have heard many good things about you and your assistance to our people. Would you be interested in going on a quest for me?"`
	choice
		`	"What kind of quest?"`
			goto quest
		`	"Sorry, I'm not interested."`

	`	"Please, I assure you, this quest will be very lucrative for you.`

	label quest
	`	"You may have noticed the red anomalies scattered within this region of space. What you may not have known is that these are wormholes, accessible only with the possession of a Quantum Key Stone. My people highly value these Key Stones because of this, but our mines produce very few of them." The manager shows you a Key Stone that he has with him.`
	scene "outfit/keystone"
	
	branch hai1
		has "First Contact: Hai: offered"
	
	`	"We have explored all of the Ember Waste, but have been unable to find any large concentrations of these stones."`
	`	"You seem to be able to easily explore outside of this region. If you manage to discover a source of Key Stones outside of the Ember Waste, would you please inform me of them?"`
	choice
		`	"If I find anything, I'll let you know."`
		`	"No thanks. This seems like a wild goose chase to me."`
			decline
	
	`	The outfitter manager thanks you. "We'll discuss payment once you return," he says.`
		accept
	
	label found
	`You find the outfitter manager and tell him that you have good news. "You found another world where the stones can be mined?" he asks.`
		goto exchange
	
	label hai1
	`	"I've seen that before," you say.`
	`	He looks at you with surprise. "You found another world where these stones can be mined?"`
		goto exchange
	
	label equipped
	`As you are walking through the spaceport, a man comes up to you and introduces himself as the manager of the local outfitter. He says, "I could not help but notice that you have a Key Stone that looks different from the ones from our mines. You may have noticed the red anomalies scattered within this region of space. What you may not have known is that these are wormholes, accessible only with the possession of a Quantum Key Stone. My people highly value these Key Stones because of this, but our mines produce very few of them. Have you found another world where these stones can be mined?"`

	label exchange
	choice
		`	"Yes, in the territory of some aliens far to the north of here."`
			goto hai2
		`	"Yes, but I would prefer not to tell you where."`
	
	`	"That is understandable," he says. "I am a businessman and I understand how valuable certain trade secrets can be. But perhaps I can interest you in a mutually profitable endeavor?"`
		goto more
	
	label hai2
	`	"Intriguing," he sings. "Are they aware of how valuable these stones are?" You tell him about the Hai, that they are an old species and that to them the Key Stones are just good luck charms. "Perhaps they have forgotten the true use of the Stones," says the man. "This may give us an opportunity for a mutually profitable endeavor."`
	
	label more
	`	"Tell me more," you say.`
	`	He says, "If you could fetch me a large supply of these stones, say fifty of them, I would purchase them from you for a high enough price that you would earn a tidy profit. What do you say?"`
	choice
		`	"Sure, I would be glad to accept that deal."`
		`	"Sorry, I'm really not interested in doing business with you Remnant folks."`
			decline
	
	`	After a bit of haggling, he agrees to pay you six million credits in exchange for a cargo of fifty Hai "keystones." Given how cheap they are to purchase in Hai space, you will be earning a very tidy profit on the deal.`
	`	"We look forward to receiving this shipment," he sings. "Just so we are clear, however: you do not need to install them on your ship - delivering them in your cargo hold will work just fine."`
	choice
		`	"I can purchase outfits into my cargo bay?"`
		`	"Why would you even need to specify that?"`
			goto whymention
		`	"Okay."`
			accept
	`	"Of course. There are several different methods available for doing so." He switches to a chant as he begins listing methods.`
	`	"Firstly, our outfitter interface has a small toggle labeled 'in-cargo' that - when checked - will instruct the dockworkers to load any outfits you purchase into your cargo bay instead of installing it.`
	`	"Secondly, if you do not have any ships selected in the outfitter control panel when you make a purchase, our logistics system will assign it for delivery to your cargo hold instead of scheduling an installation.`
	`	"Lastly, if you have an outfit installed, just tap the 'U' key on the outfitter to request that the selected outfit be uninstalled. After removal they will be left in your cargo hold."`
	`	He glances at his commlink and starts tapping at something. "We look forward to your return," he trills, before striding away still looking at his display.`
		accept
	label whymention
	`	"What seems straightforward to you and I is not always so simple for others. I have met more than a few pilots who thought that outfits could only be transported installed on their hull." He smiles briefly at the thought before turning and heading away.`
		accept



conversation "remnant key stones done"
	`You visit the local outfitter and tell the manager that you have brought a shipment of "quantum keystones" to sell to him. He is overjoyed, and gladly pays you six million credits for them. You can't help noticing that based on how much the Key Stones sell for here, he will be earning even more profit than you did, even though you did nearly all the work.`
	`	"You have made a valuable contribution to our people by doing this," he says. "These stones will allow more of our ships to explore the Ember Waste and discover the secrets that it holds."`



mission "Remnant: Key Stones (Pre-Hai) 1"
	name "Key Stones"
	description "The manager of the outfitter on <planet> is interested in finding alternative sources of Key Stones. The Remnant have explored the entire Ember Waste, so you will need to search elsewhere for these stones."
	source "Viminal"
	to offer
		not "outfit: Quantum Keystone"
		not "Remnant: Key Stones (Hai): offered"
		not "Remnant: Key Stones: offered"
		not "First Contact: Hai: offered"
		or
			has "event: remnant: void sprite research"
			has "Remnant: Defense 3: done"
	on offer
		conversation "remnant key stones"
		
	to complete
		has "Remnant: Found Keystones: offered"



mission "Remnant: Found Keystones"
	landing
	invisible
	source
		government "Hai"
	to offer
		has "Remnant: Key Stones (Pre-Hai) 1: active"
		has "First Contact: Hai: offered"
	on offer
		conversation
			`While exploring the Hai spaceport, you notice something interesting about some of the Hai ships. Many of them appear to be decorated with a stone that looks very similar to the Quantum Key Stones found in the Ember Waste. You ask a nearby Hai what they are, and she tells you that the stones are good luck charms that many Hai use on their ships that can be purchased from any Hai outfitter.`
			`	You should return to the Remnant outfitter manager to tell him about the stones in Hai space.`
				decline



mission "Remnant: Key Stones (Pre-Hai) 2"
	landing
	name "Key Stones"
	description "The manager of the outfitter on <planet> has offered to pay you six million credits in exchange for a shipment of fifty quantum keystones (which you will have to purchase from the Hai)."
	source "Viminal"
	to offer
		has "Remnant: Key Stones (Pre-Hai) 1: done"
	on offer
		conversation "remnant key stones"
		
	on visit
		dialog `You have returned to <planet>, but you don't have 50 "quantum keystones" to give to the outfitter. Buy the keystones from the Hai before returning here.`
	on complete
		outfit "Quantum Keystone" -50
		payment 6000000
		conversation "remnant key stones done"
	
	
	
	
mission "Remnant: Key Stones"
	name "Keystones"
	description "The manager of the outfitter on <planet> has offered to pay you six million credits in exchange for a shipment of fifty quantum keystones (which you will have to purchase from the Hai)."
	source "Viminal"
	to offer
		or
			has "outfit: Quantum Keystone"
			and
				or
					has "First Contact: Hai: offered"
					has "First Contact: Unfettered: offered"
				or
					has "event: remnant: void sprite research"
					has "Remnant: Defense 3: done"
		has "remnant: blood test pure"
		not "Remnant: Key Stones (Pre-Hai) 1: offered"
		not "Remnant: Key Stones (Hai): offered"
	on offer
		conversation "remnant key stones"
	on visit
		dialog `You have returned to <planet>, but you don't have 50 "quantum keystones" to give to the outfitter. Buy the keystones from the Hai before returning here.`
	on complete
		outfit "Quantum Keystone" -50
		payment 6000000
		conversation "remnant key stones done"



mission "Remnant: Void Sprites 1"
	name "Space creatures"
	description "A man on the Remnant homeworld of <planet> asked you to collect data on some strange space creatures in the <waypoints> system, in another part of the Ember Waste."
	source "Aventine"
	waypoint "Nenia"
	cargo "scanning equipment" 8
	to offer
		has "remnant: blood test pure"
	on offer
		conversation
			`As you explore the spaceport, you meet a Remnant man wearing some sort of optical prosthesis over his eyes, a visor with several tiny cameras mounted on it. "Ah," he sings, "the outsider. Human yet not of our culture, distinct from our mindset. That is useful. Would you be willing to invest in a research project?"`
			choice
				`	"Perhaps. Tell me more."`
				`	"Sorry, I'm not interested."`
					decline
			`	"Excellent," he sings. "Centuries ago, we discovered some space-dwelling organisms elsewhere in the Waste, and undertook to study them. Certain mistakes were made, certain underestimations, and we can no longer safely approach these organisms. Would you be willing to visit their home system and collect some sensor data? I call this an investment, because I cannot pay you until I publish the results of these studies."`
			choice
				`	"Yes, I'd be glad to."`
					goto end
				`	"Wait, that sounds super shady. Can you explain why you think it's safe for me to enter that star system, but not for you to do so?"`
			action
				set "remnant: void sprites 1: asked for more details"
			`	He says, "We studied the organisms and determined that they could not possibly be sentient. Therefore we saw no moral issues with collecting, well, ah... a sample. Unexpected things happened and certain grudges have been, ah, borne against Remnant ships for centuries as a result."`
			choice
				`	"Well, as long as you don't ask me to do something that will get me in similar trouble, I'll help you out."`
					goto end
				`	"Sorry, I'm not interested in helping you."`

			`	"Are you sure?" he chants. "We could learn some incredible things."`
			choice
				`	"No, I'm really not interested."`
					decline
				`	"Fine, tell me what you want me to do."`

			label end
			`	He sings, "Thank you. To begin with, all I ask is that you visit this star system and scan the creatures with certain special equipment that I will provide. Report back to me when you are done."`
			choice
				`	"How should I find you?"`
				`	"What is your name?"`
					goto name

			`	"Don't worry," he says, "I will find you. You are our only visitor from the outside in many decades; when you land here, it quickly becomes known."`
				accept
	
			label name
			`	He says, "My name is..." and then performs an elaborate gesture with his hands. "Do not worry if you can not perform my name," he says, "I will seek you out when you land. You will not need to ask around for me."`
				accept
	
	npc
		government "Indigenous Lifeform"
		personality timid mining harvests staying mute
		system "Nenia"
		fleet
			cargo 0
			variant
				"Void Sprite"
				"Void Sprite (Infant)" 3
	on enter "Nenia"
		dialog `There are indeed some strange space-faring life forms in this system. You collect measurements with the special sensors, and then prepare to return to <planet>.`
	on visit
		dialog `You have returned to <planet>, but you're missing something! Either you haven't visited <waypoints> to scan the void sprites, or your escort carrying the scanning equipment has not arrived in the system.`



mission "Remnant: Void Sprites 2"
	landing
	name "Scan the void sprites"
	description "Return to the <waypoints> system, and use an outfit scanner on one of each of the types of void sprites to see if you can tell how their propulsion works."
	source "Aventine"
	waypoint "Nenia"
	to offer
		has "Remnant: Void Sprites 1: done"
	on offer
		conversation
			`Sure enough, soon after you land, the Remnant researcher with the optical prosthesis arrives at your ship. When he looks at the data that you collected using his special scanners, he is disappointed. He chants, "I had hoped the scanners would show us how the creatures are able to generate enough force to fly out of the gravity wells of their planets, but this tells me nothing. Perhaps it would help if you scan them more closely. Could you equip your ship with one of the scanners that are used to inspect the outfits that ships are carrying, and see if that scanner yields additional information?"`
			choice
				`	"Okay, I'll install an outfit scanner and see what it can tell me."`
					accept
				`	"Are you sure they won't interpret the scanner beam as an attack?"`

			`	"I doubt it," he says. "It is a very low-power beam. And after all, you were not attacked just now when you scanned them with my equipment."`
			choice
				`	"Okay, I'll install an outfit scanner and see what it can tell me."`
					accept
				`	"Wait, are you saying that you thought I might get attacked last time around, and you didn't tell me that?"`

			`	He says, "It was a small enough chance that I did not see a need to worry you."`
			choice
				`	"Sorry, I don't want to help with this project anymore."`
					decline
				`	"Okay, I'll install an outfit scanner and see what it can tell me."`
					accept
	npc "scan outfits"
		government "Indigenous Lifeform"
		personality timid mining harvests staying mute
		system "Nenia"
		fleet
			cargo 0
			variant
				"Void Sprite"
				"Void Sprite (Infant)"
	on accept
		event "remnant: nenia empty"
	on visit
		dialog `You land on <planet>, but you haven't scanned the void sprites in <waypoints>. Make sure you scan all the void sprites using an outfit scanner.`
	on complete
		event "remnant: nenia restored"



mission "Remnant: Void Sprites 3"
	landing
	name "Visit void sprite planets"
	description `Use the Puffin to explore the two gas giants where the void sprites live. Then, return to <planet>.`
	source "Aventine"
	stopover "Nasqueron"
	stopover "Slylandro"
	cargo "scanning equipment" 8
	blocked "The Remnant researcher has another job for you, but you're going to have to free up some cargo space in order to take it on."
	to offer
		has "Remnant: Void Sprites 2: done"
	on offer
		conversation
			`The Remnant researcher seems disappointed that an outfit scan didn't reveal any information about the void sprites, but he is also excited about a new idea for studying them. "I found that we have several old mothballed ships suitable for exploring the upper atmosphere of a gas giant," he says. "Until I can publish my results I will not have the resources to compensate you, but I can provide you with one of our ships. Then you could land on the void sprite worlds and observe them in their natural habitat."`
			choice
				`	"How much will it cost to buy one?"`
				`	"You said before you cannot safely approach these organisms. How will I land on their planets in one of your ships?"`
					to display
						not "remnant: void sprites 1: asked for more details"
					goto attack
				`	"Didn't you say before that anyone entering that system in a Remnant ship gets attacked?"`
					to display
						has "remnant: void sprites 1: asked for more details"
					goto attack
				`	"Sorry, I'm not interested in helping you anymore."`
					decline

			`	"Only a few million credits," he says. "Do not worry, I will provide you with one. Consider it an advance on the resources I owe you. And, just think of how much you will be doing to advance the cause of science."`
				goto end

			label attack
			`	"Do not worry about it," he says. "These exploration craft are exceptionally fast and maneuverable. Even if you do provoke a negative reaction, you should be able to dodge any direct confrontation."`

			label end
			choice
				`	"Okay, I'll do it."`
				`	"Sorry, that's more than I'm willing to commit to."`
					decline

			`	"Excellent," he says. "This ship is an antique, so be careful with the shields. They are projected around the ship and are unable to adapt to new obstacles. Hard-shell shields, I believe they were called at the time of the Exodus, as opposed to the skin shields of today that fit close to the hull." He pauses and looks thoughtful, then continues. "Just make sure nothing valuable is near the hull when the shields activate - it will either be sheared in two or break the shields. And it is important to know that the pressure suit included with the ship is able to remotely activate and deactivate the shields and other ship systems."`
			`	He moves to step away, then looks back at you. "My notes indicate that there is a superstition about how visiting Crataegusa in the Cardea system was considered to bring good fortune to explorers. There is no scientific reason that should be the case, but might be worth landing on it anyway."`
				accept
	on accept
		event "remnant: puffin"
		give ship "Puffin" "Shadow in the Depths"
	npc
		government "Drak (Hostile)"
		system "Nenia"
		personality staying heroic nemesis frugal uninterested
		ship "Archon (Cloaked)" "Lifted Lorax"
	on stopover
		conversation
			`You have dodged the Archon and landed on the second of the two gas giants where the void sprites live. The hull of your tiny ship creaks and groans under the high atmospheric pressure, but seems to be holding together. Its sensors pick up flocks of void sprites floating between the planet's cloud layers, presumably feeding on airborne creatures too small to detect from this range.`
			`	You also observe some void sprites leaving the planet, soaring upward on thermal updrafts. As they rise, their bodies swell to several times their original size, like an aerostat balloon gaining altitude. But clearly they have another form of propulsion as well, something akin to the antigravity repulsors that human ships use to travel from a planet's surface into orbit.`
			`	After collecting some atmospheric samples for good measure, you prepare to return to <planet>. Hopefully the Archon will calm down once it sees that you have not attacked or disturbed the Sprites on either of these planets.`
	on visit
		dialog phrase "generic missing stopover or cargo"
	on complete
		event "remnant: void sprite research" 20
		log "Factions" "Void Sprites" `The "void sprites" are space-dwelling lifeforms. They are apparently not sentient. They evolved in the atmosphere of a gas giant, but have some biological mechanism for altering or reflecting gravity that allows them to fly into outer space, in the same way that human ships use antigravity to escape a planet's gravity well. The void sprites are not particularly powerful or dangerous creatures, but they are guarded by a Drak Archon.`
		log "Factions" "Archons" `Archons are partly biological, but do not seem to be naturally evolved creatures. Some of their biological characteristics may have been based on the "void sprites" that inhabit the Ember Waste.`
		conversation
			`The Remnant researcher is ecstatic when he sees all the data you collected. "I will begin assembling this into a research paper immediately!" he sings. "It may be months before it is published, but when it is you will be named as a co-author, and I will share the credit with you."`
			choice
				`	"What do you know about the Archon that attacked me?"`
				`	"I'm glad I could help you out. I'll look forward to hearing from you."`
					decline

			`	He begins singing you a song about the Archons. The song says that the Archons are servants of the mysterious Drak, whom no one has seen but whom the Quarg claim to speak to and take orders from. "That's all our histories say," he sings, "but what interests me is the biological similarities between the Archons and the void sprites. We do not think the Archons are naturally evolved creatures. Perhaps their creators incorporated elements of void sprite biology into them when they were made. Or perhaps the Archons just feel an affinity with them because they are both space-faring organisms."`
			choice
				`	"Well, I'll look forward to hearing the results of your research when it is done."`
					decline
				`	"Do you think the Archons will continue to be angry at me?"`

			`	He says, "As long as you did not harm any of the void sprites, I doubt they will bear you a permanent grudge. The Archons are thinking creatures, after all; they cannot blame you for your curiosity."`
			`	You thank him for the information and tell him that you will look forward to reading the results of his study (and, getting paid for your help) once it is complete.`



mission "Remnant: Gascraft-Puffin Compatibility"
	landing
	invisible
	to offer
		has "event: remnant: gascraft"
	on offer
		event "remnant: puffin"
		clear "event: remnant: gascraft"
		fail



mission "Remnant: Technology Available"
	landing
	name "License Training"
	description "Transport a prefect to <destination> so he can tell you more about the Remnant license."
	source
		government "Remnant"
	destination
		government "Remnant"
		not distance 0
	to offer
		has "event: remnant: void sprite research"
		has "Remnant: Defense 3: done"
		or
			has "Remnant: Key Stones: done"
			has "Remnant: Key Stones (Hai): done"
			has "Remnant: Key Stones (Pre-Hai) 2: done"
			has "Remnant: Broken Jump Drive 2: done"
	on offer
		payment 600000
		set "license: Remnant"
		log "The prefects have reached a consensus: now considered a valuable friend of the Remnant, and given permission to purchase their ships and technology."
		conversation
			`An elderly man approaches your ship and introduces himself as a local "prefect," presumably some sort of government position. In a song so elaborate that he must have composed and practiced it ahead of time, he informs you that a scientific study on the void sprites has just been published, and as the co-author you are entitled to a payment of two million credits, which he presents to you.`
			`	"When your name came up in the study," he says, "I asked around and discovered that you have helped us in other ways as well. The other prefects have reached a consensus that you should be considered a valuable friend of the Remnant, and shall henceforth be given permission to purchase our ships and technology." He hands you a small cube that looks like it is made of interlocking blocks of material similar to their ships.`
			scene "outfit/remnant license"
			choice
				`	"I'm honored. Thank you."`
					goto onwards
				`	"Is there anything else I can do to assist your people?"`
			`	"I do not have anything at the moment," he says, "but I am sure other Remnant will have tasks you can help with, now that you have demonstrated your trustworthiness. We have been keeping track of you, and we are impressed with your curiosity, perseverance, and ability to survive where most would be destroyed. All three are valued characteristics among the Remnant, and thus many will welcome your assistance on their projects."`
			label onwards
			`	As he talks, he gestures for you to walk with him towards a nearby hall. Inside, you discover that it is one of the many cafeterias that seem to be common in Remnant starports. He picks up two trays from the window and leads you to an empty table. "While you are welcome to become one of us, we suspect that you are a citizen of the galaxy - wandering hither and yon building coalitions and enmities with species and groups across the breadth of accessible space, unfettered by conventional allegiances. As such, we hope that you will continue to explore and stop by to let us know what you have found. We ask only that you keep the secret with which you are trusted and bring us word of anything that might influence humanity's long-term survival."`
			choice
				`	"What secret do you want me to keep?"`
					goto secret
				`	"I would be honored to be one of the Remnant."`
					goto honored
				`	"While I have enjoyed my time among you, I can never stay in one place."`
					goto traveler
				`	"What constitutes 'things that influence humanity's survival'?"`
			label survival
			`	He takes a bite before responding. "Basically, anything that might either pose an existential threat to humanity, or anything that we might learn from and put to use to ensure humanity's survival. It might be an invading fleet of automated machines or a spaceborn plague. But it is just as possible you might find beings that we can work alongside to form strong partnerships or ancient ruins with old technology that points us towards new discoveries. The possibilities are indeed infinite."`
				goto feast
			label honored
			action
				set "remnant: desired to join them"
			`	He nods, smiling. "You are not there yet, but I think you might well become one of us before too long." He takes a bite from his plate, then continues. "Keep learning, and you may well earn yourself a place among us."`
			choice
				`	"What secret do you want me to keep?"`
					goto secret
				`	"What constitutes 'things that influence humanity's survival'?"`
					goto survival
			label traveler
			`	He nods. "Thank you for confirming our impression. We are grateful to have you with us, and look forward to hearing about your travels."`
			choice
				`	"What secret do you want me to keep?"`
					goto secret
				`	"What constitutes 'things that influence humanity's survival'?"`
					goto survival
			label secret
			`	He sips on a thick drink before responding. "Quite simply, the fact that we are here. To the best of our knowledge, only the Drak and the Korath know that we exist, and of those only the Korath have raided our worlds. Our intention is to be the last bastion of humanity, and we rely on secrecy to achieve that goal." He pauses for a moment to eat, then he continues. "The Alphas are a fearsome threat, but they may be the least of humanity's worries in the grand scheme of things. We strive to maintain whatever advantages we can in case any of those threats proves itself such, and one of our best tools is surprise. If no one knows we are here, we have the advantage over any that might seek to conquer or destroy us.`
			`	"Of course, maintaining the secrecy of our capabilities is also very important - and the reason why you had to prove yourself before we let you purchase our ships and outfits - but it is secondary to the fundamental secrecy of our existence. Ideally, no one should know we exist. Those who do know should think of us as little more than refugees struggling to survive in a hostile environment."`
			label feast
			`	He waves dismissively. "I am sure you have more questions, but let us leave it there for now. Our meals await, and, well, I need to show you some things in regards to our security procedures. So finish your meal, and let's head over to <destination>."`
				accept
	on enter
		conversation
			`Once you reach space, the prefect interrupts your normal routine. "I'm sure you've noticed that your 'license' isn't exactly a normal ID card. There's a reason for that, namely that it has extra circuitry in it and includes a couple sensors on the surface. I don't understand everything in it, but the security specialists assure me that it is incredibly resistant to being hacked or compromised."`
			choice
				`	"Okay, sounds good."`
					goto continue
				`	"How do you know what regular licenses look like?"`
			`	The old man smiles. "While we might not have access to modern licenses, we do have all our old entertainment programs from before the Exodus. Some of them included details such as what licenses looked like. While things might have changed in the intervening years, licenses were historically governed by petty bureaucracy, and those are very resistant to change. So it seemed very likely that things have not changed much. And definitely not so much as to resemble ours." He seems amused, but then his smile fades.`
			`	"Then again, ancestral space never designed their licenses to withstand much. They are incentivized to be not so secure, are they not? Enough money and the right connections, and licenses for anything can be acquired. These?" He holds up a Remnant license. "Not so much." He shakes his head and becomes serious. "Now, your license has a handful of connection pads on the bottom which can be connected to your ship's IFF. When you are inbound for landing, simply tap this code on the license, and the cube will verify the pattern as well as your fingerprints and a few other biometrics to ensure you are indeed living and conscious, and then transmit an encrypted code. Our IFF systems will verify the transmitted signal and respond accordingly."`
			choice
				`	"That sounds thorough."`
					goto thorough
				`	"So why have I not been shot down yet?"`
					goto shotdown
				`	"What is an 'IFF' system?"`
			`	"You aren't familiar with IFF?" he asks, looking slightly incredulous. "IFF stands for 'Identify Friend or Foe,' and is the general name for the system that identifies your ship to those around it. It is what determines which ships should be highlighted red or orange on your system map, and provides limited movement detail to allied ships so that targeting systems can fire past you. I do not know about their current practices, but historically the Navy and most other organizations had complex methods of verifying the identify of other ships, so it is not simply a case of having your IFF state that you are a friendly."`
			choice
				`	"Thanks for the explanation."`
					goto continue
				`	"That sounds thorough."`
					goto thorough
				`	"So why have I not been shot down yet?"`
			label shotdown
			`	"Because every system has potential failures and vulnerabilities, we ensure that people are always involved in the decision making process. Our initial scans showed that you were not likely an Alpha, and we were curious as to who you were and what opportunities might come of it. Since then the various monitors of the system have had to manually designate you as 'friendly' every time you made an approach. It worked, for a time. But now it is time to make your acceptance official. While our monitors are effective, it still wastes time to force them to track you and cancel the alerts every time you approach. Since you are trustworthy, better to give you the means to identify yourself so our defenses can focus on real threats.`
				goto continue
			label thorough
			`	The prefect nods in agreement. "We take our security very seriously.`
			label continue
			`	"Now, before we arrive at <planet>, pick a pattern for yourself. Something short - a second or two at most, and something memorable to you." The prefect turns away from you to install a small device on the side of one of your bridge consoles, and connects a few wires into the panel. "Now, insert your license here, and tap your pattern on the license." He looks away as you follow his directions.`
			`	"Done? Good. When we approach <planet>, you will have a few options: for a normal approach when everything is nominal, tap your pattern on the license. If there is a threat following you in - an enemy ship or some other kind of danger you want the monitors to watch for, pinch or squeeze the license instead. And if you have a problem onboard, such as having been captured and forced to fly the ship in, tap the license in a random pattern. Lastly, if you are having trouble landing due to injury or damage to the ship, just press briefly on the license. If you don't touch the license at all, the monitors will assume that you are either incapacitated or otherwise not in command of your ship. We will still attempt to let you land safely and provide assistance, but will also be standing ready to destroy you and block your approach if we think you are becoming a threat."`
	on complete
		conversation
			`As you enter the upper atmosphere of <planet>, the prefect gestures toward the small bracket he installed on your console. You insert your license and tap the pattern you created. He checks his commlink and then nods. "Your license and clearance have been accepted, Captain <first>. Carry on with landing as normal."`
			`	You proceed with the approach and landing, with the prefect pointing out noteworthy features along the way. He also points out various approach paths, including preferred routes to take if you are being chased. "If you have a hostile threat on your tail, take this landing corridor, which will expose trailing ships to fire from these points. And if you have something sticking tight in your shadow, do a roll at this point or that point. That will expose them to our high-precision batteries."`
			choice
				`	"Thank you for the advice."`
					goto conclusion
				`	"I'm surprised you are telling me all this."`
			`	"Oh, do not worry that you know too much. There are far more defenses that I have not mentioned, and we are always improving them. Generally, our defenses should be invisible to you - as in, they stay out of your way."`
			label conclusion
			`	Your approach goes smoothly, and you glide past a number of anti-air batteries that are methodically covering the sky around you. Once the <ship> has settled safely to the ground, the prefect pulls the license from the socket and hands it back to you. "At the risk of sounding like a parody: keep it secret, keep it safe. May the Embers burn bright for you." And with that, the old prefect walks off your ship.`



mission "Remnant: Learn Sign 1"
	name "Learn Remnant Sign"
	description `Travel to <destination> for more lessons on how to speak using Remnant sign language.`
	minor
	source "Caelian"
	destination "Aventine"
	repeat 3
	to offer
		has "Remnant: Void Sprites 3: done"
		has "Remnant: Defense 3: done"
		not "Remnant: Learn Sign 1: done"
		not "Remnant: Learn Sign 1: active"
		random < 30
		or
			has "Remnant: Key Stones: done"
			has "Remnant: Key Stones (Hai): done"
			has "Remnant: Key Stones (Pre-Hai) 2: done"
			has "Remnant: Broken Jump Drive 2: done"
	on offer
		conversation
			`As you make your way through the spaceport, you become increasingly aware of how quiet it is. Looking around, you note that it doesn't seem any less busy than usual, just that only a handful of people are paying attention to you. As a result, they have reverted to their normal gestures instead of singing. It feels oddly isolating, and eerie, to realize that there are hundreds of conversations going on around you, yet you can't understand a single one.`
			choice
				`	(Ask someone to teach me.)`
				`	(Ignore it.)`
					decline
					
			`	Looking around the spaceport, you eventually find someone at what looks like an information desk.`
			choice
				`	"I would like to learn your sign language."`
					goto words
				`	(Sing a short verse about not understanding people because my hands are still.)`
					goto song
			label words
			`	She looks at you with a confused expression, her hands making a few quick gestures. After a moment she points at the hand scanner embedded in the desk.`
				goto scan
			label song
			`	She looks surprised, but then recovers and sings a verse about how hands can learn, but must be cautious, and gestures at the hand scanner embedded in the desk.`
			label scan
			`	As you place your hand on the scanner, you feel a quick tingle as it scans your hand, then a pinprick as it extracts a drop of blood. The lady behind the desk looks at her screen. She nods, taps on the screen a few times, then retrieves a data pad from beneath the desk.`
			`	She hands the pad to you, and sings a brief verse about perseverance and hope.`
			`	Back on your ship you flip the pad on. The data pad appears to be loaded with a number of historic musicals and operas where the meaning of the lyrics has been replicated with gestures as subtitles. It is interspersed with what appear to be Remnant children's videos slowly explaining gestures and pausing to give you the opportunity to practice.`
			`	You spend a few hours going through the lessons. It takes a while to start vaguely understanding the signs, but you eventually learn how to sign a number of basic phrases. Eventually, the pad goes black and a note pops up on the screen informing you that additional lessons are available from the director's desk on Aventine.`
				accept

mission "Remnant: Learn Sign 2"
	landing
	name "Learn Remnant Sign"
	description `Travel to <destination> for more lessons on how to speak using Remnant sign language.`
	source "Aventine"
	destination "Viminal"
	to offer
		has "Remnant: Learn Sign 1: done"
	on offer
		conversation
			`While searching for the director's desk in the Aventine spaceport, you are very conscious of all the conversations going on around you. You manage to catch a word here and there, but not enough to understand the conversations. With some trouble, you ask for directions using what you have learned, and you arrive at a similar desk in a busy plaza.`
			`	It looks like the person behind the desk has been expecting you. They gesture very slowly, asking how your lessons are going using very basic signs and songs. After a few minutes of conversation, they ask you to place your hand on the scanner, which takes a sample of your blood, and then give you a data chip with more lessons.`
			`	You return to your ship and begin going through the lessons. These lessons focus more on purely conversing through sign with almost no singing.`
			`	Just as last time, the screen goes black and reveals a note saying that there will be a final package of lessons waiting for you on Viminal.`
				accept

	on complete
		event "remnant: sign studies complete" 60
		log "Have been introduced to the basics of the Remnant sign language. Will need to practice using the video lessons for some time in order to fully understand Remnant sign language."
		conversation
			`As soon as you land, you look around for someone to ask directions from. Approaching a dockhand who doesn't appear to be busy, you carefully sign, "Can you direct me to the port director?" He looks at you curiously for a moment and replies with exaggerated slowness. You thank him and head towards the spaceport following his directions.`
			`	Once again the director seems to be expecting you, and has a simple conversation with you about how the flight was and how your lessons are progressing. You manage to convey that you have learned a bit, and he gives you a few tips on your rehearsed phrases before directing you to place your hand on the scanner. Once again, the scanner takes a sample of your blood.`
			choice
				`	(Sign asking what the scanners are for.)`
				`	(Sing a verse about my confusion of the hand scanners.)`
			`	The man begins to sign, but then realizes that you don't understand much of what he is signing, so he switches to singing. "Long ago it was decided that being infiltrated by Alpha agents was a big risk, and we couldn't depend on our interstellar network to remain secure. So we implemented a policy where the first time a Remnant is granted formal access to a new planet their purity and identity is verified. Thus even if someone hacked our networks to give themselves a clean identity, they would still be caught when they started working on a new planet. We also don't broadcast that requirement on our networks, simply enforce it locally. It isn't foolproof, but it adds an additional layer of safety."`
			`	You thank the man for explaining the scanners to you and accept the next set of lessons.`
			`	You spend a few hours viewing some of the lessons, one of which involves watching an ancient show about a merchant captain making his way through the galaxy with an unlikely crew, re-enacted by a cast of Remnant who sing and sign their way through the dialogs with exaggerated simplicity. It is oddly familiar, but you can't quite place it. You notice that it seems to have a lot of subtext about the dangers of manipulation and government secrecy, especially surrounding genetics.`
			`	Skimming through the rest of the lessons, you notice that there is a lot more here than the last two times. It may take some time to get through it all, but you should be fairly fluent if you practice over a couple of months.`



mission "Remnant: Learn Sign Follow Up"
	invisible
	source
		government "Remnant"
	to offer
		has "event: remnant: sign studies complete"
	on offer
		log "Have achieved a degree of fluency in the Remnant sign language sufficient for general conversation."
		conversation
			`As you make your way into the spaceport, it occurs to you that one of the information directors who gave you the instructional videos might appreciate how much you have learned over the past months of practice. You stretch your fingers and stop by the desk where you are able to have a simple conversation with the information director.`
			`	"Congratulations, Captain <last>!" the director signs. "Your fluency is good enough that even those unwilling to sing with a stranger should be comfortable working with you. At this rate you will be one of us in more ways than just by blood. I look forward to seeing what results from your work with us." The director is interrupted by the arrival of other Remnant asking for something and bids you farewell with an apologetic gesture.`
				decline



mission "Remnant: Deep Surveillance"
	name "Investigate Ivan"
	description "Travel to <stopovers> where Ivan's office is in order to ask him what he knows about the Ember Waste, then return to <destination> with your findings."
	minor
	source
		government "Remnant"
	stopover "Valhalla"
	to offer
		has "license: Remnant"
		or
			and
				has "Terminus exploration: done"
				not "Deep: Remnant 0: done"
			has "Deep: Remnant Research: offered"
	substitutions
		<compared> "The complex looks pristine by <region> standards, but when compared"
		<compared> "Compared"
			or
				has "start: deep"
				has "start: paradise"
		<region> "Dirt Belt"
			has "start: default"
		<region> "Earth, and even Syndicate"
			has "start: syndicate"
	on offer
		conversation
			branch "told before"
				has "remnant: told about deep"
			
			branch terminus1
				not "Deep: Remnant Research: offered"
			
			`	While wandering the spaceport, you think back to the scientists from the Deep that you helped discover the Ember Waste. Given that the Remnant value their secrecy, they may be interested in knowing about this.`
			choice
				`	(Find a prefect to tell.)`
					goto telling
				`	(Don't tell the Remnant.)`
					decline
			
			label terminus1
			`	While wandering the spaceport, you think back to the scientists researching the wormhole in Terminus. Given that the Remnant value their secrecy, they may be interested in knowing about this.`
			choice
				`	(Find a prefect to tell.)`
				`	(Don't tell the Remnant.)`
					decline
			
			label telling
			action
				set "remnant: told about deep"
			`	You ask one of the Remnant in the spaceport where you would be able to find a prefect, and they point you to what looks like an information desk of sorts. There you tell the attendant that you have something potentially important to discuss in regards to Remnant security. They tap a few buttons then give you directions down a hallway. You quickly find yourself in an armory where several Remnant guards are in the process of cleaning their weapons. One stands up and comes over to you.`
			`	"Greetings, Captain. I am Prefect Torza. I was told you had information that could be important to our security." He takes a seat on a bench on the far side of the room from the other Remnant and gestures for you to do the same. "What do you have to tell us?"`
			branch terminus2
				not "Deep: Remnant Research: offered"
			
			choice
				`	"I helped a group of scientists from the Deep to discover the Ember Waste."`
				`	"A group of scientists from the Deep has discovered the Ember Waste."`
					goto discovered
			
			action
				set "remnant: admitted to helping deep"
			`	Torza's eyes go wide. "Why would you do this?" he asks. "Do you not understand that our secrecy is of utmost importance?"`
			choice
				`	"I don't believe that they will be a threat to you."`
					goto threat
				`	"I'm sorry, but I helped them before coming to understand this."`
			
			`	Torza seems to relax slightly. "This is unfortunate. I cannot get angry at you for that which you did not understand. But now that you do understand, seek to not make this same mistake in the future.`
			`	"What do they know?"`
				goto knowledge
			
			label terminus2
			choice
				`	"I helped a group of scientists who were researching the wormhole in Terminus."`
				`	"I discovered that a group of scientists are researching the wormhole in Terminus."`
			
			`	"Do they know how to enter it?" Torza asks, not sounding concerned with this new information.`
			`	"No," you say. "But they know, or at least think, that it is a wormhole, and are attempting to learn how to enter it."`
			`	"Well, it is unlikely that they will ever learn. The only way to stabilize the wormholes is by using a Key Stone, but I have never heard of one being found in Ancestral space. Learning what these scientists know would still be helpful, though. Would you be able to get us a copy of their findings?"`
			choice
				`	"I'll try. The lead scientist told me where his office is."`
					goto accept
				`	"I'm sorry, but I don't believe I'll be able to."`
			`	"This is unfortunate," Torza responds. "But thank you for informing us about this. I do not expect anything to come of this for now, but, should anything occur, we can be more prepared than we otherwise would have been." Torza gets up from the bench and shows you out. "May the Embers burn bright for you."`
				decline
			
			label accept
			`	"This is good," Torza responds. "Once you have the findings, simply return to the spaceport here and give them to the information desk. We will look over them shortly thereafter." Torza gets up from the bench and shows you out. "Have a safe journey, Captain. May the Embers burn bright for you."`
				accept
			
			label "told before"
			`	Since you last told the Remnant about Ivan's research on the wormhole in Terminus, you have helped him to discover the Ember Waste. The Remnant may be interested in being updated on Ivan's progress.`
			choice
				`	(Find a prefect to tell.)`
				`	(Don't update the Remnant.)`
					decline
			
			`	You approach a spaceport information desk and ask to see Prefect Torza, whom you spoke to the last time you informed the Remnant about the Deep researching the wormhole. Luckily, Torza is on-world at the moment, and you are told to meet him in the cafeteria. When you arrive, you find that Torza has just finished a meal and is about to leave.`
			`	"Ah, Captain. I was told you were looking for me. We should find a private place to talk."`
			`	You follow Torza to a similar armory as before. "Is there an update to the research on the Threshold that the Deep are doing?" he asks after sitting down.`
			choice
				`	"I've helped the scientists learn how to pass through the wormhole."`
				`	"The scientists have discovered how to pass through the wormhole."`
					goto discovered
			
			action
				set "remnant: admitted to helping deep"
			`	Torza's eyes go wide. "Why would you do this?" he asks. "Do you not understand that our secrecy is of utmost importance?"`
			choice
				`	"I don't believe that they will be a threat to you."`
					goto threat
				`	"I'm sorry, but I helped them before coming to understand this."`
			
			action
				set "remnant: lied to torza: understanding"
			`	"Liar!" Torza yells at you while standing up from the bench. "You told us of these scientists after we had already trusted you with a license." Torza walks away from you angrily, then turns his head.`
			`	"What do they know?"`
				goto knowledge
			
			label threat
			`	"It is not a matter of them being a threat," Torza says angrily. "They may be peaceful, but whoever they tell or whoever may learn from them may not be.`
			`	"What do they know?"`
				goto knowledge
			
			label discovered
			`	Torza's eyes go wide. "What do they know?"`
			
			label knowledge
			choice
				`	"They don't know about the Remnant, at least not yet."`
					to display
						has "deep: did not reveal remnant"
				`	"They have only discovered the void sprites."`
					to display
						has "deep: did not reveal remnant"
					goto sprites
				`	"They know where the Remnant are in the Ember Waste."`
					to display
						has "deep: did reveal remnant"
					goto location
				`	"They have scans of a few Remnant ships."`
					to display
						has "deep: did reveal remnant"
					goto scans
				`	"They have samples of some Remnant technology."`
					to display
						has "Deep: Remnant: Engines: done"
					goto tech
				`	"They are actively surveilling Remnant worlds."`
					to display
						has "Deep: Remnant Surveillance: done"
					goto surveilled
			
			action
				set "remnant: told that deep knows nothing"
			`	Torza seems to calm down greatly after hearing this. "This is most fortunate. We will need to work to ensure that this remains the case."`
				goto end
			
			label sprites
			action
				set "remnant: told that deep knows sprites"
			`	Torza seems to calm down greatly after hearing this. "Then may they not anger the Archon with their curiosity, as we have."`
				goto end
			
			label location
			action
				set "remnant: told that deep knows location"
			`	Torza pauses for a long while. "I assume it only makes sense that they would know of us after discovering the Ember Waste."`
				goto end
			
			label scans
			action
				set "remnant: told that deep has scans"
			`	Torza pauses for a long while. "These scientists knowing of our whereabouts is much more of a concern than them having scans of our ships."`
				goto end
			
			label tech
			action
				set "remnant: told that deep has tech"
			`	"And you were the one who brought it to them," Torza responds.`
			branch reciprocal
				has "Remnant: Tech Retrieval: done"
			
			choice
				`	"Yes, but what I do with your technology after buying it is none of your concern."`
					goto concern
				`	"No, they obtain it by other means."`
					goto other
			
			label reciprocal
			choice
				`	"Yes, but it is no different than me bringing technology from the Republic to you."`
				`	"No, they obtained it by other means."`
					goto other
			
			`	Torza scowls in response to this, but doesn't say anything.`
				goto end
			
			label concern
			`	"What you do with our technology is very much a concern to us!" Torza yells.`
				goto end
			
			label other
			action
				set "remnant: lied to torza: technology"
			`	Torza grits his teeth. "There are no reports of missing ships or outfits, and the only visitor capable of delivering our technology is you."`
				goto end
			
			label surveilled
			action
				set "remnant: told about surveillance"
			`	"How are they doing this?" Torza asks.`
			choice
				`	"Surveillance devices have been placed in each of your spaceports."`
				`	"I don't know. I only know that they are."`
					goto secret
			
			action
				set "remnant: told about cubes"
			`	Torza punches a wall in anger, then relaxes. "Thank you for telling us this. We will search for and remove these devices immediately."`
				goto end
			
			label secret
			`	"Whatever methods they are using, we will discover them in due time," Torza says.`
			
			label end
			`	Torza begins tapping on a data pad. "We must act to rectify this situation," he says calmly.`
			branch repeat
				has "retrieved before"
			
			`	"I presume that you know of the whereabouts of these scientists. Would you be able to get us a copy of their findings?"`
			choice
				`	"I'll try. The lead scientist told me where his office is."`
					goto accepted
				`	"I'm sorry, but I don't believe I'll be able to."`
					goto decline
			
			label repeat
			`	"You have brought us the information that these scientists had before. I ask that you do so again."`
			choice
				`	"I'll return with their information as quickly as I can."`
					goto accepted
				`	"I'm sorry, but I don't believe I'll be able to."`
					goto decline
			
			label decline
			branch revealed
				has "deep: did reveal remnant"
			
			branch admitted
				has "remnant: admitted to helping deep"
			
			`	"This is unfortunate," Torza responds. "But thank you for informing us about this. We will be on high alert to see if these scientists make any moves deeper into the Ember Waste." Torza gets up from the bench and shows you out. "May the Embers burn bright for you."`
				decline
			
			label admitted
			`	"This is unfortunate," Torza responds. "But thank you for informing us about this. We will be on high alert to see if these scientists make any moves deeper into the Ember Waste." Torza gets up from the bench and shows you out. "We may also be keeping a closer eye on you going forward to avoid another situation like this one."`
				decline
			
			label revealed
			branch liar
				or
					has "remnant: lied to torza: technology"
					has "remnant: lied to torza: understanding"
			
			`	"This is unfortunate," Torza responds. "Very unfortunate. We will be on high alert to see if these scientists make any moves. I at least commend you for giving what information you have to us." Torza gets up from the bench and shows you out without another word.`
				decline
			
			label liar
			action
				set "remnant: player is surveilled"
			`	"Then perhaps the Remnant should reassess their trust placed in you," Torza responds. "We will be on high alert to see if these scientists make any moves. I at least commend you for giving what information you have to us, but know that you will be watched closely by us from now on." Torza gets up from the bench and shows you out without another word.`
				decline
			
			label accepted
			branch revealed2
				has "deep: did reveal remnant"
			
			branch admitted2
				has "remnant: admitted to helping deep"
			
			`	"This is good," Torza responds. "Once you have the findings, simply return to the spaceport here and give them to the information desk. We will look over them shortly thereafter." Torza gets up from the bench and shows you out. "Have a safe journey, Captain. May the Embers burn bright for you."`
				accept
			
			label admitted2
			`	"This is good," Torza responds. "Once you have the findings, simply return to the spaceport here and give them to the information desk. We will look over them shortly thereafter." Torza gets up from the bench and shows you out. "Have a safe journey, Captain. But know that we may be keeping a closer eye on you going forward to avoid another situation like this."`
				accept
			
			label revealed2
			branch liar2
				or
					has "remnant: lied to torza: technology"
					has "remnant: lied to torza: understanding"
			
			`	"This is good," Torza responds. "Once you have the findings, simply return to the spaceport here and give them to the information desk. We will look over them shortly thereafter." Torza gets up from the bench and shows you out without another word.`
				accept
			
			label liar2
			action
				set "remnant: player is surveilled"
			`	"This is good," Torza responds. "Once you have the findings, simply return to the spaceport here and give them to the information desk. We will look over them shortly thereafter." Torza gets up from the bench and shows you out. "Know that you will be watched closely by us from now on, Captain. I commend you for agreeing to bring us this information, but we cannot allow another situation like this one to occur."`
				accept
	
	on stopover
		"retrieved information" ++
		conversation
			branch "retrieved before"
				"retrieved information" == 2
			
<<<<<<< HEAD
			`	You look up the location of Ivan's office that he gave you back when you helped him save the science drone in Terminus and find that it is in a building just outside the spaceport - just one room among many in a massive office complex. The complex looks pristine by Dirt Belt standards, but when compared to architecture you've seen elsewhere in the Deep, it is rather brutalistic.`
=======
			`	You look up the location of Ivan's office that he gave you back when you helped him save the science drone in Terminus and find that it is in a building just outside the spaceport, just one room among many in a massive office complex. <compared> to architecture you've seen elsewhere in the Deep, it's rather brutalistic.`
>>>>>>> 2fe5a9bc
			branch gone
				has "Deep: Remnant Research: offered"
			
			`	You ask a receptionist what Ivan's room number is, and he points you to a room on the twentieth floor. After taking an elevator up, you knock on the door to Ivan's office.`
			`	"Who is it?" Ivan says before peeking out the blinds. "Oh! Captain <last>! Please, come in."`
			`	Ivan opens the door and lets you inside. The office is cramped, the walls almost entirely obscured by filing cabinets. Ivan walks over to a desk that he barely has space to get behind, picking up a collection of papers and shoving them into the nearest cabinet. "Sorry about the mess," he says nervously. "I didn't know you were coming. Is there something I can help you with?"`
			choice
				`	"I was wondering if you'd found out anything new about the anomaly in Terminus."`
				`	"Do you think I could get a copy of your research on the anomaly in Terminus?"`
					goto "terminus copy"
			
			`	"Oh, yes. We haven't been able to do too much with what funding we have left, but we have made one important discovery." Ivan turns to one of his filing cabinets and pulls out some sort of graphic that you would guess is depicting the anomaly, but you can't make any sense of it.`
			`	"One of our ideas has been that the anomaly is some sort of unstable wormhole. Reports of its existence go back to at least the times of the first Alpha War, with rumors that ships have left for Terminus to never return, presumably having entered the anomaly somehow. Now I'm not one to go off of rumors, but they certainly have to come from somewhere, so the idea was at least worth investigating.`
			`	"Going under the assumption that it is a wormhole that is simply too unstable to allow a ship to pass through, we wanted to see if we could get anything at all to pass through it. What we've discovered is that given a small and smooth enough object, we can get it to disappear within the anomaly without a trace." He then pulls out a small metallic sphere about the size of a ping pong ball from one of the cabinets and dangles it from an attached wire.`
			`	"Now this is only a model, but we created a number of small sensors about this size and sent them through the anomaly. We'd hoped that we could take some readings from whatever is on the other side of the anomaly, as it clearly goes somewhere, but we only ever get static coming back through the wire, followed by nothing a few minutes later. And unfortunately, whatever we send in we can't seem to pull back. The wire always snaps.`
			`	"So the anomaly is clearly a wormhole. Now we just need to figure out how to get whatever we send into it to come back and how to get something the size of a ship to enter it."`
			`	"Sounds like you're making good progress," you respond. "Do you think I could get a copy of your research so far?"`
			
			label "terminus copy"
			`	"A copy?" Ivan looks off into space for a moment. "Well, I suppose since you helped save us from losing valuable equipment, I could make an exception for you. I typically don't share findings with those not on my research team until they're finalized. I've been burned one too many times because of that."`
			`	Ivan moves to another filing cabinet and pulls out a number of folders. "This will be for your eyes only. Promise you won't share this with anyone."`
			choice
				`	"I promise."`
					goto digitize
				`	"I'll try."`
			`	"Funny," Ivan says with a blank expression.`
			label digitize
			`	"Let me just get these folders digitized for you, then I can hand you a data chip with everything on it. It'll only be a few minutes."`
			action
				set "remnant: got deep anomaly research"
			`	Ivan leaves the room with the folders, and when he returns, he hands you a data chip before shoving all the folders back into the filing cabinet. "Well, anything else you need?"`
			`	"No. That's all I was here for," you respond. "Good luck on the rest of your work."`
			`	"Thank you," Ivan says. "We might be in touch in the future. I might need your help again for this project, hopefully during a less dire situation than last time."`
				decline
			
			label "retrieved before"
			`	You return to the office complex where Ivan's office is and ask the receptionist if Ivan is available, and he looks at you with confusion.`
				goto moved
			
			label gone
			`	You ask a receptionist what Ivan's room number is, and he looks at you with confusion.`
			
			label moved
			`	"Ivan Haataja? He moved out weeks ago. Said something about 'moving up in this world' while dragging a pallet of filing cabinets out of the building. I can look up where he is now if you need me to."`
			`	"I'd appreciate that," you say.`
			`	The receptionist spends a few minutes tapping away at a keyboard. "Looks like he had his office moved to... the Deep Polytechnic Institute of Valhalla?" he says with a surprised look. "Oh wow, must have gotten someone's attention in the government to be moved there. Do you need directions?"`
			choice
				`	"Yes, please."`
					goto directions
				`	"Whose attention would he have gotten, exactly?"`
			`	"There are a number of officials in his line of work here, so it would be hard to say."`
			label directions
			`	You get directions from the receptionist and thank him for his time. It turns out that this Institute is in the heart of the university district of the spaceport city. Several planets in the Deep, Paradise Worlds, and even many near Earth have a similar university district, but the one on Valhalla is the largest of its kind in the entire Republic.`
			`	As you enter the district, you note that the architecture here is much more appealing than the brutalistic style of Ivan's old office building. Each edifice consists of more curves than right angles, with a textured metallic sheen decorating its surface. Brilliant facades scatter sunlight to give the area a warm glow, as opposed to directing it right into your eyes if you happen to be standing in the wrong spot. Even among all the metallic structures, there is still a good amount of greenery: well-trimmed bushes and trees line the streets, and many of the buildings are topped with gardens.`
			`	You ascend the stairs of the Institute, the massive building looming over you as you approach. Its more ancient design makes the building stand out from the rest of the district; the entrance is guarded by massive marble pillars that manage to not clash with the metallic sheen of the rest of the structures nearby. The interior is similarly lavish, with a sprawling lobby area peppered with reception areas and centered by a massive fountain.`
			choice
				`	(Approach one of the receptionist desks and ask to see Ivan Haataja.)`
			`	The receptionist acknowledges you with a smile and then taps away at her computer. "It looks like he's available right now," she says. "We'll let him know you're coming and have someone escort you to Doctor Haataja's office shortly."`
			`	A staff member beckons you, and you follow him through what seems like endless hallways and stairwells toward your destination. The entire building seems to be as impressively decorated as the lobby, with beautiful furnishings and fine art. After some time, you finally arrive at Ivan's office. You thank the escort for bringing you here, as you surely would have been lost for hours without him, and knock on Ivan's door.`
			`	Ivan opens the door with a big smile on his face. "Captain <last>! So great to see you here. Please, have a seat." He ushers you inside his office, a large room with a window wall overseeing a scenic courtyard. You sit down in a plush chair on the opposite side of a desk, leaning back to get comfortable. "I know the chairs are cozy," Ivan says with a chuckle. "Don't fall asleep on me, though."`
			branch second
				"retrieved information" == 2
			`	He then takes a seat on his own cushioned chair. "Welcome to my office. This is miles above what I'm used to. The discoveries we were making finally attracted the attention of the Deep government, and they immediately had my office moved from the dingy complex it used to be in to here. I have you to thank for much of that work.`
				goto reason
			
			label second
			`	He then takes a seat on his own cushioned chair. "Welcome to my office. Much better than the old place, isn't it? The discoveries we were making finally attracted the attention of the Deep government, and they immediately had my office moved from the dingy complex it used to be in to here. I have you to thank for much of that work.`
			
			label reason
			`	"So. What brings you here, Captain?" he asks.`
			branch remnant
				has "deep: did reveal remnant"
			choice
				`	"I was wondering what your research on the wormholes and alien creatures has brought up."`
				`	"Could I get a copy of your research on the wormholes and alien creatures?"`
					goto "sprites copy"
			`	"Ah. Well, there's quite a bit to talk about." Ivan reclines in his chair.`
			`	"As far as wormholes go, we're still trying to theorize how the wormholes in this region of space work. A wormhole in the classical sense is some aberration in the fabric of spacetime that allows for instantaneous movement between two points. You can think of it like a tunnel, where you can go one way or the other. But how then does the series of wormholes that you discovered operate? Four different wormholes somehow create a loop of unidirectional travel." Ivan turns his chair and glances out at the courtyard. "We aren't yet sure how they could be functioning this way. Anything we come up with seems to violate some law of physics that we're certain is true."`
			`	Ivan turns back to you. "As for those alien creatures, they're similarly intriguing. Humanity has found life on other worlds before, but it has always conformed to our ideas of what life is, given our experience on Earth centuries ago. But these creatures are something else entirely. There are no terrestrial planets in the system you found them in which could be suitable for life, so they must have evolved on the gas giants. How life can even begin in such an environment, let alone evolve to be able to travel the vacuum of space - that is a mystery to us.`
			`	"By the way, would you like to have the honor of naming these creatures? My team has some ideas, but we're not particularly convinced by any of them, so I thought I'd ask you."`
			choice
				`	"How about 'void sprites'?"`
					goto sprites
				`	"How about 'Floaty McFloat Face'?"`
					goto joke
				`	"Sorry, I don't have any ideas."`
			
			`	"That's unfortunate," Ivan says. "I've been thinking of a name that references the void of space. I'll come up with something eventually."`
				goto ask
			
			label joke
			`	"In a joking mood, I see. We're not naming them 'Floaty McFloat Face,'" Ivan says with a blank expression. "I've been thinking of something in relation to the void of space. I'll come up with something eventually."`
				goto ask
			
			label sprites
			action
				set "deep: named void sprites"
			`	"Void sprites," Ivan says slowly, as if letting the name sit on his tongue. "Void sprites... I like it."`
			
			label ask
			`	"Do you think I could get a copy of your research?" you ask.`
			label "sprites copy"
			branch again
				"retrieved information" == 2
			
			`	"A copy?" Ivan looks off into space for a moment. "Well, I suppose since you helped me so much, I could make an exception for you. I typically don't share findings with those not on my research team until they're finalized. I've been burned one too many times because of that."`
			`	Ivan leans over to his desk. "This will be for your eyes only."`
				goto next
			
			label again
			`	"Again?" Ivan asks. He leans over to his desk. "I like that you're so interested in my research. I suppose it only makes sense with you helping me, but typically merchant captains aren't this interested in following up on odd jobs they do."`
			
			label next
			action
				set "remnant: got deep wormhole and sprite research"
			`	He presses a button on the desk. "Abigail, could you please make a copy of the encrypted folders 'TAB-RP,' 'WLT-RP,' and 'GGA-RP' on the Institute network under my name and bring them to my office in a data chip? Thank you."`
				goto reencrypt
			
			label remnant
			action
				"ivan's suspicion" = ( "retrieved information" / 2 * "deep: knew of stones before scientists" ) + "deep: knew of stones before scientists" + 2 * "Deep: Remnant: Engines: declined" + 2 * "Deep: Remnant: Engines: failed" + "Deep: Remnant Surveillance: declined" + "Deep: Remnant Surveillance: failed"
			
			branch technology
				has "remnant: told that deep has technology"
			
			branch surveillance
				has "remnant: told about surveillance"
			
			choice
				`	"I was wondering what your research on those Remnant ship scans has brought up."`
				`	"Could I get a copy of your research on those Remnant ship scans?"`
					goto suspicion
			branch cubes
				has "Deep: Remnant Surveillance: done"
			`	"Ah. Well, there's quite a bit to talk about." Ivan reclines in his chair.`
			`	"The ship scans look like nothing we've ever seen before. The ships seem to have a sort of... organic property to them. Here, let me show you." Ivan pulls up a schematic on his computer of the Remnant ships that you scanned. You're somewhat surprised that he could pull so much information from an outfit scan. "The ships look relatively normal for the most part, but their hulls have an almost organic structure to them." He zooms in on a section of the schematic that highlights the hull structure. "Now, when it comes to ships designed by, say, Betelgeuse, or even the Navy, the hull supports are arranged in triangular or square sections. But these ships have a pseudo-hexagonal design to them, completely non-uniform. It almost looks like the cell structure of some plants.`
			`	"Aside from the strange hull structure, they also seem to have a considerable amount of equipment integrated directly into the ships themselves. Built-in scanners and ramscoops, for example. Stuff that didn't come up on the surface of the outfit scan but that we can tell is there. The smaller of the two ships you scanned also has some sort of built-in device that we can't make any sense of. It doesn't look like any sort of device that we've seen before, but it takes up a considerable portion of the ship's structure, so it must have some purpose. We'd need to get a closer look to figure out what it is."`
			`	"Do you think I could get a copy of your research?" you ask.`
				goto suspicion
			
			label technology
			choice
				`	"I was wondering what your research on Remnant technology has brought up."`
				`	"Could I get a copy of your research on Remnant technology?"`
					goto suspicion
			branch cubes
				has "Deep: Remnant Surveillance: done"
			`	"Ah. Well, there's quite a bit to talk about." Ivan reclines in his chair.`
			`	Ivan pulls out a schematic showing the engines you brought. "The engines you brought us are very interesting. We already mentioned to you how they're rather powerful for their size, more so than even atomic engines of a similar size, while not producing very much heat at all. Their major downside, though, seems to be the immense amount of energy they draw. The energy drain is not surprising given that they seem to be improved ion engines, but the fact that ion engines could ever become more powerful for their size than atomic engines is something spectacular. The thrusters also seem to have the ability to provide reverse thrust, making any ship with them rather maneuverable."`
			
			branch skip
				not "Deep: Remnant: Generators: done"
			`	He pulls out a schematic showing the generator. "The generator, on the other hand, wasn't all too interesting. Little more than an improved generator of the type you might find down in the Rim. Somewhat interesting in that it doesn't produce much energy when compared to something like a fusion reactor, given the energy requirement of their engines, but I suppose these people are concerned more with keeping their ships running cool than with having extra power output. Another interesting characteristic we discovered is that the generator seemed to ameliorate the effects of ionization, like that which the Hai Ion Cannons apply, much better than normal. It seemed to be an intentional aspect of the generator's design."`
			
			branch skip
				not "Deep: Remnant: Inhibitor Cannon: done"
			`	He then pulls out a schematic showing the weapon. "And finally, the weapon you brought us. The Inhibitor Cannon is quite the technological marvel, having properties we've never seen before. Imagine a Particle Cannon, but half the size and with more range. Two Inhibitor Cannons would take up about the same amount of space as a single Particle Cannon, yet the Inhibitor Cannons would deal more damage. On top of that, the projectiles of the Inhibitor Cannons have the strange ability to slow down any ship they hit. Ships that we tested them on were unable to turn and accelerate at their normal rates."`
			
			label skip
			`	"Do you think I could get a copy of your research?" you ask.`
			
			label suspicion
			branch cubes
				has "Deep: Remnant Surveillance: done"
			branch again2
				"retrieved information" == 2
			
			`	"A copy?" Ivan looks off into space for a moment. "Well, I suppose since you helped me so much, I could make an exception for you. I typically don't share findings with those not on my research team until they're finalized. I've been burned one too many times because of that."`
			`	Ivan leans over to his desk. "This will be for your eyes only."`
				goto branches
			
			label again2
			`	"Again?" Ivan asks. He leans over to his desk. "I like that you're so interested in my research. I suppose it only makes sense with you helping me, but typically merchant captains aren't this interested in following up on odd jobs they do."`
			
			label branches
			branch one
				"ivan's suspicion" == 1
			
			branch two
				"ivan's suspicion" == 2
			
			branch three
				"ivan's suspicion" == 3
			
			branch four
				"ivan's suspicion" == 4
			
			label one
			action
				set "remnant: got deep research"
			`	He presses a button on the desk. "Abigail, could you please make a copy of the encrypted folders 'TAB-RP' and 'RTS-RP' on the Institute network under my name and bring them to my office in a data chip? Thank you."`
				goto reencrypt
			
			label two
			action
				set "remnant: got deep research"
			`	He hesitates for a moment before pressing a button on the desk. "Abigail, could you please make a copy of the encrypted folders 'TAB-RP' and 'RTS-RP' on the Institute network under my name and bring them to my office in a data chip? Thank you.`
			`	"So, not handing this off to anyone, are we?" he asks you.`
			choice
				`	"Of course not."`
					goto course
				`	"No. Why do you ask?"`
			`	"Just curious," he responds.`
				goto reencrypt
			label course
			`	"Good," he responds.`
				goto reencrypt
			
			label three
			action
				set "remnant: got old deep research"
			`	He hesitates for a moment, looks up at you, then presses a button on the desk while still looking into your eyes. "Abigail, could you please make a copy of the encrypted folders... 'TAI-RP' on the Institute network under my name and bring them to my office in a data chip? Thank you."`
			`	"So, you said you knew of the Remnant before working with me, right?" he asks you.`
			choice
				`	"Yeah. Why do you ask?"`
				`	"Not that I recall."`
					goto recall
			`	"Just curious. Do you care to tell me what your relationship with them is like?"`
				goto relationship
			label recall
			`	"Well I seem to recall that being what you told me. Do you care to tell me what your relationship with them is like?"`
			label relationship
			choice
				`	"I just do odd jobs for them. Nothing official."`
				`	"I'd rather not disclose that."`
			`	"Interesting," he says.`
				goto reencrypt
			
			label four
			action
				set "remnant: got no deep research"
			`	He reaches for a button on his desk, then pulls away from it and turns his chair toward the courtyard. "Never mind. I can't give you a copy. That research is classified."`
			choice
				`	"Okay. I'll just head out then."`
					goto leave
				`	"But I helped you with it. I really can't see it?"`
			
			`	"No, you can't see it. Is there a problem with that?"`
			choice
				`	"Yes. I need that research."`
				`	"No, there's no problem. I'll just see myself out."`
					goto leave
			
			`	He turns his chair back to you and stands up. "News flash, pal. I'm on to you. You asked for the research I had back before we had entered the wormhole in Terminus, and then you later told me that you'd already been through there and met these Remnant. Then, when I asked you to help me learn more about them, you said no. I think you're covering for them in some way and giving them information on what I know. Why you're doing that, I don't know, but that's what my gut says, and I've learned to trust my gut on feelings like these. Now get out of my office."`
			choice
				`	"You've got me. I'll leave."`
					goto out
				`	"You have it all wrong, Ivan."`
			`	"I said get out of my office. Or do I need to call security?" Ivan hovers his finger over the button on the desk.`
			choice
				`	"Okay, okay. I'll leave."`
					goto out
				`	"I think you do need to call security. I'm not leaving without that research."`
			`	Ivan presses down on the button. "Security. I have a guest in my office who is no longer welcome."`
			`	Not even thirty seconds later, a group of security guards enter the office. "<first> <last>, you're going to need to come with us," one of them says.`
			choice
				`	"Okay, okay. I'll leave."`
					goto escorted
				`	"I don't think so."`
					goto resist
			
			label resist
			`	"Well I think so," the security guard quips back, pulling a taser from his holster. The other security guards equip various equipment of their own, some of it looking lethal. "I'm going to give you one more chance to leave."`
			choice
				`	"Okay, okay. I'll leave."`
					goto escorted
				`	"Well you're going to need to make me leave."`
			
			`	Before you can even finish your sentence, you can already feel your muscles tensing up from the taser. You collapse, hitting your head on Ivan's desk as you go down. Before you lose consciousness from the impact, you hear Ivan yell, "Come on! Now I'm going to need to get a new desk."`
			`	You eventually wake up in a cell with handcuffs on. You look around and see a security guard looking at you from outside of the cell. "Ah, you're finally awake." The guard opens the cell. "Doctor Haataja says he isn't going to be pressing charges. Right this way, please."`
			`	The guard escorts you out of the cell, which was inside the security office of the Institute, near the lobby. You get some puzzled looks from those in the lobby as you're escorted by the security guard in cuffs. After bringing you outside, the guard unlocks the cuffs. "Don't cause any more trouble, now," he says.`
				decline
			
			label escorted
			`	The security guards escort you out of Ivan's office, and then out of the building. Looks like the Remnant won't be getting what they were hoping for.`
				decline
				
			label out
			`	You back out of Ivan's office with him looking at you the entire time. Looks like the Remnant won't be getting what they were hoping for.`
				decline
			
			label leave
			`	Ivan smiles, but it looks forced. "Come back any time you want. You're free to roam the Institute whenever you desire. Most of the building is closed to the public, but I can always mark you as my guest whenever you're interested in looking around."`
				decline
			
			label cubes
			`	Ivan laughs as he reclines in his chair. "Screw that. You should see what I've been able to recover from those sensor cubes you placed.`
				goto ramble
			
			label surveillance
			choice
				`	"I was wondering what came of those sensor cubes I placed."`
				`	"Could I get a copy of what you've found from those sensor cubes?"`
					goto "surveillance copy"
			`	Ivan laughs as he reclines in his chair. "Oh, it's absolutely fascinating what I've been able to find.`
			label ramble
			`	"With a cube in each of the Remnant systems, I was able to track all of their fleet movements, and I've discovered some interesting things. For one, ships either make trips between the three systems, or they leave the cluster entirely for significant amounts of time, often for at least a month. There weren't very many ships or fleets that took shorter trips out of the cluster, say only one or two weeks in length. Seems they're sending people on rather lengthy missions.`
			`	"Aside from fleet movements, the number of ships was also of note. The cubes track the number of unique ships seen, and they rarely tracked the same ship more than a handful of times. The Remnant seem to have an incredible number of ships, more than perhaps Deep Security and the Navy combined. Certainly impressive for a group consisting of only three star systems. The cubes are also able to make low quality scans of any ships in the system. While each individual scan provides less than what an outfit scan would render, given enough scans, one can get a clearer picture of the ship's composition. These ship scan results were... interesting, though. There seemed to be very few ships like the ones you scanned. Perhaps those were their most advanced ships, but the rest of what I was able to see didn't seem more powerful than your average merchant ship."`
			`	"I actually lost connection to the cubes a few weeks ago now, but I'd gathered enough information already."`
			`	"Do you think I could get a copy of your research?" you ask.`
			label "surveillance copy"
			`	"A copy? Of course! Of course! You're the reason I have any of this information in the first place, so you have every right to it." Ivan presses a button on his desk. "Abigail, could you please make a copy of everything on the Institute network under my name and bring it to my office in a data chip? Thank you."`
			action
				set "remnant: got all deep research"
				
			label reencrypt
			`	Only a few minutes later, there is a knock at the door. Ivan retrieves the data chip from the person who brought it, then plugs it into a computer on his desk. "Let me reencrypt these then leave the new key in the chip for you. Leaving the key right next to the lock isn't exactly the most secure thing to do, but I take it you'll be smart enough to remedy that whenever you use this. Aaaand... done." He pulls the chip from his computer and hands it to you.`
			`	"Anything else?" he asks.`
			`	"No. That's all I was here for," you respond. "Good luck on the rest of your work."`
			`	"Thank you," Ivan says. "Come back any time you want. You're free to roam the Institute whenever you desire. Most of the building is closed to the public, but I can always mark you as my guest whenever you're interested in looking around."`
				decline
			
	on complete
		payment 1000000
		conversation
			`	When you return to <origin>, you approach the information desk that Torza told you to go to. You tell the person at the desk that you're here to meet Torza. They have you wait on a bench nearby, and Torza arrives some time later. "Hello, Captain. I take it you have a copy of the findings."`
			
			branch terminus
				"retrieved information" == 1
				has "remnant: got deep anomaly research"
			
			branch sprites
				has "remnant: got deep wormhole and sprite research"
			
			branch everything
				has "remnant: got all deep research"
			
			branch research
				has "remnant: got deep research"
			
			branch old
				"retrieved information" == 1
				has "remnant: got old research"
			
			branch repeat
				"retrieved information" == 2
				has "remnant: got old research"
			
			branch nothing
				has "remnant: got no deep research"
			
			label terminus
			`	You hand Torza the data chip that Ivan gave you. Torza takes it and plugs it into a terminal behind the desk. He appears to read through the research rather quickly, nodding and scratching his chin at various points. "Interesting research they have done," he says. "So they understand that it is a wormhole, but still have no means of passing through to the other side." Torza removes the data chip from the terminal and pockets it. "We will keep hold of this information. For the time being we have little to fear, but I ask that you inform us if they make any further progress. May the Embers burn bright for you."`
				decline
			
			label sprites
			`	You hand Torza the data chip that Ivan gave you. Torza takes it and plugs it into a terminal behind the desk. He appears to read through the research rather quickly, nodding and scratching his chin at various points. "They seem to have taken a liking to the void sprites," he says. "It is human nature to be curious, and they will be kept curious by the void sprites for a while. This buys us time." Torza removes the data chip from the terminal and pockets it. "We will keep hold of this information and keep an eye on the Threshold in case they decide to venture further into the Ember Waste. Should that occur, we will call on you. May the Embers burn bright for you."`
				decline
			
			label everything
			`	You hand Torza the data chip that Ivan gave you. Torza takes it and plugs it into a terminal behind the desk. He appears to read through the research rather quickly, nodding and scratching his chin at various points. "Impressive that you've brought us so much," he says. "This appears to be absolutely everything they know about us. While the situation is not ideal, at the very least we now know what they know and can use that to our advantage." Torza removes the data chip from the terminal and pockets it. He then pulls out what you recognize as the sensor cubes you placed on the Remnant worlds and puts them on the table. "We disabled these some time ago, but not before feeding them some junk data. And judging by this information, it worked. We will keep hold of this information and keep an eye on the Threshold in case they decide to venture into the Ember Waste. Should that occur, we will call on you. May the Embers burn bright for you."`
				decline
			
			label research
			`	You hand Torza the data chip that Ivan gave you. Torza takes it and plugs it into a terminal behind the desk. He appears to read through the research rather quickly, nodding and scratching his chin at various points. "So, they know of some, but not all, of our technological capabilities," he says. "We can use this fog of war to our advantage, should we need to." Torza removes the data chip from the terminal and pockets it. "We will keep hold of this information and keep an eye on the Threshold in case they decide to venture further into the Ember Waste. Should that occur, we will call on you. May the Embers burn bright for you."`
				decline
			
			label old
			`	You hand Torza the data chip that Ivan gave you. Torza takes it and plugs it into a terminal behind the desk. He appears to read through the research rather quickly with a puzzled look on his face. "There is nothing here like what you mentioned that the Deep knows. Are you sure you received the correct information?"`
				goto tricked
			
			label repeat
			`	You hand Torza the data chip that Ivan gave you. Torza takes it and plugs it into a terminal behind the desk. He appears to read through the research rather quickly with a puzzled look on his face. "This is the same information as what you brought us last time. Are you sure you received the correct information?"`
			
			label tricked
			`	Torza turns the terminal to face you. You read through it and see that all the data is on the wormhole in Terminus, but it says that they are still looking for a way to pass through it. "This isn't what I asked for," you say. "He must have purposefully given me the wrong information."`
			`	"Then he understands why you asked for it," Torza responds as he turns the terminal back and pockets the data chip.`
				goto disappointing
			
			label nothing
			`	"No," you respond. "The lead scientist guessed correctly that I was asking for his research to give to you."`
			
			label disappointing
			`	Torza scratches his chin. "This is... disappointing. You've helped to place us in a scenario where a potential adversary knows much about us, but we know little about them." Torza stares at you, but doesn't appear to be angry. "Perhaps espionage is in order. But given your connections to the Deep, we will pursue such actions on our own. Should something arise in the future where we need you, we'll contact you. Until then, do not compromise our position any further. We will not take it so lightly a second time."`
				decline



mission "Remnant: Tech Retrieval"
	name "Remnant Human Tech Retrieval"
	description "The Remnant are interested in learning what advances humanity has made over the past centuries. Bring them samples of advanced technology, such as newly developed ramscoops, weapons, or shields."
	source "Viminal"
	to offer
		has "Remnant: Technology Available: offered"
		random < 30
	on offer
		"remnant met taely" ++
		conversation
<<<<<<< HEAD
			branch familiar
				has "remnant met taely"
			`As you enter the spaceport, you notice someone across the plaza appears to have been waiting for you. A tall, solidly built woman in short-sleeved coveralls stands up from where she was sitting near the information desk. With a few quick gestures at the person behind the counter, she heads towards you with a confident stride. As she approaches, you note that the crowds of people moving around the plaza seem to be staying out of her way as if she were someone important.`
			`	In contrast, she reminds you of the mechanics who maintained the textile factories back on <starting planet>. In particular, the tools at her belt and the wear marks on her clothing suggest someone who is more comfortable inside a ship access duct than behind a desk.`
				to display
					has "human space start"
=======
			branch default
				has "start: default"
			`As you enter the spaceport, you notice someone across the plaza appears to have been waiting for you. A tall, solidly built woman in short-sleeved coveralls stands up from where she was sitting near the information desk. With a few quick gestures at the person behind the counter, she heads towards you with a confident stride. As she approaches, you note that the crowds of people moving around the plaza seem to be staying out of her way as if she were someone important. In contrast, the tools at her belt and the wear marks on her clothing suggest someone who is more comfortable inside a ship access duct than behind a desk.`
				goto next
			label default
			`As you enter the spaceport, you notice someone across the plaza appears to have been waiting for you. A tall, solidly built woman in short-sleeved coveralls stands up from where she was sitting near the information desk. With a few quick gestures at the person behind the counter, she heads towards you with a confident stride. As she approaches, you note that the crowds of people moving around the plaza seem to be staying out of her way as if she were someone important. In contrast, she reminds you of the mechanics who maintained the textile factories back on New Boston. In particular, the tools at her belt and the wear marks on her clothing suggest someone who is more comfortable inside a ship access duct than behind a desk.`
			label next
>>>>>>> 2fe5a9bc
			`	Before you can decide if you want to avoid this person or not, she is standing in front of you, clearing her throat. "You are captain <first> <last> of the <ship>?" She asks in a lyrical chant.`
			choice
				`	"That's me."`
					goto admit
				`	"I don't know who that is."`
			`	She looks at you with an inscrutable expression for a moment. "Trying to be inconspicuous is admirable. Being oblivious to the fact that you stand out like a star in empty space is not."`
			label admit
			`	"I have an opportunity for you, if you are interested in being helpful to the Remnant." When you express your interest she leads you over to a balcony overlooking the primary shipyards. As she leans on the railing a cold breeze makes you shiver, but she seems oblivious to it. "I am known as Taely. As a prefect among the Remnant, I am responsible for this." She gestures at the shipyards, where you can see a myriad of the Remnant's alien-looking ships in various stages of construction or repair. "The ships we have serve us well, but they are old designs. Only the Ibis is comparatively new. We need new ideas, new inspiration." She pauses, focusing briefly on a small bay where several people appear to be pulling what looks like a supercapacitor out of a Puffin.`
				goto question
			label familiar
			`As you enter the spaceport, you notice Taely across the plaza. She begins approaching you immediately, appearing to have been waiting for you. "Greetings, <first>. I hope you are not too busy as I have an opportunity for you." When you express interest, she leads you to a balcony overlooking the primary shipyards. She seems oblivious to the chilling breeze as she leans on the railing. "As you may have noticed in your time with us, many of our ships, while they do serve us well, are old designs. While we have recently made significant progress with a new concept, we still need new ideas and inspiration." She pauses, focusing briefly on a small bay where several people appear to be pulling what looks like a supercapacitor out of a Puffin.`
			label question
			choice
				`	"So, what are you asking?"`
					goto request
				`	"What are they doing?"`
			`	"Oh, those are apprentices," she trills with a touch of amusement. "They need to learn how to handle unusual tech. One of the first steps is to deal with old tech. Like salvaging an obsolete supercapacitor out of that Puffin so it can be reprocessed into something useful, and replacing it with newer integrated energy storage." She glances at you in amusement. "You've flown the Puffin, you know how old that ship is: primitive energy systems, antique 'hard-shell' shields that have to be manually raised and lowered..." She trails off into momentary silence. "Be glad that you got one that had already been refurbished prior to your visit to Nenia. At least it had modern engines and an updated sensor array."`
			label request
			`	"To the point," her tone shifts to a more martial cadence. "We want to know how humanity has advanced in the past five and a half centuries. If you found us, I am sure it is only a matter of time until the Alphas, their servants, or others intent on galactic domination discover us. We need to know what sort of weapons they will be wielding, how their ships will be protected, and how fast they can travel in deep space."`
			choice
				`	"Okay, I will see what I can find."`
					goto find
				`	"Could you elaborate on 'how fast they can travel in deep space'?"`
				`	"No, I don't want to get involved in this."`
					goto nothelp
			`	She considers her thoughts briefly, then chants, "How fast a ship can move through an area of deep space basically depends on how fast they can collect fuel. Ramscoops were common at the time of the exodus, and if humanity has developed better ramscoops or other means of generating fuel, these would significantly improve their speed at exploring or crossing large volumes of space."`
			choice
				`	"Okay, I will see what I can find."`
				`	"No, I don't want to get involved in this."`
					goto nothelp
			label find
			`	Taely nods "I will look forward to seeing what you find. In the meantime, I should get back to work." With that, she swings over the railing and climbs quickly down the wall in the direction of the shipyard, seemingly unconcerned about the height.`
				accept
			label nothelp
			`	Taely looks at you with a blank expression, then chants in a monotone voice. "If that is your choice, you are unlikely to find much of interest to do among us." With that, she vaults over the edge of the railing and drops from view. As you quickly peer over the railing, you discover that she must have caught a handhold somehow, as she is rapidly moving down the wall in a controlled fashion with ease of a spider.`
				decline
	to complete
		never
	to fail
		or
			has "Remnant: Heavy Laser: done"
			has "Remnant: Catalytic Ramscoop: done"
			has "Remnant: Plasma Cannon: done"
			has "Remnant: Electron Beam: done"
			has "Remnant: D94-YV Shield Generator: done"
			has "Remnant: S-970 Regenerator: done"
	on fail
		clear "Remnant: Tech Retrieval: failed"
		set "Remnant: Tech Retrieval: done"
	on abort
		# Empty, just here so aborting this mission doesn't trigger the failure action.



mission "Remnant: Heavy Laser"
	name "Retrieve Heavy Lasers"
	description "A Remnant engineer has asked you for a delivery of two Heavy Lasers to <planet> for them to study."
	source "Viminal"
	destination
		government "Remnant"
		attributes outfitter
		not attributes "requires: gaslining"
		not distance 0
	to offer
		or
			has "Remnant: Tech Retrieval: active"
			has "Remnant: Tech Retrieval: done"
	on offer
		require "Heavy Laser"
		conversation
			`You remember that Taely was interested in seeing examples of technology from human space. Would you like to show her your Heavy Laser?`
			choice
				`	(Not now.)`
					defer
				`	(Yes.)`
			branch familiar
				has "Remnant: Tech Retrieval: done"
			`	After asking a few people, you finally get directed to a bay in the shipyard where you find Taely just finishing the installation of a Thrasher Cannon in a Starling. "Greetings, <first>. I will be down in a minute." She does a few more things inside a panel, reseals the hatch, and slides down a fin to land next to you. "So, do you have something for me?"`
				goto next
			label familiar
			`	You recall that Taely is responsible for the shipyards, so you head straight there and ask the nearest mechanic. They direct you to a large hangar tucked into a cliff face, where you find her working at a terminal filled with schematics. Behind her, the room fades quickly into darkness where you can faintly make out what appears to be a large tank and a lot of whirring machinery. As you approach she looks up from her work and turns to face you. "Ah, you have returned. Do you have something new for me?"`
			label next
			`	You lead her back to your ship, where you show her the Heavy Laser. "A laser cannon?" she asks. "Our records indicate that humanity had primitive laser technology at the time of the Exodus, but nothing that would be considered useful as weapons." She pauses to look down at her scanner. "And yet my scans indicate that they are capable of significant power output." She pauses for a moment before continuing, "These could be quite useful to examine more thoroughly. Please deliver two of these Heavy Lasers to a research team on <planet>."`
				accept
	on visit
		dialog `You have returned to <planet>, but you don't have the two Heavy Lasers that Taely requested. Go buy two Heavy Lasers before returning.`
	on complete
		outfit "Heavy Laser" -2
		payment 870000
		"remnant met taely" ++
		conversation
			`As you land on a pad adjacent to the research center, a group of researchers mount some kind of weapon on a platform aimed down a firing range. The researchers retreat behind a thick barrier and press a button to activate the weapon. A flash of light erupts from the muzzle as the target downrange is cut in half. The barrel of the weapon raises into the air, and the researchers rush out onto the range with tools and devices to inspect the damage.`
			`	Noticing your arrival, one of the researchers veers off and heads towards you. "So, you are the one with the samples of humanity's laser weapons?" chants the researcher. "Always interesting to see new things." He turns and waves at a Remnant standing near the edge of the landing pad with a camel hitched to a wagon.`
			`	The researchers quickly unload the Heavy Lasers from your ship, and hand you a credstick with <payment>. "Thank you for bringing us something new to examine. We appreciate the breath of fresh air." With that, they quickly head off into a nearby lab, escorting their cargo of weaponry on the oddly archaic transportation.`



mission "Remnant: Plasma Cannon"
	name "Retrieve Plasma Cannons"
	description "A Remnant engineer has offered you a reward in exchange for delivering two Plasma Cannons to a team on <planet>."
	source "Viminal"
	destination
		government "Remnant"
		attributes outfitter
		not attributes "requires: gaslining"
		not distance 0
	to offer
		or
			has "Remnant: Tech Retrieval: active"
			has "Remnant: Tech Retrieval: done"
	on offer
		require "Plasma Cannon"
		conversation
			`You recall that Taely was interested in examining examples of technology from ancestral space. Would you like to show her the Plasma Cannons you retrieved?`
			choice
				`	(Not now.)`
					defer
				`	(Yes.)`
			branch familiar
				has "Remnant: Tech Retrieval: done"
			`	After asking a few people, you finally get directed to a bay in the shipyard where you find Taely just finishing the installation of a Thrasher Cannon in a Starling. "Greetings, <first>. I will be down in a minute." She does a few more things inside a panel, reseals the hatch, and slides down a fin to land next to you. "So, do you have something for me?"`
				goto next
			label familiar
			`	Aware that Taely's main area of responsibility is in the shipyards, you head straight there and have almost arrived when you are approached by another Remnant who introduces herself as one of Taely's aides. "Greetings, Captain" she trills. "Our scans picked up indications of uncatalogued human weaponry. Were you bringing it to show us?"`
			label next
			`	You lead her back to your ship, where you show her the Plasma Cannon. "I have never seen weapons designed to handle such a high heat output! Is this some kind of plasma based weapon?" she asks, gesturing at a cannon. You nod, and she continues, "Intriguing. We have noticed that the Korath ships seem to run particularly hot, and have speculated that overheating them might be an effective means of disabling them. I would enjoy researching these a bit more. If you could deliver two to <planet> for us you would be well compensated."`
				accept
	on visit
		dialog `You have returned to <planet>, but you don't have the two Plasma Cannons that Taely requested. Go buy two Plasma Cannons before returning.`
	on complete
		outfit "Plasma Cannon" -2
		payment 1130000
		"remnant met taely" ++
		conversation
			`As the <ship> settles onto the pad closest to the research facility, you can see a weapons specialist checking over a large cannon on a platform beneath a nearby Albatross. When he sees you starting to unload the two Plasma Cannons, he snaps the casing closed and gestures to someone out of sight. Within moments both him and an empty flatbed are there to pick up the weapons.`
			`	"Thank you for your help," he says. "Our Inhibitors provide us with something of a mobility advantage against the Korath, but they aren't particularly effective at disabling them. These Plasma Cannons will open new avenues of research for us." He pauses, then continues. "I also included a bonus for you. It is a 'finder's fee,' as we always appreciate new tech."`
			branch wave
				has "Remnant: Learn Sign 1: done"
			`	The weapons technician finishes strapping down the Plasma Cannons and makes a gesture towards you, then heads off toward the lab.`
				goto end
			label wave
			`	The weapons technician finishes strapping down the Plasma Cannons and makes a gesture that you recognize as "farewell," then heads off toward the lab.`
			label end
			`	As you watch the Remnant heading off with their new weapons to study, you cannot help but wonder what will be the result of it.`



mission "Remnant: Catalytic Ramscoop"
	name "Retrieve Catalytic Ramscoops"
	description "A Remnant engineer has offered you <payment> for delivering two Catalytic Ramscoops to a lab on <planet>."
	source "Viminal"
	destination
		government "Remnant"
		attributes outfitter
		not attributes "requires: gaslining"
		not distance 0
	to offer
		or
			has "Remnant: Tech Retrieval: active"
			has "Remnant: Tech Retrieval: done"
	on offer
		require "Catalytic Ramscoop"
		conversation
			`You recall that Taely was interested in seeing examples of new human technology, and the Catalytic Ramscoop definitely fits the criteria. Would you like to show her?`
			choice
				`	(Not now.)`
					defer
				`	(Yes.)`
			branch familiar
				has "Remnant: Tech Retrieval: done"
			`	After asking a few people, you finally get directed to a bay in the shipyard where you find Taely calibrating an Inhibitor Cannon on an Albatross. "Greetings, <first>. I am just finishing these calibrations." She does a few more things inside the casing, reseals the hatch, and drops to the ground on a tether. "So, did you recover something?"`
				goto next
			label familiar
			`	Remembering that she spends most of her time in the shipyard, you head straight there and almost immediately are intercepted by another Remnant who introduces herself as one of Taely's assistants. "Good day, Captain" she chants. "Our scans picked up a new form of ramscoop onboard your ship. Have you brought it for us to look at?"`
			label next
			`	You lead her back to your ship, where you show her the Catalytic Ramscoop. "Interesting. This is a new design?" She asks, gesturing at the ramscoop. You nod, and she continues, "Even if it does not perform well, new perspectives on the problem could be valuable. There is a research team on <planet> that is currently working on new ramscoop designs. If you could deliver two Catalytic Ramscoops to them we could offer you <payment>."`
				accept
	on visit
		dialog `You have returned to <planet>, but you don't have the two Catalytic Ramscoops that Taely requested. Go buy two Catalytic Ramscoops before returning.`
	on complete
		outfit "Catalytic Ramscoop" -2
		payment 1390000
		"remnant met taely" ++
		conversation
			`As the <ship> settles onto the pad closest to the research laboratory, you can see several people exiting an adjacent hangar with a trailer pulled by a camel. They quickly approach your landing pad and wait for you to complete your shutdown routines before boarding and starting to unload the ramscoops. Once they are done one of them comes up to you and hands you your payment of <payment>. "Thank you for the delivery, Captain. We are looking forward to seeing what they have done differently."`



mission "Remnant: Electron Beam"
	name "Retrieve Electron Beams for the Remnant"
	description "A Remnant engineer has offered you a reward for delivering two electron beams to a testing range on <planet>."
	source "Viminal"
	destination
		government "Remnant"
		attributes outfitter
		not attributes "requires: gaslining"
		not distance 0
	to offer
		or
			has "Remnant: Tech Retrieval: active"
			has "Remnant: Tech Retrieval: done"
	on offer
		require "Electron Beam"
		conversation
			`You recall that Taely was interested in seeing examples of new human technology, and the electron beam certainly fits the criteria. Would you like to show her?`
			choice
				`	(Not now.)`
					defer
				`	(Yes.)`
			branch familiar
				has "Remnant: Tech Retrieval: done"
			`	After asking a few people, you finally get directed to a bay in the shipyard where you find Taely closing up the panel on a Thrasher Turret. "Greetings, <first>. You have good timing: I was just finishing." She reseals the hatch, and drops to the ground on a tether. "So, did you recover something?"`
				goto next
			label familiar
			`	Given what you know about Taely, you decide to skip the spaceport proper and head for the shipyard. After a frustrating half hour spent wandering around trying to find her, you finally encounter a helpful weapons tech who says they can check the weapon on Taely's behalf.`
			label next
			`	You accompany her back to your ship, where she examines the electron beam. "This could be useful. Focusing energy into continuous beams has been a popular idea for centuries. It is very useful to know that they have finally managed to make it into an effective weapon. If you could deliver two electron beams to one of our testing ranges on <planet> you would be well compensated."`
				accept
	on visit
		dialog `You have returned to <planet>, but you don't have the two electron beams that Taely requested. Go buy two electron beams before returning.`
	on complete
		outfit "Electron Beam" -2
		payment 1090000
		"remnant met taely" ++
		conversation
			`On <planet> you follow the landing instructions to arrive at a pad set next to a small complex of testing ranges and workshops. A group of technicians is just finishing the disassembly of a weapon from the test stand when you settle onto the stand, and a few minutes later they arrive to unload the electron beams from your ship. They move eagerly to secure the new weapons to their flatbed and quickly hand you your payment of <payment> before vanishing into the lab.`



mission "Remnant: D94-YV Shield Generator"
	name "Retrieve D94-YV Shield Generators"
	description "A Remnant engineer has offered you <payment> for delivering two D94-YV Shield Generators to a research facility on <planet>."
	source "Viminal"
	destination
		government "Remnant"
		attributes outfitter
		not attributes "requires: gaslining"
		not distance 0
	to offer
		or
			has "Remnant: Tech Retrieval: active"
			has "Remnant: Tech Retrieval: done"
	on offer
		require "D94-YV Shield Generator"
		conversation
			`You know that Taely was interested in seeing examples of recently developed human technology, and the D94-YV Shield Generator probably fits the criteria. Would you like to show her?`
			choice
				`	(Not now.)`
					defer
				`	(Yes.)`
			branch familiar
				has "Remnant: Tech Retrieval: done"
			`	After asking a few people, you finally get directed to a bay in the shipyard where you find Taely applying some kind of material over a hole in a hull. "Greetings, <first>. What brings you here today?" She reseals the hatch, and drops to the ground on a tether. "Did you bring us something?"`
				goto next
			label familiar
			`	You decide that you are more likely to find her in the shipyard, so you skip the starport and head out among the ships. As you search through the yard you are soon approached by another engineer. "Well met, Captain. Taely said you may be bringing back samples of new technology from ancestral space. Do you have something to show us?"`
			label next
			`	You nod in the affirmative and lead her back to your ship, where she examines the D94-YV Shield Generator. "It certainly looks impressive," she chants as she paces around the massive piece of equipment. "It will be valuable to see what our enemies might be shielded with, and maybe something we can learn from it too." She comes to a stop in front of you. "If you could deliver two of these to a lab on <planet> we could compensate you with <payment>."`
				accept
	on visit
		dialog `You have returned to <planet>, but you don't have the two D94-YV Shield Generators that Taely requested. Go buy the two shield generators before returning.`
	on complete
		outfit "D94-YV Shield Generator" -2
		payment 1150000
		"remnant met taely" ++
		conversation
			`On <planet> you follow the landing instructions to arrive at a pad set next to a large warehouse. As you complete your shutdown routine the doors slide open and a large crawler emerges, accompanied by several Remnant. They carefully unload the D94-YV Shield Generators and strap them down. As they start heading back to the warehouse one of them comes over to hand you <payment>. "Thank you for the delivery. Our team is eager to see what humanity has achieved in these past centuries."`



mission "Remnant: S-970 Regenerator"
	name "Retrieve S-970 Regenerators"
	description "A Remnant engineer has offered you <payment> for delivering two S-970 Regenerators to an impact testing facility on <planet>."
	source "Viminal"
	destination
		government "Remnant"
		attributes outfitter
		not attributes "requires: gaslining"
		not distance 0
	to offer
		or
			has "Remnant: Tech Retrieval: active"
			has "Remnant: Tech Retrieval: done"
	on offer
		require "S-970 Regenerator"
		conversation
			`You recall that Taely was interested in seeing instances of new human technology, and the S-970 Regenerator is definitely a recent development. Would you like to show her?`
			choice
				`	(Not now.)`
					defer
				`	(Yes.)`
			branch familiar
				has "Remnant: Tech Retrieval: done"
			`	After asking a few people, you finally get directed to a bay in the shipyard where you find Taely adjusting something on the hull that you can't quite see. "Greetings, <first>. What brings you here today?" She taps something, then hangs her tools on her belt and drops to the ground on a tether. "Did you bring us something?"`
				goto next
			label familiar
			`	Taely seems like the sort of person who spends most of their time working directly on ships, so finding people repairing ships seems the most likely place to find her. As you enter the maintenance section, you spot an engineer waiting for you. She quickly introduces herself as an engineer who works with Taely. "She was not able to be here, so she sent me to see what you have brought" chants the engineer.`
			label next
			`	You nod in the agreement and lead her back to your ship, where she does a cursory scan of the S-970 Regenerator. "Hmm," she murmurs as she peers at the readings on her instrument as she waves it up and down the regenerator. "This looks like they may have found a few techniques that would be beneficial for us to study. If you could deliver two of these to a lab on <planet> we could compensate you with <payment>."`
				accept
	on visit
		dialog `You have returned to <planet>, but you don't have the two S-970 Regenerator that Taely requested. Go buy the two shield regenerators before returning.`
	on complete
		outfit "S-970 Regenerator" -2
		payment 2350000
		"remnant met taely" ++
		conversation
			`On <planet> you follow the landing instructions to arrive at a pad set next to a substantial facility with a large equipment bay. As you complete your shutdown routine the doors to the bay slide open and a crawler emerges, accompanied by several Remnant. They carefully unload the S-970 Regenerators and strap them down. As they start heading back into the bay, one of them comes over to hand you <payment>. "Thank you for the new outfits to study. Our team is quite interested to see what humanity has achieved since our exodus."`



# For players who did the original versions of these missions before ccbc671.
# The main "Remnant: Tech Retrieval" mission did not exist and only the
# Heavy Laser, Plasma Cannon, and Catalytic Ramscoop missions existed.
mission "Remnant: Tech Retrieval Patch"
	landing
	invisible
	to offer
		not "Remnant: Tech Retrieval: offered"
		or
			has "Remnant: Heavy Laser: done"
			has "Remnant: Plasma Cannon: done"
			has "Remnant: Catalytic Ramscoop: done"
	on offer
		set "Remnant: Tech Retrieval: done"
		fail



mission "Remnant: Taely Intro Log"
	invisible
	source
		government "Remnant"
	to offer
		"remnant met taely" >= 1
	on offer
		log "People" "Taely" `As an engineering prefect, Taely is the foremost authority among the Remnant on salvaged technology and a senior leader in their reverse engineering program.`
		fail



mission "Remnant: Taely Penguin Log"
	invisible
	to offer
		has "Remnant: Taely Intro Log: failed"
		has "Remnant: Face to Maw 2: done"
	on offer
		log "People" "Taely" `One of Taely's main priorities is improving the maneuverability characteristics of Remnant ships. To this end she has been working on building a new prototype ship based on the void sprites.`
		fail



mission "Remnant: Chilia Intro Log"
	invisible
	source
		government "Remnant"
	to offer
		"remnant chilia" >= 1
	on offer
		log "People" "Chilia" `As a military prefect, Chilia is responsible for the defense of Remnant space. He can usually be found on the front lines of combat unless required to work on tactics for the Remnant as a whole.`
		fail



mission "Remnant: Chilia Intro Log 2"
	invisible
	source
		government "Remnant"
	to offer
		"remnant chilia" >= 2
	on offer
		log "People" "Chilia" `Despite being quite young, Chilia is highly respected among Remnant society.`
		fail



mission "Remnant: Chilia Intro Log 3"
	invisible
	source
		government "Remnant"
	to offer
		"remnant chilia" >= 3
	on offer
		log "People" "Chilia" `Prefect Chilia is an unusual person compared to most military leaders: He is inclined to do things himself and rarely stands on protocol.`
		fail



mission "Remnant: Return the Samples"
	name "Return the Samples"
	description "A researcher on <planet> has asked you to return void sprite eggs to Nasqueron that the Remnant stole many years ago."
	source "Aventine"
	stopover "Nasqueron"
	to offer
		has "Remnant: Technology Available: offered"
		random < 50
	on offer
		conversation
			`As you are walking through the spaceport, the researcher you previously assisted with the studies on the void sprites approaches you in a hustle. "We have made some new discoveries!" he exclaims in a trill. "Some of the samples that we took all those years ago are actually eggs of some kind. So the Archon must view our previous research as being disruptive to the void sprites' lifecycles.`
			`	"We have been storing these eggs in a cryogenic stasis tank, so they should still be viable and intact. Well, most of them, anyway." His notes trail off on a mournful tone.`
			`	"Could you return some of them to Nasqueron? According to our logs, they were found floating in the lower levels of the atmosphere, where their natural buoyancy should keep them afloat."`
			choice
				`	"Sure, I would be glad to return them."`
				`	"Sorry, I'm really not interested in dodging the Archon again."`
					decline

			`	"Thank you. Since we are continuing to work together, I would like to introduce myself again." He takes a breath, thinks for a second, and speaks a short verse about plumage with a complex chord that sounds at once grandiose and self-deprecating. The best you can make out is that his name is "Plume."`
			`	"Just remember: you will need to use a Puffin to make this delivery. If you don't still have one, there are a few in storage in Viminal." He taps on his commlink, and an assistant emerges from a nearby building with a flatbed truck. Onboard is a large collection of cocoon-like pods cradling large eggs, as well as a big spacesuit that looks more reminiscent of an ancient deep-sea diving suit than anything carried on a modern ship. "Now, remember, you need to remove the eggs from the cocoons and release them gently. Please make sure they don't hit anything on the way out."`
				accept
	npc
		government "Drak (Hostile)"
		system "Nenia"
		personality staying heroic nemesis frugal uninterested
		ship "Archon (Cloaked)" "Lifted Lorax"
	on accept
		log "People" "Plume" `A Remnant researcher specializing in xenobiology, Plume is at the forefront of recent efforts to restart research on the void sprites and a leading expert in non-carbon based lifeforms.`
	on stopover
		conversation
			`Once again you have successfully dodged the Archon to land on Nasqueron. Somehow, knowing it was going to be there was both better and worse than the surprise of the first time.`
			`	As the <ship> sinks through the cloud layers, you gently activate the repulsors to slow your descent to avoid startling the void sprites. A few nearby sprites descend with you, seeming to match your velocity. You slow down as you reach the altitude listed in the log of where the eggs are to be released.`
			`	Setting the ship on autopilot, you walk to the back and struggle into the pressure suit. Readying the eggs in the cargo hold, you equalize pressure in the main cargo hold to the swirling clouds outside, and open the bay doors. As predicted, at this pressure level, the eggs are almost weightless, and are fairly easy to carry to the door of the ship and release.`
			`	By the time you finish releasing the eggs back into the clouds, several void sprites have converged on your ship and appear to be herding the eggs away from you with gentle buffets of their wings. You take a moment to appreciate the alien beauty of these creatures before closing the hatch and purging the ship with fresh air.`
	on visit
		dialog phrase "generic stopover on visit"
	on complete
		conversation
			`Back on the ground, you report on how the release went. The researcher is pleased to hear that the void sprites responded to their presence. "We will give them a few weeks, then try sending another ship to monitor them. Hopefully the Archon will be pacified by this. Meet me in the alien environments lab just off the spaceport if you are interested in pursuing this."`



mission "Remnant: Return the Samples 2"
	name "Return the Samples"
	description "Plume has asked you to return more stolen eggs, this time to Slylandro. Then return to <planet> with footage of the void sprites."
	source "Aventine"
	stopover "Slylandro"
	to offer
		has "Remnant: Return the Samples: done"
	on offer
		conversation
			`Following Plume's directions, you find a lab tucked behind the main area of the spaceport, where a short walkway leads into an underground structure. Stepping inside the door you note a rack of camouflage netting positioned easily at hand. Given what you have learned of their history, it is probably a last-ditch preparation in case they need to hide the entrance from a raid.`
			`	The lab itself is a microcosm of Remnant development. The structure appears to be some strange semi-organic material, and you can see an eclectic mix of familiar and unfamiliar shapes cluttering the tables. If you had to guess, you would say that this lab was the result of several different families of technology, only one of which was human.`
			`	Plume and several other Remnant are at the back of the room inspecting a bunch of cocoon-like containers, similar to the ones that carried the last batch of eggs back to Nasqueron. After checking a screen he looks up and seems momentarily startled to see you.`
			`	"Ah, <first>! You are just in time," Plume chants quickly, his hands unconsciously dancing in a quick series of gestures. "These eggs are ready to be delivered, this time to Slylandro. Could you drop them off like you did before?"`
			choice
				`	"Yes, I would be happy to bring them home."`
				`	"Sorry, I'm really not interested in risking the Archon a third time."`
					decline

			`	"Thank you. Like last time, we can't pay you for this. But we are still hopeful that the Archon might let us resume our studies." He follows you out to the <ship> and helps you load the cocoons holding the eggs. Just before parting ways he asks, "Oh, could you record the void sprites this time? We would like to see the behaviors you mentioned last time."`
				accept
	npc
		government "Drak"
		system "Nenia"
		personality staying heroic nemesis uninterested frugal
		ship "Archon" "Lifted Lorax"
	on stopover
		conversation
			`As you approach Slylandro you watch the Archon like a hawk, but this time it doesn't attempt to drive you off with tridents of white energy. Cautiously you make your way to Slylandro and begin your descent.`
			`	As the <ship> sinks through the cloud layers, you notice the void sprites seem to be tailing you. A few drop past you with startling speed, only to reappear from below as you approach the designated altitude. At the last minute you remember Plume's request to record them, and hit the switch to activate the recorder for the exterior cameras.`
			`	Setting the ship on autopilot, you head back and suit up in the bulky pressure suit once again. Readying the eggs in the cargo hold, you equalize pressure and open the bay doors. As before, the eggs are already floating as you open the cocoons and gently carry them to the door.`
			`	Almost as soon as you release the first egg, a void sprite is there, brushing against the ship to scoop the egg away into the swirling mists. By the time you return with the next one, another sprite is already waiting at the door, undulating in the eerie light. By the time the last egg is released you can see dozens of the strange creatures swarming around the collection of eggs. It occurs to you that very few humans would ever have the chance to see anything like this.`
			`	After taking a moment to enjoy the view, you shut the door as gently as you can, purge the ship with fresh air, and begin the journey back to Aventine.`
	on visit
		dialog phrase "generic stopover on visit"
	on complete
		"reputation: Drak" += 1
		event "remnant: return the samples timer" 2 4
		set "remnant: travel restrictions cleared"
		conversation
			`Back on Aventine, you share the recording of the void sprite's behavior with Plume. "These Sprites demonstrate considerably more communication than we originally thought. And obviously they must have communicated what you did on Nasqueron. Interesting..." Plume's excited staccato exclamations trail off as he begins to make notes on a data pad he has on hand. "Thank you for your help, we will let you know what we find out."`



# Compatibility patch for those who completed Return the Samples 2 before 0.10.13, where it did not clear travel restrictions.
mission "Remnant: Travel Restrictions Patch"
	landing
	invisible
	to offer
		has "Remnant: Return the Samples 2: done"
		not "remnant: travel restrictions cleared"
	on offer
		event "remnant: return the samples timer" 2
		fail



# "This mission is intended to serve as a notification that one timer has elapsed and how long to wait until the missions start again."
mission "Remnant: Return the Samples 3 Exploration Hint"
	landing
	source "Aventine"
	to offer
		has "event: remnant: return the samples timer"
		or
			has "Remnant: Face to Maw 2: done"
			has "Remnant: Face to Maw 2B: done"
			and
				not "Remnant: Face to Maw 1: active"
				not "Remnant: Face to Maw 1: done"
				not "Remnant: Face to Maw 1B: active"
				not "Remnant: Face to Maw 1B: done"
				not "Remnant: Face to Maw 2: active"
				not "Remnant: Face to Maw 2B: active"
	on offer
		event "remnant: wait for plume" 7 14
		conversation
			`As you disembark from <ship> you almost run into Plume as he strides across the landing area. "Captain <first>, I didn't see you there!" You glance back at the bulk of your ship that you just stepped out of and look at him curiously, wondering how he could have missed seeing a spaceship land in front of him. His chant takes on a slightly apologetic tone. "I've been lost in thought thinking about everything we have discovered lately, especially the most recent recordings you made. I still have a lot to analyze, though." He pauses, looking thoughtful. "That being said, I will probably have more work for you in a week or two."`
			`	Plume asks a few more questions about what you have been doing, then politely excuses himself to continue his research. "Please let me know if you uncover anything else about Nenia!" he trills to you as he departs.`
				decline



conversation "taely cultural data"
	branch return
		has "Remnant: Salvage 1B: done"
	`As you step out into the icy chill of Viminal, you get a message from Taely, the engineering prefect, asking if you could meet her in the cafeteria.`
	choice
		`	(Accept her invitation.)`
		`	(Not right now.)`
			defer
	`	Replying that you can, you make your way through the crowds and find an empty table. Moments later Taely appears and grabs two trays from the dispenser before heading towards you. She settles down in the opposite chair with a look of exhaustion.`
	`	"It is good to see you again, <first>," she sings softly. When you sign a reply she sits up, smiles, and switches to sign. "My, you are a quick learner. This is much faster." Her quick gestures are hard to follow, but the language videos seem to have focused on a practical vocabulary that has most of the words she uses.`
	`	"I have not fully..." (She makes a sign that you don't understand, but seems similar to the signs for "break" and "understand.") "... the technology you retrieved for us, but we are learning much from what we have already found. Could you help us catch up with what has happened in ancestral space since our Exodus?"`
	choice
		`	"Yes. What can I do to help?"`
		`	"Sorry, not interested."`
			decline
	branch data
		has "human cultural data"
	`	"Excellent! According to a friend of mine who is versed in history from the war, there were rumors that a grand library was being built in the Deep to house all of human knowledge. If it exists, that would likely be where to go."`
		accept
	label data
	`	"Excellent! According to a friend of mine who is versed in history from the war, there were rumors that a grand library was being built in the Deep to house all of human knowledge. If it exists..." She stops when she notices you nodding with a knowing expression. "You have already been there? Well, you certainly get around, Captain <last>. I suppose that makes things rather straight forward."`
	`	"I actually already have a copy of the library's data in my ship," you respond.`
	`	"Oh, that's even better," Taely trills. "Go ahead and get it."`
	`	You return to your ship to get the data chip, but when you glance out the cockpit you notice that the spaceport is more animated than usual. Remnant look to be running to their ships as fast as they can when you notice that Taely is halfway up the side of your ship securing a refueling hose and charging cable. As you reach for the commlink she scrambles up to the bridge windows and quickly rattles off a series of signs at you. All you can make out is "Keep it hot, incoming!" Before you can frame a reply she has raced across your wing and leapt to the Albatross parked next to you.`
		goto launch
	
	label return
	`Having acquired a copy of the archive, you gently set your ship down on Viminal hoping that this information is helpful. The port seems unusually busy, but the comm channels are quiet beyond the bare minimum to keep traffic organized.`
	`	Before you have even taken the time to shut down the engines Taely is halfway up the side of your ship securing a refueling hose and charging cable. As you reach for the commlink she scrambles up to the bridge windows and quickly rattles off a series of signs at you. All you can make out is "Keep it hot, incoming!" Before you can frame a reply she has raced across your wing and leapt to the Albatross parked next to you.`
	
	label launch
	`	Looking around more carefully, you note that every ship in the port is idling with fuel lines still connected. If this were some Republic port the safety inspectors would be having a nightmare. One Starling is getting holes in its wings patched even as the crew appear to be running prep-for-flight checklists. It also looks like every ship has a guard. Something tells you that right now would be a bad time to take a walk around town.`
	`	After some tense minutes of waiting, the planetary defense sirens start and the idling ships begin to ascend one by one. You quickly figure out where you are in the launch sequence and follow the stream of craft heading for orbit.`
		launch



mission "Remnant: Salvage 1"
	name "Remnant History Updates"
	description `The Remnant are interested in learning about what has happened in human space since they left. Find a copy of human history on <destination>.`
	minor
	source "Viminal"
	destination "Alexandria"
	to offer
		not "human cultural data"
		has "Remnant: Learn Sign Follow Up: offered"
		random < 50
		has "Remnant: Tech Retrieval: done"
	on offer
		conversation "taely cultural data"
	on visit
		dialog
			`The station has a small museum gift shop that sells a copy of the entire archive on a data card. It only costs 40 credits, but because you have done a horrible job at managing your finances you do not have even that much cash on hand right now.`
			`	Go earn some money, then return here.`
	on complete
		set "human cultural data"
		payment -40



mission "Remnant: Salvage 1B"
	name "Remnant History Updates"
	description `Return the copy of human history to <destination>.`
	landing
	source "Alexandria"
	destination "Viminal"
	to offer
		has "Remnant: Salvage 1: done"
	on offer
		conversation
			`After having traveled clear across the galaxy, you finally arrive at the archives of human history. Upon asking a librarian where you could get a copy of the station's archives, you're surprised to have them point you to a gift shop. There you find a copy of the archives on a data card. ("The perfect gift for the budding historian in your family! Hold all of human history in the palm of your hand. On sale now for only 39.99!") Given that a cheap data card costs a fraction of a credit, it's a bit of a rip-off, but you gladly buy one to take back to Taely.`
				accept



mission "Remnant: Salvage 2"
	landing
	name "Defend <planet>"
	description "Assist in defending <planet> from a Korath raid, then return to the planet."
	source "Viminal"
	to offer
		or
			has "Remnant: Salvage 1B: done"
			and
				has "human cultural data"
				has "Remnant: Learn Sign Follow Up: offered"
				random < 50
				has "Remnant: Tech Retrieval: done"
	on offer
		conversation "taely cultural data"
	npc
		government "Remnant"
		personality staying uninterested disables plunders
		fleet "Large Remnant" 2
	npc evade
		government "Korath"
		personality heroic plunders harvests target
		fleet "Korath Ember Waste Raid" 7
		fleet
			names "korath"
			cargo 3
			commodities "Food" "Clothing" "Metal" "Plastic" "Medical" "Heavy Metals"
			outfitters "Korath Exiles Remnant Donations"
			variant
				"Rano'erek"
				"'olofez" 4
	on visit
		dialog "There are still Korath raiders circling overhead. You should take off and help the Remnant ships to fight them."
	on complete
		payment 1000000
		conversation
			`As some ships maintain orbital sentry positions, most ships return to their berths. Mechanics are soon swarming over the ships, and what you suppose are ambulances are waiting at the ramps to collect the injured. Farther back, flatbed tractor units wait to pick up any salvage that has been collected.`
			`	Eventually a tired but pleased-looking prefect stops by your ship. He starts chanting, "Do you understand our language, or do I need to sing?" He looks relieved when you reply that you can understand most of what is said so long as he signs slowly. "Thank you for your assistance during the raid. The sensors you placed in Parca picked up the fleet coming in and gave us sufficient warning to get everyone ready."`
			`	He is silent for a moment, with the air of someone who is enjoying not having to run for the first time in a while. "Oh, Taely said that you might have some historical records for us?" You hand over the copy of the archive in response, telling him that it is probably the best available. He copies the archive onto a data pad, then returns it to you alongside a credit chip with <payment> on it. "Thank you, I will make sure this gets where it needs to go. In the meantime, we could use your help in the spaceport."`



mission "Remnant: Salvage 3"
	name "Transport injured Remnant"
	description `Some injured Remnant need to be transported away from the front lines to Aventine.`
	source "Viminal"
	passengers 8
	cargo "medical gear" 5
	blocked "A prefect informs you that they need to evacuate some injured to a hospital on Aventine, but you will need 8 free bunks and 5 tons of cargo space in order to handle the injured."
	stopover Aventine
	to offer
		has "Remnant: Salvage 2: done"
	on offer
		conversation
			`After watching the mechanics start repairs on the <ship>, you make the short trek to the spaceport common area. People are still rushing around as ships continue to land. No wrecks so far, and judging by the scrolling arrivals displays there are still quite a few ships on approach. Looking around for someone to talk to, you spot the prefect who had just visited your ship. He notices you and comes over. "No ships lost yet," he signs harshly, "but there are a few ships that have not checked in."`
			`	He shakes his head and continues, "We need to keep our medical facilities as free as possible. Could you take some of our injured to Aventine? They are stable and healthy enough for an unattended transport, and it would free up medics and space here."`
			choice
				`	"Of course."`
				`	"I'd rather not."`
					decline
			`	He looks relieved. "Thanks. I was going to have to divert one of our sentries to take them." He pauses and consults his commlink. "The medical team will have the injured settled onboard shortly, along with everything they need to ensure they arrive safely. They will probably have some fresh crew to send back with you."`
				accept
	on stopover
		dialog
			`The injured crew made for an eerily quiet jaunt from Viminal to Aventine. They didn't sing, and rarely signed. Some spent the trip mellowed out on powerful painkillers, while the few that left their rooms seem to be mostly intent on doing prescribed stretches and movements to help damaged muscles heal. Others that you check on appear to be meditating while an intravenous system feeds into their gloves. A few are interested in visiting with someone from outside the Ember Waste, but they lacked the energy to do so for long.`
			`	On Aventine there are ambulances and medical staff waiting to transport the injured to longer-term medical facilities. As they depart, a fresh crew arrives to take their places.`
	on visit
		dialog phrase "generic cargo and passenger on visit"
	on complete
		payment 100000
		set "license: Remnant Capital"
		conversation
			`When you return to Viminal, the Remnant crew members leave your ship and disperse across the tarmac to the ships they have been assigned to, each one of them signing their thanks as they leave. A few minutes after they leave your commlink beeps, notifying you that a message from the prefect has arrived:`
			`	"Captain <last>! Thank you for your help in defending Viminal and transporting those wounded. I have transferred a small token of our gratitude to you. That being said, perhaps you would appreciate this a bit more: the other prefects and I have agreed to grant you access to a wider range of ships. Our capital class ships will now be available to you, including the Albatross and the Pelican. At the rate these raids are going, it is in everyone's best interests that you have access to a better warship. Please, meet us in the spaceport to further discuss the situation."`



mission "Remnant: Salvage 4"
	name "Track down the <npc>"
	description "Track down and disable a Korath ship that escaped the raid on Viminal so that the Remnant may salvage it for technology."
	source "Viminal"
	to offer
		has "Remnant: Salvage 3: done"
	on offer
		conversation
			`Walking into the cafeteria you immediately sense the buoyant mood. According to a report on the video screen, very few Remnant ships were actually lost. Furthermore, of the ships that were lost, their escape pods worked perfectly, ensuring none of the crew were killed. Groups of crew members are gathered around tables covered in food, intermingled with the ground teams that keep their ships operational. Based on the snippets you can catch, they seem to be trading stories of crack shots and clever improvisations.`
			`	Taely sits over at a corner booth with the prefect who met you at the dock and a couple other mechanics, and she waves you over. "Captain <last>! So, how do you like fighting with our fleet?" asks one of the mechanics.`
			choice
				`	"It seems odd to have a planetary defense fleet plundering."`
				`	"It was a tough battle."`
					goto next
	
			`	"I suppose it would," chants one of them. "We need access to their tech, though. Otherwise we'll fall behind." Judging by the finality of his statement, this is held to be common knowledge among the Remnant.`
				goto next
	
			label next
			`	While you're conversing with the group, the prefect suddenly glances down at his commlink, reads a message, then looks up at you. "It appears that a Korath ship survived the raid and has destroyed a few ships without taking cargo. Could you deal with it?"`
			choice
				`	"Sure."`
				`	"Sorry, I don't have time to help you out."`
					decline

			`	"Thank you," he signs. "It is acting oddly, jumping around destroying ships instead of looting and running. If it simply looted and left we would be pleased, but now it is learning about us instead, so it has reached the end of its usefulness. Please disable it so that we can salvage parts from it." He pauses, then continues, "I doubt we'll be able to salvage the ship itself - they pack those things with soldiers - and we do not want it to be captured, even if that is possible for you. The ship and crew should remain intact, and we will salvage what we can after you have it disabled. If you salvage anything we will happily compensate you for it in the outfitter, but do not feel obliged to do so. Destroying the ship should be a last resort."`
				accept
	npc save disable
		government "Korath"
		personality heroic vindictive target uninterested waiting marked
		system
			distance 1 2
		fleet
			names "korath"
			cargo 3
			variant
				"Palavret (Hyperdrive)"
		dialog "You have disabled the Korath ship that was left over from the raid on <planet>. You can now return there to collect your payment."
	on abort
		# No action, the player choose to just walk away from this mission(string)
	on fail
		payment 350000
		dialog `You are met by a prefect who looks upset. "The ship was supposed to be disabled so its contents could be salvaged!" he signs angrily. Nonetheless, he shoves a credit chip worth <payment> into your hand. "That's half what you would have earned if the ship had been disabled." He pauses and shakes his head. "I think Taely might have some more work for you in the spaceport, but in the meantime, why don't you go find some Korath to practice disabling? It is a valuable skill among the Remnant."`
	on complete
		payment 700000
		dialog `You are met by a prefect who thanks you for disabling it and hands you a credit chip for <payment>. "I think Taely might have some more work for you in the spaceport, but in the meantime, don't forget to drop off any salvaged outfits in the outfitters so the researchers can look at them."`



mission "Remnant: Salvage 5"
	name "Salvage Delivery"
	description `Deliver <cargo> to Caelian.`
	source "Viminal"
	destination "Caelian"
	cargo "Korath salvage" 20
	blocked `Taely would like you to deliver some valuable Korath equipment to Caelian, but you will need 20 tons of space to carry it.`
	to offer
		or
			has "Remnant: Salvage 4: done"
			and
				has "Remnant: Salvage 4: failed"
				not "Remnant: Salvage 4: aborted"
	on offer
		conversation
			`As you stroll across the tarmac under the great dome you spot Taely heading your way with a flatbed tractor filled with components in tow.`
			`	"<first>! I'm glad I ran into you. The last raid gave us some particularly good pieces of equipment to study. Could you take these to the weapons laboratory on Caelian?"`
			choice
				`	"I could do that."`
				`	"I'm not interested."`
					decline
			`	Taely quickly helps load the cargo onboard your ship. It doesn't appear to be actual whole items anymore, but rather pieces thereof. "They will be expecting you, but you might have to pry them out of their lab to get some help unloading. They can be a bit single-minded when they have something interesting to work on."`
				accept
	
	on visit
		dialog phrase "generic cargo on visit"
	on complete
		payment 150000
		dialog `On Caelian, you are able to find the appropriate research warehouse just off the main landing pad. After a few minutes, a lab technician disentangles herself from a project and brings a wagon and camel team out to the ship to unload the salvage. It strikes you as a bit incongruous that a lab technician is using a graviton repulsion lifter to load cargo from your ship into a wagon pulled by a camel. "If you can, I should have some things to send back to Taely if you could meet me in the cafeteria this afternoon."`



mission "Remnant: Salvage 6"
	name "Transport outfits to Taely"
	description `Deliver <cargo> to Viminal.`
	source "Caelian"
	destination "Viminal"
	cargo "ship parts" 20
	blocked `The technician you delivered Taely's salvaged parts to would like you to take some finished parts back to Taely, but you will need 20 tons of space to do so.`
	to offer
		has "Remnant: Salvage 5: done"
	on offer
		event "remnant salvage available"
		conversation
			`You spot the laboratory technician entering the cafeteria, and she approaches you.`
			`	"Thank you for waiting. I have a shipment of parts ready for Taely, and with the recent increase in attacks she needs them sooner rather than later. Please take them to her."`
			`	Outside you find a camel pulling a wagon filled with ship parts to be loaded on board the <ship>.`
				accept
		
	on visit
		dialog phrase "generic cargo on visit"
	on complete
		payment 150000
		conversation
			`Taely meets you at the dock with a flatbed ready to offload the shipment. As you run through your shutdown routine you hit the switch for the cargo bay doors, and by the time you have gone down to the hold, Taely has half the shipment already unloaded.`
			`	Her signs flick at you with a gentleness that you are slowly deciding equates to a cheerful tone. "Thank you for all the help you've provided in recovering this salvage," she says as she hands you <payment>. "I have discussed it with the other engineers, and we have decided to give you access to our salvage."`
			`	She leads you over to the warehouse, scans her ID on the console, and taps a few commands. Then she scans your ID card. "There you go, I have updated your access codes," she signs cheerfully. She hands you your ID and pulls you to a door on the far side of the outfitting shop. Beyond the door is a vast room filled with outfits and weapons that clearly don't fit the same style as the other Remnant technology. You have seen most of the things here on scans and when salvaging equipment from other ships, but rarely up close.`
			`	"This section of our warehouse is the salvage area. Everything in here, we have collected in sufficient quantities that it is available for general use." She nods at a rack of Korath Heat Shunts while she explains, then turns back to you.`
			`	"Of course the really advanced and rare stuff is still going to the labs first, and will not be available until we have learned all we can from it." She looks around proudly. "We do not have the industrial capacity or the number of researchers to keep up with the Alphas, the Korath, and whoever else might be out there. But we are very good at figuring out what others have built and learning from it.`
			`	"Any salvage or unrecognized technology gets scanned in our quarantine area for threats, then looked over to figure out if there is anything new in it. If there is, it is shipped to a lab for our researchers to dissect. Anything we have already figured out ends up in here, where a select few captains are welcome to use it as they see fit."`
			choice
				`	"Threats?"`
					goto threats
				`	"Interesting."`
			`	"Yes, it is, isn't it? So many new things out there to discover and learn about.`
				goto end
			label threats
			`	"Yes, sometimes salvage that is brought in is dangerous. A Systems Core comes with fleets of micro-bots, for instance. If they aren't de-activated properly, they keep trying to rebuild their surroundings in the form of the last ship they were configured to serve. And while it hasn't happened yet, we are worried that someday we might run into someone who builds traps into their equipment, or uses nanobots that have run amok. We have not seen any of that yet, but our science-fiction stories are filled with tales of nanotech apocalypses and things like that.`
			label end
			`	"Well, I need to get back to work. That last battle put us behind schedule on our repairs. Have a good day!" With a final flourish that you think is the equivalent of an exclamation mark, Taely strides out of the outfitters, heading towards another landing bay.`



mission "Remnant: Scanning Tolerances"
	landing
	name "Deliver Data to <planet>"
	description `Deliver data crystal to a Remnant named Torza on <destination>.`
	deadline 15
	source
		government "Remnant"
	destination
		government "Remnant"
		not distance 0
		not attributes "remnant station"
	to offer
		has "license: Remnant Capital"
		not "remnant untrusted"
		not "Deep: Remnant 3: Revealed: done"
		"reputation: Remnant" >= 100
		random < 30
	on offer
		conversation
			`You were just in the process of disembarking from the <ship> when a young Remnant jogs up to you. "Good day, Captain <first>. Sorry to interrupt, but we have an urgent delivery that needs to go to Torza on <destination>. Could you deliver this please?"`
			choice
				`	"Yes, I can."`
					goto agreement
				`	"What is it?"`
					goto questioning
				`	"Sorry, not right now."`
					defer
			label questioning
			`	"A data archive with the latest briefings and analyses. Heavily shielded and encrypted, of course, so no need to worry about it showing up on a scan. It has to get there by <date>. So, could you do it?" They hold out a small case with a data crystal visible through the window.`
			choice
				`	"Yes, I can."`
					goto agreement
				`	"Sorry, not right now."`
					defer
			label agreement
			`	"Thank you." They hand you the case. "Take it to <destination> by <date>. Torza will meet you there."`
				accept
	on complete
		event "remnant: scanning tolerance"
		conversation
			`You step out of the <ship> to see a non-descript Remnant standing attentively next to the landing pad. "Captain <first>! We have been waiting for you." They lead you into a nearby bunker. Inside, a single Remnant is standing over a hologram displaying fortifications and what appear to be troops and ships moving around.`
			`	"Torza, Captain <first> is here." The Remnant's gestures convey a deep sense of respect.`
			`	The Remnant steps forward and accepts the case from you. The case pops open, and he slots the crystal into a spot on the display. He nods as the display pops up several confirmations of data integrity. "Well, you have certainly made many ripples since you arrived in our little corner of the galaxy." He gestures and the large display zooms in on a spot to show you walking through a spaceport outfitter. The display shifts to show you helping wounded onto your ship. The scene shifts again to show you launching the small stealth surveillance satellite. Then the table shifts back to the display of troop movements.`
			`	"You have not been with us too long, but you have shown yourself to be trustworthy and eager to help." He gestures at the display. "As you can see, your actions have not gone unobserved. We have decided to amend your IFF registration as a result." He points to a set of slots next to the table similar to the ones that are installed on your ship. "Please place both your licenses in those slots, and I will confirm your side of the change."`
			choice
				`	(Place my licenses in the designated spots.)`
					goto comply
				`	"You have been watching me?"`
			`	"Yes. There is very little that goes on in our worlds that is not observed by someone, and sometimes these events garner more attention than others." He looks at you. "You are one such. As a stranger among us, you were subject to much attention, although you probably did not notice most of it. Some felt it was too risky to trust you as far as we did, but the consensus was that you are worth the trust. Now," he gestures towards the console again, "place your licenses there, please."`
			label comply
			`	Once you do as you are told, he inserts several unique objects, which share similarities with your licenses, into slots on his side of the table and taps several controls. "You are not yet one of us, but this brings you one step closer. Your IFF signature has been updated, and our ships' databases will be updated within a day." He removes the licenses and hands yours back to you with a relieved expression. "We are a curious people, and we fully understand the search for knowledge and to learn more about one's surroundings. But we also know how important it is to maintain our secrets.`
			`	"Going forward, you are now authorized to scan Remnant ships, and we encourage you to do so, although you should wait a day or two for the update to propagate through our fleet." He looks amused by something, but his serious expression returns. "Scanning each other is, after all, a valuable form of security that gives us opportunities to spot infiltrators and unknown contaminants on returning ships. Scans are uploaded to our databases for signature matching via the Quantum Entangled Communicator built into the IFF mechanism onboard your ship, and we will return information such as alien outfit identification and tactical scan readouts whenever possible to help you."`
			`	He gives a tired sigh. "While I would enjoy answering a few of your questions, I should get back to supervising the operation." He gestures at the display, which has resumed showing the tactical movements of troops. "Thanks again for all your help, <first>."`



mission "Remnant: Expanded Horizons Quarg 1"
	minor
	name "Visiting the Quarg"
	description "Take Remnant researchers to <destination> to see the Quarg."
	source
		government "Remnant"
		attributes "remnant primary"
	destination "Wayfarer"
	passengers 3
	to offer
		has "Remnant: Learn Sign Follow Up: offered"
		has "Remnant: Salvage 2: done"
		has "First Contact: Quarg: offered"
		random < 40
	on offer
		conversation
			`As you relax in the cafeteria on <origin> you are approached by a young Remnant. Judging by the hand-held sensors and tools hanging off her belt, you suppose she is a researcher or an engineer.`
			`	"Hello Captain <last>. My name is Dawn, and I have been spending the past few days skimming the archive you retrieved. I wanted to ask you a few questions. May I?"`
			`	She slides into the chair opposite you without waiting for your reply, and pulls out a data pad. "Firstly, our histories mention how humanity met a race called the 'Quarg' and had some ongoing dialogs with them, but not much beyond that. Now here in this history that you brought us, it says that humanity has started exchanging technology with them! Is this true?" She looks at you intently. You sign negatively, and she dejectedly continues. "Could you explain about them, then?" You reply that the Quarg have allowed humanity to live near them, and that the Quarg are usually willing to answer questions, including scientific ones. You continue, elaborating that while the Quarg don't seem to mind having an innovative shipyard studying them as best it can, they don't actually share their technology with anyone.`
			`	After several hours of telling her about meeting the Quarg and visiting their worlds, it finally occurs to you that it would be easy enough to take her to visit the Tarazed system.`
			choice
				`	(Offer to take her there.)`
				`	(Don't offer.)`
					decline
			`	You offer to take her and a couple of her colleagues to see the Quarg. She eagerly accepts, although she expresses a preference for landing on the human world, so they can observe the Quarg ships from a distance, as they would rather not draw any attention to themselves. She runs out of the cafeteria after telling you they will meet you at your ship in half an hour.`
				accept
	on visit
		dialog `You land on <planet>, but realize that you left Dawn and her colleagues on one of your escorts that hasn't entered the system. Better depart and wait for it to arrive.`
	on complete
		log "People" "Dawn" `Dawn is a young Remnant researcher with a strong interest in engineering. She has yet to pick a specialty, but appears to have a talent for exo-engineering.`
		conversation
			`Dawn and her colleagues are thrilled with the trip. While they had each served on Remnant ships exploring the Ember Waste or patrolling their territory, none had ever been more than a handful of jumps away from their own space. They explain that their ships were always cautious to stay far away from human space to avoid leading anyone back.`
			`	It occurs to you that Dawn and her colleagues seem much less reserved than most Remnant. You aren't sure if it is because they are younger, less secretive, or if the Remnant have been holding back from you. It is also possible that you just have better opportunities to figure it out now that you can understand their signs.`
			`	Upon arriving at Wayfarer they spend a considerable amount of time watching the few Quarg in evidence. However, it is easy to see that the real draw of their attention is the ships. You wave your ID across the scanner for the shipyard and take them inside to see what Tarazed Shipyards has on display.`
			branch rich
				"net worth" >= 20000000
			`	After a few minutes a sales agent meanders over to ask if there's anything he can do to help. You ask a few questions about the different ships for Dawn's benefit, listen to the sales agent repeat a few lines from the display, then politely tell him you'll just browse on your own.`
				goto end
			label rich
			`	Almost before you are in the main hall a sales manager is at your side, inquiring as to how he can help. You can almost see the credit signs in his eyes and you suspect that scanning your license may have done a quick check of your net worth too.`
			`	You ask a few leading questions about new designs and play the part of a captain with more money than brains, and the manager eagerly directs you to the large hangars near the end that house their largest and fanciest ships. After it becomes clear that he doesn't have any experience flying them you politely disentangle yourselves from him to look at the ships in peace.`
			label end
			`	After an hour of browsing, the young Remnant agree to meet you back at the spaceport in an hour and take off to the outfitters.`



mission "Remnant: Expanded Horizons Quarg 2"
	name "Quarg Scanning"
	description "Perform an outfit scan on the Quarg ship <npc>, then land again on <destination>."
	source "Wayfarer"
	to offer
		has "Remnant: Expanded Horizons Quarg 1: done"
	on offer
		conversation
			`Dawn and her fellow researchers show up a few minutes after you do, excitedly talking about the various things they have seen. "<first>, there is a Quarg ship taking off shortly, and we were hoping you might be able to get scans of it while it is in flight. It would be really helpful for our understanding of how they work."`
				accept

	on accept
		log "Volunteered to show Dawn and some of her fellow researchers the world where humans and Quarg co-exist."
	
	npc "scan outfits"
		government "Quarg"
		personality staying uninterested target launching
		fleet "Quarg"
		dialog
			`Dawn and her compatriots eagerly pore over the readouts as they come in, then ask if you could land again to compare their scans to ones taken on the ground.`

	on visit
		dialog `You have landed on <planet>, but you have not yet scanned the <npc>'s. Depart and use an outfit scanner to scan the ship.`
	on complete
		conversation
			`The Remnant researchers' attention to detail is impressive. They carefully quantify every aspect of the scans, including notes about the ship's behaviors. By the time you are on the ground again, they have amassed quite a collection of data crystals filled with analysis. You note that they are careful to ensure everything they collect is backed up in multiple places, including what appears to be a small lead lined box.`
			`	Dawn does some follow-up scans of idle Quarg ships, and her fellow researchers take some time to make sure all their pictures are crisp and detailed. They let you know that they will meet you back in the spaceport bar once they are done.`



mission "Remnant: Expanded Horizons Quarg 3"
	name "Expanded Horizons Return"
	description "Return the Remnant researchers to <planet>."
	source "Wayfarer"
	destination
		government "Remnant"
		not attributes "requires: gaslining"
	passengers 3
	blocked `This mission requires bunks for three passengers.`
	to offer
		has "Remnant: Expanded Horizons Quarg 2: done"
	on offer
		conversation
			`Back in the spaceport bar you wait around for a couple hours. Just when you were about to go find them, the trio walk in looking like they had spent all day on the move, but otherwise unreadable.`
			`	"Okay, I think we are ready to go. Can you take us to <planet>?"`
				accept
	on visit
		dialog `You land on <planet>, but realize that you left Dawn and her colleagues on one of your escorts that hasn't entered the system. Better depart and wait for it to arrive.`
	on complete
		payment 150000
		conversation
			`Once you are back in the privacy of the <ship>, the stony reserve fades to cheerfulness as the trio are a blur of motion, chattering back and forth with their signs. Apparently this will be one of the biggest boosts to their research since the first time they salvaged the gear off a Korath raider.`
			`	They eventually slow down their signs a bit and explain that up until the time the Remnant departed from ancestral space, human scanners had been unable to penetrate the outer layers of Quarg ships. One of Dawn's fellow researchers continues with the explanation.`
			`	"Our historical records just have a few pictures and videos of Quarg ships, along with a basic scan that doesn't provide more than the general outline of the ship. These scans," he says while tapping the databanks, "actually picked up detailed structural layouts and even identified a number of key components. It isn't nearly enough information to be able to duplicate them, but it is enough that we can start trying to figure out how they work."`
			`	Upon arriving at <planet> they quickly thank you, hand you <payment>, and run back to their offices to finish prepping their material to publish and distribute.`



phrase "broken jump drive on visit"
	word
		`You've landed on <planet>, but you don't have a broken jump drive to give to the Remnant. You may need to steal one from Palavrets or Rano'ereks found through Remnant jobs, or depart and wait for an escort carrying one to enter the system.`

mission "Remnant: Broken Jump Drive 1"
	repeat
	minor
	landing
	name "Broken Jump Drive Delivery"
	description "You have been asked to deliver a broken jump drive to the researchers on <planet>."
	to offer
		has "remnant: blood test pure"
		not "Remnant: Broken Jump Drive 1: active"
		not "Remnant: Broken Jump Drive 1: done"
	source
		government "Remnant"
		attributes outfitter
	destination
		government "Remnant"
		attributes outfitter
		not attributes "requires: gaslining"
		not attributes "remnant station"
		not distance 0
	on offer
		require "Jump Drive (Broken)"
		conversation
			branch repeated
				has "Remnant: Broken Jump Drive 1: offered"
			`As the <ship> settles onto its designated landing pad, you see someone emerge from the nearby outfitter and quickly make their way to you. The man waits a safe distance before approaching once you cycle the hatch and disembark. "Greetings, Captain <last>," trills the Remnant, "we saw the news that the newcomer among us was tracking down an erratic Korath ship. When you came in to land, we saw on the scans that you salvaged its malfunctioning jump drive. Could we take it to study?"`
			choice
				`	"Maybe later."`
					goto refuse
				`	"That would be a good use for it."`
					goto accept
			
			label repeated
			`You have a broken jump drive that the Remnant might be interested in. Do you want to seek out someone to give it to?`
			choice
				`	(Maybe later.)`
					defer
				`	(Yes.)`
			`	You find a Remnant director and inform them about the broken jump drive that you have.`
			
			label accept
			`	"Excellent!" he glances at his data pad. "There are several teams working on aspects of the jump drive, and the team with the highest priority for this one is on <planet>. I will notify them to expect you."`
				accept
			label refuse
			`	He considers this, and sings, "If you wish. Our offer stands, whenever you choose to return."`
				decline
	on visit
		dialog phrase "broken jump drive on visit"
	on complete
		outfit "Jump Drive (Broken)" -1
		"remnant: broken jump drive count" ++
		payment 300000
		"reputation: Remnant" ++
		conversation
			`When you arrive on <planet> there is a team of engineers and mechanics waiting for you, along with a flatbed freight truck. Once you open the cargo doors they quickly free the broken jump drive from its moorings and load it delicately onto their truck. The lead engineer comes over to hand you <payment>. "Thank you for salvaging this. I suspect my compatriot who spoke to you never mentioned this, but we have a fund set aside for rewarding captains who bring in rare pieces of alien technology. If you find any more of these drives, there is sure to be a research team somewhere that is willing to reward you for it."`
			choice
				`	"I will keep a lookout for more."`
					goto end
				`	"Aren't you going to replace it with a hyperdrive?"`
			`	The engineer looks at you incredulously. "You mean you were actually trying to use this drive?" He shakes his head in disbelief. "You are lucky you managed to get this far, then. It is surprising that they exist at all, so it is too much to expect them to work too. If you need a replacement drive, there are plenty available in the outfitter.`
			label end
			`	"Next time you find one of these drives, just check with a starport director. They will know where it will need to go. A word of warning though; I strongly recommend not trying to use these drives - they may disappear at the most inconvenient of times, and there will not always be an outfitter on hand." He turns and heads off with the rest of the team, turning briefly to give you friendly wave as they disembark.`



mission "Remnant: Broken Jump Drive 2"
	name "Broken Jump Drive Delivery"
	description "The researchers on <planet> have requested your broken jump drive."
	to offer
		has "Remnant: Broken Jump Drive 1: done"
	source
		government "Remnant"
	destination
		government "Remnant"
		attributes outfitter
		not attributes "requires: gaslining"
		not attributes "remnant station"
		not distance 0
	on offer
		require "Jump Drive (Broken)"
		conversation
			`You've plundered another broken jump drive. Do you want to seek out a director to give it to?`
			choice
				`	(Maybe later.)`
					defer
				`	(Yes.)`
			`	Information must flow quickly amongst the Remnant, because by the time you arrive at the director's desk she already has the information ready for you.`
			`	"Greetings, newcomer," she chants. "Are you interested in turning in the broken jump drive you salvaged to our researchers?"`
			`	You nod.`
			`	"They will definitely appreciate new material to research. The team is located on <planet>. I will send a notification ahead so they will be expecting you."`
				accept
	on visit
		dialog phrase "broken jump drive on visit"
	on complete
		outfit "Jump Drive (Broken)" -1
		"remnant: broken jump drive count" ++
		payment 300000
		"reputation: Remnant" ++
		conversation
			`As promised, there is a team of researchers waiting when you settle onto the designated landing pad. One comes over to hand you <payment> while the rest carefully unload the broken drive and start hauling it back to their lab.`
			`	"Our thanks, Captain <last>. Having the remains of a drive like this will be very beneficial to our efforts." His voice cracks a bit, as if unused to being used much.`
			choice
				`	"Great! I will find more."`
					goto end
				`	"What are you studying?"`
			`	"Our previous research into jump drives determined that these drives are unsurprisingly multi-part systems. We know the outer part that we can see and handle is mostly the machinery for generating some kind of containment field or pocket. As to how it works or why it is needed..." his chant trails off and he makes a gesture you suspect may be the equivalent of a shrug. "Anyway, our team is focused on the nature of this outer system. It is our hope that, damaged as it is, its continued existence might allow us to look a little farther inside its inner workings to figure out exactly what that field does and how it is used.`
			label end
			`	"Well, my compatriots finished unloading rather quickly, so I should be off. For all our sakes, I hope you find more of these for us."`



mission "Remnant: Broken Jump Drive 3"
	name "Broken Jump Drive Delivery"
	description "The researchers on <planet> need a broken jump drive for testing."
	to offer
		has "Remnant: Broken Jump Drive 2: done"
	source
		government "Remnant"
	destination
		government "Remnant"
		attributes outfitter
		not attributes "requires: gaslining"
		not attributes "remnant station"
		not distance 0
	on offer
		require "Jump Drive (Broken)"
		conversation
			`You've plundered another broken jump drive. Do you want to seek out a director to give it to?`
			choice
				`	(Maybe later.)`
					defer
				`	(Yes.)`
			`	As you approach the director in the spaceport concourse, he looks up and waves at you. "Good timing, Captain <first>," he sings. "We have a team of researchers on <planet> who have requested a broken jump drive. Could you deliver one to them?"`
			`	"I can," you respond.`
			`	"Excellent. The recent discovery of these broken drives has spurred discussion and excitement in various quarters. We have had teams researching jump drives for at least a century now without a lot of success. I'm told they are rather intricate, but your finds are opening new avenues of investigation. That being said, I will notify the team on <planet> to expect you."`
				accept
	on visit
		dialog phrase "broken jump drive on visit"
	on complete
		outfit "Jump Drive (Broken)" -1
		"remnant: broken jump drive count" ++
		payment 300000
		"reputation: Remnant" ++
		conversation
			`The team waiting for you on <planet> is definitely eager to begin. You barely have the hatch open before they are chivying their camel-pulled wagon up the ramp. They load the broken jump drive surprisingly quickly despite their delicate movements.`
			`	"This is an exciting day, Captain <first>! Countless theories may be proven or put back into the fires of refinement based on the testing we can do with this!"`
			choice
				`	"Great! I will find more."`
					goto end
				`	"Any theories of note?"`
			`	He looks thoughtful for a moment, then warbles, "As you may know, standard hyperdrives work by generating a fusion reaction and folding it into the fabric of space/time, and these folds naturally fall along the known hyperlanes. I suppose one could view those lanes as the 'crease lines' of the universe. My favorite theory is that jump drives have some additional machinery to guide the fold. That way they can dictate where the fold occurs instead of just aligning with the nearest crease. Given their increased fuel draw, it makes sense that it would take more fuel to generate a fresh fold than to reuse an existing crease.`
			label end
			`	"Oh, before I forget..." he hands you <payment>. "Off to start setting up the tests." He sings half to himself as he trundles off after the wagon.`



mission "Remnant: Broken Jump Drive 4"
	name "Broken Jump Drive Delivery"
	description "You have been asked to deliver a broken jump drive to the researchers on <planet>."
	to offer
		has "Remnant: Broken Jump Drive 3: done"
	source
		government "Remnant"
	destination
		government "Remnant"
		attributes outfitter
		not attributes "requires: gaslining"
		not attributes "remnant station"
		not distance 0
	on offer
		require "Jump Drive (Broken)"
		conversation
			`You've plundered another broken jump drive. Do you want to seek out a director to give it to?`
			choice
				`	(Maybe later.)`
					defer
				`	(Yes.)`
			`You head over to the director's desk to see who is in need of the next broken jump drive. The director smiles at you, looks over several messages on her screen, then clears her throat.`
			`	"Your finds are very much in demand," she sings. "Could you bring this one to a team working on <planet>?"`
			`	You nod in response.`
			`	"Thank you. We are looking forward to seeing what comes from this."`
				accept
	on visit
		dialog phrase "broken jump drive on visit"
	on complete
		outfit "Jump Drive (Broken)" -1
		"remnant: broken jump drive count" ++
		payment 300000
		"reputation: Remnant" ++
		conversation
			`As you approach your designated pad, you spot a team of researchers with unloading equipment hustling out of a nearby entrance. Once you have completed your shutdown sequence they quickly set to work unloading the drive. Once the task is complete, they pause for a moment to hand you <payment>. "Thanks for finding this," they sing in unison. "Our labs are eager to begin work on your most recent find, Captain <first>. Our thanks!"`
			choice
				`	"Good luck with that."`
					goto end
				`	"How is your research going?"`
			`	"Good, and about to get better," they sing. "We are working on various aspects of a theory that the jump drive actually disregards traditional jumping entirely, and uses the folding mechanism to put the ship itself into a pocket, while somehow triggering an opening to said pocket in the target system." One of them continues, "If this is true, it could be fairly dangerous to try activating these anywhere close to fragile things like cities or mountains, which is why they put our lab on the far side of the planet from all such things.`
			label end
			`	"Well, we have a bit of a trip to get to our lab, but it should be exciting once we get there. Fare well!" With that, they head off towards a large vehicle nearby.`



mission "Remnant: Broken Jump Drive 5"
	name "Broken Jump Drive Delivery"
	description "A team of engineers on <planet> would like a broken jump drive to study."
	to offer
		has "Remnant: Broken Jump Drive 4: done"
	source
		government "Remnant"
	destination
		government "Remnant"
		attributes outfitter
		not attributes "requires: gaslining"
		not attributes "remnant station"
		not distance 0
	on offer
		require "Jump Drive (Broken)"
		conversation
			`You've plundered another broken jump drive. Do you want to seek out a director to give it to?`
			choice
				`	(Maybe later.)`
					defer
				`	(Yes.)`
			`	You stop by the director's desk to report having salvaged another broken jump drive for one of their research teams. The director nods in appreciation and checks his list. "There is a new team starting a project on <planet>. Could you take it there please?"`
			`	"Sure," you respond.`
			`	"Much appreciated. The sooner they get it, the sooner they can start on their project. That being said, I have spoken with the other directors, and we have decided that we are getting so many requests that we will put these into the job board for you. Any time the landing scans detect one of these broken jump drives, the system will display a message on the job board listing where the next one needs to be delivered."`
				accept
	on visit
		dialog phrase "broken jump drive on visit"
	on complete
		outfit "Jump Drive (Broken)" -1
		"remnant: broken jump drive count" ++
		payment 300000
		event "remnant: research update bjd1" 100 200
		"reputation: Remnant" ++
		conversation
			`The landing pad on <planet> is tucked away just behind the spaceport. A handful of engineers have a conveyor belt already set up to offload the drive from your ship when you arrive. When you open the hatch they extend it right up the ramp, and quickly load the drive onto it. The machinery quickly whisks the drive into a nearby structure along with its escort. A couple of the engineers stop by to talk with you and hand you <payment>.`
			`	"Thanks for bringing us this drive. It is a rare piece of technology for us to get our hands on."`
			choice
				`	"I will leave you to it."`
					goto end
				`	"What are you studying?"`
			`	With a pleased expression they break into song about mining the deeps for the mysteries of the sky. As best you can tell, they are trying to figure out the materials that the drive is made with, followed by experiments to replicate those materials.`
			label end
			`	"Our experiments await. May your search be fruitful!" they trill as they head off.`



mission "Remnant: remnant research update compatibility"
	landing
	invisible
	to offer
		has "event: remnant research update bjd1"
	on offer
		event "remnant: research update bjd1"
		clear "event: remnant research update bjd1"
		fail



mission "Remnant: Face to Maw 1"
	landing
	name "Talk to Plume about the void sprites"
	description "Plume would be very interested in a report on what happened with the void sprites."
	to offer
		has "event: remnant: return the samples timer"
		has "flagship model: Puffin"
		or
			not "Remnant: Cognizance 1: offered"
			has "Remnant: Cognizance 19: done"
	source
		system "Nenia"
	destination "Aventine"
	on offer
		conversation
			`As the swirls of gas close over the <ship> you wonder idly what brought you back here. This time, there is no apologetic researcher asking you to risk your life for research, or to return eggs from where they were stolen. You catch a glimpse of the Archon materializing above the clouds as it decloaks, letting you know that you're being watched, but saying nothing; for now, it is nothing more than a silent, brooding presence in the skies of Nenia. The silent depths of an alien world fold over you, gradually erasing the rest of the galaxy from sight.`
			`	As the <ship> levels off at the designated altitude, you strap yourself into a pressure suit. Stepping into the airlock, you grimace at the antiquity of these "hard-shell" shield systems, and lower the shields so that you can exit onto the hull. Out on the surface, you admire the misty kaleidoscope of colors filtering down through the cloud layers, playing over distant shapes moving in the mists.`
			`	Before long several void sprites emerge, weaving and dancing among the clouds. They swirl for a few minutes around your cargo bay doors as if waiting for something, then pulse briefly with flickers of light and drop into the clouds below. Another void sprite flutters around the <ship>, poking at the hull and sliding over it with its tentacles. You quickly think to turn on your video recorder to catch the scene. The void sprite notices your brief movement, and turns towards you with a lunge. As it closes on you, your attention is drawn to what you suspect is its mouth: a zig-zagging crack that peels open like a zipper to reveal an opening that resembles an industrial grinder.`
			`	Up close, the void sprite is massive. Most of its tentacles are easily as thick as your leg, and move with surprising speed and precision. It shifts through the air like a strange deep-sea fish in water. You can make out a low vibration you suspect is from the air whistling over the void sprite as it closes with you. As the giant creature rapidly approaches, you can feel a heavy paralysis weigh down on you. Suddenly, you recall that your shields are keyed to your equipment; you could activate them to protect yourself and they would extend around you. It probably wouldn't be too healthy for the void sprite, though.`
			choice
				`	(Activate the shields.)`
				`	(Do not activate the shields.)`
					goto holdground
			action
				set "remnant: face to maw: raised shields"
			`	You push against the paralysis and trigger the shields in a rush. The millisecond that follows feels like an eternity. The void sprite is just a few meters away, one tendril reaches out and touches you just as the shield slams into place. The tendril becomes caught on both sides of the shield, cleaving it in two. In the same instant, the pressure on your mind vanishes as if it was simply a dream. You momentarily stare at the immobile void sprite, frozen in shock over what just happened. Then time reasserts itself and the sprite spasms away from the ship with an unearthly crescendo of dissonant tones. It plunges down into the clouds, leaving you standing on your hull with the floating severed piece of tendril.`
			`	You carefully scoop up the tendril in a container and seal it. While the attack spoiled the beautiful moment, at least you have a sample and some recordings that might be of interest to Plume.`
				launch
			label holdground
			action
				set "remnant: face to maw: did not raise shields"
			`	The feeling of paralysis leaves your body as the void sprite is only a few meters away, but you resolve yourself to face down the creature without triggering your shields. Time seems to slow down as the sprite rushes up to you and its leading tentacle reaches out to touch you. As you brace for an impact you realize that the sprite has managed to bring itself to a complete stop and the tentacle has telescoped in on itself slightly. You can see that it is touching you, but you didn't even feel the impact. You and the void sprite stand frozen for a moment, and the force trying to paralyze you snaps off, replaced by a feeling of weightlessness. Moments later the void sprite pulls back and pulses skyward with an unearthly fountain of sounds, spiraling around the <ship> before disappearing into the swirling clouds.`
			`	As you re-enter the ship, you notice that your suit is covered in some kind of translucent slime. You scrape off as much as you can into a sealed container, but your pressure suit appears to be permanently stained an iridescent purplish color as a result. You resolve to go find Plume, since he will almost certainly find this interesting.`
				accept
	on accept
		fail "Remnant: Face to Maw 1B"
	on complete
		conversation
			`When you walk into Plume's lab on Aventine, you find him buried in some kind of holographic projection of your egg returning mission. You can see that he appears to be watching the video in slow-motion as he taps out notes on his data pad. After a few minutes he looks up and sees you standing in the entryway. He quickly pulls himself out of the projection and hits what you assume must be the pause button.`
			`	"Captain <first>! What a pleasant surprise," he trills. "If you are looking for more work, I don't have anything for you right now."`
			branch threatening
				has "remnant: face to maw: raised shields"
			`	You tell Plume about how you visited Nenia and had an interesting encounter with a void sprite, and offer him the recording and container of slime. He eagerly accepts the data chip and the container from you. Sliding the container into some kind of machine, it immediately starts to whir as he slots the data chip into his console. Moments later his holographic projection shifts to the new footage. He checks the timestamps, then chants, "These will take me a little while to analyze. I will meet you in the spaceport in a few hours to discuss my preliminary findings."`
				decline
			label threatening
			`	You tell Plume about how you visited Nenia and had a threatening encounter with a void sprite, and offer him the recording and container with the tentacle. Plume recoils from you in disgust. "After all our work rebuilding trust with the Archon and the void sprites, you go and risk it for... what, exactly? Sightseeing? Thrill of the hunt?" His chant settles into an angry tone. "Leave the recording on the console. I want no part of that tentacle, though."`
			`	As you are leaving Plume's lab a technician pulls you aside. "Our records mention that the tentacles had some interesting properties that were useful in combat. If you are interested, meet me in the spaceport in a few hours."`



mission "Remnant: Face to Maw 2"
	name "Bring slime to <planet>"
	description "The void sprite slime has properties of interest to a team of engineers on <planet>."
	to offer
		has "Remnant: Face to Maw 1: done"
		not "remnant: face to maw: raised shields"
	source "Aventine"
	destination "Viminal"
	cargo "slime sample" 1
	on offer
		conversation
			`When Plume finally arrives you can tell from his step that he is excited. He slides onto the bench opposite to you and pulls out a data pad. "I admire your bravery, Captain. I don't think I would have had the courage to hold my ground against a void sprite like that," he chants respectfully, then changes tone to one of wonder. "In that last moment it almost looked like it was sizing you up or examining you." He shakes his head with an amused expression. "I spend so much time studying non-human creatures I sometimes slip and start anthropomorphizing them." His voice takes on a more militant cadence. "That was probably some kind of territorial display, or possibly some kind of dominance challenge. We don't know enough about void sprite behavior to speculate further, though.`
			`	"Be that as it may be, the more immediate reward for your curiosity is in this sample," he trills with excitement. "Several of our labs on Viminal have been working on the development of a new generation of ship technology, and this substance contains some chemicals that could be a key component. I have already transmitted the data to them, but they would like to compare with the original. Could you take this sample to them?"`
			choice
				`	"Yes, I can."`
					accept
				`	"I would rather not."`
			`	Plume stoically accepts that with a nod. "That is your choice. I will arrange for another ship to transport it."`
				decline
	on accept
		event "remnant: penguin"
	on complete
		"remnant met taely" ++
		give ship "Penguin" "Shadow Hope"
		conversation
			branch taely
				has "remnant met taely"
			`When you land on Viminal a solidly built female Remnant in coveralls is waiting for you. "Greetings, Captain <first>. My name is Taely, and I am a Prefect among the Remnant. Above all else, I study motion, and in particular how our starships move."`
				goto main
			label taely
			`	When you land on Viminal you spot Taely waiting for you. "Greetings, Captain <first>. It is good to see you again."`
			label main
			`	She makes a gesture you are starting to recognize as a sign of curiosity. "So, Plume sent us some very interesting data, along with a message to expect you with a sample?" You hand her the container with the slime sample and she holds it up to the light. "Interesting looking substance," she chants. "Let's go back to my workshop."`
			choice
				`	"Okay, let's go."`
					goto follow
				`	"Could I catch up with you in a minute?"`
			`	"Sure, just don't take too long. My project has reached its final stage."`
			`	You take your time to get to the workshop, admiring the view along the way. When you finally arrive at the workshop you can hear strange noises coming from inside, accompanied by the smell of a thunderstorm in a swamp. You step into the workshop and come to a stop to stare at the thing in front of you.`
				goto skip
			label follow
			`	She leads the way through several side passages to an out-of-the-way landing pad connected to a large hangar. Inside, you can see a giant tank filled with a murky fluid, surrounded by equipment and displays. She makes her way over to a large machine with several slots which she slides the container into.`
			`	As the machine starts to work, she turns back to you. "As the primary example of space-faring life, the void sprites have always been of interest to me. They have numerous advantages that we as atmosphere-bound creatures can only dream of, such as being able to experience space in a much more direct manner. I have been working on a side project to build a new generation of ships that melds these ideas with our current technology, but the data we have on the void sprites is centuries old and incomplete." Her chant trails off as she pulls up a display with your original scans on them. "However, your recent explorations provided new data I could use to update my designs. This slime that you retrieved is the final ingredient."`
			choice
				`	"So my data is helping to develop new technology?"`
				`	"That's good. Any chance of a bonus for me?"`
			`	The machine dings, and she looks over the results and then trills excitedly. "Yes, it matches! So it is time to begin the final activation." She strides over to a central console and taps in a series of commands, followed by an iris scan and a blood prick. The industrial hum of the room suddenly ramps up to a crescendo as your nose is assaulted by what you can only describe as the smell of a thunderstorm in a swamp. A few seconds later the noise softens, and the tank starts lowering into the floor as a shape emerges from the liquid.`
			label skip
			`	The ship before you has some faint traces of the Puffin you have flown to Nenia, along with other elements of Remnant design, but it is clearly something new. Its antennae swivel around, as if taking in its environment, and the tentacles along the side twitch and reach out to touch its surroundings. Solidly built tendrils underneath it flex as it lifts itself off its supports and begins to move around. You have a momentary vision of what this ship might look like in the skies of Nenia.`
			scene "scene/penguinscene"
			`	Taely's droning chant of technical details finally seeps through your reverie: "... so from a captain's point of view flying the Penguin should be very similar to a normal ship, except she flies herself and doesn't need a crew to run her systems." She pauses, and looks at you. "Your curiosity provided the final ingredients to bring her to life. You should be the first to have one." She pats the nose of the Penguin and it makes a whooshing noise. "I call her the 'Shadow Hope,' but you can rename her whatever you like." After a moment she starts going over the ship with a scanner, leaving you to contemplate in silence.`



mission "Remnant: Face to Maw 2B"
	name "Bring tentacle to <planet>"
	description "The tentacle has properties that may be put to use by the engineers on <planet>."
	to offer
		or
			has "Remnant: Face to Maw 1B: done"
			and
				has "Remnant: Face to Maw 1: done"
				has "remnant: face to maw: raised shields"
	source "Aventine"
	destination "Caelian"
	cargo "tentacle" 1
	on offer
		conversation
			`When the technician arrives in the spaceport he immediately strides over to you. "I checked the records, and my memory was correct. One of our research teams centuries ago discovered that these tentacles could be used as a devastating weapon in close quarters combat."`
			`	He pulls out an image of a strange-looking rifle and continues to chant, "The personal weapons lab under Prefect Chilia has a few of the old weapon frames. If you go visit it on Aventine, they could turn this tentacle into a potent weapon for you."`
			choice
				`	"That sounds good."`
					accept
				`	"I would rather not."`
			`	The technician looks disappointed. "Oh well, enjoy your trophy."`
				decline
	on complete
		payment 250000
		"remnant chilia" ++
		outfit "Void Rifle"
		conversation
			branch chilia
				has "remnant chilia"
			`You follow the directions provided to you and eventually find yourself at a Remnant weapons lab. You enter and are met by security, who asks you to wait. A few minutes later a fit young man emerges from another door. "Greetings, Captain <first>," he sings. "I am Prefect Chilia. I have the nominal responsibility for the overall defense of Remnant space and military operations." He smiles deprecatingly. "I say 'nominal' as virtually all our activities are militaristic in some way, but usually fall under the purview of those who better understand them."`
				goto main
			label chilia
			`You follow the directions provided to you and eventually find yourself at a Remnant weapons lab. You enter and are met by security, who asks you to wait. A few minutes later a fit young man emerges from another door. "Greetings, captain <first>," he sings. "We meet once again." You immediately recognize the voice as being the man who convinced you to provide the blood sample and get to know the Remnant. "We didn't get a proper introduction last time, but you have probably figured out that I have the nominal responsibility for the overall defense of Remnant space and military operations." He smiles deprecatingly, "I say 'nominal' as virtually all our activities are military in some way, but usually fall under the purview of those who better understand them."`
			label main
			`	He leads you to a room that looks like an armory where a team of technicians is putting the finishing touches on a rifle stock. "The request from the technician on your behalf caught my attention, as we have not had the key resources for making Void Rifles in centuries. Fortunately, we have not really needed them since we resolved the threats that originally plagued our settlements."`
			choice
				`	"It's called a 'Void Rifle'?"`
				`	"I don't need details."`
					goto end
			`	"Yes, Void Rifle. I don't know who discovered it, but someone figured out that if a particularly high charge was poured through the tentacle's nervous system in a specific pattern, it emits a paralyzing cone of energy with a reasonably decent range. I'm neither an engineer or a biologist, so I do not really understand the mechanics of it." He pauses to watch as a technician installs the now-caged tentacle on top of the stock. "Suffice it to say, it is useless for sniping, but its ability to shoot through walls and affect areas makes it excellent for sweeping ships and building-to-building clearing operations.`
			label end
			`	"All right, enough history." He turns to the technicians who are finishing the assembly. "The tentacle has been treated to resist decay and the stock mechanisms will provide basic maintenance routines for as long as you charge it regularly." He strides over, picks up the completed Void Rifle, and then hands it to you. "You are holding a piece of our history, Captain. Use it well!"`
			scene "outfit/void rifle"



mission "Remnant: Keystone Research 1"
	minor
	name "Retrieve more keystones"
	description `Retrieve quantum keystones from the Hai for the Remnant to study, starting in <destination>.`
	source "Viminal"
	destination "Greenwater"
	cargo "(reserved)" 19
	to offer
		random < 30
		has "Remnant: Learn Sign 2: done"
		has "Remnant: Technology Available: offered"
		or
			has "Remnant: Key Stones: done"
			has "Remnant: Key Stones (Hai): done"
			has "Remnant: Key Stones (Pre-Hai) 2: done"
	on offer
		log "People" "Aeolus" `As an outfitter, Aeolus is responsible for managing the logistics that supply the Remnant with materials, equipment, and resources. In contrast to outfitters in what the Remnant term "ancestral space," he is focused on ensuring the efficient optimization of Remnant ships, not making a profit.`
		conversation
			`In the spaceport cafeteria, you spot the outfitter who asked you to retrieve a shipment of Hai keystones. He notices you and waves you over, gesturing at an empty chair opposite him.`
			`	"Greetings, <first>! I trust you are settling in among us?" he signs using simple gestures. "I picked up a rumor that you are learning our language, too." You sign the affirmative as you sit down. "Good, that is useful." He pauses, then continues, "I never introduced myself before. My name is Aeolus, and I help manage resource logistics for our fleets." He eyes you for a moment, then ventures, "You came in here with the appearance of looking for something. Is there something on your mind?"`
			choice
				`	"How is the outfit business going?"`
				`	"That last job paid rather well. Do you have any more like it?"`
					goto crystaljobs
			`	"Well, fairly well. Stocks are up, there are quite a few new outfits in the current, and some recent supply line disruptions have been resolved," he gestures appreciatively. "I am told that we have you to thank for some of that.`
			`	"Those 'quantum keystones' you brought back have been quite interesting. The process of dismantling them for analysis yielded some intriguing results." He notices your expression. "Oh, you were expecting me to sell them, weren't you?"`
			choice
				`	(Nod affirmatively.)`
					goto notforsale
				`	(Shrug noncommittally.)`
					goto notforsale
				`	"No, I suspected they would be studied instead."`
					goto notreally
				`	"What does 'outfits in the current' mean?"`
			`	"Oh, that's just an expression. 'Current' refers to a current of air or water as a metaphor for the development process. It means that there are outfits that are progressing in the development process." He taps at his commlink for a moment. "Back before the Exodus, there was a saying: 'products in the pipeline.' I think that has a comparable meaning to us having 'something in the current.' I am curious, though. Were you expecting me to sell them?"`
			choice
				`	(Nod affirmatively.)`
					goto notforsale
				`	(Shrug noncommittally.)`
					goto notforsale
				`	"No, I suspected they would be studied instead."`
			label notreally
			`	Aeolus looks pleased at that. "You are correct. Finding something that does what the Quantum Key Stone does without being identical to it is clearly much more valuable as a subject of research than as a miscellaneous commodity. Add the security implications of slapping an alien device on a ship without thoroughly dismantling it, and the fact that we are not actually concerned with profit in the classical sense, and it is clear that they should not be simply dumped into the outfitting inventory."`
				goto clarification
			label notforsale
			`	He looks slightly embarrassed. "Sorry to disappoint you, but none of those outfits were ever going to be used in the form they came in, for several different reasons." He ticks them off on his fingers as he lists them. "First, security: slapping an alien device on every ship without having thoroughly dismantled them would be an invitation to getting tracked. Second, research: something that does what the Quantum Key Stone does without being identical to it? Definitely interesting to our researchers. And third, purpose."`
			`	He pauses to take a drink. "Unlike what you are probably used to from the outfitters you dealt with back in the ancestral worlds, my purpose is not to make money. Instead, I ensure that Remnant captains have the resources they need. What you see listed as the 'price,' Remnant captains see listed instead as a 'logistics adjustment' that indicates the amount of resources needed to supply that component. Every ship has a resource budget allocated to it, determining how much it can utilize for repairs, restocking, and improvements."`
			label clarification
			choice
				`	"Wait, you didn't sell any of that?"`
				`	"Okay, so that shipment you had me get...?"`
			label crystaljobs
			`	"I have to apologize for that. We knew from our histories that anyone from the ancestral worlds would be attracted by the opportunity to earn a profit, and we needed to give you both a reason to stay, and a way to gauge your willingness to help. Your shipment was definitely useful, but we had to ensure we framed your job in a way that made sense without revealing what we were actually doing.`
			`	"So no, I don't have any jobs 'just like the last one,' but I know our researchers would like another shipment. Are you interested?"`
			choice
				`	"Yes."`
				`	(Sign in the affirmative.)`
				`	"Why would you assume that I needed a financial motivation?"`
					goto greed
				`	(Decline.)`
					decline
			label crystaldecision
			`	"Great. They would like you to pick up another 19 keystones. Two differences this time: first, we would like you to pick them up from several different planets. And second, by the time you reach Hai space, we will have made arrangements so the shipments will be already paid for and waiting for you. Pick up the first stones on Greenwater, then the next set on Allhome. I will have a list sent to you by the time you reach Allhome."`
			`	"That being said, if you happen to pick up any additional keystones, you can turn them in to the logistics office. They will handle the distribution and compensate you accordingly."`
			choice
				`	"Wait, how will you get this all set up?"`
				`	"Sounds good."`
					accept
			branch remnantuntrusted
				has "remnant untrusted"
			`	Aeolus looks faintly amused. "While you are certainly adventurous, you are not the only one to have traveled widely. We mapped the Hai systems long ago with cloaked ships, but never landed or contacted any of them. So we never knew anything more than what we could observe from orbit or from scanning ships. But you are known to them, and have a fairly public reputation. By using your transponder codes, we can place and pay for orders through hyperspace relays. All we need is a ship in position to feed the signal into the network."`
				accept
			label remnantuntrusted
			`	Aeolus smiles mysteriously at you. "Let's just say that you are not the only resourceful person among the Remnant. We will share more with you once you have demonstrated your loyalty."`
				accept
			label greed
			`	"While we don't know what is happening on the surface of planets in Ancestral space, we do pick up a fair number of transmissions. Between those and our historical records, it is clear to us that 'making money' is the main motivation for why those in ancestral space do anything. Whether it is ferrying cargo, building a structure, or protecting someone; everything we see says that humanity in ancestral space requires credits for everything it does. And then beyond that, the larger the amount of credits, the more enthusiastic they are to do it." Aeolus shakes his head, looking visibly perturbed. "This is what we see. Tell me, are we wrong? A quote we have seen more than a few times says 'Money makes the world go round,' and everything we have seen supports that attitude."`
			choice
				`	"No, you aren't wrong. Money is the reason people work."`
					goto greedconfirmation
				`	"Yes and no. Most people work for money, but it isn't their only motivation."`
					goto greedpartial
				`	"You are wrong about that. Some people are all about money, but not everyone."`
				`	"This isn't about everyone, this is about me. I'm not here for the money."`
			`	"I am glad that some are willing to act for what is right, necessary or even just curiosity; and not just what they are paid for. It gives me hope for ancestral humanity." His look brightens a bit. "So, are you interested in another job to help us?"`
			label greedchoice
			choice
				`	"Yes."`
					goto crystaldecision
				`	"No."`
					decline
			label greedconfirmation
			`	Aeolus nods sadly. "We appreciate the confirmation, and hope to learn more about those who remained in ancestral lands. It is depressing, however, to think that humanity is so self-centered to put financial wealth as such a high priority. Nonetheless, we do have another job for you. Are you interested?"`
				goto greedchoice
			label greedpartial
			`	Aeolus nods. "So financial wealth is a priority of necessity, but not necessarily what they would prefer to focus on. Interesting. That gives me a bit of hope." He pauses to consider this, then continues. "The economic beliefs of humanity aside, are you interested in helping us out?"`
				goto greedchoice
	on complete
		dialog
			`It takes a few minutes to contact the yardmaster, but once you do, a mixed crew of Hai and human dockworkers have the crates moved promptly from the warehouse to your cargo bay. Hai and humans seem accustomed to working together here.`



mission "Remnant: Keystone Research 2"
	landing
	name "Retrieve more keystones"
	description `Retrieve quantum keystones from the Hai for the Remnant to study, next from <destination>`
	source "Greenwater"
	destination "Allhome"
	cargo "Keystones" 2
	to offer
		has "Remnant: Keystone Research 1: done"
	on complete
		payment 250000



mission "Remnant: Keystone Research 3"
	landing
	name "Retrieve more keystones"
	description `Retrieve quantum keystones from several Hai worlds, ending on Newhome.`
	source "Allhome"
	destination "Newhome"
	stopover "Makerplace"
	stopover "Stonebreak"
	stopover "Giverstone"
	stopover "Cloudfire"
	stopover "Snowfeather"
	stopover "Icelake"
	stopover "Heartvalley"
	cargo "Keystones" 4
	to offer
		has "Remnant: Keystone Research 2: done"
	on offer
		conversation
			`True to Aeolus' word, there are crates of Hai quantum keystones waiting for you. As you ensure they are securely loaded, your comm system informs you that a message has arrived. It has no indication of provenance, but appears to be a notification that a payment of 250,000 credits marked 'on-assignment allowance' has been made to your account.`
			`	The attached message is brief and to the point. "Greetings, Captain <first>. Hopefully the shipments were waiting for you. We have made arrangements for samples to be acquired from Makerplace, Stonebreak, Giverstone, Cloudfire, Snowfeather, Icelake, and Heartvalley. Once you have collected all those, head to Newhome. There are a few other places that we are still working to set up, and we should have those ready by the time you reach Newhome."`
				accept
	on complete
		payment 250000
		dialog
			`You are just checking in with the port authorities to locate your shipment when your commlink indicates a pair of messages incoming. While you wait for the second one to load, you see the first message is a deposit statement indicating that a payment of <payment> has been deposited from a "Solar Winds Logistics Ltd."`



mission "Remnant: Keystone Research 3A"
	invisible
	landing
	source
		planet "Makerplace" "Stonebreak" "Giverstone" "Cloudfire" "Snowfeather" "Icelake" "Heartvalley"
	destination "Newhome"
	cargo "Keystones" 2
	to offer
		has "Remnant: Keystone Research 3: active"
	on offer
		conversation
			`You quickly locate and load the shipment of quantum keystones. The packaging comes with brochures and images depicting comfortable-looking Hai relaxing on a spaceship observation deck. "Guaranteed to provide the smoothest flight for your passengers!" reads one of the labels.`
				accept



mission "Remnant: Keystone Research 3B"
	invisible
	landing
	source
		planet "Makerplace" "Stonebreak" "Giverstone" "Cloudfire" "Snowfeather" "Icelake" "Heartvalley"
	destination "Newhome"
	cargo "Keystones" 2
	to offer
		has "Remnant: Keystone Research 3A: active"
	on offer
		conversation
			`Sure enough, there is a pair of crates waiting for you. This time the brochure depicts a pair of distinguished elderly Hai relaxing in front of a matte painting.`
				accept



mission "Remnant: Keystone Research 3C"
	invisible
	landing
	source
		planet "Makerplace" "Stonebreak" "Giverstone" "Cloudfire" "Snowfeather" "Icelake" "Heartvalley"
	destination "Newhome"
	cargo "Keystones" 2
	to offer
		has "Remnant: Keystone Research 3B: active"



mission "Remnant: Keystone Research 3D"
	invisible
	landing
	source
		planet "Makerplace" "Stonebreak" "Giverstone" "Cloudfire" "Snowfeather" "Icelake" "Heartvalley"
	destination "Newhome"
	cargo "Keystones" 2
	to offer
		has "Remnant: Keystone Research 3C: active"



mission "Remnant: Keystone Research 3E"
	invisible
	landing
	source
		planet "Makerplace" "Stonebreak" "Giverstone" "Cloudfire" "Snowfeather" "Icelake" "Heartvalley"
	destination "Newhome"
	cargo "Keystones" 2
	to offer
		has "Remnant: Keystone Research 3D: active"



mission "Remnant: Keystone Research 3F"
	invisible
	landing
	source
		planet "Makerplace" "Stonebreak" "Giverstone" "Cloudfire" "Snowfeather" "Icelake" "Heartvalley"
	destination "Newhome"
	cargo "Keystones" 2
	to offer
		has "Remnant: Keystone Research 3E: active"



mission "Remnant: Keystone Research 3G"
	invisible
	landing
	source
		planet "Makerplace" "Stonebreak" "Giverstone" "Cloudfire" "Snowfeather" "Icelake" "Heartvalley"
	destination "Newhome"
	cargo "Keystones" 2
	to offer
		has "Remnant: Keystone Research 3F: active"



mission "Remnant: Keystone Research 4"
	landing
	name "Retrieve more keystones"
	description `Return the quantum keystones to Viminal.`
	blocked `The cargo is ready to load, however you do not have enough free space. Come back when you have <tons> of free space.`
	source "Newhome"
	destination "Viminal"
	cargo "Keystones" 19
	to offer
		has "Remnant: Keystone Research 3: done"
	on offer
		conversation
			`As you were reading the previous message, a freight hauler arrives with the last few crates and starts unloading them. Looking over the assembled stack, you note that each crate bears the logos and advertisements for a different organization, shipper, or enterprise. The second message turns out to be a confirmation that you have picked up 19 keystones. While there are no new instructions, the subtext is clear: Time to head back.`
				accept
	on complete
		payment 2000000
		conversation
			`As you descend through the clouds to Viminal, you get the feeling someone is watching you, but your sensors show nothing more than a smattering of Gulls and a patrol squad in the distance. Looking down, you spot an extra battery of anti-air artillery next to the main entrance to the spaceport. You note the weapons tracking you and quickly tap your recognition code into the IFF system. Within seconds, the large guns are swinging back to cover the initial approach.`
			`	Passing through a cavernous opening into the great spaceport dome, there is a shimmer in the air next to you as a Starling fades into view, settling onto the adjacent platform. The pilot signs a quick, "Greetings, anticipating talking with you," before heading back toward their lock. Behind them, the Starling continues its shutdown checks without any supervision at all.`
			`	As you finish your own shutdown routine, your commlink informs you that your account has been updated with <payment>.`



ship "Starling" "Starling (Keystone)"
	outfits
		"Inhibitor Cannon" 3
		"Point Defense Turret"
		
		"Epoch Cell"
		"Crystal Capacitor"
		"Emergency Ramscoop" 2
		"Quantum Keystone"
		"Salvage Scanner"
		
		"Forge-Class Thruster"
		"Forge-Class Steering"
		"Crucible-Class Steering"
		"Hyperdrive"



mission "Remnant: Keystone Research 5"
	landing
	name "Scan the <npc>"
	description `Go scan the <npc> in <waypoints> to record the keystone post-wormhole.`
	waypoint "Peragenor"
	source "Viminal"
	to offer
		has "Remnant: Keystone Research 4: done"
	on offer
		conversation
			`You exit the ship to find that the pilot is actually Aeolus, who has already marshaled some dock workers with a number of wagons and lifters to unload the cargo.`
			`	"Ah, <first>, thank you for retrieving all these keystones." He sweeps some kind of a device over the crates, then opens one. He pokes at the contents, and pulls out a brochure with a picture of a quantum keystone and a pair of respectable looking Hai. "What's this?" He asks curiously. "Because I bought a keystone, they think I might need more? That seems like a decidedly inefficient way of promoting their product."`
			choice
				`	"I'm not a fan of it either."`
				`	"Those 'inefficient' capitalists did provide a keystone at one twentieth the cost you do."`
					goto capitalists
			`	"You will probably do well here, then. Keep production and resources focused on the goal, that always made the most sense to me." Aeolus signs with confidence. "But economic theory aside, we have some science to do.`
				goto work
			label capitalists
			`	"You've got a point there." Signs Aeolus. "Assuming they value a credit the same as we do and they aren't taking a loss, then it appears they do have a significant production and processing cost advantage." He takes on a defensive tone. "But for all we know, the supply of raw materials is much greater in Hai space, or most of these keystones could be simply recycled from older ships. And that is something we want to figure out." He brightens again. "That being said, we already have the first steps set out."`
			label work
			`	"Our researchers have decided that we need to test how a ship performs with one of these keystones compared to a regular Key Stone. My ship has been outfitted with one built from the samples you brought us earlier. We request that you meet us in Peragenor, where you will scan us after going through the wormhole. Then we will return here and swap out the Hai keystone with one of our Key Stones. Then we will go back to Peragenor and perform another scan. By using the same ships for both tests, we should be able to get the best data."`
			choice
				`	"Wait, you are a pilot?"`
				`	"Okay."`
					accept
			`	"Oh, yes. It is actually quite common among the Remnant. I am not a particularly good pilot, but it is considered an important skill that is taught to almost everyone as a part of a general education. It is especially worthwhile for those of us who work directly with starships on a daily basis and may be called upon to move or fly one at a moment's notice." His gestures suggest both pride and humility as he talks about his piloting skills. "Anyway, let's go!"`
				accept
	npc "scan outfits" "save"
		government "Remnant (Research)"
		personality coward decloaked disables mining plunders staying surveillance target
		system "Peragenor"
		ship "Starling (Keystone)" "Winds of Light"
		dialog
			`The scanner chimes softly, informing you that it has completed scanning the Winds of Light and has successfully archived the data.`
	on visit
		dialog `You land on <planet>, but you have not scanned the Starling in <waypoints>. Make sure you scan the ship before returning.`
	on complete
		payment 150000



mission "Remnant: Keystone Research 6"
	landing
	name "Scan the <npc>"
	description `Go scan the <npc> in <waypoints> to record the Key Stone post-wormhole.`
	waypoint "Peragenor"
	source "Viminal"
	npc "scan outfits" "save"
		government "Remnant (Research)"
		personality coward decloaked disables mining plunders staying surveillance target
		system "Peragenor"
		ship "Starling" "Winds of Light"
		dialog
			`The scanner chimes softly once again, informing you that it has completed scanning the Winds of Light and has successfully archived the data from this second scanning.`
	to offer
		has "Remnant: Keystone Research 5: done"
	on offer
		conversation
			`When you and the <npc> settle back onto the landing pad, there is already a dockworker waiting with a Key Stone. Once the Starling is settled, the dockworker climbs up the outside of the ship, hooks the keystone to a lift and disconnects it from the ship. As the keystone is hauled up to the roof another lift lowers the replacement Key Stone. The dockworker quickly installs it and jumps down, landing gracefully from the several-meter drop.`
			`	"Ready? Let's go!" Aeolus signs as he fires up his systems and gestures an acknowledgment to the dockworker. You check your cameras and see the worker nimbly step clear of the engine exhausts as the two ships head back out of the dome.`
				launch
	on visit
		dialog `You land on <planet>, but you have not scanned the <npc> in <waypoints>. Make sure you scan the ship before returning.`
	on complete
		payment 150000
		conversation
			`While in transit, you took the opportunity to examine the preliminary results of the scans: there are a few differences between the two stones, but both appear to have functioned similarly. Upon landing on Viminal, Aeolus comes over to collect a copy of the data for the researchers.`
			`	"Thanks for your help, Captain <first>. This information may be valuable in understanding how the wormholes work." He pauses, then continues thoughtfully. "Perhaps more importantly, it may help us understand how the wormholes of the Ember Waste are different from the wormholes elsewhere that require no such aid."`
			`	He looks down at the data crystal. "I have one more task to ask of you. Meet me in the cafeteria in an hour to discuss it. May the Embers burn bright for you, Captain." He gives a wave that seems vaguely like a salute and heads off.`
			`	As he disappears from sight you hear a faint chime from your commlink, which displays a message indicating that two payments of <payment> have been allocated to your account. You recall that you didn't get a message after the last mission, so whichever Remnant person or agency is sending you these payments must have combined them. You do find it odd, however, that they always seem to know exactly when you finish a delivery.`



mission "Remnant: Keystone Research 7"
	name "Deliver Data to <planet>"
	description `A copy of the scanner data needs to be delivered to the researchers on <destination>.`
	source "Viminal"
	destination
		government "Remnant"
		not distance 0
	to offer
		has "Remnant: Keystone Research 6: done"
	on offer
		conversation
			`You walk into the cafeteria and spot Aeolus halfway through an impressively large meal. He waves you over, and by the time you are seated a tray with a significantly smaller meal is waiting for you. While you have become accustomed to a few of the dishes, most of them are still very unappetizing.`
			choice
				`	"The Remnant sure like to eat."`
				`	"Why do the Remnant eat so much?"`
					goto foodvolume
					to display
						not "remnant symbionts info"
				`	"Maybe I should import some spices."`
					goto spices
				`	"What is our next step?"`
					goto deliverdata
			`	Aeolus chuckles and makes an amused gesture. "An army lives and dies by its food! A poorly fed soldier is but a short step away from being a deserter, or even a traitor. While we have had lean years in the past, these days we ensure everyone is well fed."`
				goto deliverdata
			label foodvolume
			branch capitallicense
				has "license: Remnant Capital"
			`	He looks at you appraisingly. "There are some things you cannot learn yet. Ask us again when you have earned more of our trust."`
				goto deliverdata
			label capitallicense
			action
				"remnant symbionts info" += 1
			`	He leans forward and holds up his hands, poking at the leather fingerless gloves he is wearing, and you realize that they extend up under his sleeves. You note that the leather does not actually look like any leather you have seen - it has fine scales and rough ridges on it. What stands out the most, however, is that it appears to pulse faintly.`
			`	"The truth is, when we eat, we are eating for two. You will have to ask someone else how they came to be or how it works, but suffice it to say that we have developed a symbiotic relationship with a variety of creatures we found here. These ones," He explains while holding up his hands, "have a knack for accuracy and durability. With them, I am more precise than I would otherwise be, and much tougher. In exchange, they feed through us and require regular care and attention. Normally, this causes us no hardship, but if we do not eat enough, we will consume our reserves far faster than we normally would."`
			choice
				`	"That is quite the revelation."`
				`	"Thanks for the explanation."`
				`	"Is that why some of the food tastes terrible?"`
					goto terribleflavor
				`	"Sounds creepy."`
					goto creepy
			`	Aeolus nods. "From what I have heard, the ancestral worlds do not seem to have much in the way of exoskeletons or cybernetics. The living organisms we wear would certainly seem to be the realm of science-fiction." He contemplates his symbiont for a few seconds as he absent-mindedly eats more of his meal. "But education aside, there is work to do."`
				goto deliverdata
			label spices
			`	He shakes his head. "I will not discourage you doing so - and I am sure some might appreciate them - but most of us like our food the way it is." He chuckles, then continues. "But there is still work to do."`
				goto deliverdata
			label terribleflavor
			`	"I suppose it might. Our symbionts have different dietary requirements, and such unusual compounds in our food inevitably change the flavor. We are all long since used to it, but it would definitely be different for an outsider." He seems amused by this. "But enough of food - there is work to do!"`
				goto deliverdata
			label creepy
			`	"Creepy? I do not understand how something so useful and beneficial could be 'creepy,' but I suppose some might equate our symbionts with leeches. To each their own, I suppose." He shrugs, then continues. "But enough. We still have work to do."`
			label deliverdata
			`	He pulls out a small metal briefcase and sets it on the table. "Another delivery mission for you, Captain. A short one, at that. We need you to take this case of data crystals with our preliminary data to some researchers on <destination>. This will allow them to combine the data we have collected with their most recent findings, and perhaps help us take a step forward towards understanding the nature of both these stones and the wormholes. Will you do it?"`
			choice
				`	"Okay."`
					accept
	on complete
		payment 100000
		conversation
			`A young researcher is waiting for you when you exit the <ship>. "Thank you for your assistance, Captain," she signs with one hand as she accepts the briefcase with the other. "There has been a lot of concentrated study on the wormholes over the past several centuries. While we know much about them..." she makes a convoluted gesture that you think translates to "knowing that you don't know."`
			`	"Now, thanks to your acquisitions, we have the opportunity for new insights. We are looking forward to learning more about these anomalies. May the Embers burn bright for you, Captain." With that, she turns and heads off towards a lab.`
			`	As you contemplate the implications of the Remnant studying the wormholes, your commlink chimes with a notification of another payment of <payment> being made to your account.`



mission "Remnant: Expanded Horizons Astral 1"
	minor
	name "Preparation for expedition"
	description "Travel to <destination> to prepare for an expedition to Sagittarius A*. Ensure that you have at least six tons of outfit space available."
	passengers 1
	source
		government "Remnant"
		attributes "remnant primary"
	destination
		government "Remnant"
		not distance 0
		not attributes "requires: gaslining"
	to offer
		has "Remnant: Expanded Horizons Quarg 3: done"
		random < 25
	on offer
		conversation
			`You glance into the starport cafeteria and see Dawn sitting at a table looking worried. She hasn't noticed you yet. Do you approach her?`
			choice
				`	(Yes.)`
				`	(Not right now.)`
					defer
			`	She smiles when she sees you, and waves you to the seat opposite her. "Back from gallivanting around the galaxy with more tales to share?" she signs.`
			choice
				`	"Yes, as a matter of fact..."`
				`	"No, just hunting Korath..."`
				`	"No, just testing some stuff..."`
				`	"You look worried. Is something happening?"`
					goto worried
			`	She listens for a minute or two as you tell her about what you've been up to, but it's obvious that she has something else on her mind.`
			choice
				`	"You look worried. Is everything alright?"`
				`	"You look distracted. Do you want to talk about it?"`
			label worried
			`	She makes a gesture of appreciation. "Yes, I am worried, <first>. I keep feeling like there is something I am missing." She frowns, contemplating something unseen. "I should back up a step. Since we last talked, I was assigned to serve with an astrophysics team for a year. My current work is part of the quantum condensate fabric density project, and I have been tasked with reviewing our bulk astrophysical data. It is fairly routine, but I keep getting this prickly feeling that there is a problem that I am missing. Nothing obvious, of course. Our neural networks would pick up something explicit or repetitive very quickly. But the feeling just will not go away."`
			choice
				`	"Have you asked someone with more experience for advice?"`
				`	"Don't worry about it."`
					goto worry
				`	"Can I help with something?"`
					goto help
				`	"What is the quantum condensate fabric density project?"`
					goto quantumcondensate
			`	"I did. The senior researcher told me that most of the team feels something is not quite right here. They say there are some potential theories, but nothing definitive, so they want me to investigate on my own without contaminating my thoughts with their ideas for now."`
				goto help
			label quantumcondensate
			`	"It is basically a project examining the density of Bose-Einstein condensates as correlated to the revised relativity paradigm's conceptualization of the fabric of space-time. It has a lot of potential implications, particularly for ramscoop, scanner, and weapons technology. At least, that is the hope. For now, though, I am trying to figure out what is off about this data."`
			choice
				`	"Have you asked someone with more experience for advice?"`
				`	"Don't worry about it."`
					goto worry
				`	"Can I help with something?"`
					goto help
			`	"I did. The senior researcher told me that most of the team feels something is not quite right here. They say there are some potential theories, but nothing definitive, so they want me to investigate on my own without contaminating my thoughts with their ideas for now."`
				goto help
			label worry
			`	"Thanks for the advice, but that is our purpose here - to worry about all the things that humanity either cannot handle or that it turns a blind eye to. No, if there is something in the data to cause worry, we need to find it."`
			label help
			`	"If you would like to help, there is something you can do. I am currently putting together an expedition to Sagittarius A* to collect some fresh data I can use to check our records, and I could use a transport..." She looks at you hopefully.`
			choice
				`	"I don't know where that is."`
					goto center
				`	"Isn't that the center of the galaxy?"`
					goto centeralt
				`	"I have been there."`
			`	"Really?" She looks surprised. "I have seen sensor logs and recordings from previous visits, but not many people have actually been there." She pauses to take a bite from her neglected meal. "Being able to take part in these fieldwork expeditions is something I have been looking forward to for ages, so of course Sagittarius A* is the first place on my list."`
				goto center
			label centeralt
			`	"Yes, that is correct." She signs firmly.`
			label center
			`	Her signs take on a rhythmic pace as if reciting something. "Sagittarius A* is a strong astronomical radio source and a supermassive black hole that is located at the center of the Milky Way. According to our best measurements, it has a mass of 3F6290 solar masses and is surrounded by a ring of gas and dust that can range from 63 to 24D2 degrees Kelvin."`
			`	She returns to a conversational cadence. "Would you be interested in taking part in this expedition?"`
			choice
				`	"Sure, what do you need?"`
					goto scienceequipment
				`	"You want me to take you to a black hole?!"`
				`	"Sorry, I'm not interested in visiting a black hole."`
					decline
			`	She looks momentarily surprised by your reaction. "Yes, exactly that. Current gravitational repulsor engines can nullify most of the gravitational pull, and an extra Thermoelectric Cooler or two should be sufficient to manage the heat. As such, the risks are manageable so long as you do not try to approach the event horizon.`
			label scienceequipment
			`	"For this particular mission, we will need some additional scientific equipment that is actually hardwired into your ship, not just carried along with us. When we arrive on <planet>, they will have the equipment ready to install. Just be aware that it will require six tons of outfit space and a scientist to run it, so you will need a free bunk for them, too.`
			`	"Once the laboratory module is installed, it will simply be a matter of traveling to Sagittarius A*. After our measurements, recordings, and observations are complete, we will return and report on our findings."`
			`	She glances down at her half-finished meal. "I am already packed and ready to go. I will meet you onboard the <ship> as soon as I am done eating."`
			branch dawnsymbiont
				has "remnant symbionts info"
			choice
				`	"Okay, I will meet you onboard the ship."`
					accept
				`	"Developed quite the appetite, haven't you?"`
			branch dawnlicense
				has "license: Remnant Capital"
			`	She shrugs. "I burn a lot of calories, and healthy eating is important. Besides, I don't know how good food will be on your ship." She resumes eating with vigor and does not seem inclined to continue the conversation.`
				accept
			label dawnlicense
			`	"I am not yet used to the nutrient intake required to maintain my symbiont, so I have to consciously make sure that I eat enough to sustain it."`
			choice
				`	"Symbiont? What is that?"`
					goto whatis
				`	"What? You're joking, right?"`
			`	"Suit yourself. I will meet you onboard once I'm done." She shrugs, and returns to eating.`
				accept
			label whatis
			action
				"remnant symbionts info" += 1
			`	"Oh, no one has told you about them? I thought once you'd demonstrated your trustworthiness and earned your capital ship license you would have found out." She pauses to take another bite, then continues.`
				goto dawndetails
			label dawnsymbiont
			choice
				`	"Okay, I will meet you onboard the ship."`
					accept
				`	"Developed quite the appetite, haven't you?"`
			`	She nods. "Yes, I am not yet used to the nutrient intake required to maintain my symbiont, so I have to consciously make sure that I eat enough to sustain it."`
			choice
				`	"Interesting. I will see you onboard the <ship>."`
					accept
				`	"Could you tell me more about them?"`
			label dawndetails
			action
				"remnant symbionts info" += 1
			`	"In short, we domesticated some of the creatures found here ages ago and discovered that they could be attached to us to form a symbiotic relationship." She pauses again to eat. "I only recently received mine, so I am not fully adjusted to it yet."`
			choice
				`	"Okay, that's as much as I need to know."`
					goto onwards
				`	"What is it like to have a symbiont?"`
			`	"Oh, it is wonderful. It is very hard to describe. At first it is just slimy, then a lot of tingling. The tingling lasted for several hours, and then it was just like waking up: rising up out of darkness to a brighter world with just so much to see and learn. Suddenly, it was as if everything was moving slower, and I could take a long, hard look at everything..." Dawn is visibly excited, signing so fast you have trouble following.`
			choice
				`	"Thanks for the description. I should go prep the <ship> now."`
					accept
				`	"Where is your symbiont? Yours does not seem to be obvious."`
					goto dawnwhere
				`	"Could I see your symbiont?"`
			`	Dawn looks at you with an amused expression. "We do not know each other nearly well enough for that. Better to focus on the expedition. I will catch up to you on the ship."`
				accept
			label onwards
			`	She nods. "Well, I will finish my meal and meet you on the <ship> shortly." With that, she returns to her meal.`
				accept
			label dawnwhere
			`	Dawn looks at you with an amused expression. "Just as every human is a unique individual, so every symbiont is also unique. As such, they attach to different areas of the body. We do not know each other well enough for me to tell you more than that.`
			`	"We should probably be focusing on the expedition, though. You go get the <ship> ready for launch, and I will be there shortly."`
				accept
	on accept
		event "remnant: lab availability"
	on complete
		outfit "Research Laboratory"
		conversation
			`You follow the directions of the starport control and settle onto a pad next to the outfitter. You barely have a chance to finish your landing checks before a team of Remnant have a compact pod waiting on your loading ramp. Once you open the cargo bay doors, they pick it up and maneuver it inside. They start securing it to the ship while Dawn and one of the scientists approaches you.`
			`	"We have loaded the Research Laboratory onboard. The team will install it if they can find the space, but if they do not, it will be secured in the cargo bay," The Remnant scientist explains. "Before you depart, please verify that the laboratory is installed in the correct location. You know your ship better than we do, after all." She turns back to Dawn and makes a gesture of respect. "Embers guide your path, Seeker." With that, she strides away into the hive of activity that is the outfitting bays.`
			choice
				`	"So, what is our next step?"`
					goto labnext
				`	"Seeker?"`
			`	Dawn looks a little embarrassed. "Seeker is a title of respect for deep space explorers. It is unofficial - just a token of respect - but it is a title that I both aspire to earn and do not feel I deserve yet."`
			choice
				`	"I thought all Remnant were spacefarers?"`
				`	"Okay. So what next?"`
					goto labnext
			`	"Oh, we are. Every Remnant has had some experience in space. But there is a big difference between a few weeks of duty in a spacefaring post and spending months or years drifting in the void surrounding distant systems."`
			choice
				`	"Years drifting in the void?"`
				`	"Okay, let's get on with this."`
					goto labnext
			`	"If you want good data, you need to spend time to get it. And especially when we are tracking stellar phenomena, you need periods of long observation. Snapshots of the sky are good - that is what we will be collecting on this trip. But for watching the galaxy at large, other civilizations, and things of that ilk... Nothing is better than long-term observation." She looks lost in thought for a moment. "That is neither here nor there, however.`
			label labnext
			`	"Now that you have the Research Laboratory, you will need to locate a jump drive in order to reach Sagittarius A*." She pauses and checks her commlink. "If you do not already have one, you can salvage one from a Korath raider. Our early warning system indicates that there are several incoming Korath fleets that should be here within the next day or two. Any one of them should have a jump drive you can take. Meet me in the starport once you have a jump drive."`



mission "Remnant: Expanded Horizons Astral 2"
	name "Research expedition to Sagittarius A*"
	description "Travel to Sagittarius A* with a Research Laboratory installed in order to make measurements on the supermassive black hole and then return to <destination>."
	blocked "You need a jump drive and a research laboratory to take this mission."
	source
		government "Remnant"
	destination
		government "Remnant"
		not attributes "requires: gaslining"
	waypoint "Sagittarius A*"
	to offer
		has "Remnant: Expanded Horizons Astral 1: done"
	on offer
		require "Jump Drive"
		require "Research Laboratory"
		conversation
			`Dawn is just finishing her meal when you enter the spaceport cafeteria. She stands up as you approach and deposits the tray in a receptacle next to her table. "Well, ready to go?"`
			choice
				`	"Yes."`
					goto astralonwards
				`	"I should double check everything."`
					defer
			`	She nods. "I am ready, so I will come with you and wait onboard the <ship> while you do your checks."`
			label astralonwards
			`	She gestures towards the exit closest to your ship and heads off at a quick pace. Outside, she moves calmly through the hustle and bustle of the starport, stepping around quick-moving freight movers and camel wagons alike. Arriving at the <ship>, she turns and waits for you to catch up.`
			`	Just as you arrive and reach for the console to open the airlock, you sense a change in your surroundings. Looking around, you see that a group of Remnant gathered around the two of you, focused on Dawn. A young Remnant - scarcely more than a child - steps forward. "Thank you for your patience," he says, then steps back. An elderly Remnant steps forward. "Thank you for your curiosity," she says, then steps back. A middle-aged Remnant steps forward. "Go with our blessing, Seeker, and know that wherever you go, the Remnant go with you." She says it simply, but you feel the weight of tradition behind them. She turns to you. "And you, stranger who walks the stars... May the Embers guide your steps as you walk among us." She nods respectfully, then steps back.`
			`	As soon as the third steps back there is a flurry of movement as each of the Remnant present quickly step forward, give her a quick hug, and then scurry off into the starport. Before you process what is going on, all the Remnant gathered around you have vanished. You look at Dawn, and her expression is a mixture of awe and humility.`
			choice
				`	"They know you are coming back, right?"`
				`	"What was that about?"`
				`	"Alright, let's get going."`
					goto astralmoving
			`	"Well, what we are doing is dangerous. We will be crossing Korath territory, a wide expanse of uninhabited space, and then scanning a black hole. I have confidence that we will return, but nonetheless there is still a chance that we will die in the process.`
			`	"Long ago we, as a people, decided that we must face the fear of separation, unknown, and danger. One of the ways we do that is by holding these informal ceremonies. When one of us is going to depart on their first long-distance voyage into hostile territory, a group of Remnant gather to bid them farewell. It is a way to strengthen ourselves and remind each other of our connections."`
			choice
				`	"Thanks for the explanation."`
					goto astralmoving
				`	"Kind of like a funeral, with friends and family gathering to see you off?"`
			`	"Oh, no. I said my farewells to my friends and relatives before we left. Those who gathered to see me off today were more of a representation of Remnant society. I only recognized a few of them, but they took the time to come down to the <ship> to meet me before I left. They came to see me and wish me well, so that no matter what challenges I face, I will know that the Remnant remember me and appreciate what I am doing." Her gestures fade into contemplative stillness for a moment, then resume motion.`
			label astralmoving
			`	She gestures towards the airlock door. "Lead the way, Captain."`
				accept
	on enter "Sagittarius A*"
		conversation
			`As the jump drive's energy ripples fade away, the spectacular void that is Sagittarius A* takes shape before you. Compared to the vast darkness of space that you are accustomed to, reality here feels almost like a color negative: even with the automatic filtering in your windows, space is incredibly bright with the densely packed stars that provide a backdrop for its inky mass. The moment of awe is shattered by alarms warning of your impending doom as the <ship> begins to fall inwards towards the black hole. You quickly activate your repulsor engines, which, although vastly under-powered for dealing with the immense pull of a black hole, does provide a degree of protection so long as you maintain a safe distance from it.`
			`	After a few minutes of just absorbing the spectacle before you, Dawn pulls herself away from the cockpit windows and scurries down to the lab. Leaving you to your thoughts, she quickly has the lab set up and running a variety of recordings, tests, and observations. After a few hours of work, she reappears on the bridge.`
			`	"Things are proceeding smoothly, Captain. All the sensors are working nominally, and we are creating extensive archives of astronomical data as well. Another few hours, and we should have all the data we need."`
			choice
				`	"Good work. What kind of data are you recording?"`
				`	"Sounds good. Just let me know when you are ready to leave."`
					goto astraldone
			`	She smiles, and replies. "It might be easier to ask what we are leaving out. The data we are collecting broadly falls into three sets: data on Sagittarius A* itself, data on its environment, and observations of the surrounding galaxy from here. Obviously, we cannot go take samples of Sagittarius A* itself, nor can we take direct measurements of most of its properties, but we can get data from increasingly minute distances from the event horizon. We can then add this data to that gathered by previous expeditions, note the differences, and use it in our modeling."`
			choice
				`	"So this is not the first expedition here?"`
				`	"Anything unusual in the data?"`
					goto astraldata
				`	"How much longer does the equipment need?"`
					goto astralfinish
			`	"No, this is the forty-third such expedition. Sagittarius A* was one of the first places our explorers sought to visit after we acquired jump drives, and we have been coming back regularly ever since. I know some of our reconnaissance pilots consider visiting here a pilgrimage of sorts. It is humbling to be here myself after reviewing so many data sets of past expeditions." She looks thoughtful, staring out the window at the hub of the galaxy, as if her thoughts are jumping from idea to idea.`
			choice
				`	"Anything unusual in the data?"`
				`	"How much longer does the equipment need?"`
					goto astralfinish
			label astraldata
			`	"There are many oddities about this place. Every visit helps revise our physics models a little closer. But they also reveal problems." She frowns, her gestures taking on a curious tone. "For instance, you will note that your ramscoops are not picking up anything. According to standard astronomical theory, this system should be a veritable river of suitable material, and yet there is nothing. Not even the normal background trace amounts we find in deep space. We have visited other black holes, and they conform to the standard models in this respect. But not Sagittarius A*." She pauses, thinking about it for a moment.`
			choice
				`	"Is the equipment finished?"`
				`	"How much longer does the equipment need?"`
			label astralfinish
			`	"The equipment will be finished shortly, Captain <first>. I just need to make a few observations, and then we will be able to depart. In the meantime, I would recommend against maintaining an active cloak or engaging any systems that consume fuel. For whatever reason, Sagittarius A* continues to be the one place that the stellar wind is utterly devoid of anything to collect as fuel."`
			`	"I will be going outside for a few minutes," Dawn declares. "I shall just be on the hull."`
			choice
				`	"Let me know when you are done."`
					goto astraldone
				`	"Would you mind if I came too?"`
			`	"Not at all, Captain. The view should be remarkable, and so long as we stay inside the shields, the radiation will not pose a problem." You quickly don your spacesuit and join Dawn outside on the hull. As promised, the view is indeed magnificent. Dawn signs occasionally, pointing out various features, and you appreciate that out here, sound would just be incongruous with the natural splendor.`
			scene "scene/sagittarius a"
			label astraldone
			`	After what feels like hours, the equipment notifies you that it has finished taking its readings, and Dawn packs up the data in carefully shielded data crystals. Everything is ready to return to <destination>.`
	on complete
		payment 500000
		conversation
			`The journey back to <planet> was a lesson in galactic formation as the <ship> jumped through a steady stream of systems. Gradually, the brilliant density of stars that make up the inner core faded into the ominous and yet comfortingly familiar red glow of the Ember Waste. Finally, you slide into the approach patterns of <planet>, quickly tapping out your code into the IFF system and watching as the protective gaze of the anti-air emplacements sweep the skies around you for shadowing craft.`
			`You settle onto your assigned pad, and within seconds Remnant technicians have resupply cables hooked up while a cheerful group greets Dawn before helping her unload her luggage and data crystals. "Well, <first>, it has been a good trip." She taps at her commlink. "I have transferred our expedition's logistics allotment of <payment> to you. And in case you're wondering what to do with your Research Laboratory, you can keep it. We always need fresh data, and if you are interested, you can check up on places designated in the job board. While I handled the science on this expedition, if you keep it installed your ship systems will automatically hire a scientist to run it." She nods her head in respect to you. "Thank you, and may the Embers watch over you." She turns and heads off into the flows of people.`



outfit "_Ion Storm Timer: Generator"
	# This generator will fail when an ion storm comes and the ship runs out of energy
	"hull repair rate" 60000
	"hull energy" 1



ship "_Ion Timer Ship"
	# The Timer Weapon causes this ship to continually lose hull points
	# The _Ion Storm Timer: Generator outfit counteracts this until there is an ion storm
	# sprite "ship/shuttle" # uncomment this for debugging
	attributes
		category "Game Mechanics"
		"heat dissipation" 1
		"hull" 1.0
		"mass" 100
		"drag" 5
		"automaton" 1
		"energy generation" 1
		"thrust" 10
		"turn" 600
	outfits
		"Timer Weapon"
		"_Ion Storm Timer: Generator"
	gun 0 0



mission "Remnant: Expanded Horizons Storms 1"
	name "Ember Waste Storm Scanning"
	description "Dawn has asked that you scan one of the Ember Waste's storms at <waypoints> and return with the data to <planet>."
	passengers 1
	source
		government "Remnant"
		attributes "remnant primary"
	waypoint
		system "Aescolanus"
	to offer
		has "Remnant: Expanded Horizons Astral 2: done"
		random < 30
	on offer
		require "Research Laboratory"
		conversation
			`As you cross the starport, you are suddenly ambushed by Dawn appearing out of a side hallway. "Captain <first>! I have been hoping to catch you. I need some help." She hurries up, waving a datapad full of charts. "I have some additional leads for my research project, and I need a pilot who can take me out to Aescolanus." She looks at you hopefully.`
			choice
				`	"Sure, I am always willing to help."`
				`	"Not today, sorry."`
					decline
			`	"Excellent! You already have a Research Laboratory onboard, and it has all the equipment I need. Now, before we head out, you should know that the goal of this mission is to do some analysis on the leading edge of a storm that will be breaking on the system shortly. We do not need to weather the entire storm, but we will have to be there for at least the first part."`
			choice
				`	"Are there any special adjustments needed?"`
				`	"The <ship> is ready to go."`
					goto readyforstorms
			`	"Well, I expect you are already set up to handle the normal Ember Waste heat, correct?" She continues without waiting for you to reply. "The Ember Waste storms are primarily a danger to electrical systems - typically by draining your power. So you can compensate by ensuring that you have some excess available for use. I know some captains carry extra generators to ensure they always have extra power, but others instead carry extra Crystal Capacitors so they can outlast the storm. In theory, you could just accept that your ship will be shut down during the height of the storm, and simply reboot everything afterwards. So long as no threats are present, it is safe but somewhat nerve-wracking. Which strategy fits the <ship> is up to you."`
			label readyforstorms
			`	"I will settle into a bunk to do some pre-calculations. Please let me know when we arrive in Aescolanus."`
				accept
	on waypoint
		dialog `Dawn quickly sets to work expanding the laboratory and setting up her instruments. After a few minutes, she returns to the cockpit and settles into a chair by the window. "Everything is ready, Captain. Now we just wait for the storm to arrive. I will let you know when we are ready to leave."`
	npc kill
		government "Test Dummy"
		system "Aescolanus"
		ship "_Ion Timer Ship" "Timer"
		personality unconstrained heroic nemesis
		dialog `As the storm starts to swell around you, the instrumentation chimes to indicate that it has collected all the data it needs. Dawn quickly begins the shutdown routine to protect the equipment against potential damage, giving you the OK to return back to <planet>.`
	on complete
		payment 250000
		conversation
			`"Thank you for your help, <first>. Sometimes I have to wait a while before we have a ship available to do missions like these." She pauses, then taps her commlink. "Speaking of which, I have confirmed the transfer of the logistics fee of <payment> to your account."`
			choice
				`	"I am always happy to help. What are you working on now, anyway?"`
				`	"I am always happy to help. See you around!"`
					goto stormend
			`	"How familiar are you with the nature of space?"`
			choice
				`	"Not very, to be honest."`
				`	"I know space is a vacuum, and can be either extremely hot or extremely cold depending on circumstances..."`
					goto basics
			`	She nods "Honesty is good. It is hard to learn when we are not willing to admit that we do not know something."`
				goto explanation
			label basics
			`	She nods "Those are the basics, a good starting point."`
			label explanation
			`	A hologram of the Ember Waste appears over her commlink. "As you have no doubt picked up on, the Ember Waste does not conform to humanity's commonly understood rules about space. For instance, the standard background temperature is 2.B1 degrees, and the average density of the interstellar medium is F4240 particles per cubic meter. Here in the Ember Waste, the average background temperature is an order of magnitude greater and has an average density of E8D4A51000 particles per cubic meter."`
			`	The display changes as an overlay of haze appears, pulsing in intensity. "Most interestingly, though, is that this area is significantly more variable than the rest of the galaxy. The haze shown here represents the heat hazard schematic we produce for our captains. It combines the local density with the measured heat values to estimate how much heat ships will be exposed to in the area."`
			choice
				`	"Interesting! Is that what causes the red glow?"`
				`	"Wait a second. Why are there letters in your numbers?"`
					goto numericsystem
				`	"Thanks! I think that is all the details I can handle right now."`
					goto stormend
			label stormresume
			`	"Not really, although it does contribute to it. Most of the red glow seems to be the result of clouds of hydrogen gases at approximately 2710 degrees, rather like the process documented by early Earth astronomers investigating nebulae. Except for most of these clouds, there is no obvious source of energy to keep the hydrogen excited. Obviously there is still energy being added to the system, but..." She trails off and gestures deprecatingly. "One more mystery to keep us alert and attentive."`
			`	She smiles thoughtfully, and the display changes with the red haze vanishing and a silvery haze replacing it. "But that is where today's research comes in. We have been measuring these storms since we arrived in the Ember Waste. The human eye can only pick out a few of them on the display, but our algorithms have identified a significant number of ripples of energy." She appears thoughtful.`
			`	"It is almost like watching the surface of a pond during a rainstorm: The surface appears to be chaotic, but with detailed enough instrumentation, one can pick out individual ripples and trace their paths backwards... except we have yet to find an actual source for any of them. We can trace every ripple on a pond in a storm and find its origin, but we have yet to learn the dance that we have lived in for half a millennia."`
			choice
				`	"What do the storms have to do with the heat?"`
				`	"What units do you use for temperature?"`
					goto tempunits
				`	"I think that is all the technical detail I can take."`
					goto stormend
			`	She looks mischievous. "I cannot tell you where or how we got it, but look at this." Her display shifts again with the hazes vanishing, and shows the galaxy map with one key difference. "Yes, the Ember Wastes are violet. Actually, they are off the visual spectrum into the ultraviolets, but this downshifts it so we can see it. This is what the Ember Wastes looked like a very long time ago."`
			`	She takes on a serious tone. "This data suggests there is enough energy in the area to maintain the hydrogen at somewhere in excess of 61A8 degrees. It does not tell us the source of that energy, but based on patterns and some other data we have collected, the two appear to be intertwined. At the very least, the ion storms are one of the means by which energy is being transferred into the clouds." Her display vanishes, and she slings her backpack over her shoulder.`
				goto stormend
			label numericsystem
			`	She looks confused for a moment before responding. "It is called hexadecimal. It is a base 16 numeric system." She pauses to look at you. "Based on your reaction, I assume that base 10 is still the standard in human space?"`
			choice
				`	"Yes."`
					goto stormcontinue
				`	"How does that work?"`
			`	"Quite simply: We have added some extra characters. When counting, instead of a single digit position restarting at 0 every 10, they cycle every 16. So when we count, we start at 1, but when we reach 9, the next number will be A. Then B, C, D, E and F. Then, it is at that point that we add an extra digit and restart at 0 with 10. So in hexadecimal F would be equal to 15 in base 10. One of the advantages of using a numeric system with a higher base is that we can handle larger numbers with fewer digits. For example, with two digits we can communicate any integer up to what would be 255 in base 10. Or with three digits we can reach 4095. Saving an extra digit here or there is fairly meaningless in written formats, nor is it much of a difference in oral communication. However, when one communicates by gestures, it is helpful to shorten the numbers where we can."`
			label stormcontinue
			`	"Now that you understand our numbers a bit better, you will be able to recognize that there is a lot of unexplained energy being transferred out there."`
			choice
				`	"Right. Is that what causes the red glow?"`
					goto stormresume
				`	"Thanks! I think that is all the details I can handle right now."`
					goto stormend
			
			label tempunits
			`	She looks at you curiously. "Corrected degrees Kelvin, of course. Why?"`
			choice
				`	"What are 'Corrected degrees Kelvin'?"`
				`	"Just clarifying. I prefer to use degrees Centigrade."`
					goto centigrade
				`	"Just clarifying. I prefer to use degrees Fahrenheit."`
					goto fahrenheit
			`	"Corrected degrees Kelvin are basically the standard Kelvin scale developed millennia ago, but with a slight correction factor to account for the adjustments determined by the conjunction of 2730. It is a rather minuscule change to the scale that is mostly only applicable to experiments or industrial applications that require micro-degree temperature precision, but can be significant at the larger scales." The display and its field of stars vanishes as she slings her backpack over her shoulder.`
				goto stormend
			label centigrade
			`	"People still use that? We learned about it in our studies, mostly in case we came across references to it our library. I have seen it a few times, but it is rarely used among us." The display and its field of stars vanishes as she slings her backpack over her shoulder.`
				goto stormend
			label fahrenheit
			`	She looks at you quizzically for a moment, and then her display shifts to a mass of symbols. She skims briefly. "I have never even heard of such a unit. Apparently it is a very old one, though. Our records say that it had largely stopped being used by early in the 21st century. Well, I learned something new today." The display and its field of symbols vanishes as she slings her backpack over her shoulder.`
			label stormend
			`	"Thanks for the ride, Captain. I have to get working on this data, but if you are interested in helping some more, I hope to have more research expeditions planned soon."`



mission "Remnant: Logistics 1"
	name "Rush delivery to <planet>"
	description `Deliver <cargo> to <destination> by <date>.`
	source "Caelian"
	destination "Viminal"
	cargo "Generator (Furnace Class)" 39
	deadline 2
	to offer
		has "remnant: blood test pure"
		has "Remnant: Defense 1: done"
	on offer
		conversation
			`You step into the strange sight of the <origin> spaceport. The structures that surround the landing pads look as much grown as built, and they seem to merge into the landing pads themselves. As usual, the dock entrance is busy. When your commlink vibrates, you have to find a place where the traffic eddies so you can step aside. When you do, you learn you need to check in with the information desk.`
			`	The woman working the desk seems startled to see you when you walk up. You can see the realization dawn on her as she looks you over with a practiced eye. "Ah," she sings, "you are the ancestral sojourner among us."`
			`	It is typical for people to gawk at you, so you respond by singing, "I've been guided to friends I didn't know, and your message invited me to meet a new one."`
			`	Her hands make a short series of shakes and a moment later she remembers to laugh for you. The delayed response makes her laugh again, spontaneously this time, and you both join in. When she recovers herself, she sings, "Logistics have requested that we find someone who can carry <tons> of cargo to <planet>. Is the <ship> available immediately?"`
			choice
				`	"Certainly!"`
					goto willdo
				`	"Sorry, it is not."`
					goto notinterested
			label willdo
			`	"Excellent," she responds in a full alto, "I will let the project manager know the cargo will arrive promptly." She signs what you think is a farewell and turns to address someone else who has stepped up.`
			`	You manage to chant and point your way through the cafeteria line, and you are aware of the flurry of signs around you. There doesn't seem to be a way to pay, so you find a table and sit alone until your commlink chimes to let you know that the <ship> has been refueled and the mystery cargo loaded.`
				accept
			label notinterested
			`	"That is unfortunate," she sings as she makes a notation on her terminal. "But there will be others who are willing to help."`
				decline
	on complete
		payment
		conversation
			`You step off the <ship> on <planet> to see a man wandering around your ship taking video with a datapad and softly dictating some running commentary. He dodges around the dock workers unloading and refueling, seemingly intent on recording every aspect of your ship.`
			`	"Cousin!" he sings with excitement when you walk up to him. "It is good to meet you and to see your wonderful ship. It excites me to be able to examine something I have only seen in entertainments based on our scouting reports." He holds up the datapad facing you and says, "I am making a video for my companion. He will not believe me unless I have proof, and maybe not even then!" he laughs. You wave at the camera and he stops recording.`
			`	"I hope I have not offended you. I get carried away looking at ships." He runs his hand along the landing strut but then seems to collect himself and turn back to you. "I am named Eon," he says. "Would you have time to talk about logistics support?"`
			choice
				`	"Yes, I've been looking for more work with the Remnant."`
				`	"Yes, there haven't been many opportunities so far."`
			`Eon leads you to the bustling cafeteria, chattering about ship design since the Alpha Wars. He orders a couple of hot drinks and leads you to a quiet table overlooking the docks. You try your drink. It's strongly flavored but a bit odd, like someone's memory of what coffee should taste like, reconstituted from local foods.`
			`	Eon leaves his untouched as he launches into conversation. "Those of us in logistics have noticed that you are spending time in our systems, and we wanted to see if you would be available to pick up work for us. It would be delivery work like the generator you brought for the housing project."`
			choice
				`	(Nod.)`
					goto delivery
				`	"You put starship radiothermals in your houses?"`
			`	"You do not?" he responds playfully. "Well, 'generators in each community' would be more accurate. We maintain a decentralized power grid so we have more resiliency in the event of an attack or natural disaster. It also makes use of the power plants we salvage from the Korath and ones we recover from our own damaged ships. Besides, widely deploying the technology ensures that we have expertise to maintain and repair it all across the Remnant. But," he signs a pushing motion, "civil engineering is another subject. I hope you are more interested in how we move our various cargoes."`
				goto delivery
			label delivery
			`	"That generator was originally scheduled for delivery 30 days from now, but it was ready earlier and the project can install it now. So, by bringing it over, you have enabled us to move the project forward and free up delivery capacity next month."`
			`	"So, why did you offer this work to me?" you ask, trying to mimic the gestures you've seen that you think refer to one's self.`
			`	He smiles and responds, "Very good! Very good! We schedule everything, but we maintain slack in the system to take advantage of opportunities like the power system being ready early, or to deal with emergencies. Sometimes, of course, we have to drop everything and sort the schedule out later. But, in normal times, we publish these jobs on the job board and captains that have capacity available can pick them up. The projects provide resource allocations to cover operating and crew costs, but there is no... what is the word? Margin, yes! Since your ship is not in our planned resources, you provide extra capacity, and we might be able to move some of our larger projects forward when you are in our space."`
			choice
				`	"Thanks for the opportunity."`
					goto thanks
				`	"Will your pilots be upset at the competition?"`
			`	Eon smiles at the question. "You should talk to the other pilots and see, but I think the ancestral approach is different. We work more like a military: the ships are owned by the Remnant, but each captain is responsible for the ship, the crew, and the transport work that needs to be done. I think they will be happy to see new homes being built, and freeing up more time for them and their crews to spend within the community."`
				goto thanks
			label thanks
			`	Before you can ask more about transport jobs, Eon takes out his commlink and taps on it for a few minutes. "You now have access to the logistics job board. You should be able to see our current job list for each system when you check."`
			`	You continue to chat with Eon as you sip your drink. When you finish, his commlink chirps. As he stands, he signs what you think means "goodbye" as he says he has to leave for another meeting. He walks off quickly with his head down looking at the datapad. Your commlink notifies you that <payment> have been added to your account.`<|MERGE_RESOLUTION|>--- conflicted
+++ resolved
@@ -982,6 +982,7 @@
 			or
 				has "start: deep"
 				has "start: paradise"
+				has "start: hai"
 		<region> "Dirt Belt"
 			has "start: default"
 		<region> "Earth, and even Syndicate"
@@ -1271,11 +1272,7 @@
 			branch "retrieved before"
 				"retrieved information" == 2
 			
-<<<<<<< HEAD
-			`	You look up the location of Ivan's office that he gave you back when you helped him save the science drone in Terminus and find that it is in a building just outside the spaceport - just one room among many in a massive office complex. The complex looks pristine by Dirt Belt standards, but when compared to architecture you've seen elsewhere in the Deep, it is rather brutalistic.`
-=======
 			`	You look up the location of Ivan's office that he gave you back when you helped him save the science drone in Terminus and find that it is in a building just outside the spaceport, just one room among many in a massive office complex. <compared> to architecture you've seen elsewhere in the Deep, it's rather brutalistic.`
->>>>>>> 2fe5a9bc
 			branch gone
 				has "Deep: Remnant Research: offered"
 			
@@ -1664,22 +1661,12 @@
 	on offer
 		"remnant met taely" ++
 		conversation
-<<<<<<< HEAD
 			branch familiar
 				has "remnant met taely"
 			`As you enter the spaceport, you notice someone across the plaza appears to have been waiting for you. A tall, solidly built woman in short-sleeved coveralls stands up from where she was sitting near the information desk. With a few quick gestures at the person behind the counter, she heads towards you with a confident stride. As she approaches, you note that the crowds of people moving around the plaza seem to be staying out of her way as if she were someone important.`
 			`	In contrast, she reminds you of the mechanics who maintained the textile factories back on <starting planet>. In particular, the tools at her belt and the wear marks on her clothing suggest someone who is more comfortable inside a ship access duct than behind a desk.`
 				to display
-					has "human space start"
-=======
-			branch default
-				has "start: default"
-			`As you enter the spaceport, you notice someone across the plaza appears to have been waiting for you. A tall, solidly built woman in short-sleeved coveralls stands up from where she was sitting near the information desk. With a few quick gestures at the person behind the counter, she heads towards you with a confident stride. As she approaches, you note that the crowds of people moving around the plaza seem to be staying out of her way as if she were someone important. In contrast, the tools at her belt and the wear marks on her clothing suggest someone who is more comfortable inside a ship access duct than behind a desk.`
-				goto next
-			label default
-			`As you enter the spaceport, you notice someone across the plaza appears to have been waiting for you. A tall, solidly built woman in short-sleeved coveralls stands up from where she was sitting near the information desk. With a few quick gestures at the person behind the counter, she heads towards you with a confident stride. As she approaches, you note that the crowds of people moving around the plaza seem to be staying out of her way as if she were someone important. In contrast, she reminds you of the mechanics who maintained the textile factories back on New Boston. In particular, the tools at her belt and the wear marks on her clothing suggest someone who is more comfortable inside a ship access duct than behind a desk.`
-			label next
->>>>>>> 2fe5a9bc
+					has "start: default"
 			`	Before you can decide if you want to avoid this person or not, she is standing in front of you, clearing her throat. "You are captain <first> <last> of the <ship>?" She asks in a lyrical chant.`
 			choice
 				`	"That's me."`
