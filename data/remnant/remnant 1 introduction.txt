# Copyright (c) 2017 by Michael Zahniser
# Copyright (c) 2018 by Zitchas
# Copyright (c) 2022 by williaji
#
# Endless Sky is free software: you can redistribute it and/or modify it under the
# terms of the GNU General Public License as published by the Free Software
# Foundation, either version 3 of the License, or (at your option) any later version.
#
# Endless Sky is distributed in the hope that it will be useful, but WITHOUT ANY
# WARRANTY; without even the implied warranty of MERCHANTABILITY or FITNESS FOR A
# PARTICULAR PURPOSE. See the GNU General Public License for more details.
#
# You should have received a copy of the GNU General Public License along with
# this program. If not, see <https://www.gnu.org/licenses/>.

mission "First Contact: Remnant"
	landing
	invisible
	source
		government "Remnant"
	on offer
		conversation
			`Although they are unusually tall and dark-skinned, the people here appear to be human. You wouldn't know it from the architecture, however: the buildings with their curved, twisted surfaces and ramifying arches look more alien than any human dwelling you have seen before.`
			`	Stranger still, no one is speaking: the usual background murmur of voices that you would associate with a spaceport is absent here. Instead, the locals are communicating in a rapid and graceful sign language, their hands tracing arcs through the air almost faster than your eyes can follow.`
			`	A few of them approach your ship and one of them greets you out loud, but instead of speaking he sings the words in a high, monotone chant: "Do you comprehend the ancestral tongue?"`
			choice
				`	(Say, "Yes, I do.")`
				`	(Try to chant, "Yes, I do.")`
					goto chant

			`	Their expressions are inscrutable; you are not sure if they even understood you or not. They turn away from you for a second and converse in sign language.`
				goto blood
			label chant
			`	You sing, "Yes, I do," trying to match the leader's pitch. As you do so, several of them hum notes that harmonize with you.`
			label blood
			`	Two of them walk up to you. One is carrying a small device that looks like a handheld scanner. The other unwraps a small foil package, pulls out a lancet, and jabs his finger with it. A dark, red drop of blood wells up. He presses his finger onto a port on the scanner, then hands you another one of the packets. "We kindly request that you identify yourself," he chants. Several of the others hum along with him.`
			choice
				`	(Give them a blood sample.)`
					goto yes
				`	(Refuse to give them a sample.)`
					goto no
				`	(Run back to my ship and escape from here.)`

			`	You run into your airlock, slam the door shut, and blast off from the planet. Already, several of their ships are moving to intercept you. It seems that you are no longer welcome in this region of space...`
				launch

			label no
			`	You try to pull away, but the man's hand snakes out and grabs you by the wrist. Before you are even able to react he jabs your finger and shoves it onto the scanner. "You are in our space," he sings. "You will abide by our rules." No longer a monotone, his song is a jarring and atonal melody.`
			label yes
			`	Several of them gather around the one with the scanner as if waiting to see what the results will be. As you watch them you notice that all of them, even the women, have their hair cropped short. Also, their clothing looks like nothing that has ever been in fashion at any point in human history that you know of.`
			`	Finally the scanner beeps, and a yellow light flashes. You can almost feel the tension leaving the air as the crowd relaxes. "So you are pure. You are human," chants one of the women. "You are one of us."`
			choice
				`	"Of course I am human. But what are human beings doing out here?"`
				`	"Who are you?"`

			`	Several of them burst into song, singing together in harmony, "We are the hidden ones. We are the Remnant. In time of great chaos to this place we came, lest all true-born humans be killed or enslaved, by those who evolved not, but unwisely were made."`
			`	As they continue to sing, you begin to piece together their story. They are the descendants of people who fled to this region of space through an unstable wormhole at the peak of the first Alpha War, which means they have been here for more than half a millennium. That doesn't explain why their culture is so radically different, though.`
			`	Eventually they invite you to a dinner. Their food has strange and complex flavors, not all of them pleasant, but you do your best to be polite and pretend to enjoy it all. The meal itself is generous and stretches out as your hosts consume considerably more food than you would expect for such a trim group. After the meal, they entertain you by singing songs, some of which you recognize as classical Earth music. It appears that people in this culture use sign language for day to day communication, and use their voices only for making music.`
			`	When you return to your ship, you do a search on videos of historical dialects of human sign language. None of them bear even a passing resemblance to the language of these people who call themselves the Remnant.`
				decline
			
	on enter
		"remnant chilia" ++
		conversation
			`As you break orbit and get ready to escape, you receive a message from <planet>. A chant comes from your speakers.`
			`	"My compatriots seem to have gotten off on the wrong foot. I am Prefect Chilia of the Remnant. We established ourselves here as a bastion of humanity to survive when the rest of human space was under threat by the Alphas.`
			`	"The blood test we requested is mandatory for all who come to our worlds. We will not tolerate the presence of anyone of Alpha heritage. Should you agree to the blood test and pass, we will allow you to visit our worlds in peace."`
			choice
				`	"Okay, I will take the blood test."`
					goto accept
				`	"I am not taking any blood test."`
			action
				set "remnant: declined second chance"
				"reputation: Remnant" <?= -10
			`	"Then leave immediately or be eliminated. You will not be welcomed here again."`
				decline
			
			label accept
			action
				set "remnant: accepted second chance"
			`	"Please return to <planet>. Be on your best behavior, as there will be no third chance."`
	
	to fail
		has "remnant: declined second chance"
	
	on fail
		log "Discovered a strange, isolated human community in an otherwise uninhabited region of space south of the Core. Angered them by refusing to submit to some sort of blood test."
		log "Factions" "Remnant" `The Remnant are a group of unusual-looking humans that live in a secluded section of the galaxy. It is unclear how long they have lived apart from the rest of humanity, but they have been free of human influences for long enough that their culture is wildly different from any found in human record. Their buildings seem to be alien in origin, and they communicate amongst each other primarily with sign language. When they do use their voices they sing or chant, rather than speak.`
	
	on decline
		event "ember waste label"
		log "Discovered a strange, isolated human community in an otherwise uninhabited region of space south of the Core. They call themselves the Remnant."
		log "Factions" "Remnant" `Half a millennium ago, during the Alpha Wars, a group of humans fleeing the conflict and looking for a safer place to live discovered a wormhole into a region of space known as the Ember Waste. They built settlements there, and chose to call themselves the Remnant. Although they no longer fear the Alphas as much as they once did, they still have not rejoined human society.`
			`Since their colonies were first formed, the Remnant's culture has changed drastically. They communicate in sign language, using their voices only for singing. Their food and architecture and much of their technology is strange, and much of it has been borrowed or stolen from nearby alien species.`
	
	npc
		government "Remnant"
		personality heroic coward disables plunders
		fleet "Large Remnant" 2
	
	to complete
		has "remnant: accepted second chance"
	
	on complete
		event "ember waste label"
		log "Discovered a strange, isolated human community in an otherwise uninhabited region of space south of the Core. They call themselves the Remnant."
		log "Factions" "Remnant" `Half a millennium ago, during the Alpha Wars, a group of humans fleeing the conflict and looking for a safer place to live discovered a wormhole into a region of space known as the Ember Waste. They built settlements there, and chose to call themselves the Remnant. Although they no longer fear the Alphas as much as they once did, they still have not rejoined human society.`
			`Since their colonies were first formed, the Remnant's culture has changed drastically. They communicate in sign language, using their voices only for singing. Their food and architecture and much of their technology is strange, and much of it has been borrowed or stolen from nearby alien species.`
		conversation
			`Your return trip is a bit more nerve-wracking. Unlike the previous time, your flight computer keeps blaring warnings that the ships escorting you are weapons-hot and locked on. As soon as you land, your ship is surrounded by soldiers with a variety of weapons, and the same man appears in the midst of them. As before, he pricks his finger, presses it to a spot on the device, then offers a still-sealed lancet to you. He begins chanting in a severe tone, "The first may be a misunderstanding, but now you know our law. Will you submit to a blood test, or be declared guilty once and for all?"`
			choice
				`	(Provide the blood sample.)`
					goto comply
				`	(Refuse and run for my ship.)`
				
			`	As you turn to start running back to your ship, the soldiers nearby begin raising their weapons and firing at you. As you feel your body begin to liquefy under the assault of the strange energy bolts, the last thing you see is the look of pity, resignation, and confusion on the face of the man with the scanner. Probably wondering why you would decide to return if you were just going to run again. You suppose they'll never know...`
				die
			
			label comply
			`	Several of them gather around the one with the scanner as if waiting to see what the results will be. As you watch them you notice that all of them, even the women, have their hair cropped short. Also, their clothing looks like nothing that has ever been in fashion at any point in human history that you know of.`
			`	Finally the scanner beeps, and a yellow light flashes. You can almost feel the tension leaving the air as the crowd relaxes. "So you are pure. You are human," chants one of the women. "You are one of us."`
			choice
				`	"Of course I am human. But what are human beings doing out here?"`
				`	"Who are you?"`

			`	Several of them burst into song, singing together in harmony, "We are the hidden ones. We are the Remnant. In time of great chaos to this place we came, lest all true-born humans be killed or enslaved, by those who evolved not, but unwisely were made."`
			`	As they continue to sing, you begin to piece together their story. They are the descendants of people who fled to this region of space through an unstable wormhole at the peak of the first Alpha War, which means they have been here for more than half a millennium. That doesn't explain why their culture is so radically different, though.`
			`	Eventually they invite you to a dinner. Their food has strange and complex flavors, not all of them pleasant, but you do your best to be polite and pretend to enjoy it all. After the meal, they entertain you by singing songs, some of which you recognize as classical Earth music. It appears that people in this culture use sign language for day to day communication, and use their voices only for making music.`
			`	When you return to your ship, you do a search on videos of historical dialects of human sign language. None of them bear even a passing resemblance to the language of these people who call themselves the Remnant.`



# Compatibility patch for those who made contact with the Remnant prior to v0.9.15
# v2 has been added to force those on continuous who already have the patch to get it again so that they get the post-scanning hostility/tolerance hail changes
mission "Remnant: Blood Test Patch v2"
	landing
	invisible
	to offer
		has "event: ember waste label"
		not "Remnant: Scanning Tolerances: done"
	on offer
		set "remnant: blood test pure"
		event "remnant: change hail"
		fail



mission "Remnant: Lost in Ember Waste: Trigger"
	landing
	invisible
	source
		government "Remnant"
	to offer
		has "remnant: blood test pure"
		not "license: Remnant"
		not "outfit: Quantum Keystone"
		not "outfit: Quantum Key Stone"
		not "outfit: Jump Drive"
		not "outfit: Shield Beetle Pendant"
	on offer
		event "remnant: lost in ember waste" 14
		fail



mission "Remnant: Lost in Ember Waste"
	landing
	invisible
	source
		government "Remnant"
	to offer
		has "event: remnant: lost in ember waste"
		not "license: Remnant"
		not "outfit: Quantum Keystone"
		not "outfit: Quantum Key Stone"
		not "outfit: Jump Drive"
		not "outfit: Shield Beetle Pendant"
	on offer
		outfit "Quantum Key Stone" 1
		log `Became stuck in the Ember Waste, but was given a Quantum Key Stone by an old woman who claims to have once been stuck in Republic space under similar circumstances.`
		conversation
			`You wander the <origin> spaceport feeling very lost in this strange region of space. Having flown around for a few weeks with no idea of how to get out, you wonder if you'll be stuck here forever.`
			`	You sit down on a bench and think about how you're going to get out of this situation. While you think, an old woman approaches you and signs something.`
			choice
				`	"Sorry, I do not understand."`
			`	The old woman chuckles to herself. "You seem lost," she says. You nod. To your surprise, she does not sing everything she says like the other Remnant.`
			`	"I am guessing you do not know about the wormholes."`
			choice
				`	"The what?"`
				`	"I do, I just can not get through them."`
					goto know
			
			`	"There are red wormholes scattered around this region of space. You can only access them if you have a Key Stone on your ship, though. Do not ask me how it works, but that is how it is."`
				goto keystone
			
			label know
			`	"Lost your Key Stone?" she asks with another chuckle. "Or maybe your jump drive, and now you are stuck here? No problem."`
			
			label keystone
			`	The woman reaches into a bag that she has with her and hands you a Quantum Key Stone. "Just put this on your ship and you can be on your way out of here."`
			choice
				`	"You are just giving this to me?"`
					goto thanks
				`	"What is the catch?"`
			`	She chuckles again. "No catch."`
			
			label thanks
			`	The woman sits down on the bench next to you. "I was once lost in Republic space for many years after losing my Key Stone. I know what it can be like to be away from your people for that long, so I would rather not see you share the same fate."`
			choice
				`	"Thanks for the help. I will go fit this on my ship."`
				`	"How did you get to Republic space?"`
					goto republic
			
			`	You say goodbye to the woman and begin walking to your ship. "Safe travels, Captain," she sings with a big grin on her face as you walk away.`
				decline
			
			label republic
			`	"I was an adventurous spirit in my youth," she says. "One day I found my way out of the Ember Waste and back to what I learned was the rest of humanity. For years my people had hidden here believing the Alphas had killed everyone else, but I discovered that we had little to fear.`
			`	"I explored the Republic for many months, learning what had happened since the Alpha Wars, but when I attempted to return to the Ember Waste to tell my people, I found that my Key Stone had been stolen at some point during my journey. I had no way to return."`
			`	She lets out a long sigh. "I do not want to bore you with all the details, but I resigned myself to my new life. I met a man, had two daughters, but never lost hope of returning to my true home. One day, after my daughters had grown and my husband had passed in an accident, I decided to go on another adventure. I dusted off my old ship, and soon discovered the Hai."`
			branch hai
				has "First Contact: Hai: offered"
			choice
				`	"The who?"`
			`	"How you've become lost here without having discovered the Hai first is beyond me." She chuckles. "The Hai are a peaceful alien people north of humanity. Go looking for a purple wormhole in the uninhabited systems of the Far North. You may find your way there.`
				goto next
			
			label hai
			choice
				`	"You have met the Hai?"`
			`	"Well of course. How else would I have been able to return home?`
			
			label next
			`	"To my surprise, the Hai had a large number of Quantum Key Stones." She pauses for a moment. "Might be a good idea for you to bring some of those Hai keystones here. Anyway, I was so thrilled that I did not even ask any questions about how they had them. I bought one and flew as fast as I could back to the Ember Waste, and I've been here ever since."`
			choice
				`	"How long ago was that?"`
				`	"What about your daughters?"`
					goto daughters
			
			`	"Well I got lost when I was 17 and returned when I was 64, so perhaps some 130 years ago now that I returned." She chuckles at the surprised look on your face as you realize that she is nearly 200 years old. "Uncovering ancient alien technology is quite the blessing.`
				goto end
			
			label daughters
			`	"Oh, I only told them about deciding to travel the galaxy. Never told them about returning home. I made trips to see them every so often, but they both passed many decades ago now. It seems like the Republic cannot quite get anyone to live past 130 years.`
			
			label end
			`	"I really must get going, now," she says. The woman gets up to leave, but before walking away she turns to you and sings, "Safe travels, Captain," with a big grin on her face. You say goodbye to her in return and part ways.`
				decline



mission "Remnant: Defense 1"
	name "Defend <planet>"
	description "Assist in defending <planet> from a Korath raid, then return to the planet."
	source "Caelian"
	to offer
		has "remnant: blood test pure"
		not "remnant: defense delay"
	on offer
		conversation
			`In the relative quiet of this Remnant spaceport, it's unusually jarring when an alarm siren begins howling. All around you, people are rushing to get their ships into the air. Even though no one stops to explain to you what is happening, it's pretty clear that this is a planetary defense operation.`
			choice
				`	(Assist the defenders.)`
					launch
				`	(Stay here, and do not help them.)`
			`	You remain behind on the planet. You probably just missed out on a great opportunity to earn the gratitude of the Remnant.`
				defer
	on defer
		set "remnant: defense delay"
		event "remnant: defense timer" 20
	npc
		government "Remnant"
		personality staying uninterested disables plunders
		fleet "Large Remnant"
	npc evade
		government "Korath"
		personality staying heroic plunders harvests target
		fleet "Korath Ember Waste Raid" 6
	on visit
		dialog "There are still Korath raiders circling overhead. You should take off and help the Remnant ships to fight them."
	on complete
		payment 500000



mission "Remnant: Defense 2"
	landing
	name "Remnant bounty"
	description "A Korath ship is flying around Remnant territory. Hunt it down and destroy it, then return to <planet> for payment."
	source "Caelian"
	to offer
		has "Remnant: Defense 1: done"
	on offer
		conversation
			`The people here are grateful for your help in fighting off the Korath raid, and they offer you a payment of <payment>. They explain to you (in song, of course; the explanation takes the form of an epic ballad) that these raids have been taking place for nearly a century.`
			choice
				`	"Have you done anything to try to stop the Korath from raiding you?"`
				`	"What do you think the Korath are hoping to accomplish?"`
					goto motives
	
			`	"Of course not," chants one of them. "Why would we give up a good opportunity to plunder new technology?" His voice is such a perfect monotone that you can not tell whether the comment was meant facetiously or not.`
				goto next
	
			label motives
			`	"Perhaps they seek new territory, or perhaps they are just innately aggressive," chants one person.`
			`	"Of course," says another, "the fact that our ships dump their cargo when the raiders attack probably makes us a tempting target."`
			`	A third person explains, "We do that intentionally, to keep luring them back. The technology we gain when we manage to plunder one of their ships more than outweighs the cargo we lose."`
	
			label next
			`	While you're conversing with the group, a uniformed woman walks up and tells them something in sign language. They sign back and point to you. She says to you, "Thank you for your help. A Korath ship that came with the raiders and fled the battle is still lurking around our territory. Would you be willing to hunt it down?"`
			choice
				`	"Sure."`
				`	"Sorry, I do not have time to help you out."`
					decline

			`	"Thank you," she sings. "It keeps jumping between systems in our territory. Maybe its jump drive was damaged or something, and it cannot escape. I will spread the information that you have taken on the bounty for hunting it, so others will not risk their lives fighting it."`
				accept
	npc kill
		government "Korath"
		personality coward target uninterested marked waiting
		system
			distance 1 2
		fleet
			names "korath"
			# This ship has been here for a while and all its cargo outfits are gone, it just has commodities.
			cargo 4
			commodities "Food" "Clothing" "Metal" "Plastic" "Medical" "Heavy Metals"
			variant
				"Rano'erek (Crippled)"
		dialog "You have destroyed the Korath ship that was left over from the raid on <planet>. You can now return there to collect your payment."
	on visit
		dialog phrase "generic bounty hunting on visit"
	on complete
		payment 500000
		dialog `The same woman meets you when you land on <planet>. "Again, thank you," she says. "I will suggest to others that they might offer you similar bounty hunting jobs in the future." She pays you <payment>.`
		log "Factions" "Remnant" `Recently, Korath ships have begun raiding Remnant worlds. The Remnant have decided not to try to discourage these raids, because they are a perfect opportunity to steal jump drives and other valuable alien technology from the Korath.`



mission "Remnant: Defense 3"
	landing
	name "Remnant surveillance"
	description "Travel to the <waypoints> system, destroy any Korath ships you find there, then deploy a Remnant surveillance satellite to give them advance warning of Korath raids in the future. Return to <planet> when you are done."
	source
		government "Remnant"
	to offer
		"Remnant: Bounty: done" >= 3
	cargo "surveillance equipment" 13
	waypoint "Parca"
	on offer
		conversation
			`A man approaches your ship soon after you collect your latest bounty, and sings, "You have been most helpful in fighting the Korath. Would you be willing to assist us in another way?"`
			choice
				`	"Sure, tell me more."`
				`	"Sorry, I am not interested in helping you out anymore."`
					decline

			`	He explains that they hope to gain advance notice of future raids by setting up remote surveillance equipment in the system in the Ember Waste that is closest to Korath space. The equipment will communicate with the Remnant via something called an "entangled particle pair" that does not require a hyperspace relay network. Ironically, this is technology that the Remnant acquired by raiding the Korath decades ago.`
			`	"I will mark the target system on your map," he says, "and give you the equipment necessary to deploy the surveillance satellite. Please do not deploy it while any Korath ships are watching. Our scouts encountered Palavrets, but they have crippled them enough to where they should not be a problem."`
				accept
	on accept
		event "remnant: surveillance begin"
	npc kill
		government "Korath"
		personality heroic nemesis staying
		system "Parca"
		fleet
			names "korath"
			cargo 0
			variant
				"Palavret (Crippled)"
				"'olofez" 2
		dialog "Now that you are alone, you are able to deploy the Remnant surveillance satellite unobserved. Time to report back to <planet>."
	on visit
		dialog `You have returned to <planet>, but you haven't deployed the surveillance satellite yet. Return to <waypoints> and make sure that all of the Korath there have been eliminated.`
	on complete
		event "remnant: surveillance end"
		payment 500000
		conversation
			`When you return to <planet>, the same Remnant man meets you and says that they have begun receiving data from the surveillance satellite that you deployed. "Thank you for your assistance," he sings. He pays you <payment>.`
			choice
				`	"You're welcome."`
					decline
				`	"You know, a great way to say 'thank you' would be to offer me a license to buy your technology."`

			`	He grins, very slightly. "That is not my decision alone to make," he says, "but I will put in a word for you and see what I can do."`



conversation "remnant key stones"
	branch found
		has "Remnant: Found Keystones: offered"
	
	`As you are walking through the spaceport, a man comes up to you and introduces himself as the manager of the local outfitter. "Greetings, outsider," he says. "I have heard many good things about you and your assistance to our people. Would you be interested in going on a quest for me?"`
	choice
		`	"What kind of quest?"`
			goto quest
		`	"Sorry, I am not interested."`

	`	"Please, I assure you, this quest will be very lucrative for you.`

	label quest
	`	"You may have noticed the red anomalies scattered within this region of space. What you may not have known is that these are wormholes, accessible only with the possession of a Quantum Key Stone. My people highly value these Key Stones because of this, but our mines produce very few of them." The manager shows you a Key Stone that he has with him.`
	scene "outfit/keystone"
	
	branch hai1
		has "First Contact: Hai: offered"
	
	`	"We have explored all of the Ember Waste, but have been unable to find any large concentrations of these stones."`
	`	"You seem to be able to easily explore outside of this region. If you manage to discover a source of Key Stones outside of the Ember Waste, would you please inform me of them?"`
	choice
		`	"If I find anything, I will let you know."`
		`	"No thanks. This seems like a wild goose chase to me."`
			decline
	
	`	The outfitter manager thanks you. "We will discuss payment once you return," he says.`
		accept
	
	label found
	`You find the outfitter manager and tell him that you have good news. "You found another world where the stones can be mined?" he asks.`
		goto exchange
	
	label hai1
	`	"I've seen that before," you say.`
	`	He looks at you with surprise. "You found another world where these stones can be mined?"`
	
	label exchange
	choice
		`	"Yes, in the territory of some aliens far to the north of here."`
			goto hai2
		`	"Yes, but I would prefer not to tell you where."`
	
	`	"That is understandable," he says. "I am a businessman and I understand how valuable certain trade secrets can be. But perhaps I can interest you in a mutually profitable endeavor?"`
		goto more
	
	label hai2
	`	"Intriguing," he sings. "Are they aware of how valuable these stones are?" You tell him about the Hai, that they are an old species and that to them the Key Stones are just good luck charms. "Perhaps they have forgotten the true use of the Stones," says the man. "This may give us an opportunity for a mutually profitable endeavor."`
	
	label more
	`	"Tell me more," you say.`
	`	He says, "If you could fetch me a large supply of these stones, say fifty of them, I would purchase them from you for a high enough price that you would earn a tidy profit. What do you say?"`
	choice
		`	"Sure, I would be glad to accept that deal."`
		`	"Sorry, I am really not interested in doing business with you Remnant folks."`
			decline
	
	`	After a bit of haggling, he agrees to pay you six million credits in exchange for a cargo of fifty Hai "keystones." Given how cheap they are to purchase in Hai space, you will be earning a very tidy profit on the deal.`
	`	"We look forward to receiving this shipment," he sings. "Just so we are clear, however: you do not need to install them on your ship - delivering them in your cargo hold will work just fine."`
	choice
		`	"I can purchase outfits into my cargo bay?"`
		`	"Why would you even need to specify that?"`
			goto whymention
		`	"Okay."`
			accept
	`	"Of course. There are several different methods available for doing so." He switches to a chant as he begins listing methods.`
	`	"Firstly, our outfitter interface has a small toggle labeled 'in-cargo' that - when checked - will instruct the dockworkers to load any outfits you purchase into your cargo bay instead of installing it.`
	`	"Secondly, if you do not have any ships selected in the outfitter control panel when you make a purchase, our logistics system will assign it for delivery to your cargo hold instead of scheduling an installation.`
	`	"Lastly, if you have an outfit installed, just tap the 'U' key on the outfitter to request that the selected outfit be uninstalled. After removal they will be left in your cargo hold."`
	`	He glances at his commlink and starts tapping at something. "We look forward to your return," he trills, before striding away still looking at his display.`
		accept
	label whymention
	`	"What seems straightforward to you and I is not always so simple for others. I have met more than a few pilots who thought that outfits could only be transported installed on their hull." He smiles briefly at the thought before turning and heading away.`
		accept



conversation "remnant key stones done"
	`You visit the local outfitter and tell the manager that you have brought a shipment of "quantum keystones" to sell to him. He is overjoyed, and gladly pays you six million credits for them. You can not help noticing that based on how much the Key Stones sell for here, he will be earning even more profit than you did, even though you did nearly all the work.`
	`	"You have made a valuable contribution to our people by doing this," he says. "These stones will allow more of our ships to explore the Ember Waste and discover the secrets that it holds."`



mission "Remnant: Key Stones (Pre-Hai) 1"
	name "Key Stones"
	description "The manager of the outfitter on <planet> is interested in finding alternative sources of Key Stones. The Remnant have explored the entire Ember Waste, so you will need to search elsewhere for these stones."
	source "Viminal"
	to offer
		not "outfit: Quantum Keystone"
		not "Remnant: Key Stones (Hai): offered"
		not "Remnant: Key Stones: offered"
		not "First Contact: Hai: offered"
		or
			has "event: remnant: void sprite research"
			has "Remnant: Defense 3: done"
	on offer
		conversation "remnant key stones"
		
	to complete
		has "Remnant: Found Keystones: offered"



mission "Remnant: Found Keystones"
	landing
	invisible
	source
		government "Hai"
	to offer
		has "Remnant: Key Stones (Pre-Hai) 1: active"
		has "First Contact: Hai: offered"
	on offer
		conversation
			`While exploring the Hai spaceport, you notice something interesting about some of the Hai ships. Many of them appear to be decorated with a stone that looks very similar to the Quantum Key Stones found in the Ember Waste. You ask a nearby Hai what they are, and she tells you that the stones are good luck charms that many Hai use on their ships that can be purchased from any Hai outfitter.`
			`	You should return to the Remnant outfitter manager to tell him about the stones in Hai space.`
				decline



mission "Remnant: Key Stones (Pre-Hai) 2"
	landing
	name "Key Stones"
	description "The manager of the outfitter on <planet> has offered to pay you six million credits in exchange for a shipment of fifty quantum keystones (which you will have to purchase from the Hai)."
	source "Viminal"
	to offer
		has "Remnant: Key Stones (Pre-Hai) 1: done"
	on offer
		conversation "remnant key stones"
		
	on visit
		dialog `You have returned to <planet>, but you do not have 50 "quantum keystones" to give to the outfitter. Buy the keystones from the Hai before returning here.`
	on complete
		outfit "Quantum Keystone" -50
		payment 6000000
		conversation "remnant key stones done"
	
	
	
	
mission "Remnant: Key Stones (Hai)"
	name "Keystones"
	description "The manager of the outfitter on <planet> has offered to pay you six million credits in exchange for a shipment of fifty quantum keystones (which you will have to purchase from the Hai)."
	source "Viminal"
	to offer
		not "outfit: Quantum Keystone"
		not "Remnant: Key Stones (Pre-Hai) 1: offered"
		not "Remnant: Key Stones: offered"
		has "First Contact: Hai: offered"
		or
			has "event: remnant: void sprite research"
			has "Remnant: Defense 3: done"
	on offer
		conversation "remnant key stones"
		
	on visit
		dialog `You have returned to <planet>, but you do not have 50 "quantum keystones" to give to the outfitter. Buy the keystones from the Hai before returning here.`
	on complete
		outfit "Quantum Keystone" -50
		payment 6000000
		conversation "remnant key stones done"
		


mission "Remnant: Key Stones"
	name "Keystones"
	description "The manager of the outfitter on <planet> has offered to pay you six million credits in exchange for a shipment of fifty quantum keystones (which you will have to purchase from the Hai)."
	source "Viminal"
	to offer
		has "outfit: Quantum Keystone"
		has "remnant: blood test pure"
		not "Remnant: Key Stones (Pre-Hai) 1: offered"
		not "Remnant: Key Stones (Hai): offered"
	on offer
		conversation
			`As you are walking through the spaceport, a man comes up to you and introduces himself as the manager of the local outfitter. He says, "I could not help but notice that you have a Key Stone that looks different from the ones from our mines. You may have noticed the red anomalies scattered within this region of space. What you may not have known is that these are wormholes, accessible only with the possession of a Quantum Key Stone. My people highly value these Key Stones because of this, but our mines produce very few of them. Have you found another world where these stones can be mined?"`
			choice
				`	"Yes, in the territory of some aliens far to the north of here."`
					goto hai
				`	"Yes, but I would prefer not to tell you where."`
			
			`	"That is understandable," he says. "I am a businessman and I understand how valuable certain trade secrets can be. But perhaps I can interest you in a mutually profitable endeavor?"`
				goto more
			
			label hai
			`	"Intriguing," he sings. "Are they aware of how valuable these stones are?" You tell him about the Hai, that they are an old species and that to them the Key Stones are just good luck charms. "Perhaps they have forgotten the true use of the Stones," says the man. "This may give us an opportunity for a mutually profitable endeavor."`
			
			label more
			`	"Tell me more," you say.`
			`	He says, "If you could fetch me a large supply of these stones, say fifty of them, I would purchase them from you for a high enough price that you would earn a tidy profit. What do you say?"`
			choice
				`	"Sure, I would be glad to accept that deal."`
				`	"Sorry, I am really not interested in doing business with you Remnant folks."`
					decline
			
			`	After a bit of haggling, he agrees to pay you six million credits in exchange for a cargo of fifty Hai "keystones." Given how cheap they are to purchase in Hai space, you will be earning a very tidy profit on the deal.`
			`	"We look forward to receiving this shipment," he sings. "Just so we are clear, however: you do not need to install them on your ship - delivering them in your cargo hold will work just fine."`
			choice
				`	"I can purchase outfits into my cargo bay?"`
				`	"Why would you even need to specify that?"`
					goto whymention
				`	"Okay."`
					accept
			`	"Of course. There are several different methods available for doing so." He switches to a chant as he begins listing methods.`
			`	"Firstly, our outfitter interface has a small toggle labeled 'in-cargo' that - when checked - will instruct the dockworkers to load any outfits you purchase into your cargo bay instead of installing it.`
			`	"Secondly, if you do not have any ships selected in the outfitter control panel when you make a purchase, our logistics system will assign it for delivery to your cargo hold instead of scheduling an installation.`
			`	"Lastly, if you have an outfit installed, just tap the 'U' key on the outfitter to request that the selected outfit be uninstalled. After removal they will be left in your cargo hold."`
			`	He glances at his commlink and starts tapping at something. "We look forward to your return," he trills, before striding away still looking at his display.`
				accept
			label whymention
			`	"What seems straightforward to you and I is not always so simple for others. I have met more than a few pilots who thought that outfits could only be transported installed on their hull." He smiles briefly at the thought before turning and heading away.`
				accept
	
	on visit
		dialog `You have returned to <planet>, but you do not have 50 "quantum keystones" to give to the outfitter. Buy the keystones from the Hai before returning here.`
	on complete
		outfit "Quantum Keystone" -50
		payment 6000000
		conversation "remnant key stones done"



mission "Remnant: Void Sprites 1"
	name "Space creatures"
	description "A man on the Remnant homeworld of <planet> asked you to collect data on some strange space creatures in the <waypoints> system, in another part of the Ember Waste."
	source "Aventine"
	waypoint "Nenia"
	cargo "scanning equipment" 8
	to offer
		has "remnant: blood test pure"
	on offer
		conversation
			`As you explore the spaceport, you meet a Remnant man wearing some sort of optical prosthesis over his eyes, a visor with several tiny cameras mounted on it. "Ah," he sings, "the outsider. Human yet not of our culture, distinct from our mindset. That is useful. Would you be willing to invest in a research project?"`
			choice
				`	"Perhaps. Tell me more."`
				`	"Sorry, I am not interested."`
					decline
			`	"Excellent," he sings. "Centuries ago, we discovered some space-dwelling organisms elsewhere in the Waste, and undertook to study them. Certain mistakes were made, certain underestimations, and we can no longer safely approach these organisms. Would you be willing to visit their home system and collect some sensor data? I call this an investment, because I cannot pay you until I publish the results of these studies."`
			choice
				`	"Yes, I'd be glad to."`
					goto end
				`	"Wait, that sounds super shady. Can you explain why you think it's safe for me to enter that star system, but not for you to do so?"`

			`	He says, "We studied the organisms and determined that they could not possibly be sentient. Therefore we saw no moral issues with collecting, well, ah... a sample. Unexpected things happened and certain grudges have been, ah, borne against Remnant ships for centuries as a result."`
			choice
				`	"Well, as long as you do not ask me to do something that will get me in similar trouble, I will help you out."`
					goto end
				`	"Sorry, I am not interested in helping you."`

			`	"Are you sure?" he chants. "We could learn some incredible things."`
			choice
				`	"No, I am really not interested."`
					decline
				`	"Fine, tell me what you want me to do."`

			label end
			`	He sings, "Thank you. To begin with, all I ask is that you visit this star system and scan the creatures with certain special equipment that I will provide. Report back to me when you are done."`
			choice
				`	"How should I find you?"`
				`	"What is your name?"`
					goto name

			`	"Do not worry," he says, "I will find you. You are our only visitor from the outside in many decades; when you land here, it quickly becomes known."`
				accept
	
			label name
			`	He says, "My name is..." and then performs an elaborate gesture with his hands. "Do not worry if you can not perform my name," he says, "I will seek you out when you land. You will not need to ask around for me."`
				accept
	
	npc
		government "Indigenous Lifeform"
		personality timid mining harvests staying mute
		system "Nenia"
		fleet
			cargo 0
			variant
				"Void Sprite"
				"Void Sprite (Infant)" 3
	on enter "Nenia"
		dialog `There are indeed some strange space-faring life forms in this system. You collect measurements with the special sensors, and then prepare to return to <planet>.`
	on visit
		dialog `You have returned to <planet>, but you're missing something! Either you haven't visited <waypoints> to scan the void sprites, or your escort carrying the scanning equipment has not arrived in the system.`



mission "Remnant: Void Sprites 2"
	landing
	name "Scan the void sprites"
	description "Return to the <waypoints> system, and use an outfit scanner on one of each of the types of void sprites to see if you can tell how their propulsion works."
	source "Aventine"
	waypoint "Nenia"
	to offer
		has "Remnant: Void Sprites 1: done"
	on offer
		conversation
			`Sure enough, soon after you land, the Remnant researcher with the optical prosthesis arrives at your ship. When he looks at the data that you collected using his special scanners, he is disappointed. He chants, "I had hoped the scanners would show us how the creatures are able to generate enough force to fly out of the gravity wells of their planets, but this tells me nothing. Perhaps it would help if you scan them more closely. Could you equip your ship with one of the scanners that are used to inspect the outfits that ships are carrying, and see if that scanner yields additional information?"`
			choice
				`	"Okay, I will install an outfit scanner and see what it can tell me."`
					accept
				`	"Are you sure they will not interpret the scanner beam as an attack?"`

			`	"I doubt it," he says. "It is a very low-power beam. And after all, you were not attacked just now when you scanned them with my equipment."`
			choice
				`	"Okay, I will install an outfit scanner and see what it can tell me."`
					accept
				`	"Wait, are you saying that you thought I might get attacked last time around, and you didn't tell me that?"`

			`	He says, "It was a small enough chance that I did not see a need to worry you."`
			choice
				`	"Sorry, I do not want to help with this project anymore."`
					decline
				`	"Okay, I will install an outfit scanner and see what it can tell me."`
					accept
	npc "scan outfits"
		government "Indigenous Lifeform"
		personality timid mining harvests staying mute
		system "Nenia"
		fleet
			cargo 0
			variant
				"Void Sprite"
				"Void Sprite (Infant)"
	on accept
		event "remnant: nenia empty"
	on visit
		dialog `You land on <planet>, but you haven't scanned the void sprites in <waypoints>. Make sure you scan all the void sprites using an outfit scanner.`
	on complete
		event "remnant: nenia restored"



mission "Remnant: Void Sprites 3"
	landing
	name "Visit void sprite planets"
	description `Use the Puffin to explore the two gas giants where the void sprites live. Then, return to <planet>.`
	source "Aventine"
	stopover "Nasqueron"
	stopover "Slylandro"
	cargo "scanning equipment" 8
	blocked "The Remnant researcher has another job for you, but you're going to have to free up some cargo space in order to take it on."
	to offer
		has "Remnant: Void Sprites 2: done"
	on offer
		conversation
			`The Remnant researcher seems disappointed that an outfit scan didn't reveal any information about the void sprites, but he is also excited about a new idea for studying them. "I found that we have several old mothballed ships suitable for exploring the upper atmosphere of a gas giant," he says. "Until I can publish my results I will not have the resources to compensate you, but I can provide you with one of our ships. Then you could land on the void sprite worlds and observe them in their natural habitat."`
			choice
				`	"How much will it cost to buy one?"`
				`	"You said before that anyone entering that system in a Remnant ship gets attacked?"`
					goto attack
				`	"Sorry, I am not interested in helping you anymore."`
					decline

			`	"Only a few million credits," he says. "Do not worry, I will provide you with one. Consider it an advance on the resources I owe you. And, just think of how much you will be doing to advance the cause of science."`
				goto end

			label attack
			`	"Do not worry about it," he says. "These exploration craft are exceptionally fast and maneuverable. Even if you do provoke a negative reaction, you should be able to dodge any direct confrontation."`

			label end
			choice
				`	"Okay, I will do it."`
				`	"Sorry, that's more than I am willing to commit to."`
					decline

			`	"Excellent," he says. "This ship is an antique, so be careful with the shields. They are projected around the ship and are unable to adapt to new obstacles. Hard-shell shields, I believe they were called at the time of the Exodus, as opposed to the skin shields of today that fit close to the hull." He pauses and looks thoughtful, then continues. "Just make sure nothing valuable is near the hull when the shields activate - it will either be sheared in two or break the shields. And it is important to know that the pressure suit included with the ship is able to remotely activate and deactivate the shields and other ship systems."`
			`	He moves to step away, then looks back at you. "My notes indicate that there is a superstition about how visiting Crataegusa in the Cardea system was considered to bring good fortune to explorers. There is no scientific reason that should be the case, but might be worth landing on it anyway."`
				accept
	on accept
		event "remnant: puffin"
		give ship "Puffin" "Shadow in the Depths"
	npc
		government "Drak (Hostile)"
		system "Nenia"
		personality staying heroic nemesis frugal uninterested
		ship "Archon (Cloaked)" "Lifted Lorax"
	on stopover
		conversation
			`You have dodged the Archon and landed on the second of the two gas giants where the void sprites live. The hull of your tiny ship creaks and groans under the high atmospheric pressure, but seems to be holding together. Its sensors pick up flocks of void sprites floating between the planet's cloud layers, presumably feeding on airborne creatures too small to detect from this range.`
			`	You also observe some void sprites leaving the planet, soaring upward on thermal updrafts. As they rise, their bodies swell to several times their original size, like an aerostat balloon gaining altitude. But clearly they have another form of propulsion as well, something akin to the antigravity repulsors that human ships use to travel from a planet's surface into orbit.`
			`	After collecting some atmospheric samples for good measure, you prepare to return to <planet>. Hopefully the Archon will calm down once it sees that you have not attacked or disturbed the Sprites on either of these planets.`
	on visit
		dialog phrase "generic stopover on visit"
	on complete
		event "remnant: void sprite research" 20
		log "Factions" "Void Sprites" `The "void sprites" are space-dwelling lifeforms. They are apparently not sentient. They evolved in the atmosphere of a gas giant, but have some biological mechanism for altering or reflecting gravity that allows them to fly into outer space, in the same way that human ships use antigravity to escape a planet's gravity well. The void sprites are not particularly powerful or dangerous creatures, but they are guarded by a Drak Archon.`
		log "Factions" "Archons" `Archons are partly biological, but do not seem to be naturally evolved creatures. Some of their biological characteristics may have been based on the "void sprites" that inhabit the Ember Waste.`
		conversation
			`The Remnant researcher is ecstatic when he sees all the data you collected. "I will begin assembling this into a research paper immediately!" he sings. "It may be months before it is published, but when it is you will be named as a co-author, and I will share the credit with you."`
			choice
				`	"What do you know about the Archon that attacked me?"`
				`	"I am glad I could help you out. I will look forward to hearing from you."`
					decline

			`	He begins singing you a song about the Archons. The song says that the Archons are servants of the mysterious Drak, whom no one has seen but whom the Quarg claim to speak to and take orders from. "That is all our histories say," he sings, "but what interests me is the biological similarities between the Archons and the void sprites. We do not think the Archons are naturally evolved creatures. Perhaps their creators incorporated elements of void sprite biology into them when they were made. Or perhaps the Archons just feel an affinity with them because they are both space-faring organisms."`
			choice
				`	"Well, I will look forward to hearing the results of your research when it is done."`
					decline
				`	"Do you think the Archons will continue to be angry at me?"`

			`	He says, "As long as you did not harm any of the void sprites, I doubt they will bear you a permanent grudge. The Archons are thinking creatures, after all; they cannot blame you for your curiosity."`
			`	You thank him for the information and tell him that you will look forward to reading the results of his study (and, getting paid for your help) once it is complete.`



mission "Remnant: Gascraft-Puffin Compatibility"
	landing
	invisible
	to offer
		has "event: remnant: gascraft"
	on offer
		event "remnant: puffin"
		clear "event: remnant: gascraft"
		fail



mission "Remnant: Technology Available"
	name "License Training"
	description "Transport a prefect to <destination> so he can tell you more about the Remnant license."
	landing
	invisible
	source
		government "Remnant"
	destination
		government "Remnant"
		not distance 0
	to offer
		has "event: remnant: void sprite research"
		has "Remnant: Defense 3: done"
		or
			has "Remnant: Key Stones: done"
			has "Remnant: Key Stones (Hai): done"
			has "Remnant: Key Stones (Pre-Hai) 2: done"
			has "Remnant: Broken Jump Drive 2: done"
	on offer
		payment 600000
		set "license: Remnant"
		log "The prefects have reached a consensus: now considered a valuable friend of the Remnant, and given permission to purchase their ships and technology."
		conversation
			`An elderly man approaches your ship and introduces himself as a local "prefect," presumably some sort of government position. In a song so elaborate that he must have composed and practiced it ahead of time, he informs you that a scientific study on the void sprites has just been published, and as the co-author you are entitled to a payment of two million credits, which he presents to you.`
			`	"When your name came up in the study," he says, "I asked around and discovered that you have helped us in other ways as well. The other prefects have reached a consensus that you should be considered a valuable friend of the Remnant, and shall henceforth be given permission to purchase our ships and technology." He hands you a small cube that looks like it is made of interlocking blocks of material similar to their ships.`
			scene "outfit/remnant license"
			choice
				`	"I am honored. Thank you."`
					goto onwards
				`	"Is there anything else I can do to assist your people?"`
			`	"I do not have anything at the moment," he says, "but I am sure other Remnant will have tasks you can help with, now that you have demonstrated your trustworthiness. We have been keeping track of you, and we are impressed with your curiosity, perseverance, and ability to survive where most would be destroyed. All three are valued characteristics among the Remnant, and thus many will welcome your assistance on their projects."`
			label onwards
			`	As he talks, he gestures for you to walk with him towards a nearby hall. Inside, you discover that it is one of the many cafeterias that seem to be common in Remnant starports. He picks up two trays from the window and leads you to an empty table. "While you are welcome to become one of us, we suspect that you are a citizen of the galaxy - wandering hither and yon building coalitions and enmities with species and groups across the breadth of accessible space, unfettered by conventional allegiances. As such, we hope that you will continue to explore and stop by to let us know what you have found. We ask only that you keep the secret with which you are trusted and bring us word of anything that might influence humanity's long-term survival."`
			choice
				`	"What secret do you want me to keep?`
					goto secret
				`	"I would be honored to be one of the Remnant."`
					goto honored
				`	"While I have enjoyed my time among you, I can never stay in one place."`
					goto traveler
				`	"What constitutes 'things that influence humanity's survival'?"`
			label survival
			`	He takes a bite before responding. "Basically, anything that might either pose an existential threat to humanity, or anything that we might learn from and put to use to ensure humanity's survival. It might be an invading fleet of automated machines or a spaceborn plague. But it is just as possible you might find beings that we can work alongside to form strong partnerships or ancient ruins with old technology that points us towards new discoveries. The possibilities are indeed infinite.`
				goto feast
			label honored
			action
				set "remnant: desired to join them"
			`	He nods, smiling. "You are not there yet, but I think you might well become one of us before too long." He takes a bite from his plate, then continues. "Keep learning, and you may well earn yourself a place among us."`
			choice
				`	"What secret do you want me to keep?`
					goto secret
				`	"What constitutes 'things that influence humanity's survival'?"`
					goto survival
			label traveler
			`	He nods. "Thank you for confirming our impression. We are grateful to have you with us, and look forward to hearing about your travels."`
			choice
				`	"What secret do you want me to keep?`
					goto secret
				`	"What constitutes 'things that influence humanity's survival'?"`
					goto survival
			label secret
			`	He sips on a thick drink before responding. "Quite simply, the fact that we are here. To the best of our knowledge, only the Drak and the Korath know that we exist, and of those only the Korath have raided our worlds. Our intention is to be the last bastion of humanity, and we rely on secrecy to achieve that goal." He pauses for a moment to eat, then he continues. "The Alphas are a fearsome threat, but they may be the least of humanity's worries in the grand scheme of things. We strive to maintain whatever advantages we can in case any of those threats proves itself such, and one of our best tools is surprise. If no one knows we are here, we have the advantage over any that might seek to conquer or destroy us.`
			`	"Of course, maintaining the secrecy of our capabilities is also very important - and the reason why you had to prove yourself before we let you purchase our ships and outfits - but it is secondary to the fundamental secrecy of our existence. Ideally, no one should know we exist. Those who do know should think of us as little more than refugees struggling to survive in a hostile environment."`
			label feast
			`	He waves dismissively. "I am sure you have more questions, but let us leave it there for now. Our meals await, and, well, I need to show you some things in regards to our security procedures. So finish your meal, and let's head over to <destination>."`
				accept
	on enter
		conversation
			`Once you reach space, the prefect interrupts your normal routine. "I am sure you have noticed that your 'license' is not exactly a normal ID card. There is a reason for that, namely that it has extra circuitry in it and includes a couple sensors on the surface. I do not understand everything in it, but the security specialists assure me that it is incredibly resistant to being hacked or compromised."`
			choice
				`	"Okay, sounds good."`
					goto continue
				`	"How do you know what regular licenses look like?"`
			`	The old man smiles. "While we might not have access to modern licenses, we do have all our old entertainment programs from before the Exodus. Some of them included details such as what licenses looked like. While things might have changed in the intervening years, licenses were historically governed by petty bureaucracy, and those are very resistant to change. So it seemed very likely that things have not changed much. And definitely not so much as to resemble ours." He seems amused, but then his smile fades.`
			`	"Then again, ancestral space never designed their licenses to withstand much. They are incentivized to be not so secure, are they not? Enough money and the right connections, and licenses for anything can be acquired. These?" He holds up a Remnant license. "Not so much." He shakes his head and becomes serious. "Now, your license has a handful of connection pads on the bottom which can be connected to your ship's IFF. When you are inbound for landing, simply tap this code on the license, and the cube will verify the pattern as well as your fingerprints and a few other biometrics to ensure you are indeed living and conscious, and then transmit an encrypted code. Our IFF systems will verify the transmitted signal and respond accordingly."`
			choice
				`	"That sounds thorough."`
					goto thorough
				`	"So why have I not been shot down yet?"`
					goto shotdown
				`	"What is an 'IFF' system?"`
			`	"You are not familiar with IFF?" he asks, looking slightly incredulous. "IFF stands for 'Identify Friend or Foe,' and is the general name for the system that identifies your ship to those around it. It is what determines which ships should be highlighted red or orange on your system map, and provides limited movement detail to allied ships so that targeting systems can fire past you. I do not know about their current practices, but historically the Navy and most other organizations had complex methods of verifying the identify of other ships, so it is not simply a case of having your IFF state that you are a friendly."`
			choice
				`	"Thanks for the explanation."`
					goto continue
				`	"That sounds thorough."`
					goto thorough
				`	"So why have I not been shot down yet?"`
			label shotdown
			`	"Because every system has potential failures and vulnerabilities, we ensure that people are always involved in the decision making process. Our initial scans showed that you were not likely an Alpha, and we were curious as to who you were and what opportunities might come of it. Since then the various monitors of the system have had to manually designate you as 'friendly' every time you made an approach. It worked, for a time. But now it is time to make your acceptance official. While our monitors are effective, it still wastes time to force them to track you and cancel the alerts every time you approach. Since you are trustworthy, better to give you the means to identify yourself so our defenses can focus on real threats.`
				goto continue
			label thorough
			`	The prefect nods in agreement. "We take our security very seriously.`
			label continue
			`	"Now, before we arrive at <planet>, pick a pattern for yourself. Something short - a second or two at most, and something memorable to you." The prefect turns away from you to install a small device on the side of one of your bridge consoles, and connects a few wires into the panel. "Now, insert your license here, and tap your pattern on the license." He looks away as you follow his directions.`
			`	"Done? Good. When we approach <planet>, you will have a few options: for a normal approach when everything is nominal, tap your pattern on the license. If there is a threat following you in - an enemy ship or some other kind of danger you want the monitors to watch for, pinch or squeeze the license instead. And if you have a problem onboard, such as having been captured and forced to fly the ship in, tap the license in a random pattern. Lastly, if you are having trouble landing due to injury or damage to the ship, just press briefly on the license. If you do not touch the license at all, the monitors will assume that you are either incapacitated or otherwise not in command of your ship. We will still attempt to let you land safely and provide assistance, but will also be standing ready to destroy you and block your approach if we think you are becoming a threat."`
	on complete
		conversation
			`As you enter the upper atmosphere of <planet>, the prefect gestures toward the small bracket he installed on your console. You insert your license and tap the pattern you created. He checks his commlink and then nods. "Your license and clearance have been accepted, Captain <first>. Carry on with landing as normal."`
			`	You proceed with the approach and landing, with the prefect pointing out noteworthy features along the way. He also points out various approach paths, including preferred routes to take if you are being chased. "If you have a hostile threat on your tail, take this landing corridor, which will expose trailing ships to fire from these points. And if you have something sticking tight in your shadow, do a roll at this point or that point. That will expose them to our high-precision batteries."`
			choice
				`	"Thank you for the advice."`
					goto conclusion
				`	"I am surprised you are telling me all this."`
			`	"Oh, do not worry that you know too much. There are far more defenses that I have not mentioned, and we are always improving them. Generally, our defenses should be invisible to you - as in, they stay out of your way."`
			label conclusion
			`	Your approach goes smoothly, and you glide past a number of anti-air batteries that are methodically covering the sky around you. Once the <ship> has settled safely to the ground, the prefect pulls the license from the socket and hands it back to you. "At the risk of sounding like a parody: keep it secret, keep it safe. May the Embers burn bright for you." And with that, the old prefect walks off your ship.`



mission "Remnant: Learn Sign 1"
	name "Learn Remnant Sign"
	description `Travel to <destination> for more lessons on how to speak using Remnant sign language.`
	minor
	source "Caelian"
	destination "Aventine"
	repeat 3
	to offer
		has "Remnant: Void Sprites 3: done"
		has "Remnant: Defense 3: done"
		not "Remnant: Learn Sign 1: done"
		not "Remnant: Learn Sign 1: active"
		random < 30
		or
			has "Remnant: Key Stones: done"
			has "Remnant: Key Stones (Hai): done"
			has "Remnant: Key Stones (Pre-Hai) 2: done"
			has "Remnant: Broken Jump Drive 2: done"
	on offer
		conversation
			`As you make your way through the spaceport, you become increasingly aware of how quiet it is. Looking around, you note that it doesn't seem any less busy than usual, just that only a handful of people are paying attention to you. As a result, they have reverted to their normal gestures instead of singing. It feels oddly isolating, and eerie, to realize that there are hundreds of conversations going on around you, yet you can not understand a single one.`
			choice
				`	(Ask someone to teach me.)`
				`	(Ignore it.)`
					decline
					
			`	Looking around the spaceport, you eventually find someone at what looks like an information desk.`
			choice
				`	"I would like to learn your sign language."`
					goto words
				`	(Sing a short verse about not understanding people because my hands are still.)`
					goto song
			label words
			`	She looks at you with a confused expression, her hands making a few quick gestures. After a moment she points at the hand scanner embedded in the desk.`
				goto scan
			label song
			`	She looks surprised, but then recovers and sings a verse about how hands can learn, but must be cautious, and gestures at the hand scanner embedded in the desk.`
			label scan
			`	As you place your hand on the scanner, you feel a quick tingle as it scans your hand, then a pinprick as it extracts a drop of blood. The lady behind the desk looks at her screen. She nods, taps on the screen a few times, then retrieves a data pad from beneath the desk.`
			`	She hands the pad to you, and sings a brief verse about perseverance and hope.`
			`	Back on your ship you flip the pad on. The data pad appears to be loaded with a number of historic musicals and operas where the meaning of the lyrics has been replicated with gestures as subtitles. It is interspersed with what appear to be Remnant children's videos slowly explaining gestures and pausing to give you the opportunity to practice.`
			`	You spend a few hours going through the lessons. It takes a while to start vaguely understanding the signs, but you eventually learn how to sign a number of basic phrases. Eventually, the pad goes black and a note pops up on the screen informing you that additional lessons are available from the director's desk on Aventine.`
				accept

mission "Remnant: Learn Sign 2"
	landing
	name "Learn Remnant Sign"
	description `Travel to <destination> for more lessons on how to speak using Remnant sign language.`
	source "Aventine"
	destination "Viminal"
	to offer
		has "Remnant: Learn Sign 1: done"
	on offer
		conversation
			`While searching for the director's desk in the Aventine spaceport, you are very conscious of all the conversations going on around you. You manage to catch a word here and there, but not enough to understand the conversations. With some trouble, you ask for directions using what you have learned, and you arrive at a similar desk in a busy plaza.`
			`	It looks like the person behind the desk has been expecting you. They gesture very slowly, asking how your lessons are going using very basic signs and songs. After a few minutes of conversation, they ask you to place your hand on the scanner, which takes a sample of your blood, and then give you a data chip with more lessons.`
			`	You return to your ship and begin going through the lessons. These lessons focus more on purely conversing through sign with almost no singing.`
			`	Just as last time, the screen goes black and reveals a note saying that there will be a final package of lessons waiting for you on Viminal.`
				accept

	on complete
		event "remnant: sign studies complete" 60
		log "Have been introduced to the basics of the Remnant sign language. Will need to practice using the video lessons for some time in order to fully understand Remnant sign language."
		conversation
			`As soon as you land, you look around for someone to ask directions from. Approaching a dockhand who does not appear to be busy, you carefully sign, "Can you direct me to the port director?" He looks at you curiously for a moment and replies with exaggerated slowness. You thank him and head towards the spaceport following his directions.`
			`	Once again the director seems to be expecting you, and has a simple conversation with you about how the flight was and how your lessons are progressing. You manage to convey that you have learned a bit, and he gives you a few tips on your rehearsed phrases before directing you to place your hand on the scanner. Once again, the scanner takes a sample of your blood.`
			choice
				`	(Sign asking what the scanners are for.)`
				`	(Sing a verse about my confusion of the hand scanners.)`
			`	The man begins to sign, but then realizes that you do not understand much of what he is signing, so he switches to singing. "Long ago it was decided that being infiltrated by Alpha agents was a big risk, and we could not depend on our interstellar network to remain secure. So we implemented a policy where the first time a Remnant is granted formal access to a new planet their purity and identity is verified. Thus even if someone hacked our networks to give themselves a clean identity, they would still be caught when they started working on a new planet. We also do not broadcast that requirement on our networks, simply enforce it locally. It is not foolproof, but it adds an additional layer of safety."`
			`	You thank the man for explaining the scanners to you and accept the next set of lessons.`
			`	You spend a few hours viewing some of the lessons, one of which involves watching an ancient show about a merchant captain making his way through the galaxy with an unlikely crew, re-enacted by a cast of Remnant who sing and sign their way through the dialogs with exaggerated simplicity. It is oddly familiar, but you can not quite place it. You notice that it seems to have a lot of subtext about the dangers of manipulation and government secrecy, especially surrounding genetics.`
			`	Skimming through the rest of the lessons, you notice that there is a lot more here than the last two times. It may take some time to get through it all, but you should be fairly fluent if you practice over a couple of months.`



mission "Remnant: Learn Sign Follow Up"
	invisible
	source
		government "Remnant"
	to offer
		has "event: remnant: sign studies complete"
	on offer
		log "Have achieved a degree of fluency in the Remnant sign language sufficient for general conversation."
		conversation
			`As you make your way into the spaceport, it occurs to you that one of the information directors who gave you the instructional videos might appreciate how much you have learned over the past months of practice. You stretch your fingers and stop by the desk where you are able to have a simple conversation with the information director.`
			`	"Congratulations, Captain <last>!" the director signs. "Your fluency is good enough that even those unwilling to sing with a stranger should be comfortable working with you. At this rate you will be one of us in more ways than just by blood. I look forward to seeing what results from your work with us." The director is interrupted by the arrival of other Remnant asking for something and bids you farewell with an apologetic gesture.`
				decline



mission "Remnant: Deep Surveillance"
	name "Investigate Ivan"
	description "Travel to <stopovers> where Ivan's office is in order to ask him what he knows about the Ember Waste, then return to <destination> with your findings."
	minor
	source
		government "Remnant"
	stopover "Valhalla"
	to offer
		has "license: Remnant"
		or
			and
				has "Terminus exploration: done"
				not "Deep: Remnant 0: done"
			has "Deep: Remnant Research: offered"
	on offer
		conversation
			branch "told before"
				has "remnant: told about deep"
			
			branch terminus1
				not "Deep: Remnant Research: offered"
			
			`	While wandering the spaceport, you think back to the scientists from the Deep that you helped discover the Ember Waste. Given that the Remnant value their secrecy, they may be interested in knowing about this.`
			choice
				`	(Find a prefect to tell.)`
					goto telling
				`	(Do not tell the Remnant.)`
					decline
			
			label terminus1
			`	While wandering the spaceport, you think back to the scientists researching the wormhole in Terminus. Given that the Remnant value their secrecy, they may be interested in knowing about this.`
			choice
				`	(Find a prefect to tell.)`
				`	(Do not tell the Remnant.)`
					decline
			
			label telling
			action
				set "remnant: told about deep"
			`	You ask one of the Remnant in the spaceport where you would be able to find a prefect, and they point you to what looks like an information desk of sorts. There you tell the attendant that you have something potentially important to discuss in regards to Remnant security. They tap a few buttons then give you directions down a hallway. You quickly find yourself in an armory where several Remnant guards are in the process of cleaning their weapons. One stands up and comes over to you.`
			`	"Greetings, Captain. I am Prefect Torza. I was told you had information that could be important to our security." He takes a seat on a bench on the far side of the room from the other Remnant and gestures for you to do the same. "What do you have to tell us?"`
			branch terminus2
				not "Deep: Remnant Research: offered"
			
			choice
				`	"I helped a group of scientists from the Deep to discover the Ember Waste."`
				`	"A group of scientists from the Deep has discovered the Ember Waste."`
					goto discovered
			
			action
				set "remnant: admitted to helping deep"
			`	Torza's eyes go wide. "Why would you do this?" he asks. "Do you not understand that our secrecy is of upmost importance?"`
			choice
				`	"I do not believe that they will be a threat to you."`
					goto threat
				`	"I am sorry, but I helped them before coming to understand this."`
			
			`	Torza seems to relax slightly. "This is unfortunate. I cannot get angry at you for that which you did not understand. But now that you do understand, seek to not make this same mistake in the future.`
			`	"What do they know?"`
				goto knowledge
			
			label terminus2
			choice
				`	"I helped a group of scientists who were researching the wormhole in Terminus."`
				`	"I discovered that a group of scientists are researching the wormhole in Terminus."`
			
			`	"Do they know how to enter it?" Torza asks, not sounding concerned with this new information.`
			`	"No," you say. "But they know, or at least think, that it is a wormhole, and are attempting to learn how to enter it."`
			`	"Well, it is unlikely that they will ever learn. The only way to stabilize the wormholes is by using a Key Stone, but I have never heard of one being found in Ancestral space. Learning what these scientists know would still be helpful, though. Would you be able to get us a copy of their findings?"`
			choice
				`	"I will try. The lead scientist told me where his office is."`
					goto accept
				`	"I am sorry, but I do not believe I will be able to."`
			`	"This is unfortunate," Torza responds. "But thank you for informing us about this. I do not expect anything to come of this for now, but should anything occur we can be more prepared than we otherwise would have been." Torza gets up from the bench and shows you out. "May the Embers burn bright for you."`
				decline
			
			label accept
			`	"This is good," Torza responds. "Once you have the findings, simply return to the spaceport here and give them to the information desk. We will look over them shortly thereafter." Torza gets up from the bench and shows you out. "Have a safe journey, Captain. May the Embers burn bright for you."`
				accept
			
			label "told before"
			`	Since you last told the Remnant about Ivan's research on the wormhole in Terminus, you have helped him to discover the Ember Waste. The Remnant may be interested in being updated on Ivan's progress.`
			choice
				`	(Find a prefect to tell.)`
				`	(Do not update the Remnant.)`
					decline
			
			`	You approach a spaceport information desk and ask to see Prefect Torza, who you spoke to the last time you informed the Remnant about the Deep researching the wormhole. Luckily, Torza is on-world at the moment, and you are told to meet him in the cafeteria. When you arrive, you find that Torza has just finished a meal and was leaving.`
			`	"Ah, Captain. I was told you were looking for me. We should find a private place to talk."`
			`	You follow Torza to a similar armory as before. "Is there an update to the research on the Threshold that the Deep are doing?" he asks after sitting down.`
			choice
				`	"I've helped the scientists learn how to pass through the wormhole."`
				`	"The scientists have discovered how to pass through the wormhole."`
					goto discovered
			
			action
				set "remnant: admitted to helping deep"
			`	Torza's eyes go wide. "Why would you do this?" he asks. "Do you not understand that our secrecy is of upmost importance?"`
			choice
				`	"I do not believe that they will be a threat to you."`
					goto threat
				`	"I'm sorry, but I helped them before coming to understand this."`
			
			action
				set "remnant: lied to torza: understanding"
			`	"Liar!" Torza yells at you while standing up from the bench. "You told us of these scientists after we had already trusted you with a license." Torza walks away from you angrily, then turns his head.`
			`	"What do they know?"`
				goto knowledge
			
			label threat
			`	"It is not a matter of them being a threat," Torza says angrily. "They may be peaceful, but who they tell or who may learn from them may not.`
			`	"What do they know?"`
				goto knowledge
			
			label discovered
			`	Torza's eyes go wide. "What do they know?"`
			
			label knowledge
			choice
				`	"They don't know about the Remnant, at least not yet."`
					to display
						has "deep: did not reveal remnant"
				`	"They have only discovered the void sprites."`
					to display
						has "deep: did not reveal remnant"
					goto sprites
				`	"They know where the Remnant are in the Ember Waste."`
					to display
						has "deep: did reveal remnant"
					goto location
				`	"They have scans of a few Remnant ships."`
					to display
						has "deep: did reveal remnant"
					goto scans
				`	"They have samples of some Remnant technology."`
					to display
						has "Deep: Remnant: Engines: done"
					goto tech
				`	"They are actively surveilling Remnant worlds."`
					to display
						has "Deep: Remnant Surveillance: done"
					goto surveilled
			
<<<<<<< HEAD
			label unknown
			choice
				`	"They do not know about the Remnant, at least not yet."`
				`	"They have only discovered the void sprites."`
					goto sprites
			
=======
>>>>>>> 5c652614
			action
				set "remnant: told that deep knows nothing"
			`	Torza seems to calm down greatly after hearing this. "This is most fortunate. We will need to work to ensure that this remains the case."`
				goto end
			
			label sprites
			action
				set "remnant: told that deep knows sprites"
			`	Torza seems to calm down greatly after hearing this. "Then may they not anger the Archon with their curiosity, as we have."`
				goto end
			
			label location
			action
				set "remnant: told that deep knows location"
			`	Torza pauses for a long while. "I assume it only makes sense that they would know of us after discovering the Ember Waste."`
				goto end
			
			label scans
			action
				set "remnant: told that deep has scans"
			`	Torza pauses for a long while. "These scientists knowing of our whereabouts is much more of a concern than them having scans of our ships."`
				goto end
			
			label tech
			action
				set "remnant: told that deep has tech"
			`	"And you were the one who brought it to them," Torza responds.`
			branch reciprocal
				has "Remnant: Tech Retrieval: done"
			
			choice
				`	"Yes, but what I do with your technology after buying it is none of your concern."`
					goto concern
				`	"No, they obtain it by other means."`
					goto other
			
			label reciprocal
			choice
				`	"Yes, but it is no different than me bringing technology from the Republic to you."`
				`	"No, they obtained it by other means."`
					goto other
			
			`	Torza scowls in response to this, but doesn't say anything.`
				goto end
			
			label concern
			`	"What you do with our technology is much of a concern to us!" Torza yells.`
				goto end
			
			label other
			action
				set "remnant: lied to torza: technology"
			`	Torza grits his teeth. "There are no reports of missing ships or outfits, and the only visitor capable of delivering our technology is you."`
				goto end
			
			label surveilled
			action
				set "remnant: told about surveillance"
			`	"How are they doing this?" Torza asks.`
			choice
				`	"Surveillance devices have been placed in each of your spaceports."`
				`	"I do not know. I only know that they are."`
					goto secret
			
			action
				set "remnant: told about cubes"
			`	Torza punches a wall in anger, then relaxes. "Thank you for telling us this. We will search for and remove these devices immediately."`
				goto end
			
			label secret
			`	"Whatever methods they are using, we will discover them in due time," Torza says.`
			
			label end
			`	Torza begins tapping on a data pad. "We must act to rectify this situation," he says calmly.`
			branch repeat
				has "retrieved before"
			
			`	"I presume that you know of the whereabouts of these scientists. Would you be able to get us a copy of their findings?"`
			choice
				`	"I will try. The lead scientist told me where his office is."`
					goto accepted
				`	"I am sorry, but I do not believe I will be able to."`
					goto decline
			
			label repeat
			`	"You have brought us the information that these scientists had before. I ask that you do so again."`
			choice
				`	"I will return with their information as quickly as I can."`
					goto accepted
				`	"I am sorry, but I do not believe I will be able to."`
					goto decline
			
			label decline
			branch revealed
				has "deep: did reveal remnant"
			
			branch admitted
				has "remnant: admitted to helping deep"
			
			`	"This is unfortunate," Torza responds. "But thank you for informing us about this. We will be on high alert to see if these scientists make any moves deeper into the Ember Waste." Torza gets up from the bench and shows you out. "May the Embers burn bright for you."`
				decline
			
			label admitted
			`	"This is unfortunate," Torza responds. "But thank you for informing us about this. We will be on high alert to see if these scientists make any moves deeper into the Ember Waste." Torza gets up from the bench and shows you out. "We may also be keeping a closer eye on you going forward to avoid another situation like this."`
				decline
			
			label revealed
			branch liar
				or
					has "remnant: lied to torza: technology"
					has "remnant: lied to torza: understanding"
			
			`	"This is unfortunate," Torza responds. "Very unfortunate. We will be on high alert to see if these scientists make any moves. I at least commend you for giving what information you have to us." Torza gets up from the bench and shows you out without another word.`
				decline
			
			label liar
			action
				set "remnant: player is surveilled"
			`	"Then perhaps the Remnant should reassess their trust placed in you," Torza responds. "We will be on high alert to see if these scientists make any moves. I at least commend you for giving what information you have to us, but know that you will be watched closely by us from now on." Torza gets up from the bench and shows you out without another word.`
				decline
			
			label accepted
			branch revealed2
				has "deep: did reveal remnant"
			
			branch admitted2
				has "remnant: admitted to helping deep"
			
			`	"This is good," Torza responds. "Once you have the findings, simply return to the spaceport here and give them to the information desk. We will look over them shortly thereafter." Torza gets up from the bench and shows you out. "Have a safe journey, Captain. May the Embers burn bright for you."`
				accept
			
			label admitted2
			`	"This is good," Torza responds. "Once you have the findings, simply return to the spaceport here and give them to the information desk. We will look over them shortly thereafter." Torza gets up from the bench and shows you out. "Have a safe journey, Captain. But know that we may be keeping a closer eye on you going forward to avoid another situation like this."`
				accept
			
			label revealed2
			branch liar2
				or
					has "remnant: lied to torza: technology"
					has "remnant: lied to torza: understanding"
			
			`	"This is good," Torza responds. "Once you have the findings, simply return to the spaceport here and give them to the information desk. We will look over them shortly thereafter." Torza gets up from the bench and shows you out without another word.`
				accept
			
			label liar2
			action
				set "remnant: player is surveilled"
			`	"This is good," Torza responds. "Once you have the findings, simply return to the spaceport here and give them to the information desk. We will look over them shortly thereafter." Torza gets up from the bench and shows you out. "Know that you will be watched closely by us from now on, Captain. I commend you for agreeing to bring us this information, but we cannot allow another situation like this to occur."`
				accept
	
	on stopover
		"retrieved information" ++
		conversation
			branch "retrieved before"
				"retrieved information" == 2
			
			`	You look up the location of Ivan's office that he gave you back when you helped him save the science drone in Terminus and find that it is in a building just outside the spaceport, just one room among many in a massive office complex. The complex looks pristine by Dirt Belt standards, but when compared to architecture you've seen elsewhere in the Deep, it's rather brutalistic.`
			branch gone
				has "Deep: Remnant Research: offered"
			
			`	You ask a receptionist what Ivan's room number is, and he points you to a room on the twentieth floor. After taking an elevator up, you knock on the door to Ivan's office.`
			`	"Who is it?" Ivan says before peaking out the blinds. "Oh! Captain <last>! Please, come in."`
			`	Ivan opens the door and lets you inside. The office is cramped, the walls almost entirely obscured by filing cabinets. Ivan walks over to a desk that he barely has space to get behind, picking up a collection of papers and shoving them into the nearest cabinet. "Sorry about the mess," he says nervously. "I didn't know you were coming. Is there something I can help you with?"`
			choice
				`	"I was wondering if you'd found out anything new about the anomaly in Terminus."`
				`	"Do you think I could get a copy of your research on the anomaly in Terminus?"`
					goto "terminus copy"
			
			`	"Oh, yes. We haven't been able to do too much with what funding we have left, but we have made one important discovery." Ivan turns to one of his filing cabinets and pulls out some sort of graphic that you would guess is depicting the anomaly, but you can't make any sense of it.`
			`	"One of our ideas has been that the anomaly is some sort of unstable wormhole. Reports of its existence go back to at least the times of the first Alpha War, with rumors that ships have left for Terminus to never return, presumably having entered the anomaly somehow. Now I'm not one to go off of rumors, but they certainly have to come from somewhere, so the idea was at least worth investigating.`
			`	"Going under the assumption that it is a wormhole that is simply too unstable to allow a ship to pass through, we wanted to see if we could get anything at all to pass through. What we've discovered is that given a small and smooth enough object, we can get it to disappear within the anomaly without a trace." He then pulls out a small metallic sphere about the size of a ping pong ball from one of the cabinets which he holds onto by a wire.`
			`	"Now this is only a model, but we created a number of small sensors about this size and sent them through the anomaly. We'd hoped that we could take some readings from whatever is on the other side of the anomaly, as it clearly goes somewhere, but we only ever get static coming back through the wire, followed by nothing a few minutes later. And unfortunately, whatever we send in we can't seem to pull back. The wire always snaps.`
			`	"So the anomaly is clearly a wormhole. Now we just need to figure out how to get whatever we send into it to come back, and how to get something the size of a ship to enter it."`
			`	"Sounds like you're making good progress," you respond. "Do you think I could get a copy of your research so far?"`
			
			label "terminus copy"
			`	"A copy?" Ivan looks off into space for a moment. "Well, I suppose since you helped us from losing valuable equipment, I could make an exception for you. I typically don't share findings with those not on my research team until they're finalized. I've been burned one too many times because of that."`
			`	Ivan moves to another filing cabinet and pulls out a number of folders. "This will be for your eyes only. Promise you won't share this with anyone."`
			choice
				`	"I promise."`
					goto digitize
				`	"I'll try."`
			`	"Funny," Ivan says with a blank expression.`
			label digitize
			`	"Let me just get these folders digitized for you, then I can hand you a data chip with everything on it. It'll only be a few minutes."`
			action
				set "remnant: got deep anomaly research"
			`	Ivan leaves the room with all the folders, and when he returns, he hands you a data chip before shoving all the folders back into the filing cabinet. "Well, anything else you need?"`
			`	"No. That's all I was here for," you respond. "Good luck on the rest of your work."`
			`	"Thank you," Ivan says. "We might be in touch in the future. I might need your help again for this project, hopefully during a less dire situation than last time."`
				decline
			
			label "retrieved before"
			`	You return to the office complex where Ivan's office is and ask the receptionist if Ivan is available, and he looks at you with confusion.`
				goto moved
			
			label gone
			`	You ask a receptionist what Ivan's room number is, and he looks at you with confusion.`
			
			label moved
			`	"Ivan Haataja? He moved out weeks ago. Said something about 'moving up in this world' while dragging a pallet of filing cabinets out of the building. I can look up where he is now if you need me to."`
			`	"I'd appreciate that," you say.`
			`	The receptionist spends a few minutes tapping away at a keyboard. "Looks like he had his office moved to... the Deep Polytechnic Institute of Valhalla?" he says with a surprised look. "Oh wow, must have gotten someone's attention in the government to be moved there. Do you need directions?"`
			`	You get directions from the receptionist and thank him for his time. Turns out this Institute is in the heart of the university district of the spaceport city. Several planets in the Deep, Paradise Worlds, and even many near Earth have a similar university district, but the one on Valhalla is the largest of its kind in the entire Republic.`
			`	As you enter the district, you note that the architecture here is much more appealing than the brutalistic architecture of Ivan's old office building. The buildings consist of more curves than right angles with a textured metallic surface that scatters the sunlight to give the area a warm glow, as opposed to directing it right into your eyes if you happen to be standing in the wrong spot. Even among all the metallic buildings, there is still a good amount of greenery: well-trimmed bushes and trees line the streets, and many of the buildings are topped with gardens.`
			`	You ascend the stairs of the Institute, the massive building looming over you as you approach. Its more ancient design makes the building stand out from the rest of the district, the entrance being guarded by massive marble pillars that manage to not clash with the metallic sheen of the rest of the buildings. The interior is similarly impressive, with a massive lobby area centered by an impressive water fountain.`
			`	You approach one of the receptionist desks and ask to see Ivan Haataja. "It looks like he's available right now," she says. "We'll let him know you're coming and have someone here to escort you to Doctor Haataja's office shortly."`
			`	You're escorted through what seems like endless hallways and stairwells, the entire building being as impressively decorated as the lobby, before finally coming to Ivan's office. You thank the escort for bringing you here (as you would have been lost for hours without him, surely why they have people just for escorting guests) and knock on Ivan's door.`
			`	Ivan opens the door with a big smile on his face. "Captain <last>! So great to see you here. Please, have a seat." Ivan ushers you inside his office, an impressively large room with a window wall overseeing a beautiful courtyard. You sit down in a cushioned chair on the opposite side of a desk. You lean back into the chair and get comfortable. "I know the chairs are cozy," Ivan says. "Don't fall asleep on me though."`
			branch second
				"retrieved information" == 2
			`	Ivan then takes a seat in his own cushioned chair. "Welcome to my office. This is miles above what I'm used to. After gaining the attention of the Deep government with the discoveries we were making, they immediately had my office moved from the dingy complex it used to be at to here. I have you to thank for much of that work.`
				goto reason
			
			label second
			`	Ivan then takes a seat in his own cushioned chair. "Welcome to my office. Much better than the old place, isn't it? After gaining the attention of the Deep government with the discoveries we were making, they immediately had my office moved from that dingy complex to here. I have you to thank for much of that work.`
			
			label reason
			`	"So. What brings you here, Captain?" he asks.`
			branch remnant
				has "deep: did reveal remnant"
			choice
				`	"I was wondering what your research on the wormholes and alien creatures has brought up."`
				`	"Could I get a copy of your research on the wormholes and alien creatures?"`
					goto "sprites copy"
			`	"Ah. Well, there's quite a bit to talk about." Ivan reclines his chair.`
			`	"As far as the wormholes go, we're still trying to theorize how the wormholes in this region of space work. A wormhole in the classical sense is some aberration in the fabric of space that allows for instantaneous movement between two points. You can think of it like a tunnel, where you can go one way or the other. But how then does the loop of wormholes that you discovered work? Four different wormholes creating a loop where travel is unidirectional." Ivan turns his chair and glances out at the courtyard. "We aren't yet sure how they could be functioning like this. Anything we come up with seems to violate some law of physics that we're certain is true."`
			`	Ivan turns back to you. "As for those alien creatures, they're similarly complexing. Humanity has found life on other worlds before, but it has always conformed to our ideas of what life is given our experience on Earth centuries ago. But these creatures are something else entirely. There are no terrestrial planets in the system you found them in suitable for life, so they must have evolved on the gas giants in the system. How life can even begin in such an environment, let alone evolve to be able to travel the vacuum of space, is a mystery to us.`
			`	"By the way, do you want to take the honors of naming these creatures? My team has some ideas, but we're not particularly convinced by any of them, so I thought I'd ask you."`
			choice
				`	"How about 'void sprites'?"`
					goto sprites
				`	"How about 'Floaty McFloat Face'?"`
					goto joke
				`	"Sorry, I don't have any ideas."`
			
			`	"That's unfortunate," Ivan says. "I've been thinking of a name that references the void of space. I'll come up with something eventually."`
				goto ask
			
			label joke
			`	"In a joking mood, I see. We're not naming them 'Floaty McFloat Face,'" Ivan says with a blank expression. "I've been thinking of something in relation to the void of space. I'll come up with something eventually."`
				goto ask
			
			label sprites
			action
				set "deep: named void sprites"
			`	"Void sprites," Ivan says slowly, as if letting the name sit on his tongue. "Void sprites... I like it."`
			
			label ask
			`	"Do you think I could get a copy of your research?" you ask.`
			label "sprites copy"
			branch again
				"retrieved information" == 2
			
			`	"A copy?" Ivan looks off into space for a moment. "Well, I suppose since you helped me so much, I could make an exception for you. I typically don't share findings with those not on my research team until they're finalized. I've been burned one too many times because of that."`
			`	Ivan leans over to his desk. "This will be for your eyes only."`
				goto next
			
			label again
			`	"Again?" Ivan asks. He leans over to his desk. "I like that you're so interested in my research. I suppose it only makes sense with you helping me, but typically merchant captains aren't this interested in following up on odd jobs they do."`
			
			label next
			action
				set "remnant: got deep wormhole and sprite research"
			`	He presses a button on the desk. "Abigail, could you please make a copy of the encrypted folders 'TAB-RP,' 'WLT-RP', and 'GGA-RP' on the Institute network under my name and bring them to my office in a data chip? Thank you."`
				goto reencrypt
			
			label remnant
			action
				"ivan's suspicion" = ( "retrieved information" / 2 * "deep: knew of stones before scientists" ) + "deep: knew of stones before scientists" + 2 * "Deep: Remnant: Engines: declined" + 2 * "Deep: Remnant: Engines: failed" + "Deep: Remnant Surveillance: declined" + "Deep: Remnant Surveillance: failed"
			
			branch technology
				has "remnant: told that deep has technology"
			
			branch surveillance
				has "remnant: told about surveillance"
			
			choice
				`	"I was wondering what your research on those Remnant ship scans has brought up."`
				`	"Could I get a copy of your research on those Remnant ship scans?"`
					goto suspicion
			branch cubes
				has "Deep: Remnant Surveillance: done"
			`	"Ah. Well, there's quite a bit to talk about." Ivan reclines his chair.`
			`	"The ship scans look like nothing we've ever seen before. The ships seem to have a sort of... organic property to them. Here, let me show you." Ivan pulls up a schematic on his computer of the Remnant ships that you scanned. You're somewhat surprised that he could pull so much information from an outfit scan. "The ships look relatively normal for the most part, but their hulls have an almost organic structure to them." He zooms in on a section of the schematic that highlights the hull structure. "Now, when it comes to ships designed by, say, Betelgeuse, or even the Navy, the hull supports are arranged in triangular or square sections. But these ships have a pseudo-hexagonal design to them, completely non-uniform. It almost looks like the cell structure of some plants.`
			`	"Aside from the strange hull structure, they also seem to have a considerable amount of equipment integrated directly into the ships themselves. Built-in scanners and ramscoops, for example. Stuff that didn't come up on the surface of the outfit scan but that we can tell is there. The smaller of the two ships you scanned also has some sort of built-in device that we can't make any sense of. It doesn't look like any sort of device that we've seen before, but it takes up a considerable portion of the ship's structure, so it must have some purpose. We'd need to get a closer look to figure out what it is."`
			`	"Do you think I could get a copy of your research?" you ask.`
				goto suspicion
			
			label technology
			choice
				`	"I was wondering what your research on Remnant technology has brought up."`
				`	"Could I get a copy of your research on Remnant technology?"`
					goto suspicion
			branch cubes
				has "Deep: Remnant Surveillance: done"
			`	"Ah. Well, there's quite a bit to talk about." Ivan reclines his chair.`
			`	Ivan pulls out a schematic showing the engines you brought. "The engines you brought us are very interesting. We already mentioned to you how they're rather powerful for their size, more so than even atomic engines of a similar size, while not producing very much heat at all. Their major downside though seems to be the immense amount of energy they draw. The energy drain is not surprising given that they seem to be improved ion engines, but the fact that ion engines could ever become more powerful for their size than atomic engines is something spectacular. The thrusters also seem to have the ability to provide reverse thrust, making any ship with them rather maneuverable."`
			
			branch skip
				not "Deep: Remnant: Generators: done"
			`	He pulls out a schematic showing the generator. "The generator on the other hand wasn't all too interesting. Little more than an improved generator of the type you might find down in the Rim. Somewhat interesting that it doesn't produce much energy when compared to something like a fusion reactor given the energy requirement of their engines, but I suppose this people are concerned more with keeping their ships running cool then having excess energy. The one interesting characteristic we discovered though is that the generator seemed to handle the effects of ionization, like something the Hai Ion Cannons apply, much better than normal. It seemed to be an intentional result of how the generator was designed."`
			
			branch skip
				not "Deep: Remnant: Inhibitor Cannon: done"
			`	He then pulls out a schematic showing the weapon. "And finally, the weapon you brought us. The Inhibitor Cannon is quite the technical marvel, having properties we've never seen before. Imagine a Particle Cannon, but half the size and with more range. Two Inhibitor Cannons would take up about the same amount of space as a single Particle Cannon, yet the Inhibitor Cannons would deal more damage. On top of that, the projectiles of the Inhibitor Cannons have the strange ability to slow down any ship they hit. Ships that we tested them on were unable to turn and accelerate at their normal rates."`
			
			label skip
			`	"Do you think I could get a copy of your research?" you ask.`
			
			label suspicion
			branch cubes
				has "Deep: Remnant Surveillance: done"
			branch again2
				"retrieved information" == 2
			
			`	"A copy?" Ivan looks off into space for a moment. "Well, I suppose since you helped me so much, I could make an exception for you. I typically don't share findings with those not on my research team until they're finalized. I've been burned one too many times because of that."`
			`	Ivan leans over to his desk. "This will be for your eyes only."`
				goto branches
			
			label again2
			`	"Again?" Ivan asks. He leans over to his desk. "I like that you're so interested in my research. I suppose it only makes sense with you helping me, but typically merchant captains aren't this interested in following up on odd jobs they do."`
			
			label branches
			branch one
				"ivan's suspicion" == 1
			
			branch two
				"ivan's suspicion" == 2
			
			branch three
				"ivan's suspicion" == 3
			
			branch four
				"ivan's suspicion" == 4
			
			label one
			action
				set "remnant: got deep research"
			`	He presses a button on the desk. "Abigail, could you please make a copy of the encrypted folders 'TAB-RP' and 'RTS-RP' on the Institute network under my name and bring them to my office in a data chip? Thank you."`
				goto reencrypt
			
			label two
			action
				set "remnant: got deep research"
			`	He hesitates for a moment before pressing a button on the desk. "Abigail, could you please make a copy of the encrypted folders 'TAB-RP' and 'RTS-RP' on the Institute network under my name and bring them to my office in a data chip? Thank you.`
			`	"So, not handing this off to anyone, are we?" he asks you.`
			choice
				`	"Of course not."`
					goto course
				`	"No. Why do you ask?"`
			`	"Just curious," he responds.`
				goto reencrypt
			label course
			`	"Good," he responds.`
				goto reencrypt
			
			label three
			action
				set "remnant: got old deep research"
			`	He hesitates for a moment, looks up at you, then presses a button on the desk while still looking into your eyes. "Abigail, could you please make a copy of the encrypted folders... 'TAI-RP' on the Institute network under my name and bring them to my office in a data chip? Thank you."`
			`	"So, you said you knew of the Remnant before working with me, right?" he asks you.`
			choice
				`	"Yeah. Why do you ask?"`
				`	"Not that I recall."`
					goto recall
			`	"Just curious. Do you care to tell me what your relationship with them is like?"`
				goto relationship
			label recall
			`	"Well I seem to recall that being what you told me. Do you care to tell me what your relationship with them is like?"`
			label relationship
			choice
				`	"I just do odd jobs for them. Nothing official."`
				`	"I'd rather not disclose that."`
			`	"Interesting," he says.`
				goto reencrypt
			
			label four
			action
				set "remnant: got no deep research"
			`	He is about to press a button on his desk, then pulls away from it and turns his chair toward the courtyard. "Never mind. I can't give you a copy. That research is classified."`
			choice
				`	"Okay. I'll just head out then."`
					goto leave
				`	"But I helped you with it. I really can't see it?"`
			
			`	"No, you can't see it. Is there a problem with that?"`
			choice
				`	"Yes. I need that research."`
				`	"No, there's no problem. I'll just see myself out."`
					goto leave
			
			`	He turns his chair back to you and stands up. "News flash, pal. I'm on to you. You asked for the research I had back before we had entered the wormhole in Terminus, and then you later told me that you'd already been through there and met these Remnant. Then when I asked you to help me learn more about them, you said no. I think you're covering for them in some way and giving them information on what I know. Why you're doing that, I don't know, but that's what my gut says, and I've learned to trust my gut on feelings like these. Now get out of my office.`
			choice
				`	"You've got me. I'll leave."`
					goto out
				`	"You have it all wrong, Ivan."`
			`	"I said get out of my office. Or do I need to call security?" Ivan hovers his finger over the button on the desk.`
			choice
				`	"Okay, okay. I'll leave."`
					goto out
				`	"I think you do need to call security. I'm not leaving without that research."`
			`	Ivan presses down on the button. "Security. I have a guest in my office who is no longer welcome."`
			`	Not even thirty seconds later, a group of security guards enter the office. "<first> <last>, you're going to need to come with us," one of them says.`
			choice
				`	"Okay, okay. I'll leave."`
					goto escorted
				`	"I don't think so."`
					goto resist
			
			label resist
			`	"Well I think so," the security guard quips back, pulling a taser from his holster. The other security guards equip various equipment of their own, some of it looking lethal. "I'm going to give you one more chance to leave."`
			choice
				`	"Okay, okay. I'll leave."`
					goto escorted
				`	"Well you're going to need to make me leave."`
			
			`	Before you can even finish your sentence, you can already feel your muscles tensing up from the taser. You collapse, hitting your head on Ivan's desk as you go down. Before you lose consciousness from the impact, you hear Ivan yell, "Come on! Now I'm going to need to get a new desk."`
			`	You eventually wake up in a cell with handcuffs on. You look around and see a security guard looking at you from outside of the cell. "Ah, you're finally awake." The guard opens the cell. "Doctor Haataja says he isn't going to be pressing charges. Right this way, please."`
			`	The guard escorts you out of the cell, which was inside the security office of the Institute near the lobby. You get some puzzled looks from those in the lobby as you're escorted by the security guard in cuffs. After bringing you outside, the guard unlocks the cuffs. "Don't cause any more trouble, now," he says.`
				decline
			
			label escorted
			`	The security guards escort you out of Ivan's office, and then out of the building. Looks like the Remnant will not be getting what they were hoping for.`
				decline
				
			label out
			`	You back out of Ivan's office with him looking at you the entire time. Looks like the Remnant will not be getting what they were hoping for.`
				decline
			
			label leave
			`	Ivan smiles, but it looks forced. "Come back any time you want. You're free to roam the Institute whenever you desire. Most of the building is closed to the public, but I can always mark you as my guest whenever you're interested in looking around."`
				decline
			
			label cubes
			`	Ivan laughs as he reclines his chair. "Screw that. You should see what I've been able to recover from those sensor cubes you placed.`
				goto ramble
			
			label surveillance
			choice
				`	"I was wondering what came of those sensor cubes I placed."`
				`	"Could I get a copy of what you've found from those sensor cubes?"`
					goto "surveillance copy"
			`	Ivan laughs as he reclines his chair. "Oh, it's absolutely fascinating what I've been able to find.`
			label ramble
			`	"With a cube in each of the Remnant systems, I was able to track all their fleet movements, and I've discovered some interesting things. For one, ships either make trips between the three systems, or they leave the cluster entirely for significant amounts of time, often at least a month at a time. There weren't very many ships or fleets that took short trips out of the cluster, say only one or two weeks in length. Seems like they're sending people on rather lengthy missions.`
			`	"Aside from fleet movements, the number of ships was of note. The cubes track the number of unique ships seen, and they rarely tracked the same ship more than a handful of times. The Remnant seem to have an incredible number of ships, more than perhaps Deep Security and the Navy combined. Certainly impressive for a group consisting of only three star systems. The cubes are also able to make low quality scans of any ships in the system. While those individual scans are less than what an outfit scan provides, given enough scans you're able to get a clearer picture. These ship scan results were... interesting, though. There seemed to be very few ships like the ones you scanned. Perhaps those were their most advanced ships, but the rest of what I was able to see didn't seem more powerful than your average merchant ship."`
			`	"I actually lost connection to the cubes a few weeks ago now, but I'd gathered enough information already."`
			`	"Do you think I could get a copy of your research?" you ask.`
			label "surveillance copy"
			`	"A copy? Of course! Of course! You're the reason I have any of this information in the first place, so you have every right to it." Ivan presses a button on his desk. "Abigail, could you please make a copy of everything on the Institute network under my name and bring them to my office in a data chip? Thank you."`
			action
				set "remnant: got all deep research"
				
			label reencrypt
			`	Only a few minutes later there is a knock at the door. Ivan retrieves the data chip from the person who brought it, then plugs it into a computer on his desk. "Let me reencrypt these then leave the new key in the chip for you. Leaving the key right next to the lock isn't exactly the most secure thing to do, but I take it you'll be smart enough to remedy that whenever you use this. Aaaand... done." He pulls the chip from his computer and hands it to you.`
			`	"Anything else?" he asks.`
			`	"No. That's all I was here for," you respond. "Good luck on the rest of your work."`
			`	"Thank you," Ivan says. "Come back any time you want. You're free to roam the Institute whenever you desire. Most of the building is closed to the public, but I can always mark you as my guest whenever you're interested in looking around."`
				decline
			
	on complete
		payment 1000000
		conversation
			`	When you return to <origin>, you approach the information desk that Torza told you to go to. You tell the person at the desk that you're here to meet Torza. They have you wait on a bench nearby, and Torza arrives some time later. "Hello, Captain. I take it you have a copy of the findings."`
			
			branch terminus
				"retrieved information" == 1
				has "remnant: got deep anomaly research"
			
			branch sprites
				has "remnant: got deep wormhole and sprite research"
			
			branch everything
				has "remnant: got all deep research"
			
			branch research
				has "remnant: got deep research"
			
			branch old
				"retrieved information" == 1
				has "remnant: got old research"
			
			branch repeat
				"retrieved information" == 2
				has "remnant: got old research"
			
			branch nothing
				has "remnant: got no deep research"
			
			label terminus
			`	You hand Torza the data chip that Ivan gave you. Torza takes it and plugs it into a terminal behind the desk. He appears to read through the research rather quickly, nodding and scratching his chin at various points. "Interesting research they have done," he says. "So they understand that it is a wormhole, but still have no means of passing through to the other side." Torza removes the data chip from the terminal and pockets it. "We will keep hold of this information. For the time being we have little to fear, but I ask that you inform us if they make any further progress. May the Embers burn bright for you."`
				decline
			
			label sprites
			`	You hand Torza the data chip that Ivan gave you. Torza takes it and plugs it into a terminal behind the desk. He appears to read through the research rather quickly, nodding and scratching his chin at various points. "They seem to have taken a liking to the void sprites," he says. "It is human nature to be curious, and they will be kept curious by the void sprites for a while. This buys us time." Torza removes the data chip from the terminal and pockets it. "We will keep hold of this information, and keep an eye on the Threshold in case they decide to venture further into the Ember Waste. Should that occur, we will call on you. May the Embers burn bright for you."`
				decline
			
			label everything
			`	You hand Torza the data chip that Ivan gave you. Torza takes it and plugs it into a terminal behind the desk. He appears to read through the research rather quickly, nodding and scratching his chin at various points. "Impressive that you've brought us so much," he says. "This appears to be absolutely everything they know about us. While not ideal, at the very least we now know what they know and can use that to our advantage." Torza removes the data chip from the terminal and pockets it. He then pulls out what you recognize as the sensor cubes you placed on the Remnant worlds and puts them on the table. "We disabled these some time ago, but not before feeding them some junk data. And judging by this information, it worked. We will keep hold of this information, and keep an eye on the Threshold in case they decide to venture into the Ember Waste. Should that occur, we will call on you. May the Embers burn bright for you."`
				decline
			
			label research
			`	You hand Torza the data chip that Ivan gave you. Torza takes it and plugs it into a terminal behind the desk. He appears to read through the research rather quickly, nodding and scratching his chin at various points. "So, they know of some, but not all, of our technological capabilities," he says. "We can use this fog of war to our advantage, should we need to." Torza removes the data chip from the terminal and pockets it. "We will keep hold of this information, and keep an eye on the Threshold in case they decide to venture further into the Ember Waste. Should that occur, we will call on you. May the Embers burn bright for you."`
				decline
			
			label old
			`	You hand Torza the data chip that Ivan gave you. Torza takes it and plugs it into a terminal behind the desk. He appears to read through the research rather quickly with a puzzled look on his face. "There is nothing here like what you mentioned that the Deep knows. Are you sure you received the correct information?"`
				goto tricked
			
			label repeat
			`	You hand Torza the data chip that Ivan gave you. Torza takes it and plugs it into a terminal behind the desk. He appears to read through the research rather quickly with a puzzled look on his face. "This is the same information as what you brought us last time. Are you sure you received the correct information?"`
			
			label tricked
			`	Torza turns the terminal to face you. You read through it and see that all the data is on the wormhole in Terminus, but it says that they are still looking for a way to pass through it. "This is not what I asked for," you say. "He must have purposefully given me the wrong information."`
			`	"Then he understands why you asked for it," he responds as he turns the terminal back and pockets the data chip.`
				goto disappointing
			
			label nothing
			`	"No," you respond. "The lead scientist guessed correctly that I was asking for his research to give to you."`
			
			label disappointing
			`	Torza scratches his chin. "This is... disappointing. You have helped to place us in a scenario where a potential adversary knows much about us, but we know little about them." Torza stares at you, but does not appear to be angry. "Perhaps espionage is in order. But given your connections to the Deep, we will pursue such actions on our own. Should something arise in the future where we need you, we will contact you. Until then, do not compromise our position any further. We will not take it so lightly a second time."`
				decline



mission "Remnant: Tech Retrieval"
	name "Remnant Human Tech Retrieval"
	description "The Remnant are interested in learning what advances humanity has made over the past centuries. Bring them samples of advanced technology, such as newly developed ramscoops, weapons, or shields."
	source "Viminal"
	to offer
		has "Remnant: Technology Available: offered"
		random < 30
	on offer
		"remnant met taely" ++
		conversation
			`As you enter the spaceport, you notice someone across the plaza appears to have been waiting for you. A tall, solidly built woman in short-sleeved coveralls stands up from where she was sitting near the information desk. With a few quick gestures at the person behind the counter, she heads towards you with a confident stride. As she approaches, you note that the crowds of people moving around the plaza seem to be staying out of her way as if she were someone important. In contrast, she reminds you of the mechanics who maintained the textile factories back on New Boston. In particular, the tools at her belt and the wear marks on her clothing suggest someone who is more comfortable inside a ship access duct than behind a desk.`
			`	Before you can decide if you want to avoid this person or not, she is standing in front of you, clearing her throat. "You are captain <first> <last> of the <ship>?" She asks in a lyrical chant.`
			choice
				`	"That's me."`
					goto admit
				`	"I do not know who that is."`
			`	She looks at you with an inscrutable expression for a moment. "Trying to be inconspicuous is admirable. Being oblivious to the fact that you stand out like a star in empty space is not."`
			label admit
			`	"I have an opportunity for you, if you are interested in being helpful to the Remnant." When you express your interest she leads you over to a balcony overlooking the primary shipyards. As she leans on the railing a cold breeze makes you shiver, but she seems oblivious to it. "I am known as Taely. As a prefect among the Remnant, I am responsible for this." She gestures at the shipyards, where you can see a myriad of the Remnant's alien-looking ships in various stages of construction or repair. "The ships we have serve us well, but they are old designs. Only the Ibis is comparatively new. We need new ideas, new inspiration." She pauses, focusing briefly on a small bay where several people appear to be pulling what looks like a supercapacitor out of a Puffin.`
			choice
				`	"So, what are you asking?"`
					goto request
				`	"What are they doing?"`
			`	"Oh, those are apprentices," she trills with a touch of amusement. "They need to learn how to handle unusual tech. One of the first steps is to deal with old tech. Like salvaging an obsolete supercapacitor out of that Puffin so it can be reprocessed into something useful, and replacing it with newer integrated energy storage." She glances at you in amusement. "You've flown the Puffin, you know how old that ship is: primitive energy systems, antique 'hard-shell' shields that have to be manually raised and lowered..." She trails off into momentary silence. "Be glad that you got one that had already been refurbished prior to your visit to Nenia. At least it had modern engines and an updated sensor array."`
			label request
			`	"To the point," her tone shifts to a more martial cadence. "We want to know how humanity has advanced in the past five and a half centuries. If you found us, I am sure it is only a matter of time until the Alphas, their servants, or others intent on galactic domination discover us. We need to know what sort of weapons they will be wielding, how their ships will be protected, and how fast they can travel in deep space."`
			choice
				`	"Okay, I will see what I can find."`
					goto find
				`	"Could you elaborate on 'how fast they can travel in deep space'?"`
				`	"No, I do not want to get involved in this."`
					goto nothelp
			`	She considers her thoughts briefly, then chants, "How fast a ship can move through an area of deep space basically depends on how fast they can collect fuel. Ramscoops were common at the time of the exodus, and if humanity has developed better ramscoops or other means of generating fuel, these would significantly improve their speed at exploring or crossing large volumes of space."`
			choice
				`	"Okay, I will see what I can find."`
				`	"No, I do not want to get involved in this."`
					goto nothelp
			label find
			`	Taely nods "I will look forward to seeing what you find. In the meantime, I should get back to work." With that, she swings over the railing and climbs quickly down the wall in the direction of the shipyard, seemingly unconcerned about the height.`
				accept
			label nothelp
			`	Taely looks at you with a blank expression, then chants in a monotone voice "If that is your choice, you are unlikely to find much of interest to do among us." With that, she vaults over the edge of the railing and drops from view. As you quickly peer over the railing, you discover that she had must have caught a handhold somehow, as she is rapidly moving down the wall in a controlled fashion with ease of a spider.`
				decline
	to complete
		or
			has "Remnant: Heavy Laser: done"
			has "Remnant: Catalytic Ramscoop: done"
			has "Remnant: Plasma Cannon: done"
			has "Remnant: Electron Beam: done"
			has "Remnant: D94-YV Shield Generator: done"
			has "Remnant: S-970 Regenerator: done"



mission "Remnant: Heavy Laser"
	name "Retrieve Heavy Lasers"
	description "A Remnant engineer has asked you for a delivery of two Heavy Lasers to <planet> for them to study."
	source "Viminal"
	destination
		government "Remnant"
		attributes outfitter
		not attributes "requires: gaslining"
		not distance 0
	to offer
		or
			has "Remnant: Tech Retrieval: active"
			has "Remnant: Tech Retrieval: done"
	on offer
		require "Heavy Laser"
		conversation
			`You remember that Taely was interested in seeing examples of technology from human space. Would you like to show her your Heavy Laser?`
			choice
				`	(Not now.)`
					defer
				`	(Yes.)`
			branch familiar
				has "Remnant: Tech Retrieval: done"
			`	After asking a few people, you finally get directed to a bay in the shipyard where you find Taely just finishing the installation of a Thrasher Cannon in a Starling. "Greetings, <first>. I will be down in a minute." She does a few more things inside a panel, reseals the hatch, and slides down a fin to land next to you. "So, do you have something for me?"`
				goto next
			label familiar
			`	You recall that Taely is responsible for the shipyards, so you head straight there and ask the nearest mechanic. They direct you to a large hangar tucked into a cliff face, where you find her working at a terminal filled with schematics. Behind her, the room fades quickly into darkness where you can faintly make out what appears to be a large tank and a lot of whirring machinery. As you approach she looks up from her work and turns to face you. "Ah, you have returned. Do you have something new for me?"`
			label next
			`	You lead her back to your ship, where you show her the Heavy Laser. "A laser cannon?" she asks. "Our records indicate that humanity had primitive laser technology at the time of the Exodus, but nothing that would be considered useful as weapons." She pauses to look down at her scanner. "And yet my scans indicate that they are capable of significant power output." She pauses for a moment before continuing, "These could be quite useful to examine more thoroughly. Please deliver two of these Heavy Lasers to a research team on <planet>."`
				accept
	on visit
		dialog `You have returned to <planet>, but you do not have the two Heavy Lasers that Taely requested. Go buy two Heavy Lasers before returning.`
	on complete
		outfit "Heavy Laser" -2
		payment 870000
		"remnant met taely" ++
		conversation
			`As you land on a pad adjacent to the research center, a group of researchers mount some kind of weapon on a platform aimed down a firing range. The researchers retreat behind a thick barrier and press a button to activate the weapon. A flash of light erupts from the muzzle as the target downrange is cut in half. The barrel of the weapon raises into the air, and the researchers rush out onto the range with tools and devices to inspect the damage.`
			`	Noticing your arrival, one of the researchers veers off and heads towards you. "So, you are the one with the samples of humanity's laser weapons?" chants the researcher. "Always interesting to see new things." He turns and waves at a Remnant standing near the edge of the landing pad with a camel hitched to a wagon.`
			`	The researchers quickly unload the Heavy Lasers from your ship, and hand you a credstick with <payment>. "Thank you for bringing us something new to examine. We appreciate the breath of fresh air." With that, they quickly head off into a nearby lab, escorting their cargo of weaponry on the oddly archaic transportation.`



mission "Remnant: Plasma Cannon"
	name "Retrieve Plasma Cannons"
	description "A Remnant engineer has offered you a reward in exchange for delivering two Plasma Cannons to a team on <planet>."
	source "Viminal"
	destination
		government "Remnant"
		attributes outfitter
		not attributes "requires: gaslining"
		not distance 0
	to offer
		or
			has "Remnant: Tech Retrieval: active"
			has "Remnant: Tech Retrieval: done"
	on offer
		require "Plasma Cannon"
		conversation
			`You recall that Taely was interested in examining examples of technology from ancestral space. Would you like to show her the Plasma Cannons you retrieved?`
			choice
				`	(Not now.)`
					defer
				`	(Yes.)`
			branch familiar
				has "Remnant: Tech Retrieval: done"
			`	After asking a few people, you finally get directed to a bay in the shipyard where you find Taely just finishing the installation of a Thrasher Cannon in a Starling. "Greetings, <first>. I will be down in a minute." She does a few more things inside a panel, reseals the hatch, and slides down a fin to land next to you. "So, do you have something for me?"`
				goto next
			label familiar
			`	Aware that Taely's main area of responsibility is in the shipyards, you head straight there and have almost arrived when you are approached by another Remnant who introduces herself as one of Taely's aides. "Greetings, Captain" she trills. "Our scans picked up indications of uncatalogued human weaponry. Were you bringing it to show us?"`
			label next
			`	You lead her back to your ship, where you show her the Plasma Cannon. "I have never seen weapons designed to handle such a high heat output! Is this some kind of plasma based weapon?" she asks, gesturing at a cannon. You nod, and she continues, "Intriguing. We have noticed that the Korath ships seem to run particularly hot, and have speculated that overheating them might be an effective means of disabling them. I would enjoy researching these a bit more. If you could deliver two to <planet> for us you would be well compensated."`
				accept
	on visit
		dialog `You have returned to <planet>, but you do not have the two Plasma Cannons that Taely requested. Go buy two Plasma Cannons before returning.`
	on complete
		outfit "Plasma Cannon" -2
		payment 1130000
		"remnant met taely" ++
		conversation
			`As the <ship> settles onto the pad closest to the research facility, you can see a weapons specialist checking over a large cannon on a platform beneath a nearby Albatross. When he sees you starting to unload the two Plasma Cannons, he snaps the casing closed and gestures to someone out of sight. Within moments both him and an empty flatbed are there to pick up the weapons.`
			`	"Thank you for your help," he says. "Our Inhibitors provide us with something of a mobility advantage against the Korath, but they are not particularly effective at disabling them. These Plasma Cannons will open new avenues of research for us." He pauses, then continues. "I also included a bonus for you. It is a 'finder's fee,' as we always appreciate new tech."`
			branch wave
				has "Remnant: Learn Sign 1: done"
			`	The weapons technician finishes strapping down the Plasma Cannons and makes a gesture towards you, then heads off toward the lab.`
				goto end
			label wave
			`	The weapons technician finishes strapping down the Plasma Cannons and makes a gesture that you recognize as "farewell," then heads off toward the lab.`
			label end
			`	As you watch the Remnant heading off with their new weapons to study, you cannot help but wonder what will be the result of it.`



mission "Remnant: Catalytic Ramscoop"
	name "Retrieve Catalytic Ramscoops"
	description "A Remnant engineer has offered you <payment> for delivering two Catalytic Ramscoops to a lab on <planet>."
	source "Viminal"
	destination
		government "Remnant"
		attributes outfitter
		not attributes "requires: gaslining"
		not distance 0
	to offer
		or
			has "Remnant: Tech Retrieval: active"
			has "Remnant: Tech Retrieval: done"
	on offer
		require "Catalytic Ramscoop"
		conversation
			`You recall that Taely was interested in seeing examples of new human technology, and the Catalytic Ramscoop definitely fits the criteria. Would you like to show her?`
			choice
				`	(Not now.)`
					defer
				`	(Yes.)`
			branch familiar
				has "Remnant: Tech Retrieval: done"
			`	After asking a few people, you finally get directed to a bay in the shipyard where you find Taely calibrating an Inhibitor Cannon on an Albatross. "Greetings, <first>. I am just finishing these calibrations." She does a few more things inside the casing, reseals the hatch, and drops to the ground on a tether. "So, did you recover something?"`
				goto next
			label familiar
			`	Remembering that she spends most of her time in the shipyard, you head straight there and almost immediately are intercepted by another Remnant who introduces herself as one of Taely's assistants. "Good day, Captain" she chants. "Our scans picked up a new form of ramscoop onboard your ship. Have you brought it for us to look at?"`
			label next
			`	You lead her back to your ship, where you show her the Catalytic Ramscoop. "Interesting. This is a new design?" She asks, gesturing at the ramscoop. You nod, and she continues, "Even if it does not perform well, new perspectives on the problem could be valuable. There is a research team on <planet> that is currently working on new ramscoop designs. If you could deliver two Catalytic Ramscoops to them we could offer you <payment>."`
				accept
	on visit
		dialog `You have returned to <planet>, but you do not have the two Catalytic Ramscoops that Taely requested. Go buy two Catalytic Ramscoops before returning.`
	on complete
		outfit "Catalytic Ramscoop" -2
		payment 1390000
		"remnant met taely" ++
		conversation
			`As the <ship> settles onto the pad closest to the research laboratory, you can see several people exiting an adjacent hangar with a trailer pulled by a camel. They quickly approach your landing pad and wait for you to complete your shutdown routines before boarding and starting to unload the ramscoops. Once they are done one of them comes up to you and hands you your payment of <payment>. "Thank you for the delivery, Captain. We are looking forward to seeing what they have done differently."`



mission "Remnant: Electron Beam"
	name "Retrieve Electron Beams for the Remnant"
	description "A Remnant engineer has offered you a reward for delivering two electron beams to a testing range on <planet>."
	source "Viminal"
	destination
		government "Remnant"
		attributes outfitter
		not attributes "requires: gaslining"
		not distance 0
	to offer
		or
			has "Remnant: Tech Retrieval: active"
			has "Remnant: Tech Retrieval: done"
	on offer
		require "Electron Beam"
		conversation
			`You recall that Taely was interested in seeing examples of new human technology, and the electron beam certainly fits the criteria. Would you like to show her?`
			choice
				`	(Not now.)`
					defer
				`	(Yes.)`
			branch familiar
				has "Remnant: Tech Retrieval: done"
			`	After asking a few people, you finally get directed to a bay in the shipyard where you find Taely closing up the panel on a Thrasher Turret. "Greetings, <first>. You have good timing: I was just finishing." She reseals the hatch, and drops to the ground on a tether. "So, did you recover something?"`
				goto next
			label familiar
			`	Given what you know about Taely, you decide to skip the spaceport proper and head for the shipyard. After a frustrating half hour spent wandering around trying to find her, you finally encounter a helpful weapons tech who says they can check the weapon on Taely's behalf.`
			label next
			`	You accompany her back to your ship, where she examines the electron beam. "This could be useful. Focusing energy into continuous beams has been a popular idea for centuries. It is very useful to know that they have finally managed to make it into an effective weapon. If you could deliver two electron beams to one of our testing ranges on <planet> you would be well compensated."`
				accept
	on visit
		dialog `You have returned to <planet>, but you do not have the two electron beams that Taely requested. Go buy two electron beams before returning.`
	on complete
		outfit "Electron Beam" -2
		payment 1090000
		"remnant met taely" ++
		conversation
			`On <planet> you follow the landing instructions to arrive at a pad set next to a small complex of testing ranges and workshops. A group of technicians is just finishing the disassembly of a weapon from the test stand when you settle onto the stand, and a few minutes later they arrive to unload the electron beams from your ship. They move eagerly to secure the new weapons to their flatbed and quickly hand you your payment of <payment> before vanishing into the lab.`



mission "Remnant: D94-YV Shield Generator"
	name "Retrieve D94-YV Shield Generators"
	description "A Remnant engineer has offered you <payment> for delivering two D94-YV Shield Generators to a research facility on <planet>."
	source "Viminal"
	destination
		government "Remnant"
		attributes outfitter
		not attributes "requires: gaslining"
		not distance 0
	to offer
		or
			has "Remnant: Tech Retrieval: active"
			has "Remnant: Tech Retrieval: done"
	on offer
		require "D94-YV Shield Generator"
		conversation
			`You know that Taely was interested in seeing examples of recently developed human technology, and the D94-YV Shield Generator probably fits the criteria. Would you like to show her?`
			choice
				`	(Not now.)`
					defer
				`	(Yes.)`
			branch familiar
				has "Remnant: Tech Retrieval: done"
			`	After asking a few people, you finally get directed to a bay in the shipyard where you find Taely applying some kind of material over a hole in a hull. "Greetings, <first>. What brings you here today?" She reseals the hatch, and drops to the ground on a tether. "Did you bring us something?"`
				goto next
			label familiar
			`	You decide that you are more likely to find her in the shipyard, so you skip the starport and head out among the ships. As you search through the yard you are soon approached by another engineer. "Well met, Captain. Taely said you may be bringing back samples of new technology from ancestral space. Do you have something to show us?`
			label next
			`	You nod in the affirmative and lead her back to your ship, where she examines the D94-YV Shield Generator. "It certainly looks impressive," she chants as she paces around the massive piece of equipment. "It will be valuable to see what our enemies might be shielded with, and maybe something we can learn from it too." She comes to a stop in front of you. "If you could deliver two of these to a lab on <planet> we could compensate you with <payment>."`
				accept
	on visit
		dialog `You have returned to <planet>, but you do not have the two D94-YV Shield Generators that Taely requested. Go buy the two shield generators before returning.`
	on complete
		outfit "D94-YV Shield Generator" -2
		payment 1150000
		"remnant met taely" ++
		conversation
			`On <planet> you follow the landing instructions to arrive at a pad set next to a large warehouse. As you complete your shutdown routine the doors slide open and a large crawler emerges, accompanied by several Remnant. They carefully unload the D94-YV Shield Generators and strap them down. As they start heading back to the warehouse one of them comes over to hand you <payment>. "Thank you for the delivery. Our team is eager to see what humanity has achieved in these past centuries."`



mission "Remnant: S-970 Regenerator"
	name "Retrieve S-970 Regenerators"
	description "A Remnant engineer has offered you <payment> for delivering two S-970 Regenerators to an impact testing facility on <planet>."
	source "Viminal"
	destination
		government "Remnant"
		attributes outfitter
		not attributes "requires: gaslining"
		not distance 0
	to offer
		or
			has "Remnant: Tech Retrieval: active"
			has "Remnant: Tech Retrieval: done"
	on offer
		require "S-970 Regenerator"
		conversation
			`You recall that Taely was interested in seeing instances of new human technology, and the S-970 Regenerator is definitely a recent development. Would you like to show her?`
			choice
				`	(Not now.)`
					defer
				`	(Yes.)`
			branch familiar
				has "Remnant: Tech Retrieval: done"
			`	After asking a few people, you finally get directed to a bay in the shipyard where you find Taely adjusting something on the hull that you cannot quite see. "Greetings, <first>. What brings you here today?" She taps something, then hangs her tools on her belt and drops to the ground on a tether. "Did you bring us something?"`
				goto next
			label familiar
			`	Taely seems like the sort of person who spends most of their time working directly on ships, so finding people repairing ships seems the most likely place to find her. As you enter the maintenance section, you spot an engineer waiting for you. She quickly introduces herself as an engineer who works with Taely. "She was not able to be here, so she sent me to see what you have brought" chants the engineer.`
			label next
			`	You nod in the agreement and lead her back to your ship, where she does a cursory scan of the S-970 Regenerator. "Hmm," she murmurs as she peers at the readings on her instrument as she waves it up and down the regenerator. "This looks like they may have found a few techniques that would be beneficial for us to study. If you could deliver two of these to a lab on <planet> we could compensate you with <payment>."`
				accept
	on visit
		dialog `You have returned to <planet>, but you do not have the two S-970 Regenerator that Taely requested. Go buy the two shield regenerators before returning.`
	on complete
		outfit "S-970 Regenerator" -2
		payment 2350000
		"remnant met taely" ++
		conversation
			`On <planet> you follow the landing instructions to arrive at a pad set next to a substantial facility with a large equipment bay. As you complete your shutdown routine the doors to the bay slide open and a crawler emerges, accompanied by several Remnant. They carefully unload the S-970 Regenerators and strap them down. As they start heading back into the bay, one of them comes over to hand you <payment>. "Thank you for the new outfits to study. Our team is quite interested to see what humanity has achieved since our exodus."`



mission "Remnant: Taely Intro Log"
	invisible
	source
		government "Remnant"
	to offer
		"remnant met taely" >= 1
	on offer
		log "People" "Taely" `As an engineering prefect, Taely is the foremost authority among the Remnant on salvaged technology and a senior leader in their reverse engineering program.`
		fail



mission "Remnant: Chilia Intro Log"
	invisible
	source
		government "Remnant"
	to offer
		"remnant chilia" >= 1
	on offer
		log "People" "Chilia" `As a military prefect, Chilia is responsible for the defense of Remnant space. He can usually be found on the front lines of combat unless required to work on tactics for the Remnant as a whole.`
		fail



mission "Remnant: Chilia Intro Log 2"
	invisible
	source
		government "Remnant"
	to offer
		"remnant chilia" >= 2
	on offer
		log "People" "Chilia" `Despite being quite young, Chilia is highly respected among Remnant society.`
		fail



mission "Remnant: Chilia Intro Log 3"
	invisible
	source
		government "Remnant"
	to offer
		"remnant chilia" >= 3
	on offer
		log "People" "Chilia" `Prefect Chilia is an unusual person compared to most military leaders: He is inclined to do things himself and rarely stands on protocol.`
		fail



mission "Remnant: Return the Samples"
	name "Return the Samples"
	description "A researcher on <planet> has asked you to return void sprite eggs to Nasqueron that the Remnant stole many years ago."
	source "Aventine"
	stopover "Nasqueron"
	to offer
		has "Remnant: Technology Available: offered"
		random < 50
	on offer
		conversation
			`As you are walking through the spaceport, the researcher you previously assisted with the studies on the void sprites approaches you in a hustle. "We have made some new discoveries!" he exclaims in a trill. "Some of the samples that we took all those years ago are actually eggs of some kind. So the Archon must view our previous research as being disruptive to the void sprites' lifecycles.`
			`	"We have been storing these eggs in a cryogenic stasis tank, so they should still be viable and intact. Well, most of them, anyway." His notes trail off on a mournful tone.`
			`	"Could you return some of them to Nasqueron? According to our logs, they were found floating in the lower levels of the atmosphere, where their natural buoyancy should keep them afloat."`
			choice
				`	"Sure, I would be glad to return them."`
				`	"Sorry, I am really not interested in dodging the Archon again."`
					decline

			`	"Thank you. Since we are continuing to work together, I would like to introduce myself again." He takes a breath, thinks for a second, and speaks a short verse about plumage with a complex chord that sounds at once grandiose and self-deprecating. The best you can make out is that his name is "Plume."`
			`	"Just remember: you will need to use a Puffin to make this delivery. If you do not still have one, there are a few in storage in Viminal." He taps on his commlink, and an assistant emerges from a nearby building with a flatbed truck. Onboard is a large collection of cocoon-like pods cradling large eggs, as well as a big spacesuit that looks more reminiscent of an ancient deep-sea diving suit than anything carried on a modern ship. "Now, remember, you need to remove the eggs from the cocoons and release them gently. Please make sure they do not hit anything on the way out."`
				accept
	npc
		government "Drak (Hostile)"
		system "Nenia"
		personality staying heroic nemesis frugal uninterested
		ship "Archon (Cloaked)" "Lifted Lorax"
	on accept
		log "People" "Plume" `A Remnant researcher specializing in xenobiology, Plume is at the forefront of recent efforts to restart research on the void sprites and a leading expert in non-carbon based lifeforms.`
	on stopover
		conversation
			`Once again you have successfully dodged the Archon to land on Nasqueron. Somehow, knowing it was going to be there was both better and worse than the surprise of the first time.`
			`	As the <ship> sinks through the cloud layers, you gently activate the repulsors to slow your descent to avoid startling the void sprites. A few nearby sprites descend with you, seeming to match your velocity. You slow down as you reach the altitude listed in the log of where the eggs are to be released.`
			`	Setting the ship on autopilot, you walk to the back and struggle into the pressure suit. Readying the eggs in the cargo hold, you equalize pressure in the main cargo hold to the swirling clouds outside, and open the bay doors. As predicted, at this pressure level, the eggs are almost weightless, and are fairly easy to carry to the door of the ship and release.`
			`	By the time you finish releasing the eggs back into the clouds, several void sprites have converged on your ship and appear to be herding the eggs away from you with gentle buffets of their wings. You take a moment to appreciate the alien beauty of these creatures before closing the hatch and purging the ship with fresh air.`
	on visit
		dialog phrase "generic stopover on visit"
	on complete
		conversation
			`Back on the ground, you report on how the release went. The researcher is pleased to hear that the void sprites responded to their presence. "We will give them a few weeks, then try sending another ship to monitor them. Hopefully the Archon will be pacified by this. Meet me in the alien environments lab just off the spaceport if you are interested in pursuing this."`



mission "Remnant: Return the Samples 2"
	name "Return the Samples"
	description "Plume has asked you to return more stolen eggs, this time to Slylandro. Then return to <planet> with footage of the void sprites."
	source "Aventine"
	stopover "Slylandro"
	to offer
		has "Remnant: Return the Samples: done"
	on offer
		conversation
			`Following Plume's directions, you find a lab tucked behind the main area of the spaceport, where a short walkway leads into an underground structure. Stepping inside the door you note a rack of camouflage netting positioned easily at hand. Given what you have learned of their history, it is probably a last-ditch preparation in case they need to hide the entrance from a raid.`
			`	The lab itself is a microcosm of Remnant development. The structure appears to be some strange semi-organic material, and you can see an eclectic mix of familiar and unfamiliar shapes cluttering the tables. If you had to guess, you would say that this lab was the result of several different families of technology, only one of which was human.`
			`	Plume and several other Remnant are at the back of the room inspecting a bunch of cocoon-like containers, similar to the ones that carried the last batch of eggs back to Nasqueron. After checking a screen he looks up and seems momentarily startled to see you.`
			`	"Ah, <first>! You are just in time," Plume chants quickly, his hands unconsciously dancing in a quick series of gestures. "These eggs are ready to be delivered, this time to Slylandro. Could you drop them off like you did before?"`
			choice
				`	"Yes, I would be happy to bring them home."`
				`	"Sorry, I am really not interested in risking the Archon a third time."`
					decline

			`	"Thank you. Like last time, we cannot pay you for this. But we are still hopeful that the Archon might let us resume our studies." He follows you out to the <ship> and helps you load the cocoons holding the eggs. Just before parting ways he asks, "Oh, could you record the void sprites this time? We would like to see the behaviors you mentioned last time."`
				accept
	npc
		government "Drak"
		system "Nenia"
		personality staying heroic nemesis uninterested frugal
		ship "Archon" "Lifted Lorax"
	on stopover
		conversation
			`As you approach Slylandro you watch the Archon like a hawk, but this time it doesn't attempt to drive you off with tridents of white energy. Cautiously you make your way to Slylandro and begin your descent.`
			`	As the <ship> sinks through the cloud layers, you notice the void sprites seem to be tailing you. A few drop past you with startling speed, only to reappear from below as you approach the designated altitude. At the last minute you remember Plume's request to record them, and hit the switch to activate the recorder for the exterior cameras.`
			`	Setting the ship on autopilot, you head back and suit up in the bulky pressure suit once again. Readying the eggs in the cargo hold, you equalize pressure and open the bay doors. As before, the eggs are already floating as you open the cocoons and gently carry them to the door.`
			`	Almost as soon as you release the first egg, a void sprite is there, brushing against the ship to scoop the egg away into the swirling mists. By the time you return with the next one, another sprite is already waiting at the door, undulating in the eerie light. By the time the last egg is released you can see dozens of the strange creatures swarming around the collection of eggs. It occurs to you that very few humans would ever have the chance to see anything like this.`
			`	After taking a moment to enjoy the view, you shut the door as gently as you can, purge the ship with fresh air, and begin the journey back to Aventine.`
	on visit
		dialog phrase "generic stopover on visit"
	on complete
		"reputation: Drak" += 1
		event "remnant: return the samples timer" 2 4
		conversation
			`Back on Aventine, you share the recording of the void sprite's behavior with Plume. "These Sprites demonstrate considerably more communication than we originally thought. And obviously they must have communicated what you did on Nasqueron. Interesting..." Plume's excited staccato exclamations trail off as he begins to make notes on a data pad he has on hand. "Thank you for your help, we will let you know what we find out."`



# Compatibility patch for those who completed Return the Samples 2 before 0.9.11, where it did not have the timer.
mission "Remnant: Return the Samples Compatibility Patch"
	landing
	invisible
	to offer
		has "Remnant: Return the Samples 2: done"
		not "event: remnant: return the samples timer"
	on offer
		event "remnant: return the samples timer" 2
		fail



# "This mission is intended to serve as a notification that one timer has elapsed and how long to wait until the missions start again."
mission "Remnant: Return the Samples 3 Exploration Hint"
	landing
	source "Aventine"
	to offer
		has "event: remnant: return the samples timer"
		or
			and
				not "Remnant: Face to Maw 1: active"
				not "Remnant: Face to Maw 1: done"
				not "Remnant: Face to Maw 1B: active"
				not "Remnant: Face to Maw 1B: done"
				not "Remnant: Face to Maw 2: active"
				not "Remnant: Face to Maw 2B: active"
			or
				has "Remnant: Face to Maw 2: done"
				has "Remnant: Face to Maw 2B: done"
	on offer
		event "remnant: wait for plume" 7 14
		conversation
			`As you disembark from <ship> you almost run into Plume as he strides across the landing area. "Captain <first>, I didn't see you there!" You glance back at the bulk of your ship that you just stepped out of and look at him curiously, wondering how he could have missed seeing a spaceship land in front of him. His chant takes on a slightly apologetic tone. "I've been lost in thought thinking about everything we have discovered lately, especially the most recent recordings you made. I still have a lot to analyze, though." He pauses, looking thoughtful. "That being said, I will probably have more work for you in a week or two."`
			`	Plume asks a few more questions about what you have been doing, then politely excuses himself to continue his research. "Please let me know if you uncover anything else about Nenia!" he trills to you as he departs.`
				decline



conversation "taely cultural data"
	branch return
		has "Remnant: Salvage 1B: done"
	`As you step out into the icy chill of Viminal, you get a message from Taely, the engineering prefect, asking if you could meet her in the cafeteria.`
	choice
		`	(Accept her invitation.)`
		`	(Not right now.)`
			defer
	`	Replying that you can, you make your way through the crowds and find an empty table. Moments later Taely appears and grabs two trays from the dispenser before heading towards you. She settles down in the opposite chair with a look of exhaustion.`
	`	"It is good to see you again, <first>," she sings softly. When you sign a reply she sits up, smiles, and switches to sign. "My, you are a quick learner. This is much faster." Her quick gestures are hard to follow, but the language videos seem to have focused on a practical vocabulary that has most of the words she uses.`
	`	"I have not fully..." (She makes a sign that you do not understand, but seems similar to the signs for "break" and "understand.") "... the technology you retrieved for us, but we are learning much from what we have already found. Could you help us catch up with what has happened in ancestral space since our Exodus?"`
	choice
		`	"Yes. What can I do to help?"`
		`	"Sorry, not interested."`
			decline
	branch data
		has "human cultural data"
	`	"Excellent! According to a friend of mine who is versed in history from the war, there were rumors that a grand library was being built in the Deep to house all of human knowledge. If it exists, that would likely be where to go."`
		accept
	label data
	`	"Excellent! According to a friend of mine who is versed in history from the war, there were rumors that a grand library was being built in the Deep to house all of human knowledge. If it exists..." She stops when she notices you nodding with a knowing expression. "You have already been there? Well, you certainly get around, Captain <last>. I suppose that makes things rather straight forward."`
	`	"I actually already have a copy of the library's data in my ship," you respond.`
	`	"Oh, that's even better," Taely trills. "Go ahead and get it."`
	`	You return to your ship to get the data chip, but when you glance out the cockpit you notice that the spaceport is more animated than usual. Remnant look to be running to their ships as fast as they can when you notice that Taely is halfway up the side of your ship securing a refueling hose and charging cable. As you reach for the commlink she scrambles up to the bridge windows and quickly rattles off a series of signs at you. All you can make out is "Keep it hot, incoming!" Before you can frame a reply she has raced across your wing and leapt to the Albatross parked next to you.`
		goto launch
	
	label return
	`Having acquired a copy of the archive, you gently set your ship down on Viminal hoping that this information is helpful. The port seems unusually busy, but the comm channels are quiet beyond the bare minimum to keep traffic organized.`
	`	Before you have even taken the time to shut down the engines Taely is halfway up the side of your ship securing a refueling hose and charging cable. As you reach for the commlink she scrambles up to the bridge windows and quickly rattles off a series of signs at you. All you can make out is "Keep it hot, incoming!" Before you can frame a reply she has raced across your wing and leapt to the Albatross parked next to you.`
	
	label launch
	`	Looking around more carefully, you note that every ship in the port is idling with fuel lines still connected. If this were some Republic port the safety inspectors would be having a nightmare. One Starling is getting holes in its wings patched even as the crew appear to be running prep-for-flight checklists. It also looks like every ship has a guard. Something tells you that right now would be a bad time to take a walk around town.`
	`	After some tense minutes of waiting, the planetary defense sirens start and the idling ships begin to ascend one by one. You quickly figure out where you are in the launch sequence and follow the stream of craft heading for orbit.`
		launch



mission "Remnant: Salvage 1"
	name "Remnant History Updates"
	description `The Remnant are interested in learning about what has happened in human space since they left. Find a copy of human history on <destination>.`
	minor
	source "Viminal"
	destination "Alexandria"
	to offer
		not "human cultural data"
		has "Remnant: Learn Sign Follow Up: offered"
		random < 50
		or
			has "Remnant: Catalytic Ramscoop: done"
			has "Remnant: Plasma Cannon: done"
			has "Remnant: Heavy Laser: done"
			has "Remnant: Tech Retrieval: done"
	on offer
		conversation "taely cultural data"
	on visit
		dialog
			`The station has a small museum gift shop that sells a copy of the entire archive on a data card. It only costs 40 credits, but because you have done a horrible job at managing your finances you do not have even that much cash on hand right now.`
			`	Go earn some money, then return here.`
	on complete
		set "human cultural data"
		payment -40



mission "Remnant: Salvage 1B"
	name "Remnant History Updates"
	description `Return the copy of human history to <destination>.`
	landing
	source "Alexandria"
	destination "Viminal"
	to offer
		has "Remnant: Salvage 1: done"
	on offer
		conversation
			`After having traveled clear across the galaxy, you finally arrive at the archives of human history. Upon asking a librarian where you could get a copy of the station's archives, you're surprised to have them point you to a gift shop. There you find a copy of the archives on a data card. ("The perfect gift for the budding historian in your family! Hold all of human history in the palm of your hand. On sale now for only 39.99!") Given that a cheap data card costs a fraction of a credit, it's a bit of a rip-off, but you gladly buy one to take back to Taely.`
				accept



mission "Remnant: Salvage 2"
	landing
	name "Defend <planet>"
	description "Assist in defending <planet> from a Korath raid, then return to the planet."
	source "Viminal"
	to offer
		or
			has "Remnant: Salvage 1B: done"
			and
				has "human cultural data"
				has "Remnant: Learn Sign Follow Up: offered"
				random < 50
				or
					has "Remnant: Catalytic Ramscoop: done"
					has "Remnant: Plasma Cannon: done"
					has "Remnant: Heavy Laser: done"
					has "Remnant: Tech Retrieval: done"
	on offer
		conversation "taely cultural data"
	npc
		government "Remnant"
		personality staying uninterested disables plunders
		fleet "Large Remnant" 2
	npc evade
		government "Korath"
		personality heroic plunders harvests target
		fleet "Korath Ember Waste Raid" 7
		fleet
			names "korath"
			cargo 3
			commodities "Food" "Clothing" "Metal" "Plastic" "Medical" "Heavy Metals"
			outfitters "Korath Exiles Remnant Donations"
			variant
				"Rano'erek"
				"'olofez" 4
	on visit
		dialog "There are still Korath raiders circling overhead. You should take off and help the Remnant ships to fight them."
	on complete
		payment 1000000
		conversation
			`As some ships maintain orbital sentry positions, most ships return to their berths. Mechanics are soon swarming over the ships, and what you suppose are ambulances are waiting at the ramps to collect the injured. Farther back, flatbed tractor units wait to pick up any salvage that has been collected.`
			`	Eventually a tired but pleased-looking prefect stops by your ship. He starts chanting, "Do you understand our language, or do I need to sing?" He looks relieved when you reply that you can understand most of what is said so long as he signs slowly. "Thank you for your assistance during the raid. The sensors you placed in Parca picked up the fleet coming in and gave us sufficient warning to get everyone ready."`
			`	He is silent for a moment, with the air of someone who is enjoying not having to run for the first time in a while. "Oh, Taely said that you might have some historical records for us?" You hand over the copy of the archive in response, telling him that it is probably the best available. He copies the archive onto a data pad, then returns it to you alongside a credit chip with <payment> on it. "Thank you, I will make sure this gets where it needs to go. In the meantime, we could use your help in the spaceport."`



mission "Remnant: Salvage 3"
	name "Transport injured Remnant"
	description `Some injured Remnant need to be transported away from the front lines to Aventine.`
	source "Viminal"
	passengers 8
	cargo "medical gear" 5
	blocked "A prefect informs you that they need to evacuate some injured to a hospital on Aventine, but you will need 8 free bunks and 5 tons of cargo space in order to handle the injured."
	stopover Aventine
	to offer
		has "Remnant: Salvage 2: done"
	on offer
		conversation
			`After watching the mechanics start repairs on the <ship>, you make the short trek to the spaceport common area. People are still rushing around as ships continue to land. No wrecks so far, and judging by the scrolling arrivals displays there are still quite a few ships on approach. Looking around for someone to talk to, you spot the prefect who had just visited your ship. He notices you and comes over. "No ships lost yet," he signs harshly, "but there are a few ships that have not checked in."`
			`	He shakes his head and continues, "We need to keep our medical facilities as free as possible. Could you take some of our injured to Aventine? They are stable and healthy enough for an unattended transport, and it would free up medics and space here."`
			choice
				`	"Of course."`
				`	"I'd rather not."`
					decline
			`	He looks relieved. "Thanks. I was going to have to divert one of our sentries to take them." He pauses and consults his commlink. "The medical team will have the injured settled onboard shortly, along with everything they need to ensure they arrive safely. They will probably have some fresh crew to send back with you."`
				accept
	on stopover
		dialog
			`The injured crew made for an eerily quiet jaunt from Viminal to Aventine. They didn't sing, and rarely signed. Some spent the trip mellowed out on powerful painkillers, while the few that left their rooms seem to be mostly intent on doing prescribed stretches and movements to help damaged muscles heal. Others that you check on appear to be meditating while an intravenous system feeds into their gloves. A few are interested in visiting with someone from outside the Ember Waste, but they lacked the energy to do so for long.`
			`	On Aventine there are ambulances and medical staff waiting to transport the injured to longer-term medical facilities. As they depart, a fresh crew arrives to take their places.`
	on visit
		dialog phrase "generic cargo and passenger on visit"
	on complete
		payment 100000
		set "license: Remnant Capital"
		conversation
			`When you return to Viminal, the Remnant crew members leave your ship and disperse across the tarmac to the ships they have been assigned to, each one of them signing their thanks as they leave. A few minutes after they leave your commlink beeps, notifying you that a message from the prefect has arrived:`
			`	"Captain <last>! Thank you for your help in defending Viminal and transporting those wounded. I have transferred a small token of our gratitude to you. That being said, perhaps you would appreciate this a bit more: the other prefects and I have agreed to grant you access to a wider range of ships. Our capital class ships will now be available to you, including the Albatross and the Pelican. At the rate these raids are going, it is in everyone's best interests that you have access to a better warship. Please, meet us in the spaceport to further discuss the situation."`



mission "Remnant: Salvage 4"
	name "Track down the <npc>"
	description "Track down and disable a Korath ship that escaped the raid on Viminal so that the Remnant may salvage it for technology."
	source "Viminal"
	to offer
		has "Remnant: Salvage 3: done"
	on offer
		conversation
			`Walking into the cafeteria you immediately sense the buoyant mood. According to a report on the video screen, very few Remnant ships were actually lost. Furthermore, of the ships that were lost, their escape pods worked perfectly, ensuring none of the crew were killed. Groups of crew members are gathered around tables covered in food, intermingled with the ground teams that keep their ships operational. Based on the snippets you can catch, they seem to be trading stories of crack shots and clever improvisations.`
			`	Taely sits over at a corner booth with the prefect who met you at the dock and a couple other mechanics, and she waves you over. "Captain <last>! So, how do you like fighting with our fleet?" asks one of the mechanics.`
			choice
				`	"It seems odd to have a planetary defense fleet plundering."`
				`	"It was a tough battle."`
					goto next
	
			`	"I suppose it would," chants one of them. "We need access to their tech, though. Otherwise we will fall behind." Judging by the finality of his statement, this is held to be common knowledge among the Remnant.`
				goto next
	
			label next
			`	While you're conversing with the group, the prefect suddenly glances down at his commlink, reads a message, then looks up at you. "It appears that a Korath ship survived the raid and has destroyed a few ships without taking cargo. Could you deal with it?"`
			choice
				`	"Sure."`
				`	"Sorry, I do not have time to help you out."`
					decline
			`	"Thank you," he signs. "It is acting oddly, jumping around destroying ships instead of looting and running. If it simply looted and left we would be pleased, but now it is learning about us instead, so it has reached the end of its usefulness. Please disable it so that we can salvage parts from it." He pauses, then continues, "I doubt we will be able to salvage the ship itself - they pack those things with soldiers - and we do not want it to be captured, even if that is possible for you. The ship and crew should remain intact, and we will salvage what we can after you have it disabled. If you salvage anything we will happily compensate you for it in the outfitter, but do not feel obliged to do so. Destroying the ship should be a last resort."`
				accept
	npc save disable
		government "Korath"
		personality heroic vindictive target uninterested waiting marked
		system
			distance 1 2
		fleet
			names "korath"
			cargo 3
			variant
				"Palavret (Hyperdrive)"
		dialog "You have disabled the Korath ship that was left over from the raid on <planet>. You can now return there to collect your payment."
	on abort
		# No action, the player choose to just walk away from this mission(string)
	on fail
		payment 350000
		dialog `You are met by a prefect who looks upset. "The ship was supposed to be disabled so its contents could be salvaged!" he signs angrily. Nonetheless, he shoves a credit chip worth <payment> into your hand. "That's half what you would have earned if the ship had been disabled." He pauses and shakes his head. "I think Taely might have some more work for you in the spaceport, but if you need something to do, go find some Korath to practice disabling. It is a valuable skill among the Remnant."`
	on complete
		payment 700000
		dialog `You are met by a prefect who thanks you for disabling it and hands you a credit chip for <payment>. "I think Taely might have some more work for you in the spaceport, but in the meantime, do not forget to drop off any salvaged outfits in the outfitters so the researchers can look at them."`



mission "Remnant: Salvage 5"
	name "Salvage Delivery"
	description `Deliver <cargo> to Caelian.`
	source "Viminal"
	destination "Caelian"
	cargo "Korath salvage" 20
	blocked `Taely would like you to deliver some valuable Korath equipment to Caelian, but you will need 20 tons of space to carry it.`
	to offer
		or
			has "Remnant: Salvage 4: done"
			and
				has "Remnant: Salvage 4: failed"
				not "Remnant: Salvage 4: aborted"
	on offer
		conversation
			`As you stroll across the tarmac under the great dome you spot Taely heading your way with a flatbed tractor filled with components in tow.`
			`	"<first>! I am glad I ran into you. The last raid gave us some particularly good pieces of equipment to study. Could you take these to the weapons laboratory on Caelian?"`
			choice
				`	"I could do that."`
				`	"I am not interested."`
					decline
			`	Taely quickly helps load the cargo onboard your ship. It doesn't appear to be actual whole items anymore, but rather pieces thereof. "They will be expecting you, but you might have to pry them out of their lab to get some help unloading. They can be a bit single-minded when they have something interesting to work on."`
				accept
	
	on visit
		dialog phrase "generic cargo on visit"
	on complete
		payment 150000
		dialog `On Caelian, you are able to find the appropriate research warehouse just off the main landing pad. After a few minutes, a lab technician disentangles herself from a project and brings a wagon and camel team out to the ship to unload the salvage. It strikes you as a bit incongruous that a lab technician is using a graviton repulsion lifter to load cargo from your ship into a wagon pulled by a camel. "If you can, I should have some things to send back to Taely if you could meet me in the cafeteria this afternoon."`



mission "Remnant: Salvage 6"
	name "Transport outfits to Taely"
	description `Deliver <cargo> to Viminal.`
	source "Caelian"
	destination "Viminal"
	cargo "ship parts" 20
	blocked `The technician you delivered Taely's salvaged parts to would like you to take some finished parts back to Taely, but you will need 20 tons of space to do so.`
	to offer
		has "Remnant: Salvage 5: done"
	on offer
		event "remnant salvage available"
		conversation
			`You spot the laboratory technician entering the cafeteria, and she approaches you.`
			`	"Thank you for waiting. I have a shipment of parts ready for Taely, and with the recent increase in attacks she needs them sooner rather than later. Please take them to her."`
			`	Outside you find a camel pulling a wagon filled with ship parts to be loaded on board the <ship>.`
				accept
		
	on visit
		dialog phrase "generic cargo on visit"
	on complete
		payment 150000
		conversation
			`Taely meets you at the dock with a flatbed ready to offload the shipment. As you run through your shutdown routine you hit the switch for the cargo bay doors, and by the time you have gone down to the hold, Taely has half the shipment already unloaded.`
			`	Her signs flick at you with a gentleness that you are slowly deciding equates to a cheerful tone. "Thank you for all the help you've provided in recovering this salvage," she says as she hands you <payment>. "I have discussed it with the other engineers, and we have decided to give you access to our salvage."`
			`	She leads you over to the warehouse, scans her ID on the console, and taps a few commands. Then she scans your ID card. "There you go, I have updated your access codes," she signs cheerfully. She hands you your ID and pulls you to a door on the far side of the outfitting shop. Beyond the door is a vast room filled with outfits and weapons that clearly do not fit the same style as the other Remnant technology. You have seen most of the things here on scans and when salvaging equipment from other ships, but rarely up close.`
			`	"This section of our warehouse is the salvage area. Everything in here, we have collected in sufficient quantities that it is available for general use." She nods at a rack of Korath Heat Shunts while she explains, then turns back to you.`
			`	"Of course the really advanced and rare stuff is still going to the labs first, and will not be available until we have learned all we can from it." She looks around proudly. "We do not have the industrial capacity or the number of researchers to keep up with the Alphas, the Korath, and whoever else might be out there. But we are very good at figuring out what others have built and learning from it.`
			`	"Any salvage or unrecognized technology gets scanned in our quarantine area for threats, then looked over to figure out if there is anything new in it. If there is, it is shipped to a lab for our researchers to dissect. Anything we have already figured out ends up in here, where a select few captains are welcome to use it as they see fit."`
			choice
				`	"Threats?"`
					goto threats
				`	"Interesting."`
			`	"Yes, it is." She smiles hapilly. "So many new things out there to discover and learn about.`
				goto end
			label threats
			`	"Yes, sometimes salvage that is brought in is dangerous. A Systems Core comes with fleets of micro-bots, for instance. If they are not de-activated properly, they keep trying to rebuild their surroundings in the form of the last ship they were configured to serve. And while it has not happened yet, we are worried that someday we might run into someone who builds traps into their equipment, or uses nanobots that have run amok. We have not seen any of that yet, but our science-fiction stories are filled with tales of nanotech apocalypses and things like that.`
			label end
			`	"Well, I need to get back to work. That last battle put us behind schedule on our repairs. Have a good day!" With a final flourish that you think is the equivalent of an exclamation mark, Taely strides out of the outfitters, heading towards another landing bay.`



mission "Remnant: Scanning Tolerances"
	name "Deliver Data to <planet>"
	description `Deliver data crystal to a Remnant named Torza on <destination>.`
	landing
	deadline 15
	source
		government "Remnant"
	destination
		government "Remnant"
		not distance 0
		not attributes "remnant station"
	to offer
		has "license: Remnant Capital"
		not "remnant untrusted"
		not "Deep: Remnant 3: Revealed: done"
		"reputation: Remnant" >= 100
		random < 30
	on offer
		conversation
			`You were just in the process of disembarking from the <ship> when a young Remnant jogs up to you. "Good day, Captain <first>. Sorry to interrupt, but we have an urgent delivery that needs to go to Torza on <destination>. Could you deliver this please?"`
			choice
				`	"Yes, I can."`
					goto agreement
				`	"What is it?"`
					goto questioning
				`	"Sorry, not right now."`
					defer
			label questioning
			`	"A data archive with the latest briefings and analyses. Heavily shielded and encrypted, of course, so no need to worry about it showing up on a scan. It has to get there by <date>. So, could you do it?" They hold out a small case with a data crystal visible through the window.`
			choice
				`	"Yes, I can."`
					goto agreement
				`	"Sorry, not right now."`
					defer
			label agreement
			`	"Thank you." They hand you the case. "Take it to <destination> by <date>. Torza will meet you there."`
				accept
	on complete
		event "remnant: scanning tolerance"
		conversation
			`You step out of the <ship> to see a non-descript Remnant standing attentively next to the landing pad. "Captain <first>! We have been waiting for you." They lead you into a nearby bunker. Inside, a single Remnant is standing over a hologram displaying fortifications and what appear to be troops and ships moving around.`
			`	"Torza, Captain <first> is here." The Remnant's gestures convey a deep sense of respect.`
			`	The Remnant steps forward and accepts the case from you. The case pops open, and he slots the crystal into a spot on the display. He nods as the display pops up several confirmations of data integrity. "Well, you have certainly made many ripples since you arrived in our little corner of the galaxy." He gestures and the large display zooms in on a spot to show you walking through a spaceport outfitter. The display shifts to show you helping wounded onto your ship. The scene shifts again to show you launching the small stealth surveillance satellite. Then the table shifts back to the display of troop movements.`
			`	"You have not been with us too long, but you have shown yourself to be trustworthy and eager to help." He gestures at the display. "As you can see, your actions have not gone unobserved. We have decided to amend your IFF registration as a result." He points to a set of slots next to the table similar to the ones that are installed on your ship. "Please place both your licenses in those slots, and I will confirm your side of the change."`
			choice
				`	(Place my licenses in the designated spots.)`
					goto comply
				`	"You have been watching me?"`
			`	"Yes. There is very little that goes on in our worlds that is not observed by someone, and sometimes these events garner more attention than others." He looks at you. "You are one such. As a stranger among us, you were subject to much attention, although you probably did not notice most of it. Some felt it was too risky to trust you as far as we did, but the consensus was that you are worth the trust. Now," he gestures towards the console again, "place your licenses there, please."`
			label comply
			`	Once you do as you are told, he inserts several unique objects, which share similarities with your licenses, into slots on his side of the table and taps several controls. "You are not yet one of us, but this brings you one step closer. Your IFF signature has been updated, and our ships' databases will be updated within a day." He removes the licenses and hands yours back to you with a relieved expression. "We are a curious people, and we fully understand the search for knowledge and to learn more about one's surroundings. But we also know how important it is to maintain our secrets.`
			`	"Going forward, you are now authorized to scan Remnant ships, and we encourage you to do so, although you should wait a day or two for the update to propagate through our fleet." He looks amused by something, but his serious expression returns. "Scanning each other is, after all, a valuable form of security that gives us opportunities to spot infiltrators and unknown contaminants on returning ships. Scans are uploaded to our databases for signature matching via the Quantum Entangled Communicator built into the IFF mechanism onboard your ship, and we will return information such as alien outfit identification and tactical scan readouts whenever possible to help you."`
			`	He gives a tired sigh. "While I would enjoy answering a few of your questions, I should get back to supervising the operation." He gestures at the display, which has resumed showing the tactical movements of troops. "Thanks again for all your help, <first>."`



mission "Remnant: Expanded Horizons Quarg 1"
	name "Visiting the Quarg"
	description "Take Remnant researchers to <destination> to see the Quarg."
	minor
	source
		government "Remnant"
	destination "Wayfarer"
	passengers 3
	to offer
		has "Remnant: Learn Sign Follow Up: offered"
		has "Remnant: Salvage 2: done"
		has "First Contact: Quarg: offered"
		random < 40
	on offer
		conversation
			`As you relax in the cafeteria on <origin> you are approached by a young Remnant. Judging by the hand-held sensors and tools hanging off her belt, you suppose she is a researcher or an engineer.`
			`	"Hello Captain <last>. My name is Dawn, and I have been spending the past few days skimming the archive you retrieved. I wanted to ask you a few questions. May I?"`
			`	She slides into the chair opposite you without waiting for your reply, and pulls out a data pad. "Firstly, our histories mention how humanity met a race called the 'Quarg' and had some ongoing dialogs with them, but not much beyond that. Now here in this history that you brought us, it says that humanity has started exchanging technology with them! Is this true?" She looks at you intently. You sign negatively, and she dejectedly continues. "Could you explain about them, then?" You reply that the Quarg have allowed humanity to live near them, and that the Quarg are usually willing to answer questions, including scientific ones. You continue, elaborating that while the Quarg do not seem to mind having an innovative shipyard studying them as best it can, they do not actually share their technology with anyone.`
			`	After several hours of telling her about meeting the Quarg and visiting their worlds, it finally occurs to you that it would be easy enough to take her to visit the Tarazed system.`
			choice
				`	(Offer to take her there.)`
				`	(Do not offer.)`
					decline
			`	You offer to take her and a couple of her colleagues to see the Quarg. She eagerly accepts, although she expresses a preference for landing on the human world, so they can observe the Quarg ships from a distance, as they would rather not draw any attention to themselves. She runs out of the cafeteria after telling you they will meet you at your ship in half an hour.`
				accept
	on visit
		dialog `You land on <planet>, but realize that you left Dawn and her colleagues on one of your escorts that hasn't entered the system. Better depart and wait for it to arrive.`
	on complete
		log "People" "Dawn" `Dawn is a young Remnant researcher with a strong interest in engineering. She has yet to pick a specialty, but appears to have a talent for exo-engineering.`
		conversation
			`Dawn and her colleagues are thrilled with the trip. While they had each served on Remnant ships exploring the Ember Waste or patrolling their territory, none had ever been more than a handful of jumps away from their own space. They explain that their ships were always cautious to stay far away from human space to avoid leading anyone back.`
			`	It occurs to you that Dawn and her colleagues seem much less reserved than most Remnant. You are not sure if it is because they are younger, less secretive, or if the Remnant have been holding back from you. It is also possible that you just have better opportunities to figure it out now that you can understand their signs.`
			`	Upon arriving at Wayfarer they spend a considerable amount of time watching the few Quarg in evidence. However, it is easy to see that the real draw of their attention is the ships. You wave your ID across the scanner for the shipyard and take them inside to see what Tarazed Shipyards has on display.`

			branch rich
				"net worth" >= 20000000
			`	After a few minutes a sales agent meanders over to ask if there's anything he can do to help. You ask a few questions about the different ships for Dawn's benefit, listen to the sales agent repeat a few lines from the display, then politely tell him you'll just browse on your own.`
				goto end
			label rich
			`	Almost before you are in the main hall a sales manager is at your side, inquiring as to how he can help. You can almost see the credit signs in his eyes and you suspect that scanning your license may have done a quick check of your net worth too.`
			`	You ask a few leading questions about new designs and play the part of a captain with more money than brains, and the manager eagerly directs you to the large hangars near the end that house their largest and fanciest ships. After it becomes clear that he doesn't have any experience flying them you politely disentangle yourselves from him to look at the ships in peace.`
			label end
			`	After an hour of browsing, the young Remnant agree to meet you back at the spaceport in an hour and take off to the outfitters.`



mission "Remnant: Expanded Horizons Quarg 2"
	name "Quarg Scanning"
	description "Perform an outfit scan on the Quarg ship <npc>, then land again on <destination>."
	source "Wayfarer"
	to offer
		has "Remnant: Expanded Horizons Quarg 1: done"
	on offer
		conversation
			`Dawn and her fellow researchers show up a few minutes after you do, excitedly talking about the various things they have seen. "<first>, there is a Quarg ship taking off shortly, and we were hoping you might be able to get scans of it while it is in flight. It would be really helpful for our understanding of how they work."`
				accept

	on accept
		log "Volunteered to show Dawn and some of her fellow researchers the world where humans and Quarg co-exist."
	
	npc "scan outfits"
		government "Quarg"
		personality staying uninterested target launching
		fleet "Quarg"
		dialog
			`Dawn and her compatriots eagerly pore over the readouts as they come in, then ask if you could land again to compare their scans to ones taken on the ground.`

	on visit
		dialog `You have landed on <planet>, but you have not yet scanned the <npc>'s. Depart and use an outfit scanner to scan the ship.`
	on complete
		conversation
			`The Remnant researchers' attention to detail is impressive. They carefully quantify every aspect of the scans, including notes about the ship's behaviors. By the time you are on the ground again, they have amassed quite a collection of data crystals filled with analysis. You note that they are careful to ensure everything they collect is backed up in multiple places, including what appears to be a small lead lined box.`
			`	Dawn does some follow-up scans of idle Quarg ships, and her fellow researchers take some time to make sure all their pictures are crisp and detailed. They let you know that they will meet you back in the spaceport bar once they are done.`



mission "Remnant: Expanded Horizons Quarg 3"
	name "Expanded Horizons Return"
	description "Return the Remnant researchers to <planet>."
	source "Wayfarer"
	destination
		government "Remnant"
		not attributes "requires: gaslining"
	passengers 3
	blocked `This mission requires bunks for three passengers.`
	to offer
		has "Remnant: Expanded Horizons Quarg 2: done"
	on offer
		conversation
			`Back in the spaceport bar you wait around for a couple hours. Just when you were about to go find them, the trio walk in looking like they had spent all day on the move, but otherwise unreadable.`
			`	"Okay, I think we are ready to go. Can you take us to <planet>?"`
				accept
	on visit
		dialog `You land on <planet>, but realize that you left Dawn and her colleagues on one of your escorts that hasn't entered the system. Better depart and wait for it to arrive.`
	on complete
		payment 150000
		conversation
			`Once you are back in the privacy of the <ship>, the stony reserve fades to cheerfulness as the trio are a blur of motion, chattering back and forth with their signs. Apparently this will be one of the biggest boosts to their research since the first time they salvaged the gear off a Korath raider.`
			`	They eventually slow down their signs a bit and explain that up until the time the Remnant departed from ancestral space, human scanners had been unable to penetrate the outer layers of Quarg ships. One of Dawn's fellow researchers continues with the explanation.`
			`	"Our historical records just have a few pictures and videos of Quarg ships, along with a basic scan that does not provide more than the general outline of the ship. These scans," he says while tapping the databanks, "actually picked up detailed structural layouts and even identified a number of key components. It is not nearly enough information to be able to duplicate them, but it is enough that we can start trying to figure out how they work."`
			`	Upon arriving at <planet> they quickly thank you, hand you <payment>, and run back to their offices to finish prepping their material to publish and distribute.`



phrase "broken jump drive on visit"
	word
		`You have landed on <planet>, but you do not have a broken jump drive to give to the Remnant. You may need to steal one from Palavrets or Rano'ereks found through Remnant jobs, or depart and wait for an escort carrying one to enter the system.`

mission "Remnant: Broken Jump Drive 1"
	repeat
	minor
	landing
	name "Broken Jump Drive Delivery"
	description "You have been asked to deliver a broken jump drive to the researchers on <planet>."
	to offer
		has "remnant: blood test pure"
		not "Remnant: Broken Jump Drive 1: active"
		not "Remnant: Broken Jump Drive 1: done"
	source
		government "Remnant"
		attributes outfitter
	destination
		government "Remnant"
		attributes outfitter
		not attributes "requires: gaslining"
		not distance 0
	on offer
		require "Jump Drive (Broken)"
		conversation
			branch repeated
				has "Remnant: Broken Jump Drive 1: offered"
			`As the <ship> settles onto its designated landing pad, you see someone emerge from the nearby outfitter and quickly make their way to you. The man waits a safe distance before approaching once you cycle the hatch and disembark. "Greetings, Captain <last>," trills the Remnant, "we saw the news that the newcomer among us was tracking down an erratic Korath ship. When you came in to land, we saw on the scans that you salvaged its malfunctioning jump drive. Could we take it to study?"`
			choice
				`	"Maybe later."`
					goto refuse
				`	"That would be a good use for it."`
					goto accept
			
			label repeated
			`You have a broken jump drive that the Remnant might be interested in. Do you want to seek out someone to give it to?`
			choice
				`	(Maybe later.)`
					defer
				`	(Yes.)`
			`	You find a Remnant director and inform them about the broken jump drive that you have.`
			
			label accept
			`	"Excellent!" he glances at his data pad. "There are several teams working on aspects of the jump drive, and the team with the highest priority for this one is on <planet>. I will notify them to expect you."`
				accept
			label refuse
			`	He considers this, and sings, "If you wish. Our offer stands, whenever you choose to return."`
				decline
	on visit
		dialog phrase "broken jump drive on visit"
	on complete
		outfit "Jump Drive (Broken)" -1
		"remnant: broken jump drive count" ++
		payment 300000
		"reputation: Remnant" ++
		conversation
			`When you arrive on <planet> there is a team of engineers and mechanics waiting for you, along with a flatbed freight truck. Once you open the cargo doors they quickly free the broken jump drive from its moorings and load it delicately onto their truck. The lead engineer comes over to hand you <payment>. "Thank you for salvaging this. I suspect my compatriot who spoke to you never mentioned this, but we have a fund set aside for rewarding captains who bring in rare pieces of alien technology. If you find any more of these drives, there is sure to be a research team somewhere that is willing to reward you for it."`
			choice
				`	"I will keep a lookout for more."`
					goto end
				`	"Are you going to replace it with a hyperdrive?"`
			`	The engineer looks at you incredulously. "You mean you were actually trying to use this drive?" He shakes his head in disbelief. "You are lucky you managed to get this far, then. It is surprising that they exist at all, so it is too much to expect them to work too. If you need a replacement drive, there are plenty available in the outfitter.`
			label end
			`	"Next time you find one of these drives, just check with a starport director. They will know where it will need to go. A word of warning though; I strongly recommend not trying to use these drives - they may disappear at the most inconvenient of times, and there will not always be an outfitter on hand." He turns and heads off with the rest of the team, turning briefly to give you friendly wave as they disembark.`



mission "Remnant: Broken Jump Drive 2"
	name "Broken Jump Drive Delivery"
	description "The researchers on <planet> have requested your broken jump drive."
	to offer
		has "Remnant: Broken Jump Drive 1: done"
	source
		government "Remnant"
	destination
		government "Remnant"
		attributes outfitter
		not attributes "requires: gaslining"
		not distance 0
	on offer
		require "Jump Drive (Broken)"
		conversation
			`You've plundered another broken jump drive. Do you want to seek out a director to give it to?`
			choice
				`	(Maybe later.)`
					defer
				`	(Yes.)`
			`	Information must flow quickly amongst the Remnant, because by the time you arrive at the director's desk she already has the information ready for you.`
			`	"Greetings, newcomer," she chants. "Are you interested in turning in the broken jump drive you salvaged to our researchers?"`
			`	You nod.`
			`	"They will definitely appreciate new material to research. The team is located on <planet>. I will send a notification ahead so they will be expecting you."`
				accept
	on visit
		dialog phrase "broken jump drive on visit"
	on complete
		outfit "Jump Drive (Broken)" -1
		"remnant: broken jump drive count" ++
		payment 300000
		"reputation: Remnant" ++
		conversation
			`As promised, there is a team of researchers waiting when you settle onto the designated landing pad. One comes over to hand you <payment> while the rest carefully unload the broken drive and start hauling it back to their lab.`
			`	"Our thanks, Captain <last>. Having the remains of a drive like this will be very beneficial to our efforts." His voice cracks a bit, as if unused to being used much.`
			choice
				`	"Great! I will find more."`
					goto end
				`	"What are you studying?"`
			`	"Our previous research into jump drives determined that these drives are unsurprisingly multi-part systems. We know the outer part that we can see and handle is mostly the machinery for generating some kind of containment field or pocket. As to how it works or why it is needed..." his chant trails off and he makes a gesture you suspect may be the equivalent of a shrug. "Anyway, our team is focused on the nature of this outer system. It is our hope that, damaged as it is, its continued existence might allow us to look a little farther inside its inner workings to figure out exactly what that field does and how it is used.`
			label end
			`	"Well, my compatriots finished unloading rather quickly, so I should be off. For all our sakes, I hope you find more of these for us."`



mission "Remnant: Broken Jump Drive 3"
	name "Broken Jump Drive Delivery"
	description "The researchers on <planet> need a broken jump drive for testing."
	to offer
		has "Remnant: Broken Jump Drive 2: done"
	source
		government "Remnant"
	destination
		government "Remnant"
		attributes outfitter
		not attributes "requires: gaslining"
		not distance 0
	on offer
		require "Jump Drive (Broken)"
		conversation
			`You've plundered another broken jump drive. Do you want to seek out a director to give it to?`
			choice
				`	(Maybe later.)`
					defer
				`	(Yes.)`
			`	As you approach the director in the spaceport concourse, he looks up and waves at you. "Good timing, Captain <first>," he sings. "We have a team of researchers on <planet> who have requested a broken jump drive. Could you deliver one to them?"`
			`	"I can," you respond.`
			`	"Excellent. The recent discovery of these broken drives has spurred discussion and excitement in various quarters. We have had teams researching jump drives for at least a century now without a lot of success. I am told they are rather intricate, but your finds are opening new avenues of investigation. That being said, I will notify the team on <planet> to expect you."`
				accept
	on visit
		dialog phrase "broken jump drive on visit"
	on complete
		outfit "Jump Drive (Broken)" -1
		"remnant: broken jump drive count" ++
		payment 300000
		"reputation: Remnant" ++
		conversation
			`The team waiting for you on <planet> is definitely eager to begin. You barely have the hatch open before they are chivying their camel-pulled wagon up the ramp. They load the broken jump drive surprisingly quickly despite their delicate movements.`
			`	"This is an exciting day, Captain <first>! Countless theories may be proven or put back into the fires of refinement based on the testing we can do with this!"`
			choice
				`	"Great! I will find more."`
					goto end
				`	"Any theories of note?"`
			`	He looks thoughtful for a moment, then warbles, "As you may know, standard hyperdrives work by generating a fusion reaction and folding it into the fabric of space/time, and these folds naturally fall along the known hyperlanes. I suppose one could view those lanes as the 'crease lines' of the universe. My favorite theory is that jump drives have some additional machinery to guide the fold. That way they can dictate where the fold occurs instead of just aligning with the nearest crease. Given their increased fuel draw, it makes sense that it would take more fuel to generate a fresh fold than to re-use an existing crease.`
			label end
			`	"Oh, before I forget..." he hands you <payment>. "Off to start setting up the tests." He sings half to himself as he trundles off after the wagon.`



mission "Remnant: Broken Jump Drive 4"
	name "Broken Jump Drive Delivery"
	description "You have been asked to deliver a broken jump drive to the researchers on <planet>."
	to offer
		has "Remnant: Broken Jump Drive 3: done"
	source
		government "Remnant"
	destination
		government "Remnant"
		attributes outfitter
		not attributes "requires: gaslining"
		not distance 0
	on offer
		require "Jump Drive (Broken)"
		conversation
			`You've plundered another broken jump drive. Do you want to seek out a director to give it to?`
			choice
				`	(Maybe later.)`
					defer
				`	(Yes.)`
			`You head over to the director's desk to see who is in need of the next broken jump drive. The director smiles at you, looks over several messages on her screen, then clears her throat.`
			`	"Your finds are very much in demand," she sings. "Could you bring this one to a team working on <planet>?"`
			`	You nod in response.`
			`	"Thank you. We are looking forward to seeing what comes from this."`
				accept
	on visit
		dialog phrase "broken jump drive on visit"
	on complete
		outfit "Jump Drive (Broken)" -1
		"remnant: broken jump drive count" ++
		payment 300000
		"reputation: Remnant" ++
		conversation
			`As you approach your designated pad, you spot a team of researchers with unloading equipment hustling out of a nearby entrance. Once you have completed your shutdown sequence they quickly set to work unloading the drive. Once the task is complete, they pause for a moment to hand you <payment>. "Thanks for finding this," they sing in unison. "Our labs are eager to begin work on your most recent find, Captain <first>. Our thanks!"`
			choice
				`	"Good luck with that."`
					goto end
				`	"How is your research going?"`
			`	"Good, and about to get better," they sing. "We are working on various aspects of a theory that the jump drive actually disregards traditional jumping entirely, and uses the folding mechanism to put the ship itself into a pocket, while somehow triggering an opening to said pocket in the target system." One of them continues, "If this is true, it could be fairly dangerous to try activating these anywhere close to fragile things like cities or mountains, which is why they put our lab on the far side of the planet from all such things.`
			label end
			`	"Well, we have a bit of a trip to get to our lab, but it should be exciting once we get there. Fare well!" With that, they head off towards a large vehicle nearby.`



mission "Remnant: Broken Jump Drive 5"
	name "Broken Jump Drive Delivery"
	description "A team of engineers on <planet> would like a broken jump drive to study."
	to offer
		has "Remnant: Broken Jump Drive 4: done"
	source
		government "Remnant"
	destination
		government "Remnant"
		attributes outfitter
		not attributes "requires: gaslining"
		not distance 0
	on offer
		require "Jump Drive (Broken)"
		conversation
			`You've plundered another broken jump drive. Do you want to seek out a director to give it to?`
			choice
				`	(Maybe later.)`
					defer
				`	(Yes.)`
			`	You stop by the director's desk to report having salvaged another broken jump drive for one of their research teams. The director nods in appreciation and checks his list. "There is a new team starting a project on <planet>. Could you take it there please?"`
			`	"Sure," you respond.`
			`	"Much appreciated. The sooner they get it, the sooner they can start on their project. That being said, I have spoken with the other directors, and we have decided that we are getting so many requests that we will put these into the job board for you. Any time the landing scans detect one of these broken jump drives, the system will display a message on the job board listing where the next one needs to be delivered."`
				accept
	on visit
		dialog phrase "broken jump drive on visit"
	on complete
		outfit "Jump Drive (Broken)" -1
		"remnant: broken jump drive count" ++
		payment 300000
		event "remnant: research update bjd1" 100 200
		"reputation: Remnant" ++
		conversation
			`The landing pad on <planet> is tucked away just behind the spaceport. A handful of engineers have a conveyor belt already set up to offload the drive from your ship when you arrive. When you open the hatch they extend it right up the ramp, and quickly load the drive onto it. The machinery quickly whisks the drive into a nearby structure along with its escort. A couple of the engineers stop by to talk with you and hand you <payment>.`
			`	"Thanks for bringing us this drive. It is a rare piece of technology for us to get our hands on."`
			choice
				`	"I will leave you to it."`
					goto end
				`	"What are you studying?"`
			`	With a pleased expression they break into song about mining the deeps for the mysteries of the sky. As best you can tell, they are trying to figure out the materials that the drive is made with, followed by experiments to replicate those materials.`
			label end
			`	"Our experiments await. May your search be fruitful!" they trill as they head off.`



mission "Remnant: remnant research update compatibility"
	landing
	invisible
	to offer
		has "event: remnant research update bjd1"
	on offer
		event "remnant: research update bjd1"
		clear "event: remnant research update bjd1"
		fail



mission "Remnant: Face to Maw 1"
	minor
	landing
	name "Talk to Plume about the void sprites"
	description "Plume would be very interested in a report on what happened with the void sprites."
	to offer
		has "event: remnant: return the samples timer"
		or
			not "Remnant: Cognizance 1: offered"
			has "Remnant: Cognizance 19: done"
	source
		system "Nenia"
	destination "Aventine"
	on offer
		conversation
			`As the swirls of gas close over the <ship> you wonder idly what brought you back here. This time, there is no apologetic researcher asking you to risk your life for research, or to return eggs from where they were stolen. You catch a glimpse of the Archon materializing above the clouds as it decloaks, letting you know that you're being watched, but saying nothing; for now, it is nothing more than a silent, brooding presence in the skies of Nenia. The silent depths of an alien world fold over you, gradually erasing the rest of the galaxy from sight.`
			`	As the <ship> levels off at the designated altitude, you strap yourself into a pressure suit. Stepping into the airlock, you grimace at the antiquity of these "hard-shell" shield systems, and lower the shields so that you can exit onto the hull. Out on the surface, you admire the misty kaleidoscope of colors filtering down through the cloud layers, playing over distant shapes moving in the mists.`
			`	Before long several void sprites emerge, weaving and dancing among the clouds. They swirl for a few minutes around your cargo bay doors as if waiting for something, then pulse briefly with flickers of light and drop into the clouds below. Another void sprite flutters around the <ship>, poking at the hull and sliding over it with its tentacles. You quickly think to turn on your video recorder to catch the scene. The void sprite notices your brief movement, and turns towards you with a lunge. As it closes on you, your attention is drawn to what you suspect is its mouth: a zig-zagging crack that peels open like a zipper to reveal an opening that resembles an industrial grinder.`
			`	Up close, the void sprite is massive. Most of its tentacles are easily as thick as your leg, and move with surprising speed and precision. It shifts through the air like a strange deep-sea fish in water. You can make out a low vibration you suspect is from the air whistling over the void sprite as it closes with you. As the giant creature rapidly approaches, you can feel a heavy paralysis weigh down on you. Suddenly, you recall that your shields are keyed to your equipment; you could activate them to protect yourself and they would extend around you. It probably wouldn't be too healthy for the void sprite, though.`
			choice
				`	(Activate the shields.)`
				`	(Do not activate the shields.)`
					goto holdground
			`	You push against the paralysis and trigger the shields in a rush. The millisecond that follows feels like an eternity. The void sprite is just a few meters away, one tendril reaches out and touches you just as the shield slams into place. The tendril becomes caught on both sides of the shield, cleaving it in two. In the same instant, the pressure on your mind vanishes as if it was simply a dream. You momentarily stare at the immobile void sprite, frozen in shock over what just happened. Then time reasserts itself and the sprite spasms away from the ship with an unearthly crescendo of dissonant tones. It plunges down into the clouds, leaving you standing on your hull with the floating severed piece of tendril.`
			`	You carefully scoop up the tendril in a container and seal it. While the attack spoiled the beautiful moment, at least you have a sample and some recordings that might be of interest to Plume.`
				flee
			label holdground
			`	The feeling of paralysis leaves your body as the void sprite is only a few meters away, but you resolve yourself to face down the creature without triggering your shields. Time seems to slow down as the sprite rushes up to you and its leading tentacle reaches out to touch you. As you brace for an impact you realize that the sprite has managed to bring itself to a complete stop and the tentacle has telescoped in on itself slightly. You can see that it is touching you, but you didn't even feel the impact. You and the void sprite stand frozen for a moment, and the force trying to paralyze you snaps off, replaced by a feeling of weightlessness. Moments later the void sprite pulls back and pulses skyward with an unearthly fountain of sounds, spiraling around the <ship> before disappearing into the swirling clouds.`
			`	As you re-enter the ship, you notice that your suit is covered in some kind of translucent slime. You scrape off as much as you can into a sealed container, but your pressure suit appears to be permanently stained an iridescent purplish color as a result. You resolve to go find Plume, since he will almost certainly find this interesting.`
				accept
	on accept
		fail "Remnant: Face to Maw 1B"
	on complete
		conversation
			`When you walk into Plume's lab on Aventine you find him buried in some kind of holographic projection of your egg returning mission. You can see that he appears to be watching the video in slow-motion as he taps out notes on his data pad. After a few minutes he looks up and sees you standing in the entryway. He quickly pulls himself out of the projection and hits what you assume must be the pause button.`
			`	"Captain <first>! What a pleasant surprise," he trills. "If you are looking for more work, I do not have anything for you right now."`
			`	You tell Plume about how you visited Nenia and had an interesting encounter with a void sprite, and offer him the recording and container of slime. He eagerly accepts the data chip and the container from you. Sliding the container into some kind of machine, it immediately starts to whir as he slots the data chip into his console. Moments later his holographic projection shifts to the new footage. He checks the timestamps, then chants, "These will take me a little while to analyze. I will meet you in the spaceport in a few hours to discuss my preliminary findings."`



mission "Remnant: Face to Maw 1B"
	name "Talk to Plume about the void sprites"
	description "Plume would be very interested in a report on what happened with the void sprites."
	landing
	to offer
		has "event: remnant: return the samples timer"
		or
			not "Remnant: Cognizance 1: offered"
			has "Remnant: Cognizance 19: done"
	to fail
		or
			has "Remnant: Face to Maw 1: done"
			has "Remnant: Face to Maw 1: active"
	to complete
		has "Remnant: Face to Maw 1: declined"
	source
		system "Nenia"
	destination "Aventine"
	on complete
		conversation
			`When you walk into Plume's lab on Aventine you find him buried in some kind of holographic projection of your egg returning mission. You can see that he appears to be watching the video in slow-motion as he taps out notes on his data pad. After a few minutes he looks up and sees you standing in the entryway. He quickly pulls himself out of the projection and hits what you assume must be the pause button.`
			`	"Captain <first>! What a pleasant surprise," he trills. "If you are looking for more work, I do not have anything for you right now."`
			`	You tell Plume about how you visited Nenia and had a threatening encounter with a void sprite, and offer him the recording and container with the tentacle. Plume recoils from you in disgust. "After all our work rebuilding trust with the Archon and the void sprites, you go and risk it for... what, exactly? Sightseeing? Thrill of the hunt?" His chant settles into an angry tone. "Leave the recording on the console. I want no part of that tentacle, though."`
			`	As you are leaving Plume's lab a technician pulls you aside. "Our records mention that the tentacles had some interesting properties that were useful in combat. If you are interested, meet me in the spaceport in a few hours."`



mission "Remnant: Face to Maw 2"
	name "Bring slime to <planet>"
	description "The void sprite slime has properties of interest to a team of engineers on <planet>."
	to offer
		has "Remnant: Face to Maw 1: done"
	source "Aventine"
	destination "Viminal"
	cargo "slime sample" 1
	on offer
		conversation
			`When Plume finally arrives you can tell from his step that he is excited. He slides onto the bench opposite to you and pulls out a data pad. "I admire your bravery, Captain. I do not think I would have had the courage to hold my ground against a void sprite like that," he chants respectfully, then changes tone to one of wonder. "In that last moment it almost looked like it was sizing you up or examining you." He shakes his head with an amused expression. "I spend so much time studying non-human creatures I sometimes slip and start anthropomorphizing them." His voice takes on a more militant cadence. "That was probably some kind of territorial display, or possibly some kind of dominance challenge. We do not know enough about void sprite behavior to speculate further, though.`
			`	"Be that as it may be, the more immediate reward for your curiosity is in this sample," he trills with excitement. "Several of our labs on Viminal have been working on the development of a new generation of ship technology, and this substance contains some chemicals that could be a key component. I have already transmitted the data to them, but they would like to compare with the original. Could you take this sample to them?"`
			choice
				`	"Yes, I can."`
					accept
				`	"I would rather not."`
			`	Plume stoically accepts that with a nod. "That is your choice. I will arrange for another ship to transport it."`
				decline
	on accept
		event "remnant: penguin"
	on complete
		log "People" "Taely" `One of Taely's main priorities is improving the maneuverability characteristics of Remnant Ships. To this end she has been working on building a new prototype ship based on the void sprites.`
		"remnant met taely" ++
		give ship "Penguin" "Shadow Hope"
		conversation
			branch taely
				has "remnant met taely"
			`When you land on Viminal a solidly built female Remnant in coveralls is waiting for you. "Greetings, Captain <first>. My name is Taely, and I am a Prefect among the Remnant. Above all else, I study motion, and in particular how our starships move."`
				goto main
			label taely
			`	When you land on Viminal you spot Taely waiting for you. "Greetings, Captain <first>. It is good to see you again."`
			label main
			`	She makes a gesture you are starting to recognize as a sign of curiosity. "So, Plume sent us some very interesting data, along with a message to expect you with a sample?" You hand her the container with the slime sample and she holds it up to the light. "Interesting looking substance," she chants. "Let's go back to my workshop."`
			choice
				`	"Okay, let's go."`
					goto follow
				`	"Could I catch up with you in a minute?"`
			`	"Sure, just do not take too long. My project has reached its final stage."`
			`	You take your time to get to the workshop, admiring the view along the way. When you finally arrive at the workshop you can hear strange noises coming from inside, accompanied by the smell of a thunderstorm in a swamp. You step into the workshop and come to a stop to stare at the thing in front of you.`
				goto skip
			label follow
			`	She leads the way through several side passages to an out-of-the-way landing pad connected to a large hangar. Inside, you can see a giant tank filled with a murky fluid, surrounded by equipment and displays. She makes her way over to a large machine with several slots which she slides the container into.`
			`	As the machine starts to work, she turns back to you. "As the primary example of space-faring life, the void sprites have always been of interest to me. They have numerous advantages that we as atmosphere-bound creatures can only dream of, such as being able to experience space in a much more direct manner. I have been working on a side project to build a new generation of ships that melds these ideas with our current technology, but the data we have on the void sprites is centuries old and incomplete." Her chant trails off as she pulls up a display with your original scans on them. "However, your recent explorations provided new data I could use to update my designs. This slime that you retrieved is the final ingredient."`
			choice
				`	"So my data is helping to develop new technology?"`
				`	"That's good. Any chance of a bonus for me?"`
			`	The machine dings, and she looks over the results and then trills excitedly. "Yes, it matches! So it is time to begin the final activation." She strides over to a central console and taps in a series of commands, followed by an iris scan and a blood prick. The industrial hum of the room suddenly ramps up to a crescendo as your nose is assaulted by what you can only describe as the smell of a thunderstorm in a swamp. A few seconds later the noise softens, and the tank starts lowering into the floor as a shape emerges from the liquid.`
			label skip
			`	The ship before you has some faint traces of the Puffin you have flown to Nenia, along with other elements of Remnant design, but it is clearly something new. Its antennae swivel around, as if taking in its environment, and the tentacles along the side twitch and reach out to touch its surroundings. Solidly built tendrils underneath it flex as it lifts itself off its supports and begins to move around. You have a momentary vision of what this ship might look like in the skies of Nenia.`
			scene "scene/penguinscene"
			`	Taely's droning chant of technical details finally seeps through your reverie: "... So from a captain's point of view flying the Penguin should be very similar to a normal ship, except she flies herself and doesn't need a crew to run her systems." She pauses, and looks at you. "Your curiosity provided the final ingredients to bring her to life. You should be the first to have one." She pats the nose of the Penguin and it makes a whooshing noise. "I call her the 'Shadow Hope,' but you can rename her whatever you like." After a moment she starts going over the ship with a scanner, leaving you to contemplate in silence.`



mission "Remnant: Face to Maw 2B"
	name "Bring tentacle to <planet>"
	description "The tentacle has properties that may be put to use by the engineers on <planet>."
	to offer
		has "Remnant: Face to Maw 1B: done"
	source "Aventine"
	destination "Caelian"
	cargo "tentacle" 1
	on offer
		conversation
			`When the technician arrives in the spaceport he immediately strides over to you. "I checked the records, and my memory was correct. One of our research teams centuries ago discovered that these tentacles could be used as a devastating weapon in close quarters combat."`
			`	He pulls out an image of a strange-looking rifle and continues to chant, "The personal weapons lab under Prefect Chilia has a few of the old weapon frames. If you go visit it on Aventine, they could turn this tentacle into a potent weapon for you."`
			choice
				`	"That sounds good."`
					accept
				`	"I would rather not."`
			`	The technician looks disappointed. "Oh well, enjoy your trophy."`
				decline
	on complete
		payment 250000
		"remnant chilia" ++
		outfit "Void Rifle"
		conversation
			branch chilia
				has "remnant chilia"
			`You follow the directions provided to you and eventually find yourself at a Remnant weapons lab. You enter and are met by security, who asks you to wait. A few minutes later a fit young man emerges from another door. "Greetings, Captain <first>," he sings. "I am Prefect Chilia. I have the nominal responsibility for the overall defense of Remnant space and military operations." He smiles deprecatingly. "I say 'nominal' as virtually all our activities are militaristic in some way, but usually fall under the purview of those who better understand them."`
				goto main
			label chilia
			`You follow the directions provided to you and eventually find yourself at a Remnant weapons lab. You enter and are met by security, who asks you to wait. A few minutes later a fit young man emerges from another door. "Greetings, captain <first>," he sings. "We meet once again." You immediately recognize the voice as being the man who convinced you to provide the blood sample and get to know the Remnant. "We didn't get a proper introduction last time, but you have probably figured out that I have the nominal responsibility for the overall defense of Remnant space and military operations." He smiles deprecatingly, "I say 'nominal' as virtually all our activities are military in some way, but usually fall under the purview of those who better understand them."`
			label main
			`	He leads you to a room that looks like an armory where a team of technicians is putting the finishing touches on a rifle stock. "The request from the technician on your behalf caught my attention, as we have not had the key resources for making Void Rifles in centuries. Fortunately, we have not really needed them since we resolved the threats that originally plagued our settlements.`
			choice
				`	"It's called a 'Void Rifle'?"`
				`	"I don't need details."`
					goto end
			`	"Yes, Void Rifle. I do not know who discovered it, but someone figured out that if a particularly high charge was poured through the tentacle's nervous system in a specific pattern, it emits a paralyzing cone of energy with a reasonably decent range. I am neither an engineer or a biologist, so I do not really understand the mechanics of it." He pauses to watch as a technician installs the now-caged tentacle on top of the stock. "Suffice it to say, it is useless for sniping, but its ability to shoot through walls and affect areas makes it excellent for sweeping ships and building-to-building clearing operations.`
			label end
			`	"All right, enough history." He turns to the technicians who are finishing the assembly. "The tentacle has been treated to resist decay and the stock mechanisms will provide basic maintenance routines for as long as you charge it regularly." He strides over, picks up the completed Void Rifle, and then hands it to you. "You are holding a piece of our history, Captain. Use it well!"`
			scene "outfit/void rifle"



mission "Remnant: Keystone Research 1"
	name "Retrieve more keystones"
	description `Retrieve quantum keystones from the Hai for the Remnant to study, starting in <destination>.`
	minor
	source "Viminal"
	destination "Greenwater"
	cargo "(reserved)" 19
	to offer
		random < 30
		has "Remnant: Learn Sign 2: done"
		has "Remnant: Technology Available: offered"
		or
			has "Remnant: Key Stones: done"
			has "Remnant: Key Stones (Hai): done"
			has "Remnant: Key Stones (Pre-Hai) 2: done"
	on offer
		log "People" "Aeolus" `As an outfitter, Aeolus is responsible for managing the logistics that supply the Remnant with materials, equipment, and resources. In contrast to outfitters in what the Remnant term "ancestral space," he is focused on ensuring the efficient optimization of Remnant ships, not making a profit.`
		conversation
			`In the spaceport cafeteria, you spot the outfitter who asked you to retrieve a shipment of Hai keystones. He notices you and waves you over, gesturing at an empty chair opposite him.`
			`	"Greetings, <first>! I trust you are settling in among us?" he signs using simple gestures. "I picked up a rumor that you are learning our language, too." You sign the affirmative as you sit down. "Good, that is useful." He pauses, then continues, "I never introduced myself before. My name is Aeolus, and I help manage resource logistics for our fleets." He eyes you for a moment, then ventures, "You came in here with the appearance of looking for something. Is there something on your mind?"`
			choice
				`	"How is the outfit business going?"`
				`	"That last job paid rather well. Do you have any more like it?"`
					goto crystaljobs
			`	"Well, fairly well. Stocks are up, there are quite a few new outfits in the current, and some recent supply line disruptions have been resolved," he gestures appreciatively. "I am told that we have you to thank for some of that.`
			`	"Those 'quantum keystones' you brought back have been quite interesting. The process of dismantling them for analysis yielded some intriguing results." He notices your expression. "Oh, you were expecting me to sell them, weren't you?"`
			choice
				`	(Nod affirmatively.)`
					goto notforsale
				`	(Shrug noncommittally.)`
					goto notforsale
				`	"No, I suspected they would be studied instead."`
					goto notreally
				`	"What does 'outfits in the current' mean?"`
			`	"Oh, that's just an expression. 'Current' refers to a current of air or water as a metaphor for the development process. It means that there are outfits that are progressing in the development process." He taps at his commlink for a moment. "Back before the Exodus, there was a saying: 'products in the pipeline.' I think that has a comparable meaning to us having 'something in the current.' I am curious, though. Were you expecting me to sell them?"`
			choice
				`	(Nod affirmatively.)`
					goto notforsale
				`	(Shrug noncommittally.)`
					goto notforsale
				`	"No, I suspected they would be studied instead."`
			label notreally
			`	Aeolus looks pleased at that. "You are correct. Finding something that does what the Quantum Key Stone does without being identical to it is clearly much more valuable as a subject of research than as a miscellaneous commodity. Add the security implications of slapping an alien device on a ship without thoroughly dismantling it, and the fact that we are not actually concerned with profit in the classical sense, and it is clear that they should not be simply dumped into the outfitting inventory."`
				goto clarification
			label notforsale
			`	He looks slightly embarrassed. "Sorry to disappoint you, but none of those outfits were ever going to be used in the form they came in, for several different reasons." He ticks them off on his fingers as he lists them. "First, security: slapping an alien device on every ship without having thoroughly dismantled them would be an invitation to getting tracked. Second, research: something that does what the Quantum Key Stone does without being identical to it? Definitely interesting to our researchers. And third, purpose."`
			`	He pauses to take a drink. "Unlike what you are probably used to from the outfitters you dealt with back in the ancestral worlds, my purpose is not to make money. Instead, I ensure that Remnant captains have the resources they need. What you see listed as the 'price,' Remnant captains see listed instead as a 'logistics adjustment' that indicates the amount of resources needed to supply that component. Every ship has a resource budget allocated to it, determining how much it can utilize for repairs, restocking, and improvements."`
			label clarification
			choice
				`	"Wait, you didn't sell any of that?"`
				`	"Okay, so that shipment you had me get...?"`
			label crystaljobs
			`	"I have to apologize for that. We knew from our histories that anyone from the ancestral worlds would be attracted by the opportunity to earn a profit, and we needed to give you both a reason to stay, and a way to gauge your willingness to help. Your shipment was definitely useful, but we had to ensure we framed your job in a way that made sense without revealing what we were actually doing.`
			`	"So no, I do not have any jobs 'just like the last one,' but I know our researchers would like another shipment. Are you interested?"`
			choice
				`	"Yes."`
				`	(Sign in the affirmative.)`
				`	"Why would you assume that I needed a financial motivation?"`
					goto greed
				`	(Decline.)`
					decline
			label crystaldecision
			`	"Great. They would like you to pick up another 19 keystones. Two differences this time: first, we would like you to pick them up from several different planets. And second, by the time you reach Hai space, we will have made arrangements so the shipments will be already paid for and waiting for you. Pick up the first stones on Greenwater, then the next set on Allhome. I will have a list sent to you by the time you reach Allhome."`
			`	"That being said, if you happen to pick up any additional keystones, you can turn them in to the logistics office. They will handle the distribution and compensate you accordingly."`
			choice
				`	"Wait, how will you get this all set up?"`
				`	"Sounds good."`
					accept
			branch remnantuntrusted
				has "remnant untrusted"
			`	Aeolus looks faintly amused. "While you are certainly adventurous, you are not the only one to have traveled widely. We mapped the Hai systems long ago with cloaked ships, but never landed or contacted any of them. So we never knew anything more than what we could observe from orbit or from scanning ships. But you are known to them, and have a fairly public reputation. By using your transponder codes, we can place and pay for orders through hyperspace relays. All we need is a ship in position to feed the signal into the network."`
				accept
			label remnantuntrusted
			`	Aeolus smiles mysteriously at you. "Let's just say that you are not the only resourceful person among the Remnant. We will share more with you once you have demonstrated your loyalty."`
				accept
			label greed
			`	"While we do not know what is happening on the surface of planets in Ancestral space, we do pick up a fair number of transmissions. Between those and our historical records, it is clear to us that 'making money' is the main motivation for why those in ancestral space do anything. Whether it is ferrying cargo, building a structure, or protecting someone; everything we see says that humanity in ancestral space requires credits for everything it does. And then beyond that, the larger the amount of credits, the more enthusiastic they are to do it." Aeolus shakes his head, looking visibly perturbed. "This is what we see. Tell me, are we wrong? A quote we have seen more than a few times says 'Money makes the world go round,' and everything we have seen supports that attitude."`
			choice
				`	"No, you are not wrong. Money is the reason people work."`
					goto greedconfirmation
				`	"Yes and no. Most people work for money, but it is not their only motivation."`
					goto greedpartial
				`	"You are wrong about that. Some people are all about money, but not everyone."`
				`	"This is not about everyone, this is about me. I am not here for the money."`
			`	"I am glad that some are willing to act for what is right, necessary or even just curiosity; and not just what they are paid for. It gives me hope for ancestral humanity." His look brightens a bit. "So, are you interested in another job to help us?"`
			label greedchoice
			choice
				`	"Yes."`
					goto crystaldecision
				`	"No."`
					decline
			label greedconfirmation
			`	Aeolus nods sadly. "We appreciate the confirmation, and hope to learn more about those who remained in ancestral lands. It is depressing, however, to think that humanity is so self-centered to put financial wealth as such a high priority. Nonetheless, we do have another job for you. Are you interested?"`
				goto greedchoice
			label greedpartial
			`	Aeolus nods. "So financial wealth is a priority of necessity, but not necessarily what they would prefer to focus on. Interesting. That gives me a bit of hope." He pauses to consider this, then continues. "The economic beliefs of humanity aside, are you interested in helping us out?"`
				goto greedchoice
	on complete
		dialog
			`It takes a few minutes to contact the yardmaster, but once you do, a mixed crew of Hai and human dockworkers have the crates moved promptly from the warehouse to your cargo bay. Hai and humans seem accustomed to working together here.`



mission "Remnant: Keystone Research 2"
	name "Retrieve more keystones"
	description `Retrieve quantum keystones from the Hai for the Remnant to study, next from <destination>`
	landing
	source "Greenwater"
	destination "Allhome"
	cargo "Keystones" 2
	to offer
		has "Remnant: Keystone Research 1: done"
	on complete
		payment 250000



mission "Remnant: Keystone Research 3"
	name "Retrieve more keystones"
	description `Retrieve quantum keystones from several Hai worlds, ending on Newhome.`
	landing
	source "Allhome"
	destination "Newhome"
	stopover "Makerplace"
	stopover "Stonebreak"
	stopover "Giverstone"
	stopover "Cloudfire"
	stopover "Snowfeather"
	stopover "Icelake"
	stopover "Heartvalley"
	cargo "Keystones" 4
	to offer
		has "Remnant: Keystone Research 2: done"
	on offer
		conversation
			`True to Aeolus' word, there are crates of Hai quantum keystones waiting for you. As you ensure they are securely loaded, your comm system informs you that a message has arrived. It has no indication of provenance, but appears to be a notification that a payment of 250,000 credits marked 'on-assignment allowance' has been made to your account.`
			`	The attached message is brief and to the point. "Greetings, Captain <first>. Hopefully the shipments were waiting for you. We have made arrangements for samples to be acquired from Makerplace, Stonebreak, Giverstone, Cloudfire, Snowfeather, Icelake, and Heartvalley. Once you have collected all those, head to Newhome. There are a few other places that we are still working to set up, and we should have those ready by the time you reach Newhome."`
				accept
	on complete
		payment 250000
		dialog
			`You are just checking in with the port authorities to locate your shipment when your commlink indicates a pair of messages incoming. While you wait for the second one to load, you see the first message is a deposit statement indicating that a payment of <payment> has been deposited from a "Solar Winds Logistics Ltd."`



mission "Remnant: Keystone Research 3A"
	invisible
	landing
	source
		planet "Makerplace" "Stonebreak" "Giverstone" "Cloudfire" "Snowfeather" "Icelake" "Heartvalley"
	destination "Newhome"
	cargo "Keystones" 2
	to offer
		has "Remnant: Keystone Research 3: active"
	on offer
		conversation
			`You quickly locate and load the shipment of quantum keystones. The packaging comes with brochures and images depicting comfortable-looking Hai relaxing on a spaceship observation deck. "Guaranteed to provide the smoothest flight for your passengers!" reads one of the labels.`
				accept



mission "Remnant: Keystone Research 3B"
	invisible
	landing
	source
		planet "Makerplace" "Stonebreak" "Giverstone" "Cloudfire" "Snowfeather" "Icelake" "Heartvalley"
	destination "Newhome"
	cargo "Keystones" 2
	to offer
		has "Remnant: Keystone Research 3A: active"
	on offer
		conversation
			`Sure enough, there is a pair of crates waiting for you. This time the brochure depicts a pair of distinguished elderly Hai relaxing in front of a matte painting.`
				accept



mission "Remnant: Keystone Research 3C"
	invisible
	landing
	source
		planet "Makerplace" "Stonebreak" "Giverstone" "Cloudfire" "Snowfeather" "Icelake" "Heartvalley"
	destination "Newhome"
	cargo "Keystones" 2
	to offer
		has "Remnant: Keystone Research 3B: active"



mission "Remnant: Keystone Research 3D"
	invisible
	landing
	source
		planet "Makerplace" "Stonebreak" "Giverstone" "Cloudfire" "Snowfeather" "Icelake" "Heartvalley"
	destination "Newhome"
	cargo "Keystones" 2
	to offer
		has "Remnant: Keystone Research 3C: active"



mission "Remnant: Keystone Research 3E"
	invisible
	landing
	source
		planet "Makerplace" "Stonebreak" "Giverstone" "Cloudfire" "Snowfeather" "Icelake" "Heartvalley"
	destination "Newhome"
	cargo "Keystones" 2
	to offer
		has "Remnant: Keystone Research 3D: active"



mission "Remnant: Keystone Research 3F"
	invisible
	landing
	source
		planet "Makerplace" "Stonebreak" "Giverstone" "Cloudfire" "Snowfeather" "Icelake" "Heartvalley"
	destination "Newhome"
	cargo "Keystones" 2
	to offer
		has "Remnant: Keystone Research 3E: active"



mission "Remnant: Keystone Research 3G"
	invisible
	landing
	source
		planet "Makerplace" "Stonebreak" "Giverstone" "Cloudfire" "Snowfeather" "Icelake" "Heartvalley"
	destination "Newhome"
	cargo "Keystones" 2
	to offer
		has "Remnant: Keystone Research 3F: active"



mission "Remnant: Keystone Research 4"
	name "Retrieve more keystones"
	description `Return the quantum keystones to Viminal.`
	blocked `The cargo is ready to load, however you do not have enough free space. Come back when you have <tons> of free space.`
	landing
	source "Newhome"
	destination "Viminal"
	cargo "Keystones" 19
	to offer
		has "Remnant: Keystone Research 3: done"
	on offer
		conversation
			`As you were reading the previous message, a freight hauler arrives with the last few crates and starts unloading them. Looking over the assembled stack, you note that each crate bears the logos and advertisements for a different organization, shipper, or enterprise. The second message turns out to be a confirmation that you have picked up 19 keystones. While there are no new instructions, the subtext is clear: Time to head back.`
				accept
	on complete
		payment 2000000
		conversation
			`As you descend through the clouds to Viminal, you get the feeling someone is watching you, but your sensors show nothing more than a smattering of Gulls and a patrol squad in the distance. Looking down, you spot an extra battery of anti-air artillery next to the main entrance to the spaceport. You note the weapons tracking you and quickly tap your recognition code into the IFF system. Within seconds, the large guns are swinging back to cover the initial approach.`
			`	Passing through a cavernous opening into the great spaceport dome, there is a shimmer in the air next to you as a Starling fades into view, settling onto the adjacent platform. The pilot signs a quick, "Greetings, anticipating talking with you," before heading back toward their lock. Behind them, the Starling continues its shutdown checks without any supervision at all.`
			`	As you finish your own shutdown routine, your commlink informs you that your account has been updated with <payment>.`



ship "Starling" "Starling (Keystone)"
	outfits
		"Inhibitor Cannon" 3
		"Point Defense Turret"
		
		"Epoch Cell"
		"Crystal Capacitor"
		"Emergency Ramscoop" 2
		"Quantum Keystone"
		"Salvage Scanner"
		
		"Forge-Class Thruster"
		"Forge-Class Steering"
		"Crucible-Class Steering"
		"Hyperdrive"



mission "Remnant: Keystone Research 5"
	name "Scan the <npc>"
	description `Go scan the <npc> in <waypoints> to record the keystone post-wormhole.`
	landing
	waypoint "Peragenor"
	source "Viminal"
	to offer
		has "Remnant: Keystone Research 4: done"
	on offer
		conversation
			`You exit the ship to find that the pilot is actually Aeolus, who has already marshaled some dock workers with a number of wagons and lifters to unload the cargo.`
			`	"Ah, <first>, thank you for retrieving all these keystones." He sweeps some kind of a device over the crates, then opens one. He pokes at the contents, and pulls out a brochure with a picture of a quantum keystone and a pair of respectable looking Hai. "What's this?" He asks curiously. "Because I bought a keystone, they think I might need more? That seems like a decidedly inefficient way of promoting their product."`
			choice
				`	"I am not a fan of it either."`
				`	"Those 'inefficient' capitalists did provide a keystone at one twentieth the cost you do."`
					goto capitalists
			`	"You will probably do well here, then. Keep production and resources focused on the goal, that always made the most sense to me." Aeolus signs with confidence. "But economic theory aside, we have some science to do.`
				goto work
			label capitalists
			`	"You've got a point there." Signs Aeolus. "Assuming they value a credit the same as we do and they are not taking a loss, then it appears they do have a significant production and processing cost advantage." He takes on a defensive tone. "But for all we know, the supply of raw materials is much greater in Hai space, or most of these keystones could be simply recycled from older ships. And that is something we want to figure out." He brightens again. "That being said, we already have the first steps set out."`
			label work
			`	"Our researchers have decided that we need to test how a ship performs with one of these keystones compared to a regular Key Stone. My ship has been outfitted with one built from the samples you brought us earlier. We request that you meet us in Peragenor, where you will scan us after going through the wormhole. Then we will return here and swap out the Hai keystone with one of our Key Stones. Then we will go back to Peragenor and perform another scan. By using the same ships for both tests, we should be able to get the best data."`
			choice
				`	"Wait, you are a pilot?"`
				`	"Okay."`
					accept
			`	"Oh, yes. It is actually quite common among the Remnant. I am not a particularly good pilot, but it is considered an important skill that is taught to almost everyone as a part of a general education. It is especially worthwhile for those of us who work directly with starships on a daily basis and may be called upon to move or fly one at a moment's notice." His gestures suggest both pride and humility as he talks about his piloting skills. "Anyway, let's go!"`
				accept
	npc "scan outfits" "save"
		government "Remnant (Research)"
		personality coward disables plunders staying surveillance target mining
		system "Peragenor"
		ship "Starling (Keystone)" "Winds of Light"
		dialog
			`The scanner chimes softly, informing you that it has completed scanning the Winds of Light and has successfully archived the data.`
	on visit
		dialog `You land on <planet>, but you have not scanned the Starling in <waypoints>. Make sure you scan the ship before returning.`
	on complete
		payment 150000



mission "Remnant: Keystone Research 6"
	name "Scan the <npc>"
	description `Go scan the <npc> in <waypoints> to record the Key Stone post-wormhole.`
	landing
	waypoint "Peragenor"
	source "Viminal"
	npc "scan outfits" "save"
		government "Remnant (Research)"
		personality coward disables plunders staying surveillance target mining
		system "Peragenor"
		ship "Starling" "Winds of Light"
		dialog
			`The scanner chimes softly once again, informing you that it has completed scanning the Winds of Light and has successfully archived the data from this second scanning.`
	to offer
		has "Remnant: Keystone Research 5: done"
	on offer
		conversation
			`When you and the <npc> settle back onto the landing pad, there is already a dockworker waiting with a Key Stone. Once the Starling is settled, the dockworker climbs up the outside of the ship, hooks the keystone to a lift and disconnects it from the ship. As the keystone is hauled up to the roof another lift lowers the replacement Key Stone. The dockworker quickly installs it and jumps down, landing gracefully from the several-meter drop.`
			`	"Ready? Let's go!" Aeolus signs as he fires up his systems and gestures an acknowledgment to the dockworker. You check your cameras and see the worker nimbly step clear of the engine exhausts as the two ships head back out of the dome.`
				launch
	on visit
		dialog `You land on <planet>, but you have not scanned the <npc> in <waypoints>. Make sure you scan the ship before returning.`
	on complete
		payment 150000
		conversation
			`While in transit, you took the opportunity to examine the preliminary results of the scans: there are a few differences between the two stones, but both appear to have functioned similarly. Upon landing on Viminal, Aeolus comes over to collect a copy of the data for the researchers.`
			`	"Thanks for your help, Captain <first>. This information may be valuable in understanding how the wormholes work." He pauses, then continues thoughtfully. "Perhaps more importantly, it may help us understand how the wormholes of the Ember Waste are different from the wormholes elsewhere that require no such aid."`
			`	He looks down at the data crystal. "I have one more task to ask of you. Meet me in the cafeteria in an hour to discuss it. May the Embers burn bright for you, Captain." He gives a wave that seems vaguely like a salute and heads off.`
			`	As he disappears from sight you hear a faint chime from your commlink, which displays a message indicating that two payments of <payment> have been allocated to your account. You recall that you didn't get a message after the last mission, so whichever Remnant person or agency is sending you these payments must have combined them. You do find it odd, however, that they always seem to know exactly when you finish a delivery.`



mission "Remnant: Keystone Research 7"
	name "Deliver Data to <planet>"
	description `A copy of the scanner data needs to be delivered to the researchers on <destination>.`
	source "Viminal"
	destination
		government "Remnant"
		not distance 0
	to offer
		has "Remnant: Keystone Research 6: done"
	on offer
		conversation
			`You walk into the cafeteria and spot Aeolus halfway through an impressively large meal. He waves you over, and by the time you are seated a tray with a significantly smaller meal is waiting for you. While you have become accustomed to a few of the dishes, most of them are still very unappetizing.`
			choice
				`	"The Remnant sure like to eat."`
				`	"Why do the Remnant eat so much?"`
					goto foodvolume
				`	"Maybe I should import some spices."`
					goto spices
				`	"What is our next step?"`
					goto deliverdata
			`	Aeolus chuckles and makes an amused gesture. "An army lives and dies by its food! A poorly fed soldier is but a short step away from being a deserter, or even a traitor. While we have had lean years in the past, these days we ensure everyone is well fed."`
				goto deliverdata
			label foodvolume
			branch capitallicense
				has "license: Remnant Capital"
			`	He looks at you appraisingly. "There are some things you cannot learn yet. Ask us again when you have earned more of our trust."`
				goto deliverdata
			label capitallicense
			action
				"remnant symbionts info" += 1
			`	He leans forward and holds up his hands, poking at the leather fingerless gloves he is wearing, and you realize that they extend up under his sleeves. You note that the leather does not actually look like any leather you have seen - it has fine scales and rough ridges on it. What stands out the most, however, is that it appears to pulse faintly.`
			`	"The truth is, when we eat, we are eating for two. You will have to ask someone else how they came to be or how it works, but suffice it to say that we have developed a symbiotic relationship with a variety of creatures we found here. These ones," He explains while holding up his hands, "have a knack for accuracy and durability. With them, I am more precise than I would otherwise be, and much tougher. In exchange, they feed through us and require regular care and attention. Normally, this causes us no hardship, but if we do not eat enough, we will consume our reserves far faster than we normally would."`
			choice
				`	"That is quite the revelation."`
				`	"Thanks for the explanation."`
				`	"Is that why some of the food tastes terrible?"`
					goto terribleflavor
				`	"Sounds creepy."`
					goto creepy
			`	Aeolus nods. "From what I have heard, the ancestral worlds do not seem to have much in the way of exoskeletons or cybernetics. The living organisms we wear would certainly seem to be the realm of science-fiction." He contemplates his symbiont for a few seconds as he absent-mindedly eats more of his meal. "But education aside, there is work to do."`
				goto deliverdata
			label spices
			`	He shakes his head. "I will not discourage you doing so - and I am sure some might appreciate them - but most of us like our food the way it is." He chuckles, then continues. "But there is still work to do."`
				goto deliverdata
			label terribleflavor
			`	"I suppose it might. Our symbionts have different dietary requirements, and such unusual compounds in our food inevitably change the flavor. We are all long since used to it, but it would definitely be different for an outsider." He seems amused by this. "But enough of food - there is work to do!"`
				goto deliverdata
			label creepy
			`	"Creepy? I do not understand how something so useful and beneficial could be 'creepy,' but I suppose some might equate our symbionts with leeches. To each their own, I suppose." He shrugs, then continues. "But enough. We still have work to do."`
			label deliverdata
			`	He pulls out a small metal briefcase and sets it on the table. "Another delivery mission for you, Captain. A short one, at that. We need you to take this case of data crystals with our preliminary data to some researchers on <destination>. This will allow them to combine the data we have collected with their most recent findings, and perhaps help us take a step forward towards understanding the nature of both these stones and the wormholes. Will you do it?"`
			choice
				`	"Okay."`
					accept
	on complete
		payment 100000
		conversation
			`A young researcher is waiting for you when you exit the <ship>. "Thank you for your assistance, Captain," she signs with one hand as she accepts the briefcase with the other. "There has been a lot of concentrated study on the wormholes over the past several centuries. While we know much about them..." she makes a convoluted gesture that you think translates to "knowing that you do not know."`
			`	"Now, thanks to your acquisitions, we have the opportunity for new insights. We are looking forward to learning more about these anomalies. May the Embers burn bright for you, Captain." With that, she turns and heads off towards a lab.`
			`	As you contemplate the implications of the Remnant studying the wormholes, your commlink chimes with a notification of another payment of <payment> being made to your account.`



mission "Remnant: Expanded Horizons Astral 1"
	minor
	name "Preparation for expedition"
	description "Travel to <destination> to prepare for an expedition to Sagittarius A*. Ensure that you have at least six tons of outfit space available."
	passengers 1
	source
		government "Remnant"
	destination
		government "Remnant"
		not distance 0
		not attributes "requires: gaslining"
	to offer
		has "Remnant: Expanded Horizons Quarg 3: done"
		random < 25
	on offer
		conversation
			`You glance into the starport cafeteria and see Dawn sitting at a table looking worried. She hasn't noticed you yet. Do you approach her?`
			choice
				`	(Yes.)`
				`	(Not right now.)`
					defer
			`	She smiles when she sees you, and waves you to the seat opposite her. "Back from gallivanting around the galaxy with more tales to share?" she signs.`
			choice
				`	"Yes, as a matter of fact..."`
				`	"No, just hunting Korath..."`
				`	"No, just testing some stuff..."`
				`	"You look worried. Is something happening?"`
					goto worried
			`	She listens for a minute or two as you tell her about what you've been up to, but it's obvious that she has something else on her mind.`
			choice
				`	"You look worried. Is everything alright?"`
				`	"You look distracted. Do you want to talk about it?"`
			label worried
			`	She makes a gesture of appreciation. "Yes, I am worried, <first>. I keep feeling like there is something I am missing." She frowns, contemplating something unseen. "I should back up a step. Since we last talked, I was assigned to serve with an astrophysics team for a year. My current work is part of the quantum condensate fabric density project, and I have been tasked with reviewing our bulk astrophysical data. It is fairly routine, but I keep getting this prickly feeling that there is a problem that I am missing. Nothing obvious, of course. Our neural networks would pick up something explicit or repetitive very quickly. But the feeling just will not go away."`
			choice
				`	"Have you asked someone with more experience for advice?"`
				`	"Do not worry about it."`
					goto worry
				`	"Can I help with something?"`
					goto help
				`	"What is the quantum condensate fabric density project?"`
					goto quantumcondensate
			`	"I did. The senior researcher told me that most of the team feels something is not quite right here. They say there are some potential theories, but nothing definitive, so they want me to investigate on my own without contaminating my thoughts with their ideas for now."`
				goto help
			label quantumcondensate
			`	"It is basically a project examining the density of Bose-Einstein condensates as correlated to the revised relativity paradigm's conceptualization of the fabric of space-time. It has a lot of potential implications, particularly for ramscoop, scanner, and weapons technology. At least, that is the hope. For now, though, I am trying to figure out what is off about this data."`
			choice
				`	"Have you asked someone with more experience for advice?"`
				`	"Do not worry about it."`
					goto worry
				`	"Can I help with something?"`
					goto help
			`	"I did. The senior researcher told me that most of the team feels something is not quite right here. They say there are some potential theories, but nothing definitive, so they want me to investigate on my own without contaminating my thoughts with their ideas for now."`
				goto help
			label worry
			`	"Thanks for the advice, but that is our purpose here - to worry about all the things that humanity either cannot handle or that it turns a blind eye to. No, if there is something in the data to cause worry, we need to find it."`
			label help
			`	"If you would like to help, there is something you can do. I am currently putting together an expedition to Sagittarius A* to collect some fresh data I can use to check our records, and I could use a transport..." She looks at you hopefully.`
			choice
				`	"I do not know where that is."`
					goto center
				`	"Is that the center of the galaxy?"`
					goto centeralt
				`	"I have been there."`
			`	"Really?" She looks surprised. "I have seen sensor logs and recordings from previous visits, but not many people have actually been there." She pauses to take a bite from her neglected meal. "Being able to take part in these fieldwork expeditions is something I have been looking forward to for ages, so of course Sagittarius A* is the first place on my list."`
				goto center
			label centeralt
			`	"Yes, that is correct." She signs firmly.`
			label center
			`	Her signs take on a rhythmic pace as if reciting something. "Sagittarius A* is a strong astronomical radio source and a supermassive black hole that is located at the center of the Milky Way. According to our best measurements, it has a mass of 3F6290 solar masses and is surrounded by a ring of gas and dust that can range from 63 to 24D2 degrees Kelvin."`
			`	She returns to a conversational cadence. "Would you be interested in taking part in this expedition?"`
			choice
				`	"Sure, what do you need?"`
					goto scienceequipment
				`	"You want me to take you to a black hole?!"`
				`	"Sorry, I am not interested in visiting a black hole."`
					decline
			`	She looks momentarily surprised by your reaction. "Yes, exactly that. Current gravitational repulsor engines can nullify most of the gravitational pull, and an extra Thermoelectric Cooler or two should be sufficient to manage the heat. As such, the risks are manageable so long as you do not try to approach the event horizon.`
			label scienceequipment
			`	"For this particular mission, we will need some additional scientific equipment that is actually hardwired into your ship, not just carried along with us. When we arrive on <planet>, they will have the equipment ready to install. Just be aware that it will require six tons of outfit space and a scientist to run it, so you will need a free bunk for them, too.`
			`	"Once the laboratory module is installed, it will simply be a matter of traveling to Sagittarius A*. After our measurements, recordings, and observations are complete, we will return and report on our findings."`
			`	She glances down at her half-finished meal. "I am already packed and ready to go. I will meet you onboard the <ship> as soon as I am done eating."`
			branch dawnsymbiont
				has "remnant symbionts info"
			choice
				`	"Okay, I will meet you onboard the ship."`
					accept
				`	"Developed quite the appetite, haven't you?"`
			branch dawnlicense
				has "license: Remnant Capital"
			`	She shrugs. "I burn a lot of calories, and healthy eating is important. Besides, I do not know how good food will be on your ship." She resumes eating with vigor and does not seem inclined to continue the conversation.`
				accept
			label dawnlicense
			`	"I am not yet used to the nutrient intake required to maintain my symbiont, so I have to consciously make sure that I eat enough to sustain it."`
			choice
				`	"Symbiont? What is that?"`
					goto whatis
				`	"What? You're joking, right?"`
			`	"Suit yourself. I will meet you onboard once I am done." She shrugs, and returns to eating.`
				accept
			label whatis
			action
				"remnant symbionts info" += 1
			`	"Oh, no one has told you about them? I thought once you had demonstrated your trustworthiness and earned your capital ship license you would have found out." She pauses to take another bite, then continues.`
				goto dawndetails
			label dawnsymbiont
			choice
				`	"Okay, I will meet you onboard the ship."`
					accept
				`	"Developed quite the appetite, haven't you?"`
			`	She nods. "Yes, I am not yet used to the nutrient intake required to maintain my symbiont, so I have to consciously make sure that I eat enough to sustain it."`
			choice
				`	"Interesting. I will see you onboard the <ship>."`
					accept
				`	"Could you tell me more about them?"`
			label dawndetails
			action
				"remnant symbionts info" += 1
			`	"In short, we domesticated some of the creatures found here ages ago and discovered that they could be attached to us to form a symbiotic relationship." She pauses again to eat. "I only recently received mine, so I am not fully adjusted to it yet."`
			choice
				`	"Okay, that's as much as I need to know."`
					goto onwards
				`	"What is it like to have a symbiont?"`
			`	"Oh, it is wonderful. It is very hard to describe. At first it is just slimy, then a lot of tingling. The tingling lasted for several hours, and then it was just like waking up: rising up out of darkness to a brighter world with just so much to see and learn. Suddenly, it was as if everything was moving slower, and I could take a long, hard look at everything..." Dawn is visibly excited, signing so fast you have trouble following.`
			choice
				`	"Thanks for the description. I should go prep the <ship> now."`
					accept
				`	"Where is your symbiont? Yours does not seem to be obvious."`
					goto dawnwhere
				`	"Could I see your symbiont?"`
			`	Dawn looks at you with an amused expression. "We do not know each other nearly well enough for that. Better to focus on the expedition. I will catch up to you on the ship."`
				accept
			label onwards
			`	She nods. "Well, I will finish my meal and meet you on the <ship> shortly." With that, she returns to her meal.`
				accept
			label dawnwhere
			`	Dawn looks at you with an amused expression. "Just as every human is a unique individual, so every symbiont is also unique. As such, they attach to different areas of the body. We do not know each other well enough for me to tell you more than that.`
			`	"We should probably be focusing on the expedition, though. You go get the <ship> ready for launch, and I will be there shortly."`
				accept
	on accept
		event "remnant: lab availability"
	on complete
		outfit "Research Laboratory"
		conversation
			`You follow the directions of the starport control and settle onto a pad next to the outfitter. You barely have a chance to finish your landing checks before a team of Remnant have a compact pod waiting on your loading ramp. Once you open the cargo bay doors, they pick it up and maneuver it inside. They start securing it to the ship while Dawn and one of the scientists approaches you.`
			`	"We have loaded the Research Laboratory onboard. The team will install it if they can find the space, but if they do not, it will be secured in the cargo bay," The Remnant scientist explains. "Before you depart, please verify that the laboratory is installed in the correct location. You know your ship better than we do, after all." She turns back to Dawn and makes a gesture of respect. "Embers guide your path, Seeker." With that, she strides away into the hive of activity that is the outfitting bays.`
			choice
				`	"So, what is our next step?"`
					goto labnext
				`	"Seeker?"`
			`	Dawn looks a little embarrassed. "Seeker is a title of respect for deep space explorers. It is unofficial - just a token of respect - but it is a title that I both aspire to earn and do not feel I deserve yet."`
			choice
				`	"I thought all Remnant were spacefarers?"`
				`	"Okay. So what next?"`
					goto labnext
			`	"Oh, we are. Every Remnant has had some experience in space. But there is a big difference between a few weeks of duty in a spacefaring post and spending months or years drifting in the void surrounding distant systems."`
			choice
				`	"Years drifting in the void?"`
				`	"Okay, let's get on with this."`
					goto labnext
			`	"If you want good data, you need to spend time to get it. And especially when we are tracking stellar phenomena, you need periods of long observation. Snapshots of the sky are good - that is what we will be collecting on this trip. But for watching the galaxy at large, other civilizations, and things of that ilk... Nothing is better than long-term observation." She looks lost in thought for a moment. "That is neither here nor there, however.`
			label labnext
			`	"Now that you have the Research Laboratory, you will need to locate a jump drive in order to reach Sagittarius A*." She pauses and checks her commlink. "If you do not already have one, you can salvage one from a Korath raider. Our early warning system indicates that there are several incoming Korath fleets that should be here within the next day or two. Any one of them should have a jump drive you can take. Meet me in the starport once you have a jump drive."`



mission "Remnant: Expanded Horizons Astral 2"
	name "Research expedition to Sagittarius A*"
	description "Travel to Sagittarius A* with a Research Laboratory installed in order to make measurements on the supermassive black hole and then return to <destination>."
	blocked "You need a jump drive and a research laboratory to take this mission."
	source
		government "Remnant"
	destination
		government "Remnant"
		not attributes "requires: gaslining"
	waypoint "Sagittarius A*"
	to offer
		has "Remnant: Expanded Horizons Astral 1: done"
	on offer
		require "Jump Drive"
		require "Research Laboratory"
		conversation
			`Dawn is just finishing her meal when you enter the spaceport cafeteria. She stands up as you approach and deposits the tray in a receptacle next to her table. "Well, ready to go?"`
			choice
				`	"Yes."`
					goto astralonwards
				`	"I should double check everything."`
					defer
			`	She nods. "I am ready, so I will come with you and wait onboard the <ship> while you do your checks."`
			label astralonwards
			`	She gestures towards the exit closest to your ship and heads off at a quick pace. Outside, she moves calmly through the hustle and bustle of the starport, stepping around quick-moving freight movers and camel wagons alike. Arriving at the <ship>, she turns and waits for you to catch up.`
			`	Just as you arrive and reach for the console to open the airlock, you sense a change in your surroundings. Looking around, you see that a group of Remnant gathered around the two of you, focused on Dawn. A young Remnant - scarcely more than a child - steps forward. "Thank you for your patience," he says, then steps back. An elderly Remnant steps forward. "Thank you for your curiosity," she says, then steps back. A middle-aged Remnant steps forward. "Go with our blessing, Seeker, and know that wherever you go, the Remnant go with you." She says it simply, but you feel the weight of tradition behind them. She turns to you. "And you, stranger who walks the stars... May the Embers guide your steps as you walk among us." She nods respectfully, then steps back.`
			`	As soon as the third steps back there is a flurry of movement as each of the Remnant present quickly step forward, give her a quick hug, and then scurry off into the starport. Before you process what is going on, all the Remnant gathered around you have vanished. You look at Dawn, and her expression is a mixture of awe and humility.`
			choice
				`	"They know you are coming back, right?"`
				`	"What was that about?"`
				`	"Alright, let's get going."`
					goto astralmoving
			`	"Well, what we are doing is dangerous. We will be crossing Korath territory, a wide expanse of uninhabited space, and then scanning a black hole. I have confidence that we will return, but nonetheless there is still a chance that we will die in the process.`
			`	"Long ago we, as a people, decided that we must face the fear of separation, unknown, and danger. One of the ways we do that is by holding these informal ceremonies. When one of us is going to depart on their first long-distance voyage into hostile territory, a group of Remnant gather to bid them farewell. It is a way to strengthen ourselves and remind each other of our connections."`
			choice
				`	"Thanks for the explanation."`
					goto astralmoving
				`	"Kind of like a funeral, with friends and family gathering to see you off?"`
			`	"Oh, no. I said my farewells to my friends and relatives before we left. Those who gathered to see me off today were more of a representation of Remnant society. I only recognized a few of them, but they took the time to come down to the <ship> to meet me before I left. They came to see me and wish me well, so that no matter what challenges I face, I will know that the Remnant remember me and appreciate what I am doing." Her gestures fade into contemplative stillness for a moment, then resume motion.`
			label astralmoving
			`	She gestures towards the airlock door. "Lead the way, Captain."`
				accept
	on enter "Sagittarius A*"
		conversation
			`As the jump drive's energy ripples fade away, the spectacular void that is Sagittarius A* takes shape before you. Compared to the vast darkness of space that you are accustomed to, reality here feels almost like a color negative: even with the automatic filtering in your windows, space is incredibly bright with the densely packed stars that provide a backdrop for its inky mass. The moment of awe is shattered by alarms warning of your impending doom as the <ship> begins to fall inwards towards the black hole. You quickly activate your repulsor engines, which, although vastly under-powered for dealing with the immense pull of a black hole, does provide a degree of protection so long as you maintain a safe distance from it.`
			`	After a few minutes of just absorbing the spectacle before you, Dawn pulls herself away from the cockpit windows and scurries down to the lab. Leaving you to your thoughts, she quickly has the lab set up and running a variety of recordings, tests, and observations. After a few hours of work, she reappears on the bridge.`
			`	"Things are proceeding smoothly, Captain. All the sensors are working nominally, and we are creating extensive archives of astronomical data as well. Another few hours, and we should have all the data we need."`
			choice
				`	"Good work. What kind of data are you recording?`
				`	"Sounds good. Just let me know when you are ready to leave."`
					goto astraldone
			`	She smiles, and replies. "It might be easier to ask what we are leaving out. The data we are collecting broadly falls into three sets: data on Sagittarius A* itself, data on its environment, and observations of the surrounding galaxy from here. Obviously, we cannot go take samples of Sagittarius A* itself, nor can we take direct measurements of most of its properties, but we can get data from increasingly minute distances from the event horizon. We can then add this data to that gathered by previous expeditions, note the differences, and use it in our modeling."`
			choice
				`	"So this is not the first expedition here?"`
				`	"Anything unusual in the data?"`
					goto astraldata
				`	"How much longer does the equipment need?"`
					goto astralfinish
			`	"No, this is the forty-third such expedition. Sagittarius A* was one of the first places our explorers sought to visit after we acquired jump drives, and we have been coming back regularly ever since. I know some of our reconnaissance pilots consider visiting here a pilgrimage of sorts. It is humbling to be here myself after reviewing so many data sets of past expeditions." She looks thoughtful, staring out the window at the the hub of the galaxy, as if her thoughts are jumping from idea to idea.`
			choice
				`	"Anything unusual in the data?"`
				`	"How much longer does the equipment need?"`
					goto astralfinish
			label astraldata
			`	"There are many oddities about this place. Every visit helps revise our physics models a little closer. But they also reveal problems." She frowns, her gestures taking on a curious tone. "For instance, you will note that your ramscoops are not picking up anything. According to standard astronomical theory, this system should be a veritable river of suitable material, and yet there is nothing. Not even the normal background trace amounts we find in deep space. We have visited other black holes, and they conform to the standard models in this respect. But not Sagittarius A*." She pauses, thinking about it for a moment.`
			choice
				`	"Is the equipment finished?"`
				`	"How much longer does the equipment need?"`
			label astralfinish
			`	"The equipment will be finished shortly, Captain <first>. I just need to make a few observations, and then we will be able to depart. In the meantime, I would recommend against maintaining an active cloak or engaging any systems that consume fuel. For whatever reason, Sagittarius A* continues to be the one place that the stellar wind is utterly devoid of anything to collect as fuel."`
			`	"I will be going outside for a few minutes," Dawn declares. "I shall just be on the hull."`
			choice
				`	"Let me know when you are done."`
					goto astraldone
				`	"Would you mind if I came too?"`
			`	"Not at all, Captain. The view should be remarkable, and so long as we stay inside the shields, the radiation will not pose a problem." You quickly don your spacesuit and join Dawn outside on the hull. As promised, the view is indeed magnificent. Dawn signs occasionally, pointing out various features, and you appreciate that out here, sound would just be incongruous with the natural splendor.`
			scene "scene/sagittarius a"
			label astraldone
			`	After what feels like hours, the equipment notifies you that it has finished taking its readings, and Dawn packs up the data in carefully shielded data crystals. Everything is ready to return to <destination>.`
	on complete
		payment 500000
		conversation
			`The journey back to <planet> was a lesson in galactic formation as the <ship> jumped through a steady stream of systems. Gradually, the brilliant density of stars that make up the inner core faded into the ominous and yet comfortingly familiar red glow of the Ember Waste. Finally, you slide into the approach patterns of <planet>, quickly tapping out your code into the IFF system and watching as the protective gaze of the anti-air emplacements sweep the skies around you for shadowing craft.`
			`You settle onto your assigned pad, and within seconds Remnant technicians have resupply cables hooked up while a cheerful group greets Dawn before helping her unload her luggage and data crystals. "Well, <first>, it has been a good trip." She taps at her commlink. "I have transferred our expedition's logistics allotment of <payment> to you. And in case you're wondering what to do with your Research Laboratory, you can keep it. We always need fresh data, and if you are interested, you can check up on places designated in the job board. While I handled the science on this expedition, if you keep it installed your ship systems will automatically hire a scientist to run it." She nods her head in respect to you. "Thank you, and may the Embers watch over you." She turns and heads off into the flows of people.`



outfit "_Ion Storm Timer: Generator"
	# This generator will fail when an ion storm comes and the ship runs out of energy
	"hull repair rate" 60000
	"hull energy" 1



ship "_Ion Timer Ship"
	# The Timer Weapon causes this ship to continually lose hull points
	# The _Ion Storm Timer: Generator outfit counteracts this until there is an ion storm
	# sprite "ship/shuttle" # uncomment this for debugging
	attributes
		"heat dissipation" 1
		"hull" 1.0
		"mass" 100
		"drag" 5
		"automaton" 1
		"energy generation" 1
		"thrust" 10
		"turn" 600
	outfits
		"Timer Weapon"
		"_Ion Storm Timer: Generator"
	gun 0 0



mission "Remnant: Expanded Horizons Storms 1"
	name "Ember Waste Storm Scanning"
	description "Dawn has asked that you scan one of the Ember Waste's storms at <waypoints> and return with the data to <planet>."
	passengers 1
	source
		government "Remnant"
	waypoint
		system "Aescolanus"
	to offer
		has "Remnant: Expanded Horizons Astral 2: done"
		random < 30
	on offer
		require "Research Laboratory"
		conversation
			`As you cross the starport, you are suddenly ambushed by Dawn appearing out of a side hallway. "Captain <first>! I have been hoping to catch you. I need some help." She hurries up, waving a datapad full of charts. "I have some additional leads for my research project, and I need a pilot who can take me out to Aescolanus." She looks at you hopefully.`
			choice
				`	"Sure, I am always willing to help."`
				`	"Not today, sorry."`
					decline
			`	"Excellent! You already have a Research Laboratory onboard, and it has all the equipment I need. Now, before we head out, you should know that the goal of this mission is to do some analysis on the leading edge of a storm that will be breaking on the system shortly. We do not need to weather the entire storm, but we will have to be there for at least the first part."`
			choice
				`	"Are there any special adjustments needed?"`
				`	"The <ship> is ready to go."`
					goto readyforstorms
			`	"Well, I expect you are already set up to handle the normal Ember Waste heat, correct?" She continues without waiting for you to reply. "The Ember Waste storms are primarily a danger to electrical systems - typically by draining your power. So you can compensate by ensuring that you have some excess available for use. I know some captains carry extra generators to ensure they always have extra power, but others instead carry extra Crystal Capacitors so they can outlast the storm. In theory, you could just accept that your ship will be shut down during the height of the storm, and simply reboot everything afterwards. So long as no threats are present, it is safe but somewhat nerve-wracking. Which strategy fits the <ship> is up to you."`
			label readyforstorms
			`	"I will settle into a bunk to do some pre-calculations. Please let me know when we arrive in Aescolanus."`
				accept
	on waypoint
		dialog `Dawn quickly sets to work expanding the laboratory and setting up her instruments. After a few minutes, she returns to the cockpit and settles into a chair by the window. "Everything is ready, Captain. Now we just wait for the storm to arrive. I will let you know when we are ready to leave."`
	npc kill
		government "Test Dummy"
		system "Aescolanus"
		ship "_Ion Timer Ship" "Timer"
		personality unconstrained heroic nemesis
		dialog `As the storm starts to swell around you, the instrumentation chimes to indicate that it has collected all the data it needs. Dawn quickly begins the shutdown routine to protect the equipment against potential damage, giving you the OK to return back to <planet>.`
	on complete
		payment 250000
		conversation
			`"Thank you for your help, <first>. Sometimes I have to wait a while before we have a ship available to do missions like these." She pauses, then taps her commlink. "Speaking of which, I have confirmed the transfer of the logistics fee of <payment> to your account."`
			choice
				`	"I am always happy to help. What are you working on now, anyway?"`
				`	"I am always happy to help. See you around!"`
					goto stormend
			`	"How familiar are you with the nature of space?"`
			choice
				`	"Not very, to be honest."`
				`	"I know space is a vacuum, and can be either extremely hot or extremely cold depending on circumstances..."`
					goto basics
			`	She nods "Honesty is good. It is hard to learn when we are not willing to admit that we do not know something."`
				goto explanation
			label basics
			`	She nods "Those are the basics, a good starting point."`
			label explanation
			`	A hologram of the Ember Waste appears over her commlink. "As you have no doubt picked up on, the Ember Waste does not conform to humanity's commonly understood rules about space. For instance, the standard background temperature is 2.B1 degrees, and the average density of the interstellar medium is F4240 particles per cubic meter. Here in the Ember Waste, the average background temperature is an order of magnitude greater and has an average density of E8D4A51000 particles per cubic meter."`
			`	The display changes as an overlay of haze appears, pulsing in intensity. "Most interestingly, though, is that this area is significantly more variable than the rest of the galaxy. The haze shown here represents the heat hazard schematic we produce for our captains. It combines the local density with the measured heat values to estimate how much heat ships will be exposed to in the area."`
			choice
				`	"Interesting! Is that what causes the red glow?"`
				`	"Wait a second. Why are there letters in your numbers?"`
					goto numericsystem
				`	"Thanks! I think that is all the details I can handle right now."`
					goto stormend
			label stormresume
			`	"Not really, although it does contribute to it. Most of the red glow seems to be the result of clouds of hydrogen gases at approximately 2710 degrees, rather like the process documented by early Earth astronomers investigating nebulae. Except for most of these clouds, there is no obvious source of energy to keep the hydrogen excited. Obviously there is still energy being added to the system, but..." She trails off and gestures deprecatingly. "One more mystery to keep us alert and attentive."`
			`	She smiles thoughtfully, and the display changes with the red haze vanishing and a silvery haze replacing it. "But that is where today's research comes in. We have been measuring these storms since we arrived in the Ember Waste. The human eye can only pick out a few of them on the display, but our algorithms have identified a significant number of ripples of energy." She appears thoughtful.`
			`	"It is almost like watching the surface of a pond during a rainstorm: The surface appears to be chaotic, but with detailed enough instrumentation, one can pick out individual ripples and trace their paths backwards... Except we have yet to find an actual source for any of them. We can trace every ripple on a pond in a storm and find its origin, but we have yet to learn the dance that we have lived in for half a millennia."`
			choice
				`	"What do the storms have to do with the heat?"`
				`	"What units do you use for temperature?"`
					goto tempunits
				`	"I think that is all the technical detail I can take."`
					goto stormend
			`	She looks mischievous. "I cannot tell you where or how we got it, but look at this." Her display shifts again with the hazes vanishing, and shows the galaxy map with one key difference. "Yes, the Ember Wastes are violet. Actually, they are off the visual spectrum into the ultraviolets, but this downshifts it so we can see it. This is what the Ember Wastes looked like a very long time ago."`
			`	She takes on a serious tone. "This data suggests there is enough energy in the area to maintain the hydrogen at somewhere in excess of 61A8 degrees. It does not tell us the source of that energy, but based on patterns and some other data we have collected, the two appear to be intertwined. At the very least, the ion storms are one of the means by which energy is being transferred into the clouds." Her display vanishes, and she slings her backpack over her shoulder.`
				goto stormend
			label numericsystem
			`	She looks confused for a moment before responding. "It is called hexadecimal. It is a base 16 numeric system." She pauses to look at you. "Based on your reaction, I assume that base 10 is still the standard in human space?"`
			choice
				`	"Yes."`
					goto stormcontinue
				`	"How does that work?"`
			`	"Quite simply: We have added some extra characters. When counting, instead of a single digit position restarting at 0 every 10, they cycle every 16. So when we count, we start at 1, but when we reach 9, the next number will be A. Then B, C, D, E and F. Then, it is at that point that we add an extra digit and restart at 0 with 10. So in hexadecimal F would be equal to 15 in base 10. One of the advantages of using a numeric system with a higher base is that we can handle larger numbers with fewer digits. For example, with two digits we can communicate any integer up to what would be 255 in base 10. Or with three digits we can reach 4095. Saving an extra digit here or there is fairly meaningless in written formats, nor is it much of a difference in oral communication. However, when one communicates by gestures, it is helpful to shorten the numbers where we can."`
			label stormcontinue
			`	"Now that you understand our numbers a bit better, you will be able to recognize that there is a lot of unexplained energy being transferred out there."`
			choice
				`	"Right. Is that what causes the red glow?"`
					goto stormresume
				`	"Thanks! I think that is all the details I can handle right now."`
					goto stormend
			
			label tempunits
			`	She looks at you curiously. "Corrected degrees Kelvin, of course. Why?"`
			choice
				`	"What are 'Corrected degrees Kelvin'?"`
				`	"Just clarifying. I prefer to use degrees Centigrade."`
					goto centigrade
				`	"Just clarifying. I prefer to use degrees Fahrenheit."`
					goto fahrenheit
			`	"Corrected degrees Kelvin are basically the standard Kelvin scale developed millennia ago, but with a slight correction factor to account for the adjustments determined by the conjunction of 2730. It is a rather minuscule change to the scale that is mostly only applicable to experiments or industrial applications that require micro-degree temperature precision, but can be significant at the larger scales." The display and its field of stars vanishes as she slings her backpack over her shoulder.`
				goto stormend
			label centigrade
			`	"People still use that? We learned about it in our studies, mostly in case we came across references to it our library. I have seen it a few times, but it is rarely used among us." The display and its field of stars vanishes as she slings her backpack over her shoulder.`
				goto stormend
			label fahrenheit
			`	She looks at you quizzically for a moment, and then her display shifts to a mass of symbols. She skims briefly. "I have never even heard of such a unit. Apparently it is a very old one, though. Our records say that it had largely stopped being used by early in the 21st century. Well, I learned something new today." The display and its field of symbols vanishes as she slings her backpack over her shoulder.`
			label stormend
			`	"Thanks for the ride, Captain. I have to get working on this data, but if you are interested in helping some more, I hope to have more research expeditions planned soon."`



mission "Remnant: Logistics 1"
	name "Rush delivery to <planet>"
	description `Deliver <cargo> to <destination> by <date>.`
	source "Caelian"
	destination "Viminal"
	cargo "Generator (Furnace Class)" 39
	deadline 2
	to offer
		has "remnant: blood test pure"
		has "Remnant: Defense 1: done"
	on offer
		conversation
			`You step out of the <ship> amidst the strange sight of the <origin> spaceport. The structures that surround the landing pads look as much grown as built, and they seem to merge into the landing pads themselves. As usual, the dock entrance is busy. When your commlink vibrates, you have to find a place where the traffic eddies so you can step aside. When you do, you learn you need to check in with the information desk.`
			`	The woman working the desk seems startled to see you when you walk up. You can see the realization dawn on her as she looks you over with a practiced eye. "Ah," she sings, "you are the ancestral sojourner among us."`
			`	It is typical for people to gawk at you, so you respond by singing, "The Embers guided me to friends I didn't know, and your message invited me to meet a new one."`
			`	Her hands make a short series of shakes and a moment later she remembers to laugh for you. The delayed response makes her laugh again, spontaneously this time, and you both join in. When she recovers herself, she sings, "Logistics have requested that we find someone who can carry <tons> of cargo to <planet>. Is the <ship> available immediately?"`
			choice
				`	"Certainly!"`
					goto willdo
				`	"Sorry, it is not."`
					goto notinterested
			label willdo
			`	"Excellent," she responds in a full alto, "I will let the project manager know the cargo will arrive promptly." She signs what you think is a farewell and turns to address someone else who has stepped up.`
			`	You manage to chant and point your way through the cafeteria line, and you are aware of the flurry of signs around you. There doesn't seem to be a way to pay, so you find a table and sit alone until your commlink chimes to let you know that the <ship> has been refueled and the mystery cargo loaded.`
				accept
			label notinterested
			`	"That is unfortunate," she sings as she makes a notation on her terminal. "But there will be others who are willing to help."`
				decline
	on complete
		payment
		conversation
			`You step off the <ship> on <planet> to see a man wandering around your ship taking video with a datapad and softly dictating some running commentary. He dodges around the dock workers unloading and refueling, seemingly intent on recording every aspect of your ship.`
			`	"Cousin!" he sings with excitement when you walk up to him. "It is good to meet you and to see your wonderful ship. It excites me to be able to examine something I have only seen in entertainments based on our scouting reports." He holds up the datapad facing you and says, "I am making a video for my companion. He will not believe me unless I have proof, and maybe not even then!" he laughs. You wave at the camera and he stops recording.`
			`	"I hope I have not offended you. I get carried away looking at ships." He runs his hand along the landing strut but then seems to collect himself and turn back to you. "I am named Eon," he says. "Would you have time to talk about logistics support?"`
			choice
				`	"Yes, I've been looking for more work with the Remnant."`
				`	"Yes, there haven't been many opportunities so far."`
			`Eon leads you to the bustling cafeteria, chattering about ship design since the Alpha Wars. He orders a couple of hot drinks and leads you to a quiet table overlooking the docks. You try your drink. It's strongly flavored but a bit odd, like someone's memory of what coffee should taste like, reconstituted from local foods.`
			`	Eon leaves his untouched as he launches into conversation. "Those of us in logistics have noticed that you are spending time in our systems, and we wanted to see if you would be available to pick up work for us. It would be delivery work like the generator you brought for the housing project."`
			choice
				`	(Nod)`
					goto delivery
				`	"You put starship radiothermals in your houses?"`
			`	"You do not?" he responds playfully. "Well, 'generators in each community' would be more accurate. We maintain a decentralized power grid so we have more resiliency in the event of an attack or natural disaster. It also makes use of the power plants we salvage from the Korath and ones we recover from our own damaged ships. Besides, widely deploying the technology ensures that we have expertise to maintain and repair it all across the Remnant. But," he signs a pushing motion, "civil engineering is another subject. I hope you are more interested in how we move our various cargoes."`
				goto delivery
			label delivery
			`	"That generator was originally scheduled for delivery 30 days from now, but it was ready earlier and the project can install it now. So, by bringing it over, you have enabled us to move the project forward and free up delivery capacity next month."`
			`	"So, why did you offer this work to me?" you ask, trying to mimic the gestures you've seen that you think refer to one's self.`
			`	He smiles and responds, "Very good! Very good! We schedule everything, but we maintain slack in the system to take advantage of opportunities like the power system being ready early, or to deal with emergencies. Sometimes, of course, we have to drop everything and sort the schedule out later. But, in normal times, we publish these jobs on the job board and captains that have capacity available can pick them up. The projects provide resource allocations to cover operating and crew costs, but there is no... what is the word? Margin, yes! Since your ship is not in our planned resources, you provide extra capacity, and we might be able to move some of our larger projects forward when you are in our space.`
			choice
				`	"Thanks for the opportunity."`
					goto thanks
				`	"Will your pilots be upset at the competition?"`
			`	Eon smiles at the question. "You should talk to the other pilots and see, but I think the ancestral approach is different. We work more like a military: the ships are owned by the Remnant, but each captain is responsible for the ship, the crew, and the transport work that needs to be done. I think they will be happy to see new homes being built, and freeing up more time for them and their crews to spend within the community."`
				goto thanks
			label thanks
			`	Before you can ask more about transport jobs, Eon takes out his commlink and taps on it for a few minutes. "You now have access to the logistics job board. You should be able to see our current job list for each system when you check."`
			`	You continue to chat with Eon as you sip your drink. When you finish, his commlink chirps. As he stands, he signs what you think means "goodbye" as he says he has to leave for another meeting. He walks off quickly with his head down looking at the datapad. Your commlink notifies you that <payment> have been added to your account.`<|MERGE_RESOLUTION|>--- conflicted
+++ resolved
@@ -1122,7 +1122,7 @@
 			
 			label knowledge
 			choice
-				`	"They don't know about the Remnant, at least not yet."`
+				`	"They do not know about the Remnant, at least not yet."`
 					to display
 						has "deep: did not reveal remnant"
 				`	"They have only discovered the void sprites."`
@@ -1146,15 +1146,6 @@
 						has "Deep: Remnant Surveillance: done"
 					goto surveilled
 			
-<<<<<<< HEAD
-			label unknown
-			choice
-				`	"They do not know about the Remnant, at least not yet."`
-				`	"They have only discovered the void sprites."`
-					goto sprites
-			
-=======
->>>>>>> 5c652614
 			action
 				set "remnant: told that deep knows nothing"
 			`	Torza seems to calm down greatly after hearing this. "This is most fortunate. We will need to work to ensure that this remains the case."`
