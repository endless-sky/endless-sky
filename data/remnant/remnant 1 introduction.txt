--- conflicted
+++ resolved
@@ -2854,37 +2854,8 @@
 			branch threatening
 				has "remnant: face to maw: raised shields"
 			`	You tell Plume about how you visited Nenia and had an interesting encounter with a void sprite, and offer him the recording and container of slime. He eagerly accepts the data chip and the container from you. Sliding the container into some kind of machine, it immediately starts to whir as he slots the data chip into his console. Moments later his holographic projection shifts to the new footage. He checks the timestamps, then chants, "These will take me a little while to analyze. I will meet you in the spaceport in a few hours to discuss my preliminary findings."`
-<<<<<<< HEAD
 				decline
 			label threatening
-=======
-
-
-
-mission "Remnant: Face to Maw 1B"
-	name "Talk to Plume about the void sprites"
-	description "Plume would be very interested in a report on what happened with the void sprites."
-	landing
-	to offer
-		has "event: remnant: return the samples timer"
-		has "flagship model: Puffin"
-		or
-			not "Remnant: Cognizance 1: offered"
-			has "Remnant: Cognizance 19: done"
-	to fail
-		or
-			has "Remnant: Face to Maw 1: done"
-			has "Remnant: Face to Maw 1: active"
-	to complete
-		has "Remnant: Face to Maw 1: declined"
-	source
-		system "Nenia"
-	destination "Aventine"
-	on complete
-		conversation
-			`When you walk into Plume's lab on Aventine you find him buried in some kind of holographic projection of your egg returning mission. You can see that he appears to be watching the video in slow-motion as he taps out notes on his data pad. After a few minutes he looks up and sees you standing in the entryway. He quickly pulls himself out of the projection and hits what you assume must be the pause button.`
-			`	"Captain <first>! What a pleasant surprise," he trills. "If you are looking for more work, I don't have anything for you right now."`
->>>>>>> 36fda1dd
 			`	You tell Plume about how you visited Nenia and had a threatening encounter with a void sprite, and offer him the recording and container with the tentacle. Plume recoils from you in disgust. "After all our work rebuilding trust with the Archon and the void sprites, you go and risk it for... what, exactly? Sightseeing? Thrill of the hunt?" His chant settles into an angry tone. "Leave the recording on the console. I want no part of that tentacle, though."`
 			`	As you are leaving Plume's lab a technician pulls you aside. "Our records mention that the tentacles had some interesting properties that were useful in combat. If you are interested, meet me in the spaceport in a few hours."`
 
