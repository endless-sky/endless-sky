# Copyright (c) 2017 by Michael Zahniser
# Copyright (c) 2018 by Zitchas
# Copyright (c) 2022 by williaji
#
# Endless Sky is free software: you can redistribute it and/or modify it under the
# terms of the GNU General Public License as published by the Free Software
# Foundation, either version 3 of the License, or (at your option) any later version.
#
# Endless Sky is distributed in the hope that it will be useful, but WITHOUT ANY
# WARRANTY; without even the implied warranty of MERCHANTABILITY or FITNESS FOR A
# PARTICULAR PURPOSE. See the GNU General Public License for more details.
#
# You should have received a copy of the GNU General Public License along with
# this program. If not, see <https://www.gnu.org/licenses/>.

mission "First Contact: Remnant"
	landing
	invisible
	source
		government "Remnant"
	on offer
		conversation
			`Although they are unusually tall and dark-skinned, the people here appear to be human. You wouldn't know it from the architecture, however: the buildings with their curved, twisted surfaces and ramifying arches look more alien than any human dwelling you have seen before.`
			`	Stranger still, no one is speaking: the usual background murmur of voices that you would associate with a spaceport is absent here. Instead, the locals are communicating in a rapid and graceful sign language, their hands tracing arcs through the air almost faster than your eyes can follow.`
			`	A few of them approach your ship and one of them greets you out loud, but instead of speaking he sings the words in a high, monotone chant: "Do you comprehend the ancestral tongue?"`
			choice
				`	(Say, "Yes, I do.")`
				`	(Try to chant, "Yes, I do.")`
					goto chant

			`	Their expressions are inscrutable; you aren't sure if they even understood you or not. They turn away from you for a second and converse in sign language.`
				goto blood
			label chant
			`	You sing, "Yes, I do," trying to match the leader's pitch. As you do so, several of them hum notes that harmonize with you.`
			label blood
			`	Two of them walk up to you. One is carrying a small device that looks like a handheld scanner. The other unwraps a small foil package, pulls out a lancet, and jabs his finger with it. A dark, red drop of blood wells up. He presses his finger onto a port on the scanner, then hands you another one of the packets. "We kindly request that you identify yourself," he chants. Several of the others hum along with him.`
			choice
				`	(Give them a blood sample.)`
					goto yes
				`	(Refuse to give them a sample.)`
					goto no
				`	(Run back to my ship and escape from here.)`

			`	You run into your airlock, slam the door shut, and blast off from the planet. Already, several of their ships are moving to intercept you. It seems that you are no longer welcome in this region of space...`
				launch

			label no
			`	You try to pull away, but the man's hand snakes out and grabs you by the wrist. Before you are even able to react he jabs your finger and shoves it onto the scanner. "You are in our space," he sings. "You will abide by our rules." No longer a monotone, his song is a jarring and atonal melody.`
			label yes
			`	Several of them gather around the one with the scanner as if waiting to see what the results will be. As you watch them you notice that all of them, even the women, have their hair cropped short. Also, their clothing looks like nothing that has ever been in fashion at any point in human history that you know of.`
			`	Finally the scanner beeps, and a yellow light flashes. You can almost feel the tension leaving the air as the crowd relaxes. "So you are pure. You are human," chants one of the women. "You are one of us."`
			choice
				`	"Of course I'm human. But what are human beings doing out here?"`
				`	"Who are you?"`

			`	Several of them burst into song, singing together in harmony, "We are the hidden ones. We are the Remnant. In time of great chaos to this place we came, lest all true-born humans be killed or enslaved, by those who evolved not, but unwisely were made."`
			`	As they continue to sing, you begin to piece together their story. They are the descendants of people who fled to this region of space through an unstable wormhole at the peak of the first Alpha War, which means they have been here for more than half a millennium. That doesn't explain why their culture is so radically different, though.`
			`	Eventually they invite you to a dinner. Their food has strange and complex flavors, not all of them pleasant, but you do your best to be polite and pretend to enjoy it all. The meal itself is generous and stretches out as your hosts consume considerably more food than you would expect for such a trim group. After the meal, they entertain you by singing songs, some of which you recognize as classical Earth music. It appears that people in this culture use sign language for day to day communication, and use their voices only for making music.`
			`	When you return to your ship, you do a search on videos of historical dialects of human sign language. None of them bear even a passing resemblance to the language of these people who call themselves the Remnant.`
				decline
			
	on enter
		"remnant chilia" ++
		conversation
			`As you break orbit and get ready to escape, you receive a message from <planet>. A chant comes from your speakers.`
			`	"My compatriots seem to have gotten off on the wrong foot. I am Prefect Chilia of the Remnant. We established ourselves here as a bastion of humanity to survive when the rest of human space was under threat by the Alphas.`
			`	"The blood test we requested is mandatory for all who come to our worlds. We will not tolerate the presence of anyone of Alpha heritage. Should you agree to the blood test and pass, we will allow you to visit our worlds in peace."`
			choice
				`	"Okay, I'll take the blood test."`
					goto accept
				`	"I'm not taking any blood test."`
			action
				set "remnant: declined second chance"
				"reputation: Remnant" <?= -10
			`	"Then leave immediately or be eliminated. You will not be welcomed here again."`
				decline
			
			label accept
			action
				set "remnant: accepted second chance"
			`	"Please return to <planet>. Be on your best behavior, as there will be no third chance."`
	
	to fail
		has "remnant: declined second chance"
	
	on fail
		log "Discovered a strange, isolated human community in an otherwise uninhabited region of space south of the Core. Angered them by refusing to submit to some sort of blood test."
		log "Factions" "Remnant" `The Remnant are a group of unusual-looking humans that live in a secluded section of the galaxy. It is unclear how long they have lived apart from the rest of humanity, but they have been free of human influences for long enough that their culture is wildly different from any found in human record. Their buildings seem to be alien in origin, and they communicate amongst each other primarily with sign language. When they do use their voices they sing or chant, rather than speak.`
	
	on decline
		event "ember waste label"
		log "Discovered a strange, isolated human community in an otherwise uninhabited region of space south of the Core. They call themselves the Remnant."
		log "Factions" "Remnant" `Half a millennium ago, during the Alpha Wars, a group of humans fleeing the conflict and looking for a safer place to live discovered a wormhole into a region of space known as the Ember Waste. They built settlements there, and chose to call themselves the Remnant. Although they no longer fear the Alphas as much as they once did, they still have not rejoined human society.`
			`Since their colonies were first formed, the Remnant's culture has changed drastically. They communicate in sign language, using their voices only for singing. Their food and architecture and much of their technology is strange, and much of it has been borrowed or stolen from nearby alien species.`
	
	npc
		government "Remnant"
		personality heroic coward disables plunders
		fleet "Large Remnant" 2
	
	to complete
		has "remnant: accepted second chance"
	
	on complete
		event "ember waste label"
		log "Discovered a strange, isolated human community in an otherwise uninhabited region of space south of the Core. They call themselves the Remnant."
		log "Factions" "Remnant" `Half a millennium ago, during the Alpha Wars, a group of humans fleeing the conflict and looking for a safer place to live discovered a wormhole into a region of space known as the Ember Waste. They built settlements there, and chose to call themselves the Remnant. Although they no longer fear the Alphas as much as they once did, they still have not rejoined human society.`
			`Since their colonies were first formed, the Remnant's culture has changed drastically. They communicate in sign language, using their voices only for singing. Their food and architecture and much of their technology is strange, and much of it has been borrowed or stolen from nearby alien species.`
		conversation
			`Your return trip is a bit more nerve-wracking. Unlike the previous time, your flight computer keeps blaring warnings that the ships escorting you are weapons-hot and locked on. As soon as you land, your ship is surrounded by soldiers with a variety of weapons, and the same man appears in the midst of them. As before, he pricks his finger, presses it to a spot on the device, then offers a still-sealed lancet to you. He begins chanting in a severe tone, "The first may be a misunderstanding, but now you know our law. Will you submit to a blood test, or be declared guilty once and for all?"`
			choice
				`	(Provide the blood sample.)`
					goto comply
				`	(Refuse and run for my ship.)`
				
			`	As you turn to start running back to your ship, the soldiers nearby begin raising their weapons and firing at you. As you feel your body begin to liquefy under the assault of the strange energy bolts, the last thing you see is the look of pity, resignation, and confusion on the face of the man with the scanner. Probably wondering why you would decide to return if you were just going to run again. You suppose they'll never know...`
				die
			
			label comply
			`	Several of them gather around the one with the scanner as if waiting to see what the results will be. As you watch them you notice that all of them, even the women, have their hair cropped short. Also, their clothing looks like nothing that has ever been in fashion at any point in human history that you know of.`
			`	Finally the scanner beeps, and a yellow light flashes. You can almost feel the tension leaving the air as the crowd relaxes. "So you are pure. You are human," chants one of the women. "You are one of us."`
			choice
				`	"Of course I'm human. But what are human beings doing out here?"`
				`	"Who are you?"`

			`	Several of them burst into song, singing together in harmony, "We are the hidden ones. We are the Remnant. In time of great chaos to this place we came, lest all true-born humans be killed or enslaved, by those who evolved not, but unwisely were made."`
			`	As they continue to sing, you begin to piece together their story. They are the descendants of people who fled to this region of space through an unstable wormhole at the peak of the first Alpha War, which means they have been here for more than half a millennium. That doesn't explain why their culture is so radically different, though.`
			`	Eventually they invite you to a dinner. Their food has strange and complex flavors, not all of them pleasant, but you do your best to be polite and pretend to enjoy it all. After the meal, they entertain you by singing songs, some of which you recognize as classical Earth music. It appears that people in this culture use sign language for day to day communication, and use their voices only for making music.`
			`	When you return to your ship, you do a search on videos of historical dialects of human sign language. None of them bear even a passing resemblance to the language of these people who call themselves the Remnant.`



# Compatibility patch for those who made contact with the Remnant prior to v0.9.15
# v2 has been added to force those on continuous who already have the patch to get it again so that they get the post-scanning hostility/tolerance hail changes
mission "Remnant: Blood Test Patch v2"
	landing
	invisible
	to offer
		has "event: ember waste label"
		not "Remnant: Scanning Tolerances: done"
	on offer
		set "remnant: blood test pure"
		event "remnant: change hail"
		fail



mission "Remnant: Lost in Ember Waste: Trigger"
	landing
	invisible
	source
		government "Remnant"
	to offer
		has "remnant: blood test pure"
		not "license: Remnant"
		not "outfit: Quantum Keystone"
		not "outfit: Quantum Key Stone"
		not "outfit: Jump Drive"
		not "outfit: Shield Beetle Pendant"
	on offer
		event "remnant: lost in ember waste" 14
		fail



mission "Remnant: Lost in Ember Waste"
	landing
	invisible
	source
		government "Remnant"
	to offer
		has "event: remnant: lost in ember waste"
		not "license: Remnant"
		not "outfit: Quantum Keystone"
		not "outfit: Quantum Key Stone"
		not "outfit: Jump Drive"
		not "outfit: Shield Beetle Pendant"
	on offer
		outfit "Quantum Key Stone" 1
		log `Became stuck in the Ember Waste, but was given a Quantum Key Stone by an old woman who claims to have once been stuck in Republic space under similar circumstances.`
		conversation
			`You wander the <origin> spaceport feeling very lost in this strange region of space. Having flown around for a few weeks with no idea of how to get out, you wonder if you'll be stuck here forever.`
			`	You sit down on a bench and think about how you're going to get out of this situation. While you think, an old woman approaches you and signs something.`
			choice
				`	"Sorry, I don't understand."`
			`	The old woman chuckles to herself. "You seem lost," she says. You nod. To your surprise, she doesn't sing everything she says like the other Remnant.`
			`	"I'm guessing you don't know about the wormholes."`
			choice
				`	"The what?"`
				`	"I do, I just can't get through them."`
					goto know
			
			`	"There are red wormholes scattered around this region of space. You can only access them if you have a Key Stone on your ship, though. Don't ask me how it works, but that's how it is."`
				goto keystone
			
			label know
			`	"Lost your Key Stone?" she asks with another chuckle. "Or maybe your jump drive, and now you're stuck here? No problem."`
			
			label keystone
			`	The woman reaches into a bag that she has with her and hands you a Quantum Key Stone. "Just put this on your ship and you can be on your way out of here."`
			choice
				`	"You're just giving this to me?"`
					goto thanks
				`	"What's the catch?"`
			`	She chuckles again. "No catch."`
			
			label thanks
			`	The woman sits down on the bench next to you. "I was once lost in Republic space for many years after losing my Key Stone. I know what it can be like to be away from your people for that long, so I'd rather not see you share the same fate."`
			choice
				`	"Thanks for the help. I'll go fit this on my ship."`
				`	"How'd you get to Republic space?"`
					goto republic
			
			`	You say goodbye to the woman and begin walking to your ship. "Safe travels, Captain," she sings with a big grin on her face as you walk away.`
				decline
			
			label republic
			`	"I was an adventurous spirit in my youth," she says. "One day I found my way out of the Ember Waste and back to what I learned was the rest of humanity. For years my people had hidden here believing the Alphas had killed everyone else, but I discovered that we had little to fear.`
			`	"I explored the Republic for many months, learning what had happened since the Alpha Wars, but when I attempted to return to the Ember Waste to tell my people, I found that my Key Stone had been stolen at some point during my journey. I had no way to return."`
			`	She lets out a long sigh. "I don't want to bore you with all the details, but I resigned myself to my new life. I met a man, had two daughters, but never lost hope of returning to my true home. One day, after my daughters had grown and my husband had passed in an accident, I decided to go on another adventure. I dusted off my old ship, and soon discovered the Hai."`
			branch hai
				has "First Contact: Hai: offered"
			choice
				`	"The who?"`
			`	"How you've become lost here without having discovered the Hai first is beyond me." She chuckles. "The Hai are a peaceful alien people north of humanity. Go looking for a purple wormhole in the uninhabited systems of the Far North. You may find your way there.`
				goto next
			
			label hai
			choice
				`	"You've met the Hai?"`
			`	"Well of course. How else would I have been able to return home?`
			
			label next
			`	"To my surprise, the Hai had a large number of Quantum Key Stones." She pauses for a moment. "Might be a good idea for you to bring some of those Hai keystones here. Anyway, I was so thrilled that I didn't even ask any questions about how they had them. I bought one and flew as fast as I could back to the Ember Waste, and I've been here ever since."`
			choice
				`	"How long ago was that?"`
				`	"What about your daughters?"`
					goto daughters
			
			`	"Well I got lost when I was 17 and returned when I was 64, so perhaps some 130 years ago now that I returned." She chuckles at the surprised look on your face as you realize that she is nearly 200 years old. "Uncovering ancient alien technology is quite the blessing.`
				goto end
			
			label daughters
			`	"Oh, I only told them about deciding to travel the galaxy. Never told them about returning home. I made trips to see them every so often, but they both passed many decades ago now. It seems like the Republic can't quite get anyone to live past 130 years.`
			
			label end
			`	"I really must get going, now," she says. The woman gets up to leave, but before walking away she turns to you and sings, "Safe travels, Captain," with a big grin on her face. You say goodbye to her in return and part ways.`
				decline



mission "Remnant: Defense 1"
	name "Defend <planet>"
	description "Assist in defending <planet> from a Korath raid, then return to the planet."
	source "Caelian"
	to offer
		has "remnant: blood test pure"
		not "remnant: defense delay"
	on offer
		conversation
			`In the relative quiet of this Remnant spaceport, it's unusually jarring when an alarm siren begins howling. All around you, people are rushing to get their ships into the air. Even though no one stops to explain to you what is happening, it's pretty clear that this is a planetary defense operation.`
			choice
				`	(Assist the defenders.)`
					launch
				`	(Stay here, and don't help them.)`
			`	You remain behind on the planet. You probably just missed out on a great opportunity to earn the gratitude of the Remnant.`
				defer
	on defer
		set "remnant: defense delay"
		event "remnant: defense timer" 20
	npc
		government "Remnant"
		personality staying uninterested disables plunders
		fleet "Large Remnant"
	npc evade
		government "Korath"
		personality staying heroic plunders harvests target
		fleet "Korath Ember Waste Raid" 6
	on visit
		dialog "There are still Korath raiders circling overhead. You should take off and help the Remnant ships to fight them."
	on complete
		payment 500000



mission "Remnant: Defense 2"
	landing
	name "Remnant bounty"
	description "A Korath ship is flying around Remnant territory. Hunt it down and destroy it, then return to <planet> for payment."
	source "Caelian"
	to offer
		has "Remnant: Defense 1: done"
	on offer
		conversation
			`The people here are grateful for your help in fighting off the Korath raid, and they offer you a payment of <payment>. They explain to you (in song, of course; the explanation takes the form of an epic ballad) that these raids have been taking place for nearly a century.`
			choice
				`	"Have you done anything to try to stop the Korath from raiding you?"`
				`	"What do you think the Korath are hoping to accomplish?"`
					goto motives
	
			`	"Of course not," chants one of them. "Why would we give up a good opportunity to plunder new technology?" His voice is such a perfect monotone that you can't tell whether the comment was meant facetiously or not.`
				goto next
	
			label motives
			`	"Perhaps they seek new territory, or perhaps they are just innately aggressive," chants one person.`
			`	"Of course," says another, "the fact that our ships dump their cargo when the raiders attack probably makes us a tempting target."`
			`	A third person explains, "We do that intentionally, to keep luring them back. The technology we gain when we manage to plunder one of their ships more than outweighs the cargo we lose."`
	
			label next
			`	While you're conversing with the group, a uniformed woman walks up and tells them something in sign language. They sign back and point to you. She says to you, "Thank you for your help. A Korath ship that came with the raiders and fled the battle is still lurking around our territory. Would you be willing to hunt it down?"`
			choice
				`	"Sure."`
				`	"Sorry, I don't have time to help you out."`
					decline

			`	"Thank you," she sings. "It keeps jumping between systems in our territory. Maybe its jump drive was damaged or something, and it cannot escape. I will spread the information that you've taken on the bounty for hunting it, so others will not risk their lives fighting it."`
				accept
	npc kill
		government "Korath"
		personality coward target uninterested marked waiting
		system
			distance 1 2
		fleet
			names "korath"
			# This ship has been here for a while and all its cargo outfits are gone, it just has commodities.
			cargo 4
			commodities "Food" "Clothing" "Metal" "Plastic" "Medical" "Heavy Metals"
			variant
				"Rano'erek (Crippled)"
		dialog "You have destroyed the Korath ship that was left over from the raid on <planet>. You can now return there to collect your payment."
	on visit
		dialog phrase "generic bounty hunting on visit"
	on complete
		payment 500000
		dialog `The same woman meets you when you land on <planet>. "Again, thank you," she says. "I will suggest to others that they might offer you similar bounty hunting jobs in the future." She pays you <payment>.`
		log "Factions" "Remnant" `Recently, Korath ships have begun raiding Remnant worlds. The Remnant have decided not to try to discourage these raids, because they are a perfect opportunity to steal jump drives and other valuable alien technology from the Korath.`



mission "Remnant: Defense 3"
	landing
	name "Remnant surveillance"
	description "Travel to the <waypoints> system, destroy any Korath ships you find there, then deploy a Remnant surveillance satellite to give them advance warning of Korath raids in the future. Return to <planet> when you are done."
	source
		government "Remnant"
	to offer
		"Remnant: Bounty: done" >= 3
	cargo "surveillance equipment" 13
	waypoint "Parca"
	on offer
		conversation
			`A man approaches your ship soon after you collect your latest bounty, and sings, "You have been most helpful in fighting the Korath. Would you be willing to assist us in another way?"`
			choice
				`	"Sure, tell me more."`
				`	"Sorry, I'm not interested in helping you out anymore."`
					decline

			`	He explains that they hope to gain advance notice of future raids by setting up remote surveillance equipment in the system in the Ember Waste that is closest to Korath space. The equipment will communicate with the Remnant via something called an "entangled particle pair" that does not require a hyperspace relay network. Ironically, this is technology that the Remnant acquired by raiding the Korath decades ago.`
			`	"I will mark the target system on your map," he says, "and give you the equipment necessary to deploy the surveillance satellite. Please do not deploy it while any Korath ships are watching. Our scouts encountered Palavrets, but they have crippled them enough to where they should not be a problem."`
				accept
	on accept
		event "remnant: surveillance begin"
	npc kill
		government "Korath"
		personality heroic nemesis staying
		system "Parca"
		fleet
			names "korath"
			cargo 0
			variant
				"Palavret (Crippled)"
				"'olofez" 2
		dialog "Now that you are alone, you are able to deploy the Remnant surveillance satellite unobserved. Time to report back to <planet>."
	on visit
		dialog `You have returned to <planet>, but you haven't deployed the surveillance satellite yet. Return to <waypoints> and make sure that all of the Korath there have been eliminated.`
	on complete
		event "remnant: surveillance end"
		payment 500000
		conversation
			`When you return to <planet>, the same Remnant man meets you and says that they have begun receiving data from the surveillance satellite that you deployed. "Thank you for your assistance," he sings. He pays you <payment>.`
			choice
				`	"You're welcome."`
					decline
				`	"You know, a great way to say 'thank you' would be to offer me a license to buy your technology."`

			`	He grins, very slightly. "That is not my decision alone to make," he says, "but I will put in a word for you and see what I can do."`



conversation "remnant key stones"
	branch found
		has "Remnant: Found Keystones: offered"

	branch equipped
		has "outfit: Quantum Keystone"
	
	`As you are walking through the spaceport, a man comes up to you and introduces himself as the manager of the local outfitter. "Greetings, outsider," he says. "I have heard many good things about you and your assistance to our people. Would you be interested in going on a quest for me?"`
	choice
		`	"What kind of quest?"`
			goto quest
		`	"Sorry, I'm not interested."`

	`	"Please, I assure you, this quest will be very lucrative for you.`

	label quest
	`	"You may have noticed the red anomalies scattered within this region of space. What you may not have known is that these are wormholes, accessible only with the possession of a Quantum Key Stone. My people highly value these Key Stones because of this, but our mines produce very few of them." The manager shows you a Key Stone that he has with him.`
	scene "outfit/keystone"
	
	branch hai1
		has "First Contact: Hai: offered"
	
	`	"We have explored all of the Ember Waste, but have been unable to find any large concentrations of these stones."`
	`	"You seem to be able to easily explore outside of this region. If you manage to discover a source of Key Stones outside of the Ember Waste, would you please inform me of them?"`
	choice
		`	"If I find anything, I'll let you know."`
		`	"No thanks. This seems like a wild goose chase to me."`
			decline
	
	`	The outfitter manager thanks you. "We'll discuss payment once you return," he says.`
		accept
	
	label found
	`You find the outfitter manager and tell him that you have good news. "You found another world where the stones can be mined?" he asks.`
		goto exchange
	
	label hai1
	`	"I've seen that before," you say.`
	`	He looks at you with surprise. "You found another world where these stones can be mined?"`
		goto exchange
	
	label equipped
	`As you are walking through the spaceport, a man comes up to you and introduces himself as the manager of the local outfitter. He says, "I could not help but notice that you have a Key Stone that looks different from the ones from our mines. You may have noticed the red anomalies scattered within this region of space. What you may not have known is that these are wormholes, accessible only with the possession of a Quantum Key Stone. My people highly value these Key Stones because of this, but our mines produce very few of them. Have you found another world where these stones can be mined?"`

	label exchange
	choice
		`	"Yes, in the territory of some aliens far to the north of here."`
			goto hai2
		`	"Yes, but I would prefer not to tell you where."`
	
	`	"That is understandable," he says. "I am a businessman and I understand how valuable certain trade secrets can be. But perhaps I can interest you in a mutually profitable endeavor?"`
		goto more
	
	label hai2
	`	"Intriguing," he sings. "Are they aware of how valuable these stones are?" You tell him about the Hai, that they are an old species and that to them the Key Stones are just good luck charms. "Perhaps they have forgotten the true use of the Stones," says the man. "This may give us an opportunity for a mutually profitable endeavor."`
	
	label more
	`	"Tell me more," you say.`
	`	He says, "If you could fetch me a large supply of these stones, say fifty of them, I would purchase them from you for a high enough price that you would earn a tidy profit. What do you say?"`
	choice
		`	"Sure, I would be glad to accept that deal."`
		`	"Sorry, I'm really not interested in doing business with you Remnant folks."`
			decline
	
	`	After a bit of haggling, he agrees to pay you six million credits in exchange for a cargo of fifty Hai "keystones." Given how cheap they are to purchase in Hai space, you will be earning a very tidy profit on the deal.`
	`	"We look forward to receiving this shipment," he sings. "Just so we are clear, however: you do not need to install them on your ship - delivering them in your cargo hold will work just fine."`
	choice
		`	"I can purchase outfits into my cargo bay?"`
		`	"Why would you even need to specify that?"`
			goto "why mention"
		`	"Okay."`
			accept
	`	"Of course. There are several different methods available for doing so." He switches to a chant as he begins listing methods.`
	`	"Firstly, our outfitter interface has a small toggle labeled 'in-cargo' that - when checked - will instruct the dockworkers to load any outfits you purchase into your cargo bay instead of installing it.`
	`	"Secondly, if you do not have any ships selected in the outfitter control panel when you make a purchase, our logistics system will assign it for delivery to your cargo hold instead of scheduling an installation.`
	`	"Lastly, if you have an outfit installed, just tap the 'U' key on the outfitter to request that the selected outfit be uninstalled. After removal they will be left in your cargo hold."`
	`	He glances at his commlink and starts tapping at something. "We look forward to your return," he trills, before striding away still looking at his display.`
		accept
	label "why mention"
	`	"What seems straightforward to you and I is not always so simple for others. I have met more than a few pilots who thought that outfits could only be transported installed on their hull." He smiles briefly at the thought before turning and heading away.`
		accept



conversation "remnant key stones done"
	`You visit the local outfitter and tell the manager that you have brought a shipment of "quantum keystones" to sell to him. He is overjoyed, and gladly pays you six million credits for them. You can't help noticing that based on how much the Key Stones sell for here, he will be earning even more profit than you did, even though you did nearly all the work.`
	`	"You have made a valuable contribution to our people by doing this," he says. "These stones will allow more of our ships to explore the Ember Waste and discover the secrets that it holds."`



mission "Remnant: Key Stones (Pre-Hai) 1"
	name "Key Stones"
	description "The manager of the outfitter on <planet> is interested in finding alternative sources of Key Stones. The Remnant have explored the entire Ember Waste, so you will need to search elsewhere for these stones."
	source "Viminal"
	to offer
		not "outfit: Quantum Keystone"
		not "Remnant: Key Stones (Hai): offered"
		not "Remnant: Key Stones: offered"
		not "First Contact: Hai: offered"
		or
			has "event: remnant: void sprite research"
			has "Remnant: Defense 3: done"
	on offer
		conversation "remnant key stones"
		
	to complete
		has "Remnant: Found Keystones: offered"



mission "Remnant: Found Keystones"
	landing
	invisible
	source
		government "Hai"
	to offer
		has "Remnant: Key Stones (Pre-Hai) 1: active"
		has "First Contact: Hai: offered"
	on offer
		conversation
			`While exploring the Hai spaceport, you notice something interesting about some of the Hai ships. Many of them appear to be decorated with a stone that looks very similar to the Quantum Key Stones found in the Ember Waste. You ask a nearby Hai what they are, and she tells you that the stones are good luck charms that many Hai use on their ships that can be purchased from any Hai outfitter.`
			`	You should return to the Remnant outfitter manager to tell him about the stones in Hai space.`
				decline



mission "Remnant: Key Stones (Pre-Hai) 2"
	landing
	name "Key Stones"
	description "The manager of the outfitter on <planet> has offered to pay you six million credits in exchange for a shipment of fifty quantum keystones (which you will have to purchase from the Hai)."
	source "Viminal"
	to offer
		has "Remnant: Key Stones (Pre-Hai) 1: done"
	on offer
		conversation "remnant key stones"
		
	on visit
		dialog `You have returned to <planet>, but you don't have 50 "quantum keystones" to give to the outfitter. Buy the keystones from the Hai before returning here.`
	on complete
		outfit "Quantum Keystone" -50
		payment 6000000
		conversation "remnant key stones done"
	
	
	
	
mission "Remnant: Key Stones"
	name "Keystones"
	description "The manager of the outfitter on <planet> has offered to pay you six million credits in exchange for a shipment of fifty quantum keystones (which you will have to purchase from the Hai)."
	source "Viminal"
	to offer
		or
			has "outfit: Quantum Keystone"
			and
				or
					has "First Contact: Hai: offered"
					has "First Contact: Unfettered: offered"
				or
					has "event: remnant: void sprite research"
					has "Remnant: Defense 3: done"
		has "remnant: blood test pure"
		not "Remnant: Key Stones (Pre-Hai) 1: offered"
		not "Remnant: Key Stones (Hai): offered"
	on offer
<<<<<<< HEAD
		conversation
			`As you are walking through the spaceport, a man comes up to you and introduces himself as the manager of the local outfitter. He says, "I could not help but notice that you have a Key Stone that looks different from the ones from our mines. You may have noticed the red anomalies scattered within this region of space. What you may not have known is that these are wormholes, accessible only with the possession of a Quantum Key Stone. My people highly value these Key Stones because of this, but our mines produce very few of them. Have you found another world where these stones can be mined?"`
			choice
				`	"Yes, in the territory of some aliens far to the north of here."`
					goto hai
				`	"Yes, but I would prefer not to tell you where."`
			
			`	"That is understandable," he says. "I am a businessman and I understand how valuable certain trade secrets can be. But perhaps I can interest you in a mutually profitable endeavor?"`
				goto more
			
			label hai
			`	"Intriguing," he sings. "Are they aware of how valuable these stones are?" You tell him about the Hai, that they are an old species and that to them the Key Stones are just good luck charms. "Perhaps they have forgotten the true use of the Stones," says the man. "This may give us an opportunity for a mutually profitable endeavor."`
			
			label more
			`	"Tell me more," you say.`
			`	He says, "If you could fetch me a large supply of these stones, say fifty of them, I would purchase them from you for a high enough price that you would earn a tidy profit. What do you say?"`
			choice
				`	"Sure, I would be glad to accept that deal."`
				`	"Sorry, I'm really not interested in doing business with you Remnant folks."`
					decline
			
			`	After a bit of haggling, he agrees to pay you six million credits in exchange for a cargo of fifty Hai "keystones." Given how cheap they are to purchase in Hai space, you will be earning a very tidy profit on the deal.`
			`	"We look forward to receiving this shipment," he sings. "Just so we are clear, however: you do not need to install them on your ship - delivering them in your cargo hold will work just fine."`
			choice
				`	"I can purchase outfits into my cargo bay?"`
				`	"Why would you even need to specify that?"`
					goto "why mention"
				`	"Okay."`
					accept
			`	"Of course. There are several different methods available for doing so." He switches to a chant as he begins listing methods.`
			`	"Firstly, our outfitter interface has a small toggle labeled 'in-cargo' that - when checked - will instruct the dockworkers to load any outfits you purchase into your cargo bay instead of installing it.`
			`	"Secondly, if you do not have any ships selected in the outfitter control panel when you make a purchase, our logistics system will assign it for delivery to your cargo hold instead of scheduling an installation.`
			`	"Lastly, if you have an outfit installed, just tap the 'U' key on the outfitter to request that the selected outfit be uninstalled. After removal they will be left in your cargo hold."`
			`	He glances at his commlink and starts tapping at something. "We look forward to your return," he trills, before striding away still looking at his display.`
				accept
			label "why mention"
			`	"What seems straightforward to you and I is not always so simple for others. I have met more than a few pilots who thought that outfits could only be transported installed on their hull." He smiles briefly at the thought before turning and heading away.`
				accept
	
=======
		conversation "remnant key stones"
>>>>>>> 4f223674
	on visit
		dialog `You have returned to <planet>, but you don't have 50 "quantum keystones" to give to the outfitter. Buy the keystones from the Hai before returning here.`
	on complete
		outfit "Quantum Keystone" -50
		payment 6000000
		conversation "remnant key stones done"



mission "Remnant: Void Sprites 1"
	name "Space creatures"
	description "A man on the Remnant homeworld of <planet> asked you to collect data on some strange space creatures in the <waypoints> system, in another part of the Ember Waste."
	source "Aventine"
	waypoint "Nenia"
	cargo "scanning equipment" 8
	to offer
		has "remnant: blood test pure"
	on offer
		conversation
			`As you explore the spaceport, you meet a Remnant man wearing some sort of optical prosthesis over his eyes, a visor with several tiny cameras mounted on it. "Ah," he sings, "the outsider. Human yet not of our culture, distinct from our mindset. That is useful. Would you be willing to invest in a research project?"`
			choice
				`	"Perhaps. Tell me more."`
				`	"Sorry, I'm not interested."`
					decline
			`	"Excellent," he sings. "Centuries ago, we discovered some space-dwelling organisms elsewhere in the Waste, and undertook to study them. Certain mistakes were made, certain underestimations, and we can no longer safely approach these organisms. Would you be willing to visit their home system and collect some sensor data? I call this an investment, because I cannot pay you until I publish the results of these studies."`
			choice
				`	"Yes, I'd be glad to."`
					goto end
				`	"Wait, that sounds super shady. Can you explain why you think it's safe for me to enter that star system, but not for you to do so?"`

			`	He says, "We studied the organisms and determined that they could not possibly be sentient. Therefore we saw no moral issues with collecting, well, ah... a sample. Unexpected things happened and certain grudges have been, ah, borne against Remnant ships for centuries as a result."`
			choice
				`	"Well, as long as you don't ask me to do something that will get me in similar trouble, I'll help you out."`
					goto end
				`	"Sorry, I'm not interested in helping you."`

			`	"Are you sure?" he chants. "We could learn some incredible things."`
			choice
				`	"No, I'm really not interested."`
					decline
				`	"Fine, tell me what you want me to do."`

			label end
			`	He sings, "Thank you. To begin with, all I ask is that you visit this star system and scan the creatures with certain special equipment that I will provide. Report back to me when you are done."`
			choice
				`	"How should I find you?"`
				`	"What is your name?"`
					goto name

			`	"Don't worry," he says, "I will find you. You are our only visitor from the outside in many decades; when you land here, it quickly becomes known."`
				accept
	
			label name
			`	He says, "My name is..." and then performs an elaborate gesture with his hands. "Do not worry if you can not perform my name," he says, "I will seek you out when you land. You will not need to ask around for me."`
				accept
	
	npc
		government "Indigenous Lifeform"
		personality timid mining harvests staying mute
		system "Nenia"
		fleet
			cargo 0
			variant
				"Void Sprite"
				"Void Sprite (Infant)" 3
	on enter "Nenia"
		dialog `There are indeed some strange space-faring life forms in this system. You collect measurements with the special sensors, and then prepare to return to <planet>.`
	on visit
		dialog `You have returned to <planet>, but you're missing something! Either you haven't visited <waypoints> to scan the void sprites, or your escort carrying the scanning equipment has not arrived in the system.`



mission "Remnant: Void Sprites 2"
	landing
	name "Scan the void sprites"
	description "Return to the <waypoints> system, and use an outfit scanner on one of each of the types of void sprites to see if you can tell how their propulsion works."
	source "Aventine"
	waypoint "Nenia"
	to offer
		has "Remnant: Void Sprites 1: done"
	on offer
		conversation
			`Sure enough, soon after you land, the Remnant researcher with the optical prosthesis arrives at your ship. When he looks at the data that you collected using his special scanners, he is disappointed. He chants, "I had hoped the scanners would show us how the creatures are able to generate enough force to fly out of the gravity wells of their planets, but this tells me nothing. Perhaps it would help if you scan them more closely. Could you equip your ship with one of the scanners that are used to inspect the outfits that ships are carrying, and see if that scanner yields additional information?"`
			choice
				`	"Okay, I'll install an outfit scanner and see what it can tell me."`
					accept
				`	"Are you sure they won't interpret the scanner beam as an attack?"`

			`	"I doubt it," he says. "It is a very low-power beam. And after all, you were not attacked just now when you scanned them with my equipment."`
			choice
				`	"Okay, I'll install an outfit scanner and see what it can tell me."`
					accept
				`	"Wait, are you saying that you thought I might get attacked last time around, and you didn't tell me that?"`

			`	He says, "It was a small enough chance that I did not see a need to worry you."`
			choice
				`	"Sorry, I don't want to help with this project anymore."`
					decline
				`	"Okay, I'll install an outfit scanner and see what it can tell me."`
					accept
	npc "scan outfits"
		government "Indigenous Lifeform"
		personality timid mining harvests staying mute
		system "Nenia"
		fleet
			cargo 0
			variant
				"Void Sprite"
				"Void Sprite (Infant)"
	on accept
		event "remnant: nenia empty"
	on visit
		dialog `You land on <planet>, but you haven't scanned the void sprites in <waypoints>. Make sure you scan all the void sprites using an outfit scanner.`
	on complete
		event "remnant: nenia restored"



mission "Remnant: Void Sprites 3"
	landing
	name "Visit void sprite planets"
	description `Use the Puffin to explore the two gas giants where the void sprites live. Then, return to <planet>.`
	source "Aventine"
	stopover "Nasqueron"
	stopover "Slylandro"
	cargo "scanning equipment" 8
	blocked "The Remnant researcher has another job for you, but you're going to have to free up some cargo space in order to take it on."
	to offer
		has "Remnant: Void Sprites 2: done"
	on offer
		conversation
			`The Remnant researcher seems disappointed that an outfit scan didn't reveal any information about the void sprites, but he is also excited about a new idea for studying them. "I found that we have several old mothballed ships suitable for exploring the upper atmosphere of a gas giant," he says. "Until I can publish my results I will not have the resources to compensate you, but I can provide you with one of our ships. Then you could land on the void sprite worlds and observe them in their natural habitat."`
			choice
				`	"How much will it cost to buy one?"`
				`	"Didn't you say before that anyone entering that system in a Remnant ship gets attacked?"`
					goto attack
				`	"Sorry, I'm not interested in helping you anymore."`
					decline

			`	"Only a few million credits," he says. "Do not worry, I will provide you with one. Consider it an advance on the resources I owe you. And, just think of how much you will be doing to advance the cause of science."`
				goto end

			label attack
			`	"Do not worry about it," he says. "These exploration craft are exceptionally fast and maneuverable. Even if you do provoke a negative reaction, you should be able to dodge any direct confrontation."`

			label end
			choice
				`	"Okay, I'll do it."`
				`	"Sorry, that's more than I'm willing to commit to."`
					decline

			`	"Excellent," he says. "This ship is an antique, so be careful with the shields. They are projected around the ship and are unable to adapt to new obstacles. Hard-shell shields, I believe they were called at the time of the Exodus, as opposed to the skin shields of today that fit close to the hull." He pauses and looks thoughtful, then continues. "Just make sure nothing valuable is near the hull when the shields activate - it will either be sheared in two or break the shields. And it is important to know that the pressure suit included with the ship is able to remotely activate and deactivate the shields and other ship systems."`
			`	He moves to step away, then looks back at you. "My notes indicate that there is a superstition about how visiting Crataegusa in the Cardea system was considered to bring good fortune to explorers. There is no scientific reason that should be the case, but might be worth landing on it anyway."`
				accept
	on accept
		event "remnant: puffin"
		give ship "Puffin" "Shadow in the Depths"
	npc
		government "Drak (Hostile)"
		system "Nenia"
		personality staying heroic nemesis frugal uninterested
		ship "Archon (Cloaked)" "Lifted Lorax"
	on stopover
		conversation
			`You have dodged the Archon and landed on the second of the two gas giants where the void sprites live. The hull of your tiny ship creaks and groans under the high atmospheric pressure, but seems to be holding together. Its sensors pick up flocks of void sprites floating between the planet's cloud layers, presumably feeding on airborne creatures too small to detect from this range.`
			`	You also observe some void sprites leaving the planet, soaring upward on thermal updrafts. As they rise, their bodies swell to several times their original size, like an aerostat balloon gaining altitude. But clearly they have another form of propulsion as well, something akin to the antigravity repulsors that human ships use to travel from a planet's surface into orbit.`
			`	After collecting some atmospheric samples for good measure, you prepare to return to <planet>. Hopefully the Archon will calm down once it sees that you have not attacked or disturbed the Sprites on either of these planets.`
	on visit
		dialog phrase "generic missing stopover or cargo"
	on complete
		event "remnant: void sprite research" 20
		log "Factions" "Void Sprites" `The "void sprites" are space-dwelling lifeforms. They are apparently not sentient. They evolved in the atmosphere of a gas giant, but have some biological mechanism for altering or reflecting gravity that allows them to fly into outer space, in the same way that human ships use antigravity to escape a planet's gravity well. The void sprites are not particularly powerful or dangerous creatures, but they are guarded by a Drak Archon.`
		log "Factions" "Archons" `Archons are partly biological, but do not seem to be naturally evolved creatures. Some of their biological characteristics may have been based on the "void sprites" that inhabit the Ember Waste.`
		conversation
			`The Remnant researcher is ecstatic when he sees all the data you collected. "I will begin assembling this into a research paper immediately!" he sings. "It may be months before it is published, but when it is you will be named as a co-author, and I will share the credit with you."`
			choice
				`	"What do you know about the Archon that attacked me?"`
				`	"I'm glad I could help you out. I'll look forward to hearing from you."`
					decline

			`	He begins singing you a song about the Archons. The song says that the Archons are servants of the mysterious Drak, whom no one has seen but whom the Quarg claim to speak to and take orders from. "That's all our histories say," he sings, "but what interests me is the biological similarities between the Archons and the void sprites. We do not think the Archons are naturally evolved creatures. Perhaps their creators incorporated elements of void sprite biology into them when they were made. Or perhaps the Archons just feel an affinity with them because they are both space-faring organisms."`
			choice
				`	"Well, I'll look forward to hearing the results of your research when it is done."`
					decline
				`	"Do you think the Archons will continue to be angry at me?"`

			`	He says, "As long as you did not harm any of the void sprites, I doubt they will bear you a permanent grudge. The Archons are thinking creatures, after all; they cannot blame you for your curiosity."`
			`	You thank him for the information and tell him that you will look forward to reading the results of his study (and, getting paid for your help) once it is complete.`



mission "Remnant: Gascraft-Puffin Compatibility"
	landing
	invisible
	to offer
		has "event: remnant: gascraft"
	on offer
		event "remnant: puffin"
		clear "event: remnant: gascraft"
		fail



mission "Remnant: Technology Available"
	name "License Training"
	description "Transport a prefect to <destination> so he can tell you more about the Remnant license."
	landing
	invisible
	source
		government "Remnant"
	destination
		government "Remnant"
		not distance 0
	to offer
		has "event: remnant: void sprite research"
		has "Remnant: Defense 3: done"
		or
			has "Remnant: Key Stones: done"
			has "Remnant: Key Stones (Hai): done"
			has "Remnant: Key Stones (Pre-Hai) 2: done"
			has "Remnant: Broken Jump Drive 2: done"
	on offer
		payment 600000
		set "license: Remnant"
		log "The prefects have reached a consensus: now considered a valuable friend of the Remnant, and given permission to purchase their ships and technology."
		conversation
			`An elderly man approaches your ship and introduces himself as a local "prefect," presumably some sort of government position. In a song so elaborate that he must have composed and practiced it ahead of time, he informs you that a scientific study on the void sprites has just been published, and as the co-author you are entitled to a payment of two million credits, which he presents to you.`
			`	"When your name came up in the study," he says, "I asked around and discovered that you have helped us in other ways as well. The other prefects have reached a consensus that you should be considered a valuable friend of the Remnant, and shall henceforth be given permission to purchase our ships and technology." He hands you a small cube that looks like it is made of interlocking blocks of material similar to their ships.`
			scene "outfit/remnant license"
			choice
				`	"I'm honored. Thank you."`
					goto onwards
				`	"Is there anything else I can do to assist your people?"`
			`	"I do not have anything at the moment," he says, "but I am sure other Remnant will have tasks you can help with, now that you have demonstrated your trustworthiness. We have been keeping track of you, and we are impressed with your curiosity, perseverance, and ability to survive where most would be destroyed. All three are valued characteristics among the Remnant, and thus many will welcome your assistance on their projects."`
			label onwards
			`	As he talks, he gestures for you to walk with him towards a nearby hall. Inside, you discover that it is one of the many cafeterias that seem to be common in Remnant starports. He picks up two trays from the window and leads you to an empty table. "While you are welcome to become one of us, we suspect that you are a citizen of the galaxy - wandering hither and yon building coalitions and enmities with species and groups across the breadth of accessible space, unfettered by conventional allegiances. As such, we hope that you will continue to explore and stop by to let us know what you have found. We ask only that you keep the secret with which you are trusted and bring us word of anything that might influence humanity's long-term survival."`
			choice
				`	"What secret do you want me to keep?"`
					goto secret
				`	"I would be honored to be one of the Remnant."`
					goto honored
				`	"While I have enjoyed my time among you, I can never stay in one place."`
					goto traveler
				`	"What constitutes 'things that influence humanity's survival'?"`
			label survival
			`	He takes a bite before responding. "Basically, anything that might either pose an existential threat to humanity, or anything that we might learn from and put to use to ensure humanity's survival. It might be an invading fleet of automated machines or a spaceborn plague. But it is just as possible you might find beings that we can work alongside to form strong partnerships or ancient ruins with old technology that points us towards new discoveries. The possibilities are indeed infinite."`
				goto feast
			label honored
			action
				set "remnant: desired to join them"
			`	He nods, smiling. "You are not there yet, but I think you might well become one of us before too long." He takes a bite from his plate, then continues. "Keep learning, and you may well earn yourself a place among us."`
			choice
				`	"What secret do you want me to keep?"`
					goto secret
				`	"What constitutes 'things that influence humanity's survival'?"`
					goto survival
			label traveler
			`	He nods. "Thank you for confirming our impression. We are grateful to have you with us, and look forward to hearing about your travels."`
			choice
				`	"What secret do you want me to keep?"`
					goto secret
				`	"What constitutes 'things that influence humanity's survival'?"`
					goto survival
			label secret
			`	He sips on a thick drink before responding. "Quite simply, the fact that we are here. To the best of our knowledge, only the Drak and the Korath know that we exist, and of those only the Korath have raided our worlds. Our intention is to be the last bastion of humanity, and we rely on secrecy to achieve that goal." He pauses for a moment to eat, then he continues. "The Alphas are a fearsome threat, but they may be the least of humanity's worries in the grand scheme of things. We strive to maintain whatever advantages we can in case any of those threats proves itself such, and one of our best tools is surprise. If no one knows we are here, we have the advantage over any that might seek to conquer or destroy us.`
			`	"Of course, maintaining the secrecy of our capabilities is also very important - and the reason why you had to prove yourself before we let you purchase our ships and outfits - but it is secondary to the fundamental secrecy of our existence. Ideally, no one should know we exist. Those who do know should think of us as little more than refugees struggling to survive in a hostile environment."`
			label feast
			`	He waves dismissively. "I am sure you have more questions, but let us leave it there for now. Our meals await, and, well, I need to show you some things in regards to our security procedures. So finish your meal, and let's head over to <destination>."`
				accept
	on enter
		conversation
			`Once you reach space, the prefect interrupts your normal routine. "I'm sure you've noticed that your 'license' isn't exactly a normal ID card. There's a reason for that, namely that it has extra circuitry in it and includes a couple sensors on the surface. I don't understand everything in it, but the security specialists assure me that it is incredibly resistant to being hacked or compromised."`
			choice
				`	"Okay, sounds good."`
					goto continue
				`	"How do you know what regular licenses look like?"`
			`	The old man smiles. "While we might not have access to modern licenses, we do have all our old entertainment programs from before the Exodus. Some of them included details such as what licenses looked like. While things might have changed in the intervening years, licenses were historically governed by petty bureaucracy, and those are very resistant to change. So it seemed very likely that things have not changed much. And definitely not so much as to resemble ours." He seems amused, but then his smile fades.`
			`	"Then again, ancestral space never designed their licenses to withstand much. They are incentivized to be not so secure, are they not? Enough money and the right connections, and licenses for anything can be acquired. These?" He holds up a Remnant license. "Not so much." He shakes his head and becomes serious. "Now, your license has a handful of connection pads on the bottom which can be connected to your ship's IFF. When you are inbound for landing, simply tap this code on the license, and the cube will verify the pattern as well as your fingerprints and a few other biometrics to ensure you are indeed living and conscious, and then transmit an encrypted code. Our IFF systems will verify the transmitted signal and respond accordingly."`
			choice
				`	"That sounds thorough."`
					goto thorough
				`	"So why have I not been shot down yet?"`
					goto "shot down"
				`	"What is an 'IFF' system?"`
			`	"You aren't familiar with IFF?" he asks, looking slightly incredulous. "IFF stands for 'Identify Friend or Foe,' and is the general name for the system that identifies your ship to those around it. It is what determines which ships should be highlighted red or orange on your system map, and provides limited movement detail to allied ships so that targeting systems can fire past you. I do not know about their current practices, but historically the Navy and most other organizations had complex methods of verifying the identify of other ships, so it is not simply a case of having your IFF state that you are a friendly."`
			choice
				`	"Thanks for the explanation."`
					goto continue
				`	"That sounds thorough."`
					goto thorough
				`	"So why have I not been shot down yet?"`
			label "shot down"
			`	"Because every system has potential failures and vulnerabilities, we ensure that people are always involved in the decision making process. Our initial scans showed that you were not likely an Alpha, and we were curious as to who you were and what opportunities might come of it. Since then the various monitors of the system have had to manually designate you as 'friendly' every time you made an approach. It worked, for a time. But now it is time to make your acceptance official. While our monitors are effective, it still wastes time to force them to track you and cancel the alerts every time you approach. Since you are trustworthy, better to give you the means to identify yourself so our defenses can focus on real threats.`
				goto continue
			label thorough
			`	The prefect nods in agreement. "We take our security very seriously.`
			label continue
			`	"Now, before we arrive at <planet>, pick a pattern for yourself. Something short - a second or two at most, and something memorable to you." The prefect turns away from you to install a small device on the side of one of your bridge consoles, and connects a few wires into the panel. "Now, insert your license here, and tap your pattern on the license." He looks away as you follow his directions.`
			`	"Done? Good. When we approach <planet>, you will have a few options: for a normal approach when everything is nominal, tap your pattern on the license. If there is a threat following you in - an enemy ship or some other kind of danger you want the monitors to watch for, pinch or squeeze the license instead. And if you have a problem onboard, such as having been captured and forced to fly the ship in, tap the license in a random pattern. Lastly, if you are having trouble landing due to injury or damage to the ship, just press briefly on the license. If you don't touch the license at all, the monitors will assume that you are either incapacitated or otherwise not in command of your ship. We will still attempt to let you land safely and provide assistance, but will also be standing ready to destroy you and block your approach if we think you are becoming a threat."`
	on complete
		conversation
			`As you enter the upper atmosphere of <planet>, the prefect gestures toward the small bracket he installed on your console. You insert your license and tap the pattern you created. He checks his commlink and then nods. "Your license and clearance have been accepted, Captain <first>. Carry on with landing as normal."`
			`	You proceed with the approach and landing, with the prefect pointing out noteworthy features along the way. He also points out various approach paths, including preferred routes to take if you are being chased. "If you have a hostile threat on your tail, take this landing corridor, which will expose trailing ships to fire from these points. And if you have something sticking tight in your shadow, do a roll at this point or that point. That will expose them to our high-precision batteries."`
			choice
				`	"Thank you for the advice."`
					goto conclusion
				`	"I'm surprised you are telling me all this."`
			`	"Oh, do not worry that you know too much. There are far more defenses that I have not mentioned, and we are always improving them. Generally, our defenses should be invisible to you - as in, they stay out of your way."`
			label conclusion
			`	Your approach goes smoothly, and you glide past a number of anti-air batteries that are methodically covering the sky around you. Once the <ship> has settled safely to the ground, the prefect pulls the license from the socket and hands it back to you. "At the risk of sounding like a parody: keep it secret, keep it safe. May the Embers burn bright for you." And with that, the old prefect walks off your ship.`



mission "Remnant: Learn Sign 1"
	name "Learn Remnant Sign"
	description `Travel to <destination> for more lessons on how to speak using Remnant sign language.`
	minor
	source "Caelian"
	destination "Aventine"
	repeat 3
	to offer
		has "Remnant: Void Sprites 3: done"
		has "Remnant: Defense 3: done"
		not "Remnant: Learn Sign 1: done"
		not "Remnant: Learn Sign 1: active"
		random < 30
		or
			has "Remnant: Key Stones: done"
			has "Remnant: Key Stones (Hai): done"
			has "Remnant: Key Stones (Pre-Hai) 2: done"
			has "Remnant: Broken Jump Drive 2: done"
	on offer
		conversation
			`As you make your way through the spaceport, you become increasingly aware of how quiet it is. Looking around, you note that it doesn't seem any less busy than usual, just that only a handful of people are paying attention to you. As a result, they have reverted to their normal gestures instead of singing. It feels oddly isolating, and eerie, to realize that there are hundreds of conversations going on around you, yet you can't understand a single one.`
			choice
				`	(Ask someone to teach me.)`
				`	(Ignore it.)`
					decline
					
			`	Looking around the spaceport, you eventually find someone at what looks like an information desk.`
			choice
				`	"I would like to learn your sign language."`
					goto words
				`	(Sing a short verse about not understanding people because my hands are still.)`
					goto song
			label words
			`	She looks at you with a confused expression, her hands making a few quick gestures. After a moment she points at the hand scanner embedded in the desk.`
				goto scan
			label song
			`	She looks surprised, but then recovers and sings a verse about how hands can learn, but must be cautious, and gestures at the hand scanner embedded in the desk.`
			label scan
			`	As you place your hand on the scanner, you feel a quick tingle as it scans your hand, then a pinprick as it extracts a drop of blood. The lady behind the desk looks at her screen. She nods, taps on the screen a few times, then retrieves a data pad from beneath the desk.`
			`	She hands the pad to you, and sings a brief verse about perseverance and hope.`
			`	Back on your ship you flip the pad on. The data pad appears to be loaded with a number of historic musicals and operas where the meaning of the lyrics has been replicated with gestures as subtitles. It is interspersed with what appear to be Remnant children's videos slowly explaining gestures and pausing to give you the opportunity to practice.`
			`	You spend a few hours going through the lessons. It takes a while to start vaguely understanding the signs, but you eventually learn how to sign a number of basic phrases. Eventually, the pad goes black and a note pops up on the screen informing you that additional lessons are available from the director's desk on Aventine.`
				accept

mission "Remnant: Learn Sign 2"
	landing
	name "Learn Remnant Sign"
	description `Travel to <destination> for more lessons on how to speak using Remnant sign language.`
	source "Aventine"
	destination "Viminal"
	to offer
		has "Remnant: Learn Sign 1: done"
	on offer
		conversation
			`While searching for the director's desk in the Aventine spaceport, you are very conscious of all the conversations going on around you. You manage to catch a word here and there, but not enough to understand the conversations. With some trouble, you ask for directions using what you have learned, and you arrive at a similar desk in a busy plaza.`
			`	It looks like the person behind the desk has been expecting you. They gesture very slowly, asking how your lessons are going using very basic signs and songs. After a few minutes of conversation, they ask you to place your hand on the scanner, which takes a sample of your blood, and then give you a data chip with more lessons.`
			`	You return to your ship and begin going through the lessons. These lessons focus more on purely conversing through sign with almost no singing.`
			`	Just as last time, the screen goes black and reveals a note saying that there will be a final package of lessons waiting for you on Viminal.`
				accept

	on complete
		event "remnant: sign studies complete" 60
		log "Have been introduced to the basics of the Remnant sign language. Will need to practice using the video lessons for some time in order to fully understand Remnant sign language."
		conversation
			`As soon as you land, you look around for someone to ask directions from. Approaching a dockhand who doesn't appear to be busy, you carefully sign, "Can you direct me to the port director?" He looks at you curiously for a moment and replies with exaggerated slowness. You thank him and head towards the spaceport following his directions.`
			`	Once again the director seems to be expecting you, and has a simple conversation with you about how the flight was and how your lessons are progressing. You manage to convey that you have learned a bit, and he gives you a few tips on your rehearsed phrases before directing you to place your hand on the scanner. Once again, the scanner takes a sample of your blood.`
			choice
				`	(Sign asking what the scanners are for.)`
				`	(Sing a verse about my confusion of the hand scanners.)`
			`	The man begins to sign, but then realizes that you don't understand much of what he is signing, so he switches to singing. "Long ago it was decided that being infiltrated by Alpha agents was a big risk, and we couldn't depend on our interstellar network to remain secure. So we implemented a policy where the first time a Remnant is granted formal access to a new planet their purity and identity is verified. Thus even if someone hacked our networks to give themselves a clean identity, they would still be caught when they started working on a new planet. We also don't broadcast that requirement on our networks, simply enforce it locally. It isn't foolproof, but it adds an additional layer of safety."`
			`	You thank the man for explaining the scanners to you and accept the next set of lessons.`
			`	You spend a few hours viewing some of the lessons, one of which involves watching an ancient show about a merchant captain making his way through the galaxy with an unlikely crew, re-enacted by a cast of Remnant who sing and sign their way through the dialogs with exaggerated simplicity. It is oddly familiar, but you can't quite place it. You notice that it seems to have a lot of subtext about the dangers of manipulation and government secrecy, especially surrounding genetics.`
			`	Skimming through the rest of the lessons, you notice that there is a lot more here than the last two times. It may take some time to get through it all, but you should be fairly fluent if you practice over a couple of months.`



mission "Remnant: Learn Sign Follow Up"
	invisible
	source
		government "Remnant"
	to offer
		has "event: remnant: sign studies complete"
	on offer
		log "Have achieved a degree of fluency in the Remnant sign language sufficient for general conversation."
		conversation
			`As you make your way into the spaceport, it occurs to you that one of the information directors who gave you the instructional videos might appreciate how much you have learned over the past months of practice. You stretch your fingers and stop by the desk where you are able to have a simple conversation with the information director.`
			`	"Congratulations, Captain <last>!" the director signs. "Your fluency is good enough that even those unwilling to sing with a stranger should be comfortable working with you. At this rate you will be one of us in more ways than just by blood. I look forward to seeing what results from your work with us." The director is interrupted by the arrival of other Remnant asking for something and bids you farewell with an apologetic gesture.`
				decline



mission "Remnant: Deep Surveillance"
	name "Investigate Ivan"
	description "Travel to <stopovers> where Ivan's office is in order to ask him what he knows about the Ember Waste, then return to <destination> with your findings."
	minor
	source
		government "Remnant"
	stopover "Valhalla"
	to offer
		has "license: Remnant"
		or
			and
				has "Terminus exploration: done"
				not "Deep: Remnant 0: done"
			has "Deep: Remnant Research: offered"
	on offer
		conversation
			branch "told before"
				has "remnant: told about deep"
			
			branch terminus1
				not "Deep: Remnant Research: offered"
			
			`	While wandering the spaceport, you think back to the scientists from the Deep that you helped discover the Ember Waste. Given that the Remnant value their secrecy, they may be interested in knowing about this.`
			choice
				`	(Find a prefect to tell.)`
					goto telling
				`	(Don't tell the Remnant.)`
					decline
			
			label terminus1
			`	While wandering the spaceport, you think back to the scientists researching the wormhole in Terminus. Given that the Remnant value their secrecy, they may be interested in knowing about this.`
			choice
				`	(Find a prefect to tell.)`
				`	(Don't tell the Remnant.)`
					decline
			
			label telling
			action
				set "remnant: told about deep"
			`	You ask one of the Remnant in the spaceport where you would be able to find a prefect, and they point you to what looks like an information desk of sorts. There you tell the attendant that you have something potentially important to discuss in regards to Remnant security. They tap a few buttons then give you directions down a hallway. You quickly find yourself in an armory where several Remnant guards are in the process of cleaning their weapons. One stands up and comes over to you.`
			`	"Greetings, Captain. I am Prefect Torza. I was told you had information that could be important to our security." He takes a seat on a bench on the far side of the room from the other Remnant and gestures for you to do the same. "What do you have to tell us?"`
			branch terminus2
				not "Deep: Remnant Research: offered"
			
			choice
				`	"I helped a group of scientists from the Deep to discover the Ember Waste."`
				`	"A group of scientists from the Deep has discovered the Ember Waste."`
					goto discovered
			
			action
				set "remnant: admitted to helping deep"
			`	Torza's eyes go wide. "Why would you do this?" he asks. "Do you not understand that our secrecy is of utmost importance?"`
			choice
				`	"I don't believe that they will be a threat to you."`
					goto threat
				`	"I'm sorry, but I helped them before coming to understand this."`
			
			`	Torza seems to relax slightly. "This is unfortunate. I cannot get angry at you for that which you did not understand. But now that you do understand, seek to not make this same mistake in the future.`
			`	"What do they know?"`
				goto knowledge
			
			label terminus2
			choice
				`	"I helped a group of scientists who were researching the wormhole in Terminus."`
				`	"I discovered that a group of scientists are researching the wormhole in Terminus."`
			
			`	"Do they know how to enter it?" Torza asks, not sounding concerned with this new information.`
			`	"No," you say. "But they know, or at least think, that it is a wormhole, and are attempting to learn how to enter it."`
			`	"Well, it is unlikely that they will ever learn. The only way to stabilize the wormholes is by using a Key Stone, but I have never heard of one being found in Ancestral space. Learning what these scientists know would still be helpful, though. Would you be able to get us a copy of their findings?"`
			choice
				`	"I'll try. The lead scientist told me where his office is."`
					goto accept
				`	"I'm sorry, but I don't believe I'll be able to."`
			`	"This is unfortunate," Torza responds. "But thank you for informing us about this. I do not expect anything to come of this for now, but should anything occur we can be more prepared than we otherwise would have been." Torza gets up from the bench and shows you out. "May the Embers burn bright for you."`
				decline
			
			label accept
			`	"This is good," Torza responds. "Once you have the findings, simply return to the spaceport here and give them to the information desk. We will look over them shortly thereafter." Torza gets up from the bench and shows you out. "Have a safe journey, Captain. May the Embers burn bright for you."`
				accept
			
			label "told before"
			`	Since you last told the Remnant about Ivan's research on the wormhole in Terminus, you have helped him to discover the Ember Waste. The Remnant may be interested in being updated on Ivan's progress.`
			choice
				`	(Find a prefect to tell.)`
				`	(Don't update the Remnant.)`
					decline
			
			`	You approach a spaceport information desk and ask to see Prefect Torza, who you spoke to the last time you informed the Remnant about the Deep researching the wormhole. Luckily, Torza is on-world at the moment, and you are told to meet him in the cafeteria. When you arrive, you find that Torza has just finished a meal and was leaving.`
			`	"Ah, Captain. I was told you were looking for me. We should find a private place to talk."`
			`	You follow Torza to a similar armory as before. "Is there an update to the research on the Threshold that the Deep are doing?" he asks after sitting down.`
			choice
				`	"I've helped the scientists learn how to pass through the wormhole."`
				`	"The scientists have discovered how to pass through the wormhole."`
					goto discovered
			
			action
				set "remnant: admitted to helping deep"
			`	Torza's eyes go wide. "Why would you do this?" he asks. "Do you not understand that our secrecy is of utmost importance?"`
			choice
				`	"I don't believe that they will be a threat to you."`
					goto threat
				`	"I'm sorry, but I helped them before coming to understand this."`
			
			action
				set "remnant: lied to torza: understanding"
			`	"Liar!" Torza yells at you while standing up from the bench. "You told us of these scientists after we had already trusted you with a license." Torza walks away from you angrily, then turns his head.`
			`	"What do they know?"`
				goto knowledge
			
			label threat
			`	"It is not a matter of them being a threat," Torza says angrily. "They may be peaceful, but who they tell or who may learn from them may not.`
			`	"What do they know?"`
				goto knowledge
			
			label discovered
			`	Torza's eyes go wide. "What do they know?"`
			
			label knowledge
			choice
				`	"They don't know about the Remnant, at least not yet."`
					to display
						has "deep: did not reveal remnant"
				`	"They have only discovered the void sprites."`
					to display
						has "deep: did not reveal remnant"
					goto sprites
				`	"They know where the Remnant are in the Ember Waste."`
					to display
						has "deep: did reveal remnant"
					goto location
				`	"They have scans of a few Remnant ships."`
					to display
						has "deep: did reveal remnant"
					goto scans
				`	"They have samples of some Remnant technology."`
					to display
						has "Deep: Remnant: Engines: done"
					goto tech
				`	"They are actively surveilling Remnant worlds."`
					to display
						has "Deep: Remnant Surveillance: done"
					goto surveilled
			
			action
				set "remnant: told that deep knows nothing"
			`	Torza seems to calm down greatly after hearing this. "This is most fortunate. We will need to work to ensure that this remains the case."`
				goto end
			
			label sprites
			action
				set "remnant: told that deep knows sprites"
			`	Torza seems to calm down greatly after hearing this. "Then may they not anger the Archon with their curiosity, as we have."`
				goto end
			
			label location
			action
				set "remnant: told that deep knows location"
			`	Torza pauses for a long while. "I assume it only makes sense that they would know of us after discovering the Ember Waste."`
				goto end
			
			label scans
			action
				set "remnant: told that deep has scans"
			`	Torza pauses for a long while. "These scientists knowing of our whereabouts is much more of a concern than them having scans of our ships."`
				goto end
			
			label tech
			action
				set "remnant: told that deep has tech"
			`	"And you were the one who brought it to them," Torza responds.`
			branch reciprocal
				has "Remnant: Tech Retrieval: done"
			
			choice
				`	"Yes, but what I do with your technology after buying it is none of your concern."`
					goto concern
				`	"No, they obtain it by other means."`
					goto other
			
			label reciprocal
			choice
				`	"Yes, but it is no different than me bringing technology from the Republic to you."`
				`	"No, they obtained it by other means."`
					goto other
			
			`	Torza scowls in response to this, but doesn't say anything.`
				goto end
			
			label concern
			`	"What you do with our technology is much of a concern to us!" Torza yells.`
				goto end
			
			label other
			action
				set "remnant: lied to torza: technology"
			`	Torza grits his teeth. "There are no reports of missing ships or outfits, and the only visitor capable of delivering our technology is you."`
				goto end
			
			label surveilled
			action
				set "remnant: told about surveillance"
			`	"How are they doing this?" Torza asks.`
			choice
				`	"Surveillance devices have been placed in each of your spaceports."`
				`	"I don't know. I only know that they are."`
					goto secret
			
			action
				set "remnant: told about cubes"
			`	Torza punches a wall in anger, then relaxes. "Thank you for telling us this. We will search for and remove these devices immediately."`
				goto end
			
			label secret
			`	"Whatever methods they are using, we will discover them in due time," Torza says.`
			
			label end
			`	Torza begins tapping on a data pad. "We must act to rectify this situation," he says calmly.`
			branch repeat
				has "retrieved before"
			
			`	"I presume that you know of the whereabouts of these scientists. Would you be able to get us a copy of their findings?"`
			choice
				`	"I'll try. The lead scientist told me where his office is."`
					goto accepted
				`	"I'm sorry, but I don't believe I'll be able to."`
					goto decline
			
			label repeat
			`	"You have brought us the information that these scientists had before. I ask that you do so again."`
			choice
				`	"I'll return with their information as quickly as I can."`
					goto accepted
				`	"I'm sorry, but I don't believe I'll be able to."`
					goto decline
			
			label decline
			branch revealed
				has "deep: did reveal remnant"
			
			branch admitted
				has "remnant: admitted to helping deep"
			
			`	"This is unfortunate," Torza responds. "But thank you for informing us about this. We will be on high alert to see if these scientists make any moves deeper into the Ember Waste." Torza gets up from the bench and shows you out. "May the Embers burn bright for you."`
				decline
			
			label admitted
			`	"This is unfortunate," Torza responds. "But thank you for informing us about this. We will be on high alert to see if these scientists make any moves deeper into the Ember Waste." Torza gets up from the bench and shows you out. "We may also be keeping a closer eye on you going forward to avoid another situation like this."`
				decline
			
			label revealed
			branch liar
				or
					has "remnant: lied to torza: technology"
					has "remnant: lied to torza: understanding"
			
			`	"This is unfortunate," Torza responds. "Very unfortunate. We will be on high alert to see if these scientists make any moves. I at least commend you for giving what information you have to us." Torza gets up from the bench and shows you out without another word.`
				decline
			
			label liar
			action
				set "remnant: player is surveilled"
			`	"Then perhaps the Remnant should reassess their trust placed in you," Torza responds. "We will be on high alert to see if these scientists make any moves. I at least commend you for giving what information you have to us, but know that you will be watched closely by us from now on." Torza gets up from the bench and shows you out without another word.`
				decline
			
			label accepted
			branch revealed2
				has "deep: did reveal remnant"
			
			branch admitted2
				has "remnant: admitted to helping deep"
			
			`	"This is good," Torza responds. "Once you have the findings, simply return to the spaceport here and give them to the information desk. We will look over them shortly thereafter." Torza gets up from the bench and shows you out. "Have a safe journey, Captain. May the Embers burn bright for you."`
				accept
			
			label admitted2
			`	"This is good," Torza responds. "Once you have the findings, simply return to the spaceport here and give them to the information desk. We will look over them shortly thereafter." Torza gets up from the bench and shows you out. "Have a safe journey, Captain. But know that we may be keeping a closer eye on you going forward to avoid another situation like this."`
				accept
			
			label revealed2
			branch liar2
				or
					has "remnant: lied to torza: technology"
					has "remnant: lied to torza: understanding"
			
			`	"This is good," Torza responds. "Once you have the findings, simply return to the spaceport here and give them to the information desk. We will look over them shortly thereafter." Torza gets up from the bench and shows you out without another word.`
				accept
			
			label liar2
			action
				set "remnant: player is surveilled"
			`	"This is good," Torza responds. "Once you have the findings, simply return to the spaceport here and give them to the information desk. We will look over them shortly thereafter." Torza gets up from the bench and shows you out. "Know that you will be watched closely by us from now on, Captain. I commend you for agreeing to bring us this information, but we cannot allow another situation like this to occur."`
				accept
	
	on stopover
		"retrieved information" ++
		conversation
			branch "retrieved before"
				"retrieved information" == 2
			
			`	You look up the location of Ivan's office that he gave you back when you helped him save the science drone in Terminus and find that it is in a building just outside the spaceport, just one room among many in a massive office complex. The complex looks pristine by Dirt Belt standards, but when compared to architecture you've seen elsewhere in the Deep, it's rather brutalistic.`
			branch gone
				has "Deep: Remnant Research: offered"
			
			`	You ask a receptionist what Ivan's room number is, and he points you to a room on the twentieth floor. After taking an elevator up, you knock on the door to Ivan's office.`
			`	"Who is it?" Ivan says before peaking out the blinds. "Oh! Captain <last>! Please, come in."`
			`	Ivan opens the door and lets you inside. The office is cramped, the walls almost entirely obscured by filing cabinets. Ivan walks over to a desk that he barely has space to get behind, picking up a collection of papers and shoving them into the nearest cabinet. "Sorry about the mess," he says nervously. "I didn't know you were coming. Is there something I can help you with?"`
			choice
				`	"I was wondering if you'd found out anything new about the anomaly in Terminus."`
				`	"Do you think I could get a copy of your research on the anomaly in Terminus?"`
					goto "terminus copy"
			
			`	"Oh, yes. We haven't been able to do too much with what funding we have left, but we have made one important discovery." Ivan turns to one of his filing cabinets and pulls out some sort of graphic that you would guess is depicting the anomaly, but you can't make any sense of it.`
			`	"One of our ideas has been that the anomaly is some sort of unstable wormhole. Reports of its existence go back to at least the times of the first Alpha War, with rumors that ships have left for Terminus to never return, presumably having entered the anomaly somehow. Now I'm not one to go off of rumors, but they certainly have to come from somewhere, so the idea was at least worth investigating.`
			`	"Going under the assumption that it is a wormhole that is simply too unstable to allow a ship to pass through, we wanted to see if we could get anything at all to pass through. What we've discovered is that given a small and smooth enough object, we can get it to disappear within the anomaly without a trace." He then pulls out a small metallic sphere about the size of a ping pong ball from one of the cabinets which he holds onto by a wire.`
			`	"Now this is only a model, but we created a number of small sensors about this size and sent them through the anomaly. We'd hoped that we could take some readings from whatever is on the other side of the anomaly, as it clearly goes somewhere, but we only ever get static coming back through the wire, followed by nothing a few minutes later. And unfortunately, whatever we send in we can't seem to pull back. The wire always snaps.`
			`	"So the anomaly is clearly a wormhole. Now we just need to figure out how to get whatever we send into it to come back, and how to get something the size of a ship to enter it."`
			`	"Sounds like you're making good progress," you respond. "Do you think I could get a copy of your research so far?"`
			
			label "terminus copy"
			`	"A copy?" Ivan looks off into space for a moment. "Well, I suppose since you helped us from losing valuable equipment, I could make an exception for you. I typically don't share findings with those not on my research team until they're finalized. I've been burned one too many times because of that."`
			`	Ivan moves to another filing cabinet and pulls out a number of folders. "This will be for your eyes only. Promise you won't share this with anyone."`
			choice
				`	"I promise."`
					goto digitize
				`	"I'll try."`
			`	"Funny," Ivan says with a blank expression.`
			label digitize
			`	"Let me just get these folders digitized for you, then I can hand you a data chip with everything on it. It'll only be a few minutes."`
			action
				set "remnant: got deep anomaly research"
			`	Ivan leaves the room with all the folders, and when he returns, he hands you a data chip before shoving all the folders back into the filing cabinet. "Well, anything else you need?"`
			`	"No. That's all I was here for," you respond. "Good luck on the rest of your work."`
			`	"Thank you," Ivan says. "We might be in touch in the future. I might need your help again for this project, hopefully during a less dire situation than last time."`
				decline
			
			label "retrieved before"
			`	You return to the office complex where Ivan's office is and ask the receptionist if Ivan is available, and he looks at you with confusion.`
				goto moved
			
			label gone
			`	You ask a receptionist what Ivan's room number is, and he looks at you with confusion.`
			
			label moved
			`	"Ivan Haataja? He moved out weeks ago. Said something about 'moving up in this world' while dragging a pallet of filing cabinets out of the building. I can look up where he is now if you need me to."`
			`	"I'd appreciate that," you say.`
			`	The receptionist spends a few minutes tapping away at a keyboard. "Looks like he had his office moved to... the Deep Polytechnic Institute of Valhalla?" he says with a surprised look. "Oh wow, must have gotten someone's attention in the government to be moved there. Do you need directions?"`
			`	You get directions from the receptionist and thank him for his time. Turns out this Institute is in the heart of the university district of the spaceport city. Several planets in the Deep, Paradise Worlds, and even many near Earth have a similar university district, but the one on Valhalla is the largest of its kind in the entire Republic.`
			`	As you enter the district, you note that the architecture here is much more appealing than the brutalistic architecture of Ivan's old office building. The buildings consist of more curves than right angles with a textured metallic surface that scatters the sunlight to give the area a warm glow, as opposed to directing it right into your eyes if you happen to be standing in the wrong spot. Even among all the metallic buildings, there is still a good amount of greenery: well-trimmed bushes and trees line the streets, and many of the buildings are topped with gardens.`
			`	You ascend the stairs of the Institute, the massive building looming over you as you approach. Its more ancient design makes the building stand out from the rest of the district, the entrance being guarded by massive marble pillars that manage to not clash with the metallic sheen of the rest of the buildings. The interior is similarly impressive, with a massive lobby area centered by an impressive water fountain.`
			`	You approach one of the receptionist desks and ask to see Ivan Haataja. "It looks like he's available right now," she says. "We'll let him know you're coming and have someone here to escort you to Doctor Haataja's office shortly."`
			`	You're escorted through what seems like endless hallways and stairwells, the entire building being as impressively decorated as the lobby, before finally coming to Ivan's office. You thank the escort for bringing you here (as you would have been lost for hours without him, surely why they have people just for escorting guests) and knock on Ivan's door.`
			`	Ivan opens the door with a big smile on his face. "Captain <last>! So great to see you here. Please, have a seat." Ivan ushers you inside his office, an impressively large room with a window wall overseeing a beautiful courtyard. You sit down in a cushioned chair on the opposite side of a desk. You lean back into the chair and get comfortable. "I know the chairs are cozy," Ivan says. "Don't fall asleep on me though."`
			branch second
				"retrieved information" == 2
			`	Ivan then takes a seat in his own cushioned chair. "Welcome to my office. This is miles above what I'm used to. After gaining the attention of the Deep government with the discoveries we were making, they immediately had my office moved from the dingy complex it used to be at to here. I have you to thank for much of that work.`
				goto reason
			
			label second
			`	Ivan then takes a seat in his own cushioned chair. "Welcome to my office. Much better than the old place, isn't it? After gaining the attention of the Deep government with the discoveries we were making, they immediately had my office moved from that dingy complex to here. I have you to thank for much of that work.`
			
			label reason
			`	"So. What brings you here, Captain?" he asks.`
			branch remnant
				has "deep: did reveal remnant"
			choice
				`	"I was wondering what your research on the wormholes and alien creatures has brought up."`
				`	"Could I get a copy of your research on the wormholes and alien creatures?"`
					goto "sprites copy"
			`	"Ah. Well, there's quite a bit to talk about." Ivan reclines his chair.`
			`	"As far as the wormholes go, we're still trying to theorize how the wormholes in this region of space work. A wormhole in the classical sense is some aberration in the fabric of space that allows for instantaneous movement between two points. You can think of it like a tunnel, where you can go one way or the other. But how then does the loop of wormholes that you discovered work? Four different wormholes creating a loop where travel is unidirectional." Ivan turns his chair and glances out at the courtyard. "We aren't yet sure how they could be functioning like this. Anything we come up with seems to violate some law of physics that we're certain is true."`
			`	Ivan turns back to you. "As for those alien creatures, they're similarly complexing. Humanity has found life on other worlds before, but it has always conformed to our ideas of what life is given our experience on Earth centuries ago. But these creatures are something else entirely. There are no terrestrial planets in the system you found them in suitable for life, so they must have evolved on the gas giants in the system. How life can even begin in such an environment, let alone evolve to be able to travel the vacuum of space, is a mystery to us.`
			`	"By the way, do you want to take the honors of naming these creatures? My team has some ideas, but we're not particularly convinced by any of them, so I thought I'd ask you."`
			choice
				`	"How about 'void sprites'?"`
					goto sprites
				`	"How about 'Floaty McFloat Face'?"`
					goto joke
				`	"Sorry, I don't have any ideas."`
			
			`	"That's unfortunate," Ivan says. "I've been thinking of a name that references the void of space. I'll come up with something eventually."`
				goto ask
			
			label joke
			`	"In a joking mood, I see. We're not naming them 'Floaty McFloat Face,'" Ivan says with a blank expression. "I've been thinking of something in relation to the void of space. I'll come up with something eventually."`
				goto ask
			
			label sprites
			action
				set "deep: named void sprites"
			`	"Void sprites," Ivan says slowly, as if letting the name sit on his tongue. "Void sprites... I like it."`
			
			label ask
			`	"Do you think I could get a copy of your research?" you ask.`
			label "sprites copy"
			branch again
				"retrieved information" == 2
			
			`	"A copy?" Ivan looks off into space for a moment. "Well, I suppose since you helped me so much, I could make an exception for you. I typically don't share findings with those not on my research team until they're finalized. I've been burned one too many times because of that."`
			`	Ivan leans over to his desk. "This will be for your eyes only."`
				goto next
			
			label again
			`	"Again?" Ivan asks. He leans over to his desk. "I like that you're so interested in my research. I suppose it only makes sense with you helping me, but typically merchant captains aren't this interested in following up on odd jobs they do."`
			
			label next
			action
				set "remnant: got deep wormhole and sprite research"
			`	He presses a button on the desk. "Abigail, could you please make a copy of the encrypted folders 'TAB-RP,' 'WLT-RP,' and 'GGA-RP' on the Institute network under my name and bring them to my office in a data chip? Thank you."`
				goto reencrypt
			
			label remnant
			action
				"ivan's suspicion" = ( "retrieved information" / 2 * "deep: knew of stones before scientists" ) + "deep: knew of stones before scientists" + 2 * "Deep: Remnant: Engines: declined" + 2 * "Deep: Remnant: Engines: failed" + "Deep: Remnant Surveillance: declined" + "Deep: Remnant Surveillance: failed"
			
			branch technology
				has "remnant: told that deep has technology"
			
			branch surveillance
				has "remnant: told about surveillance"
			
			choice
				`	"I was wondering what your research on those Remnant ship scans has brought up."`
				`	"Could I get a copy of your research on those Remnant ship scans?"`
					goto suspicion
			branch cubes
				has "Deep: Remnant Surveillance: done"
			`	"Ah. Well, there's quite a bit to talk about." Ivan reclines his chair.`
			`	"The ship scans look like nothing we've ever seen before. The ships seem to have a sort of... organic property to them. Here, let me show you." Ivan pulls up a schematic on his computer of the Remnant ships that you scanned. You're somewhat surprised that he could pull so much information from an outfit scan. "The ships look relatively normal for the most part, but their hulls have an almost organic structure to them." He zooms in on a section of the schematic that highlights the hull structure. "Now, when it comes to ships designed by, say, Betelgeuse, or even the Navy, the hull supports are arranged in triangular or square sections. But these ships have a pseudo-hexagonal design to them, completely non-uniform. It almost looks like the cell structure of some plants.`
			`	"Aside from the strange hull structure, they also seem to have a considerable amount of equipment integrated directly into the ships themselves. Built-in scanners and ramscoops, for example. Stuff that didn't come up on the surface of the outfit scan but that we can tell is there. The smaller of the two ships you scanned also has some sort of built-in device that we can't make any sense of. It doesn't look like any sort of device that we've seen before, but it takes up a considerable portion of the ship's structure, so it must have some purpose. We'd need to get a closer look to figure out what it is."`
			`	"Do you think I could get a copy of your research?" you ask.`
				goto suspicion
			
			label technology
			choice
				`	"I was wondering what your research on Remnant technology has brought up."`
				`	"Could I get a copy of your research on Remnant technology?"`
					goto suspicion
			branch cubes
				has "Deep: Remnant Surveillance: done"
			`	"Ah. Well, there's quite a bit to talk about." Ivan reclines his chair.`
			`	Ivan pulls out a schematic showing the engines you brought. "The engines you brought us are very interesting. We already mentioned to you how they're rather powerful for their size, more so than even atomic engines of a similar size, while not producing very much heat at all. Their major downside though seems to be the immense amount of energy they draw. The energy drain is not surprising given that they seem to be improved ion engines, but the fact that ion engines could ever become more powerful for their size than atomic engines is something spectacular. The thrusters also seem to have the ability to provide reverse thrust, making any ship with them rather maneuverable."`
			
			branch skip
				not "Deep: Remnant: Generators: done"
			`	He pulls out a schematic showing the generator. "The generator on the other hand wasn't all too interesting. Little more than an improved generator of the type you might find down in the Rim. Somewhat interesting that it doesn't produce much energy when compared to something like a fusion reactor given the energy requirement of their engines, but I suppose this people are concerned more with keeping their ships running cool then having excess energy. The one interesting characteristic we discovered though is that the generator seemed to handle the effects of ionization, like something the Hai Ion Cannons apply, much better than normal. It seemed to be an intentional result of how the generator was designed."`
			
			branch skip
				not "Deep: Remnant: Inhibitor Cannon: done"
			`	He then pulls out a schematic showing the weapon. "And finally, the weapon you brought us. The Inhibitor Cannon is quite the technical marvel, having properties we've never seen before. Imagine a Particle Cannon, but half the size and with more range. Two Inhibitor Cannons would take up about the same amount of space as a single Particle Cannon, yet the Inhibitor Cannons would deal more damage. On top of that, the projectiles of the Inhibitor Cannons have the strange ability to slow down any ship they hit. Ships that we tested them on were unable to turn and accelerate at their normal rates."`
			
			label skip
			`	"Do you think I could get a copy of your research?" you ask.`
			
			label suspicion
			branch cubes
				has "Deep: Remnant Surveillance: done"
			branch again2
				"retrieved information" == 2
			
			`	"A copy?" Ivan looks off into space for a moment. "Well, I suppose since you helped me so much, I could make an exception for you. I typically don't share findings with those not on my research team until they're finalized. I've been burned one too many times because of that."`
			`	Ivan leans over to his desk. "This will be for your eyes only."`
				goto branches
			
			label again2
			`	"Again?" Ivan asks. He leans over to his desk. "I like that you're so interested in my research. I suppose it only makes sense with you helping me, but typically merchant captains aren't this interested in following up on odd jobs they do."`
			
			label branches
			branch one
				"ivan's suspicion" == 1
			
			branch two
				"ivan's suspicion" == 2
			
			branch three
				"ivan's suspicion" == 3
			
			branch four
				"ivan's suspicion" == 4
			
			label one
			action
				set "remnant: got deep research"
			`	He presses a button on the desk. "Abigail, could you please make a copy of the encrypted folders 'TAB-RP' and 'RTS-RP' on the Institute network under my name and bring them to my office in a data chip? Thank you."`
				goto reencrypt
			
			label two
			action
				set "remnant: got deep research"
			`	He hesitates for a moment before pressing a button on the desk. "Abigail, could you please make a copy of the encrypted folders 'TAB-RP' and 'RTS-RP' on the Institute network under my name and bring them to my office in a data chip? Thank you.`
			`	"So, not handing this off to anyone, are we?" he asks you.`
			choice
				`	"Of course not."`
					goto course
				`	"No. Why do you ask?"`
			`	"Just curious," he responds.`
				goto reencrypt
			label course
			`	"Good," he responds.`
				goto reencrypt
			
			label three
			action
				set "remnant: got old deep research"
			`	He hesitates for a moment, looks up at you, then presses a button on the desk while still looking into your eyes. "Abigail, could you please make a copy of the encrypted folders... 'TAI-RP' on the Institute network under my name and bring them to my office in a data chip? Thank you."`
			`	"So, you said you knew of the Remnant before working with me, right?" he asks you.`
			choice
				`	"Yeah. Why do you ask?"`
				`	"Not that I recall."`
					goto recall
			`	"Just curious. Do you care to tell me what your relationship with them is like?"`
				goto relationship
			label recall
			`	"Well I seem to recall that being what you told me. Do you care to tell me what your relationship with them is like?"`
			label relationship
			choice
				`	"I just do odd jobs for them. Nothing official."`
				`	"I'd rather not disclose that."`
			`	"Interesting," he says.`
				goto reencrypt
			
			label four
			action
				set "remnant: got no deep research"
			`	He is about to press a button on his desk, then pulls away from it and turns his chair toward the courtyard. "Never mind. I can't give you a copy. That research is classified."`
			choice
				`	"Okay. I'll just head out then."`
					goto leave
				`	"But I helped you with it. I really can't see it?"`
			
			`	"No, you can't see it. Is there a problem with that?"`
			choice
				`	"Yes. I need that research."`
				`	"No, there's no problem. I'll just see myself out."`
					goto leave
			
			`	He turns his chair back to you and stands up. "News flash, pal. I'm on to you. You asked for the research I had back before we had entered the wormhole in Terminus, and then you later told me that you'd already been through there and met these Remnant. Then when I asked you to help me learn more about them, you said no. I think you're covering for them in some way and giving them information on what I know. Why you're doing that, I don't know, but that's what my gut says, and I've learned to trust my gut on feelings like these. Now get out of my office."`
			choice
				`	"You've got me. I'll leave."`
					goto out
				`	"You have it all wrong, Ivan."`
			`	"I said get out of my office. Or do I need to call security?" Ivan hovers his finger over the button on the desk.`
			choice
				`	"Okay, okay. I'll leave."`
					goto out
				`	"I think you do need to call security. I'm not leaving without that research."`
			`	Ivan presses down on the button. "Security. I have a guest in my office who is no longer welcome."`
			`	Not even thirty seconds later, a group of security guards enter the office. "<first> <last>, you're going to need to come with us," one of them says.`
			choice
				`	"Okay, okay. I'll leave."`
					goto escorted
				`	"I don't think so."`
					goto resist
			
			label resist
			`	"Well I think so," the security guard quips back, pulling a taser from his holster. The other security guards equip various equipment of their own, some of it looking lethal. "I'm going to give you one more chance to leave."`
			choice
				`	"Okay, okay. I'll leave."`
					goto escorted
				`	"Well you're going to need to make me leave."`
			
			`	Before you can even finish your sentence, you can already feel your muscles tensing up from the taser. You collapse, hitting your head on Ivan's desk as you go down. Before you lose consciousness from the impact, you hear Ivan yell, "Come on! Now I'm going to need to get a new desk."`
			`	You eventually wake up in a cell with handcuffs on. You look around and see a security guard looking at you from outside of the cell. "Ah, you're finally awake." The guard opens the cell. "Doctor Haataja says he isn't going to be pressing charges. Right this way, please."`
			`	The guard escorts you out of the cell, which was inside the security office of the Institute near the lobby. You get some puzzled looks from those in the lobby as you're escorted by the security guard in cuffs. After bringing you outside, the guard unlocks the cuffs. "Don't cause any more trouble, now," he says.`
				decline
			
			label escorted
			`	The security guards escort you out of Ivan's office, and then out of the building. Looks like the Remnant won't be getting what they were hoping for.`
				decline
				
			label out
			`	You back out of Ivan's office with him looking at you the entire time. Looks like the Remnant won't be getting what they were hoping for.`
				decline
			
			label leave
			`	Ivan smiles, but it looks forced. "Come back any time you want. You're free to roam the Institute whenever you desire. Most of the building is closed to the public, but I can always mark you as my guest whenever you're interested in looking around."`
				decline
			
			label cubes
			`	Ivan laughs as he reclines his chair. "Screw that. You should see what I've been able to recover from those sensor cubes you placed.`
				goto ramble
			
			label surveillance
			choice
				`	"I was wondering what came of those sensor cubes I placed."`
				`	"Could I get a copy of what you've found from those sensor cubes?"`
					goto "surveillance copy"
			`	Ivan laughs as he reclines his chair. "Oh, it's absolutely fascinating what I've been able to find.`
			label ramble
			`	"With a cube in each of the Remnant systems, I was able to track all their fleet movements, and I've discovered some interesting things. For one, ships either make trips between the three systems, or they leave the cluster entirely for significant amounts of time, often at least a month at a time. There weren't very many ships or fleets that took short trips out of the cluster, say only one or two weeks in length. Seems like they're sending people on rather lengthy missions.`
			`	"Aside from fleet movements, the number of ships was of note. The cubes track the number of unique ships seen, and they rarely tracked the same ship more than a handful of times. The Remnant seem to have an incredible number of ships, more than perhaps Deep Security and the Navy combined. Certainly impressive for a group consisting of only three star systems. The cubes are also able to make low quality scans of any ships in the system. While those individual scans are less than what an outfit scan provides, given enough scans you're able to get a clearer picture. These ship scan results were... interesting, though. There seemed to be very few ships like the ones you scanned. Perhaps those were their most advanced ships, but the rest of what I was able to see didn't seem more powerful than your average merchant ship."`
			`	"I actually lost connection to the cubes a few weeks ago now, but I'd gathered enough information already."`
			`	"Do you think I could get a copy of your research?" you ask.`
			label "surveillance copy"
			`	"A copy? Of course! Of course! You're the reason I have any of this information in the first place, so you have every right to it." Ivan presses a button on his desk. "Abigail, could you please make a copy of everything on the Institute network under my name and bring them to my office in a data chip? Thank you."`
			action
				set "remnant: got all deep research"
				
			label reencrypt
			`	Only a few minutes later there is a knock at the door. Ivan retrieves the data chip from the person who brought it, then plugs it into a computer on his desk. "Let me reencrypt these then leave the new key in the chip for you. Leaving the key right next to the lock isn't exactly the most secure thing to do, but I take it you'll be smart enough to remedy that whenever you use this. Aaaand... done." He pulls the chip from his computer and hands it to you.`
			`	"Anything else?" he asks.`
			`	"No. That's all I was here for," you respond. "Good luck on the rest of your work."`
			`	"Thank you," Ivan says. "Come back any time you want. You're free to roam the Institute whenever you desire. Most of the building is closed to the public, but I can always mark you as my guest whenever you're interested in looking around."`
				decline
			
	on complete
		payment 1000000
		conversation
			`	When you return to <origin>, you approach the information desk that Torza told you to go to. You tell the person at the desk that you're here to meet Torza. They have you wait on a bench nearby, and Torza arrives some time later. "Hello, Captain. I take it you have a copy of the findings."`
			
			branch terminus
				"retrieved information" == 1
				has "remnant: got deep anomaly research"
			
			branch sprites
				has "remnant: got deep wormhole and sprite research"
			
			branch everything
				has "remnant: got all deep research"
			
			branch research
				has "remnant: got deep research"
			
			branch old
				"retrieved information" == 1
				has "remnant: got old research"
			
			branch repeat
				"retrieved information" == 2
				has "remnant: got old research"
			
			branch nothing
				has "remnant: got no deep research"
			
			label terminus
			`	You hand Torza the data chip that Ivan gave you. Torza takes it and plugs it into a terminal behind the desk. He appears to read through the research rather quickly, nodding and scratching his chin at various points. "Interesting research they have done," he says. "So they understand that it is a wormhole, but still have no means of passing through to the other side." Torza removes the data chip from the terminal and pockets it. "We will keep hold of this information. For the time being we have little to fear, but I ask that you inform us if they make any further progress. May the Embers burn bright for you."`
				decline
			
			label sprites
			`	You hand Torza the data chip that Ivan gave you. Torza takes it and plugs it into a terminal behind the desk. He appears to read through the research rather quickly, nodding and scratching his chin at various points. "They seem to have taken a liking to the void sprites," he says. "It is human nature to be curious, and they will be kept curious by the void sprites for a while. This buys us time." Torza removes the data chip from the terminal and pockets it. "We will keep hold of this information, and keep an eye on the Threshold in case they decide to venture further into the Ember Waste. Should that occur, we will call on you. May the Embers burn bright for you."`
				decline
			
			label everything
			`	You hand Torza the data chip that Ivan gave you. Torza takes it and plugs it into a terminal behind the desk. He appears to read through the research rather quickly, nodding and scratching his chin at various points. "Impressive that you've brought us so much," he says. "This appears to be absolutely everything they know about us. While not ideal, at the very least we now know what they know and can use that to our advantage." Torza removes the data chip from the terminal and pockets it. He then pulls out what you recognize as the sensor cubes you placed on the Remnant worlds and puts them on the table. "We disabled these some time ago, but not before feeding them some junk data. And judging by this information, it worked. We will keep hold of this information, and keep an eye on the Threshold in case they decide to venture into the Ember Waste. Should that occur, we will call on you. May the Embers burn bright for you."`
				decline
			
			label research
			`	You hand Torza the data chip that Ivan gave you. Torza takes it and plugs it into a terminal behind the desk. He appears to read through the research rather quickly, nodding and scratching his chin at various points. "So, they know of some, but not all, of our technological capabilities," he says. "We can use this fog of war to our advantage, should we need to." Torza removes the data chip from the terminal and pockets it. "We will keep hold of this information, and keep an eye on the Threshold in case they decide to venture further into the Ember Waste. Should that occur, we will call on you. May the Embers burn bright for you."`
				decline
			
			label old
			`	You hand Torza the data chip that Ivan gave you. Torza takes it and plugs it into a terminal behind the desk. He appears to read through the research rather quickly with a puzzled look on his face. "There is nothing here like what you mentioned that the Deep knows. Are you sure you received the correct information?"`
				goto tricked
			
			label repeat
			`	You hand Torza the data chip that Ivan gave you. Torza takes it and plugs it into a terminal behind the desk. He appears to read through the research rather quickly with a puzzled look on his face. "This is the same information as what you brought us last time. Are you sure you received the correct information?"`
			
			label tricked
			`	Torza turns the terminal to face you. You read through it and see that all the data is on the wormhole in Terminus, but it says that they are still looking for a way to pass through it. "This isn't what I asked for," you say. "He must have purposefully given me the wrong information."`
			`	"Then he understands why you asked for it," he responds as he turns the terminal back and pockets the data chip.`
				goto disappointing
			
			label nothing
			`	"No," you respond. "The lead scientist guessed correctly that I was asking for his research to give to you."`
			
			label disappointing
			`	Torza scratches his chin. "This is... disappointing. You've helped to place us in a scenario where a potential adversary knows much about us, but we know little about them." Torza stares at you, but doesn't appear to be angry. "Perhaps espionage is in order. But given your connections to the Deep, we will pursue such actions on our own. Should something arise in the future where we need you, we'll contact you. Until then, do not compromise our position any further. We will not take it so lightly a second time."`
				decline



mission "Remnant: Tech Retrieval"
	name "Remnant Human Tech Retrieval"
	description "The Remnant are interested in learning what advances humanity has made over the past centuries. Bring them samples of advanced technology, such as newly developed ramscoops, weapons, or shields."
	source "Viminal"
	to offer
		has "Remnant: Technology Available: offered"
		random < 30
	on offer
		"remnant met taely" ++
		conversation
			`As you enter the spaceport, you notice someone across the plaza appears to have been waiting for you. A tall, solidly built woman in short-sleeved coveralls stands up from where she was sitting near the information desk. With a few quick gestures at the person behind the counter, she heads towards you with a confident stride. As she approaches, you note that the crowds of people moving around the plaza seem to be staying out of her way as if she were someone important. In contrast, she reminds you of the mechanics who maintained the textile factories back on New Boston. In particular, the tools at her belt and the wear marks on her clothing suggest someone who is more comfortable inside a ship access duct than behind a desk.`
			`	Before you can decide if you want to avoid this person or not, she is standing in front of you, clearing her throat. "You are captain <first> <last> of the <ship>?" She asks in a lyrical chant.`
			choice
				`	"That's me."`
					goto admit
				`	"I don't know who that is."`
			`	She looks at you with an inscrutable expression for a moment. "Trying to be inconspicuous is admirable. Being oblivious to the fact that you stand out like a star in empty space is not."`
			label admit
			`	"I have an opportunity for you, if you are interested in being helpful to the Remnant." When you express your interest she leads you over to a balcony overlooking the primary shipyards. As she leans on the railing a cold breeze makes you shiver, but she seems oblivious to it. "I am known as Taely. As a prefect among the Remnant, I am responsible for this." She gestures at the shipyards, where you can see a myriad of the Remnant's alien-looking ships in various stages of construction or repair. "The ships we have serve us well, but they are old designs. Only the Ibis is comparatively new. We need new ideas, new inspiration." She pauses, focusing briefly on a small bay where several people appear to be pulling what looks like a supercapacitor out of a Puffin.`
			choice
				`	"So, what are you asking?"`
					goto request
				`	"What are they doing?"`
			`	"Oh, those are apprentices," she trills with a touch of amusement. "They need to learn how to handle unusual tech. One of the first steps is to deal with old tech. Like salvaging an obsolete supercapacitor out of that Puffin so it can be reprocessed into something useful, and replacing it with newer integrated energy storage." She glances at you in amusement. "You've flown the Puffin, you know how old that ship is: primitive energy systems, antique 'hard-shell' shields that have to be manually raised and lowered..." She trails off into momentary silence. "Be glad that you got one that had already been refurbished prior to your visit to Nenia. At least it had modern engines and an updated sensor array."`
			label request
			`	"To the point," her tone shifts to a more martial cadence. "We want to know how humanity has advanced in the past five and a half centuries. If you found us, I am sure it is only a matter of time until the Alphas, their servants, or others intent on galactic domination discover us. We need to know what sort of weapons they will be wielding, how their ships will be protected, and how fast they can travel in deep space."`
			choice
				`	"Okay, I will see what I can find."`
					goto find
				`	"Could you elaborate on 'how fast they can travel in deep space'?"`
				`	"No, I don't want to get involved in this."`
					goto "not help"
			`	She considers her thoughts briefly, then chants, "How fast a ship can move through an area of deep space basically depends on how fast they can collect fuel. Ramscoops were common at the time of the exodus, and if humanity has developed better ramscoops or other means of generating fuel, these would significantly improve their speed at exploring or crossing large volumes of space."`
			choice
				`	"Okay, I will see what I can find."`
				`	"No, I don't want to get involved in this."`
					goto "not help"
			label find
			`	Taely nods "I will look forward to seeing what you find. In the meantime, I should get back to work." With that, she swings over the railing and climbs quickly down the wall in the direction of the shipyard, seemingly unconcerned about the height.`
				accept
			label "not help"
			`	Taely looks at you with a blank expression, then chants in a monotone voice "If that is your choice, you are unlikely to find much of interest to do among us." With that, she vaults over the edge of the railing and drops from view. As you quickly peer over the railing, you discover that she had must have caught a handhold somehow, as she is rapidly moving down the wall in a controlled fashion with ease of a spider.`
				decline
	to complete
		or
			has "Remnant: Heavy Laser: done"
			has "Remnant: Catalytic Ramscoop: done"
			has "Remnant: Plasma Cannon: done"
			has "Remnant: Electron Beam: done"
			has "Remnant: D94-YV Shield Generator: done"
			has "Remnant: S-970 Regenerator: done"



mission "Remnant: Heavy Laser"
	name "Retrieve Heavy Lasers"
	description "A Remnant engineer has asked you for a delivery of two Heavy Lasers to <planet> for them to study."
	source "Viminal"
	destination
		government "Remnant"
		attributes outfitter
		not attributes "requires: gaslining"
		not distance 0
	to offer
		or
			has "Remnant: Tech Retrieval: active"
			has "Remnant: Tech Retrieval: done"
	on offer
		require "Heavy Laser"
		conversation
			`You remember that Taely was interested in seeing examples of technology from human space. Would you like to show her your Heavy Laser?`
			choice
				`	(Not now.)`
					defer
				`	(Yes.)`
			branch familiar
				has "Remnant: Tech Retrieval: done"
			`	After asking a few people, you finally get directed to a bay in the shipyard where you find Taely just finishing the installation of a Thrasher Cannon in a Starling. "Greetings, <first>. I will be down in a minute." She does a few more things inside a panel, reseals the hatch, and slides down a fin to land next to you. "So, do you have something for me?"`
				goto next
			label familiar
			`	You recall that Taely is responsible for the shipyards, so you head straight there and ask the nearest mechanic. They direct you to a large hangar tucked into a cliff face, where you find her working at a terminal filled with schematics. Behind her, the room fades quickly into darkness where you can faintly make out what appears to be a large tank and a lot of whirring machinery. As you approach she looks up from her work and turns to face you. "Ah, you have returned. Do you have something new for me?"`
			label next
			`	You lead her back to your ship, where you show her the Heavy Laser. "A laser cannon?" she asks. "Our records indicate that humanity had primitive laser technology at the time of the Exodus, but nothing that would be considered useful as weapons." She pauses to look down at her scanner. "And yet my scans indicate that they are capable of significant power output." She pauses for a moment before continuing, "These could be quite useful to examine more thoroughly. Please deliver two of these Heavy Lasers to a research team on <planet>."`
				accept
	on visit
		dialog `You have returned to <planet>, but you don't have the two Heavy Lasers that Taely requested. Go buy two Heavy Lasers before returning.`
	on complete
		outfit "Heavy Laser" -2
		payment 870000
		"remnant met taely" ++
		conversation
			`As you land on a pad adjacent to the research center, a group of researchers mount some kind of weapon on a platform aimed down a firing range. The researchers retreat behind a thick barrier and press a button to activate the weapon. A flash of light erupts from the muzzle as the target downrange is cut in half. The barrel of the weapon raises into the air, and the researchers rush out onto the range with tools and devices to inspect the damage.`
			`	Noticing your arrival, one of the researchers veers off and heads towards you. "So, you are the one with the samples of humanity's laser weapons?" chants the researcher. "Always interesting to see new things." He turns and waves at a Remnant standing near the edge of the landing pad with a camel hitched to a wagon.`
			`	The researchers quickly unload the Heavy Lasers from your ship, and hand you a credstick with <payment>. "Thank you for bringing us something new to examine. We appreciate the breath of fresh air." With that, they quickly head off into a nearby lab, escorting their cargo of weaponry on the oddly archaic transportation.`



mission "Remnant: Plasma Cannon"
	name "Retrieve Plasma Cannons"
	description "A Remnant engineer has offered you a reward in exchange for delivering two Plasma Cannons to a team on <planet>."
	source "Viminal"
	destination
		government "Remnant"
		attributes outfitter
		not attributes "requires: gaslining"
		not distance 0
	to offer
		or
			has "Remnant: Tech Retrieval: active"
			has "Remnant: Tech Retrieval: done"
	on offer
		require "Plasma Cannon"
		conversation
			`You recall that Taely was interested in examining examples of technology from ancestral space. Would you like to show her the Plasma Cannons you retrieved?`
			choice
				`	(Not now.)`
					defer
				`	(Yes.)`
			branch familiar
				has "Remnant: Tech Retrieval: done"
			`	After asking a few people, you finally get directed to a bay in the shipyard where you find Taely just finishing the installation of a Thrasher Cannon in a Starling. "Greetings, <first>. I will be down in a minute." She does a few more things inside a panel, reseals the hatch, and slides down a fin to land next to you. "So, do you have something for me?"`
				goto next
			label familiar
			`	Aware that Taely's main area of responsibility is in the shipyards, you head straight there and have almost arrived when you are approached by another Remnant who introduces herself as one of Taely's aides. "Greetings, Captain" she trills. "Our scans picked up indications of uncatalogued human weaponry. Were you bringing it to show us?"`
			label next
			`	You lead her back to your ship, where you show her the Plasma Cannon. "I have never seen weapons designed to handle such a high heat output! Is this some kind of plasma based weapon?" she asks, gesturing at a cannon. You nod, and she continues, "Intriguing. We have noticed that the Korath ships seem to run particularly hot, and have speculated that overheating them might be an effective means of disabling them. I would enjoy researching these a bit more. If you could deliver two to <planet> for us you would be well compensated."`
				accept
	on visit
		dialog `You have returned to <planet>, but you don't have the two Plasma Cannons that Taely requested. Go buy two Plasma Cannons before returning.`
	on complete
		outfit "Plasma Cannon" -2
		payment 1130000
		"remnant met taely" ++
		conversation
			`As the <ship> settles onto the pad closest to the research facility, you can see a weapons specialist checking over a large cannon on a platform beneath a nearby Albatross. When he sees you starting to unload the two Plasma Cannons, he snaps the casing closed and gestures to someone out of sight. Within moments both him and an empty flatbed are there to pick up the weapons.`
			`	"Thank you for your help," he says. "Our Inhibitors provide us with something of a mobility advantage against the Korath, but they aren't particularly effective at disabling them. These Plasma Cannons will open new avenues of research for us." He pauses, then continues. "I also included a bonus for you. It is a 'finder's fee,' as we always appreciate new tech."`
			branch wave
				has "Remnant: Learn Sign 1: done"
			`	The weapons technician finishes strapping down the Plasma Cannons and makes a gesture towards you, then heads off toward the lab.`
				goto end
			label wave
			`	The weapons technician finishes strapping down the Plasma Cannons and makes a gesture that you recognize as "farewell," then heads off toward the lab.`
			label end
			`	As you watch the Remnant heading off with their new weapons to study, you cannot help but wonder what will be the result of it.`



mission "Remnant: Catalytic Ramscoop"
	name "Retrieve Catalytic Ramscoops"
	description "A Remnant engineer has offered you <payment> for delivering two Catalytic Ramscoops to a lab on <planet>."
	source "Viminal"
	destination
		government "Remnant"
		attributes outfitter
		not attributes "requires: gaslining"
		not distance 0
	to offer
		or
			has "Remnant: Tech Retrieval: active"
			has "Remnant: Tech Retrieval: done"
	on offer
		require "Catalytic Ramscoop"
		conversation
			`You recall that Taely was interested in seeing examples of new human technology, and the Catalytic Ramscoop definitely fits the criteria. Would you like to show her?`
			choice
				`	(Not now.)`
					defer
				`	(Yes.)`
			branch familiar
				has "Remnant: Tech Retrieval: done"
			`	After asking a few people, you finally get directed to a bay in the shipyard where you find Taely calibrating an Inhibitor Cannon on an Albatross. "Greetings, <first>. I am just finishing these calibrations." She does a few more things inside the casing, reseals the hatch, and drops to the ground on a tether. "So, did you recover something?"`
				goto next
			label familiar
			`	Remembering that she spends most of her time in the shipyard, you head straight there and almost immediately are intercepted by another Remnant who introduces herself as one of Taely's assistants. "Good day, Captain" she chants. "Our scans picked up a new form of ramscoop onboard your ship. Have you brought it for us to look at?"`
			label next
			`	You lead her back to your ship, where you show her the Catalytic Ramscoop. "Interesting. This is a new design?" She asks, gesturing at the ramscoop. You nod, and she continues, "Even if it does not perform well, new perspectives on the problem could be valuable. There is a research team on <planet> that is currently working on new ramscoop designs. If you could deliver two Catalytic Ramscoops to them we could offer you <payment>."`
				accept
	on visit
		dialog `You have returned to <planet>, but you don't have the two Catalytic Ramscoops that Taely requested. Go buy two Catalytic Ramscoops before returning.`
	on complete
		outfit "Catalytic Ramscoop" -2
		payment 1390000
		"remnant met taely" ++
		conversation
			`As the <ship> settles onto the pad closest to the research laboratory, you can see several people exiting an adjacent hangar with a trailer pulled by a camel. They quickly approach your landing pad and wait for you to complete your shutdown routines before boarding and starting to unload the ramscoops. Once they are done one of them comes up to you and hands you your payment of <payment>. "Thank you for the delivery, Captain. We are looking forward to seeing what they have done differently."`



mission "Remnant: Electron Beam"
	name "Retrieve Electron Beams for the Remnant"
	description "A Remnant engineer has offered you a reward for delivering two electron beams to a testing range on <planet>."
	source "Viminal"
	destination
		government "Remnant"
		attributes outfitter
		not attributes "requires: gaslining"
		not distance 0
	to offer
		or
			has "Remnant: Tech Retrieval: active"
			has "Remnant: Tech Retrieval: done"
	on offer
		require "Electron Beam"
		conversation
			`You recall that Taely was interested in seeing examples of new human technology, and the electron beam certainly fits the criteria. Would you like to show her?`
			choice
				`	(Not now.)`
					defer
				`	(Yes.)`
			branch familiar
				has "Remnant: Tech Retrieval: done"
			`	After asking a few people, you finally get directed to a bay in the shipyard where you find Taely closing up the panel on a Thrasher Turret. "Greetings, <first>. You have good timing: I was just finishing." She reseals the hatch, and drops to the ground on a tether. "So, did you recover something?"`
				goto next
			label familiar
			`	Given what you know about Taely, you decide to skip the spaceport proper and head for the shipyard. After a frustrating half hour spent wandering around trying to find her, you finally encounter a helpful weapons tech who says they can check the weapon on Taely's behalf.`
			label next
			`	You accompany her back to your ship, where she examines the electron beam. "This could be useful. Focusing energy into continuous beams has been a popular idea for centuries. It is very useful to know that they have finally managed to make it into an effective weapon. If you could deliver two electron beams to one of our testing ranges on <planet> you would be well compensated."`
				accept
	on visit
		dialog `You have returned to <planet>, but you don't have the two electron beams that Taely requested. Go buy two electron beams before returning.`
	on complete
		outfit "Electron Beam" -2
		payment 1090000
		"remnant met taely" ++
		conversation
			`On <planet> you follow the landing instructions to arrive at a pad set next to a small complex of testing ranges and workshops. A group of technicians is just finishing the disassembly of a weapon from the test stand when you settle onto the stand, and a few minutes later they arrive to unload the electron beams from your ship. They move eagerly to secure the new weapons to their flatbed and quickly hand you your payment of <payment> before vanishing into the lab.`



mission "Remnant: D94-YV Shield Generator"
	name "Retrieve D94-YV Shield Generators"
	description "A Remnant engineer has offered you <payment> for delivering two D94-YV Shield Generators to a research facility on <planet>."
	source "Viminal"
	destination
		government "Remnant"
		attributes outfitter
		not attributes "requires: gaslining"
		not distance 0
	to offer
		or
			has "Remnant: Tech Retrieval: active"
			has "Remnant: Tech Retrieval: done"
	on offer
		require "D94-YV Shield Generator"
		conversation
			`You know that Taely was interested in seeing examples of recently developed human technology, and the D94-YV Shield Generator probably fits the criteria. Would you like to show her?`
			choice
				`	(Not now.)`
					defer
				`	(Yes.)`
			branch familiar
				has "Remnant: Tech Retrieval: done"
			`	After asking a few people, you finally get directed to a bay in the shipyard where you find Taely applying some kind of material over a hole in a hull. "Greetings, <first>. What brings you here today?" She reseals the hatch, and drops to the ground on a tether. "Did you bring us something?"`
				goto next
			label familiar
			`	You decide that you are more likely to find her in the shipyard, so you skip the starport and head out among the ships. As you search through the yard you are soon approached by another engineer. "Well met, Captain. Taely said you may be bringing back samples of new technology from ancestral space. Do you have something to show us?"`
			label next
			`	You nod in the affirmative and lead her back to your ship, where she examines the D94-YV Shield Generator. "It certainly looks impressive," she chants as she paces around the massive piece of equipment. "It will be valuable to see what our enemies might be shielded with, and maybe something we can learn from it too." She comes to a stop in front of you. "If you could deliver two of these to a lab on <planet> we could compensate you with <payment>."`
				accept
	on visit
		dialog `You have returned to <planet>, but you don't have the two D94-YV Shield Generators that Taely requested. Go buy the two shield generators before returning.`
	on complete
		outfit "D94-YV Shield Generator" -2
		payment 1150000
		"remnant met taely" ++
		conversation
			`On <planet> you follow the landing instructions to arrive at a pad set next to a large warehouse. As you complete your shutdown routine the doors slide open and a large crawler emerges, accompanied by several Remnant. They carefully unload the D94-YV Shield Generators and strap them down. As they start heading back to the warehouse one of them comes over to hand you <payment>. "Thank you for the delivery. Our team is eager to see what humanity has achieved in these past centuries."`



mission "Remnant: S-970 Regenerator"
	name "Retrieve S-970 Regenerators"
	description "A Remnant engineer has offered you <payment> for delivering two S-970 Regenerators to an impact testing facility on <planet>."
	source "Viminal"
	destination
		government "Remnant"
		attributes outfitter
		not attributes "requires: gaslining"
		not distance 0
	to offer
		or
			has "Remnant: Tech Retrieval: active"
			has "Remnant: Tech Retrieval: done"
	on offer
		require "S-970 Regenerator"
		conversation
			`You recall that Taely was interested in seeing instances of new human technology, and the S-970 Regenerator is definitely a recent development. Would you like to show her?`
			choice
				`	(Not now.)`
					defer
				`	(Yes.)`
			branch familiar
				has "Remnant: Tech Retrieval: done"
			`	After asking a few people, you finally get directed to a bay in the shipyard where you find Taely adjusting something on the hull that you can't quite see. "Greetings, <first>. What brings you here today?" She taps something, then hangs her tools on her belt and drops to the ground on a tether. "Did you bring us something?"`
				goto next
			label familiar
			`	Taely seems like the sort of person who spends most of their time working directly on ships, so finding people repairing ships seems the most likely place to find her. As you enter the maintenance section, you spot an engineer waiting for you. She quickly introduces herself as an engineer who works with Taely. "She was not able to be here, so she sent me to see what you have brought" chants the engineer.`
			label next
			`	You nod in the agreement and lead her back to your ship, where she does a cursory scan of the S-970 Regenerator. "Hmm," she murmurs as she peers at the readings on her instrument as she waves it up and down the regenerator. "This looks like they may have found a few techniques that would be beneficial for us to study. If you could deliver two of these to a lab on <planet> we could compensate you with <payment>."`
				accept
	on visit
		dialog `You have returned to <planet>, but you don't have the two S-970 Regenerator that Taely requested. Go buy the two shield regenerators before returning.`
	on complete
		outfit "S-970 Regenerator" -2
		payment 2350000
		"remnant met taely" ++
		conversation
			`On <planet> you follow the landing instructions to arrive at a pad set next to a substantial facility with a large equipment bay. As you complete your shutdown routine the doors to the bay slide open and a crawler emerges, accompanied by several Remnant. They carefully unload the S-970 Regenerators and strap them down. As they start heading back into the bay, one of them comes over to hand you <payment>. "Thank you for the new outfits to study. Our team is quite interested to see what humanity has achieved since our exodus."`



mission "Remnant: Taely Intro Log"
	invisible
	source
		government "Remnant"
	to offer
		"remnant met taely" >= 1
	on offer
		log "People" "Taely" `As an engineering prefect, Taely is the foremost authority among the Remnant on salvaged technology and a senior leader in their reverse engineering program.`
		fail



mission "Remnant: Chilia Intro Log"
	invisible
	source
		government "Remnant"
	to offer
		"remnant chilia" >= 1
	on offer
		log "People" "Chilia" `As a military prefect, Chilia is responsible for the defense of Remnant space. He can usually be found on the front lines of combat unless required to work on tactics for the Remnant as a whole.`
		fail



mission "Remnant: Chilia Intro Log 2"
	invisible
	source
		government "Remnant"
	to offer
		"remnant chilia" >= 2
	on offer
		log "People" "Chilia" `Despite being quite young, Chilia is highly respected among Remnant society.`
		fail



mission "Remnant: Chilia Intro Log 3"
	invisible
	source
		government "Remnant"
	to offer
		"remnant chilia" >= 3
	on offer
		log "People" "Chilia" `Prefect Chilia is an unusual person compared to most military leaders: He is inclined to do things himself and rarely stands on protocol.`
		fail



mission "Remnant: Return the Samples"
	name "Return the Samples"
	description "A researcher on <planet> has asked you to return void sprite eggs to Nasqueron that the Remnant stole many years ago."
	source "Aventine"
	stopover "Nasqueron"
	to offer
		has "Remnant: Technology Available: offered"
		random < 50
	on offer
		conversation
			`As you are walking through the spaceport, the researcher you previously assisted with the studies on the void sprites approaches you in a hustle. "We have made some new discoveries!" he exclaims in a trill. "Some of the samples that we took all those years ago are actually eggs of some kind. So the Archon must view our previous research as being disruptive to the void sprites' lifecycles.`
			`	"We have been storing these eggs in a cryogenic stasis tank, so they should still be viable and intact. Well, most of them, anyway." His notes trail off on a mournful tone.`
			`	"Could you return some of them to Nasqueron? According to our logs, they were found floating in the lower levels of the atmosphere, where their natural buoyancy should keep them afloat."`
			choice
				`	"Sure, I would be glad to return them."`
				`	"Sorry, I'm really not interested in dodging the Archon again."`
					decline

			`	"Thank you. Since we are continuing to work together, I would like to introduce myself again." He takes a breath, thinks for a second, and speaks a short verse about plumage with a complex chord that sounds at once grandiose and self-deprecating. The best you can make out is that his name is "Plume."`
			`	"Just remember: you will need to use a Puffin to make this delivery. If you don't still have one, there are a few in storage in Viminal." He taps on his commlink, and an assistant emerges from a nearby building with a flatbed truck. Onboard is a large collection of cocoon-like pods cradling large eggs, as well as a big spacesuit that looks more reminiscent of an ancient deep-sea diving suit than anything carried on a modern ship. "Now, remember, you need to remove the eggs from the cocoons and release them gently. Please make sure they don't hit anything on the way out."`
				accept
	npc
		government "Drak (Hostile)"
		system "Nenia"
		personality staying heroic nemesis frugal uninterested
		ship "Archon (Cloaked)" "Lifted Lorax"
	on accept
		log "People" "Plume" `A Remnant researcher specializing in xenobiology, Plume is at the forefront of recent efforts to restart research on the void sprites and a leading expert in non-carbon based lifeforms.`
	on stopover
		conversation
			`Once again you have successfully dodged the Archon to land on Nasqueron. Somehow, knowing it was going to be there was both better and worse than the surprise of the first time.`
			`	As the <ship> sinks through the cloud layers, you gently activate the repulsors to slow your descent to avoid startling the void sprites. A few nearby sprites descend with you, seeming to match your velocity. You slow down as you reach the altitude listed in the log of where the eggs are to be released.`
			`	Setting the ship on autopilot, you walk to the back and struggle into the pressure suit. Readying the eggs in the cargo hold, you equalize pressure in the main cargo hold to the swirling clouds outside, and open the bay doors. As predicted, at this pressure level, the eggs are almost weightless, and are fairly easy to carry to the door of the ship and release.`
			`	By the time you finish releasing the eggs back into the clouds, several void sprites have converged on your ship and appear to be herding the eggs away from you with gentle buffets of their wings. You take a moment to appreciate the alien beauty of these creatures before closing the hatch and purging the ship with fresh air.`
	on visit
		dialog phrase "generic stopover on visit"
	on complete
		conversation
			`Back on the ground, you report on how the release went. The researcher is pleased to hear that the void sprites responded to their presence. "We will give them a few weeks, then try sending another ship to monitor them. Hopefully the Archon will be pacified by this. Meet me in the alien environments lab just off the spaceport if you are interested in pursuing this."`



mission "Remnant: Return the Samples 2"
	name "Return the Samples"
	description "Plume has asked you to return more stolen eggs, this time to Slylandro. Then return to <planet> with footage of the void sprites."
	source "Aventine"
	stopover "Slylandro"
	to offer
		has "Remnant: Return the Samples: done"
	on offer
		conversation
			`Following Plume's directions, you find a lab tucked behind the main area of the spaceport, where a short walkway leads into an underground structure. Stepping inside the door you note a rack of camouflage netting positioned easily at hand. Given what you have learned of their history, it is probably a last-ditch preparation in case they need to hide the entrance from a raid.`
			`	The lab itself is a microcosm of Remnant development. The structure appears to be some strange semi-organic material, and you can see an eclectic mix of familiar and unfamiliar shapes cluttering the tables. If you had to guess, you would say that this lab was the result of several different families of technology, only one of which was human.`
			`	Plume and several other Remnant are at the back of the room inspecting a bunch of cocoon-like containers, similar to the ones that carried the last batch of eggs back to Nasqueron. After checking a screen he looks up and seems momentarily startled to see you.`
			`	"Ah, <first>! You are just in time," Plume chants quickly, his hands unconsciously dancing in a quick series of gestures. "These eggs are ready to be delivered, this time to Slylandro. Could you drop them off like you did before?"`
			choice
				`	"Yes, I would be happy to bring them home."`
				`	"Sorry, I'm really not interested in risking the Archon a third time."`
					decline

			`	"Thank you. Like last time, we can't pay you for this. But we are still hopeful that the Archon might let us resume our studies." He follows you out to the <ship> and helps you load the cocoons holding the eggs. Just before parting ways he asks, "Oh, could you record the void sprites this time? We would like to see the behaviors you mentioned last time."`
				accept
	npc
		government "Drak"
		system "Nenia"
		personality staying heroic nemesis uninterested frugal
		ship "Archon" "Lifted Lorax"
	on stopover
		conversation
			`As you approach Slylandro you watch the Archon like a hawk, but this time it doesn't attempt to drive you off with tridents of white energy. Cautiously you make your way to Slylandro and begin your descent.`
			`	As the <ship> sinks through the cloud layers, you notice the void sprites seem to be tailing you. A few drop past you with startling speed, only to reappear from below as you approach the designated altitude. At the last minute you remember Plume's request to record them, and hit the switch to activate the recorder for the exterior cameras.`
			`	Setting the ship on autopilot, you head back and suit up in the bulky pressure suit once again. Readying the eggs in the cargo hold, you equalize pressure and open the bay doors. As before, the eggs are already floating as you open the cocoons and gently carry them to the door.`
			`	Almost as soon as you release the first egg, a void sprite is there, brushing against the ship to scoop the egg away into the swirling mists. By the time you return with the next one, another sprite is already waiting at the door, undulating in the eerie light. By the time the last egg is released you can see dozens of the strange creatures swarming around the collection of eggs. It occurs to you that very few humans would ever have the chance to see anything like this.`
			`	After taking a moment to enjoy the view, you shut the door as gently as you can, purge the ship with fresh air, and begin the journey back to Aventine.`
	on visit
		dialog phrase "generic stopover on visit"
	on complete
		"reputation: Drak" += 1
		event "remnant: return the samples timer" 2 4
		conversation
			`Back on Aventine, you share the recording of the void sprite's behavior with Plume. "These Sprites demonstrate considerably more communication than we originally thought. And obviously they must have communicated what you did on Nasqueron. Interesting..." Plume's excited staccato exclamations trail off as he begins to make notes on a data pad he has on hand. "Thank you for your help, we will let you know what we find out."`



# Compatibility patch for those who completed Return the Samples 2 before 0.9.11, where it did not have the timer.
mission "Remnant: Return the Samples Compatibility Patch"
	landing
	invisible
	to offer
		has "Remnant: Return the Samples 2: done"
		not "event: remnant: return the samples timer"
	on offer
		event "remnant: return the samples timer" 2
		fail



# "This mission is intended to serve as a notification that one timer has elapsed and how long to wait until the missions start again."
mission "Remnant: Return the Samples 3 Exploration Hint"
	landing
	source "Aventine"
	to offer
		has "event: remnant: return the samples timer"
		or
			and
				not "Remnant: Face to Maw 1: active"
				not "Remnant: Face to Maw 1: done"
				not "Remnant: Face to Maw 1B: active"
				not "Remnant: Face to Maw 1B: done"
				not "Remnant: Face to Maw 2: active"
				not "Remnant: Face to Maw 2B: active"
			or
				has "Remnant: Face to Maw 2: done"
				has "Remnant: Face to Maw 2B: done"
	on offer
		event "remnant: wait for plume" 7 14
		conversation
			`As you disembark from <ship> you almost run into Plume as he strides across the landing area. "Captain <first>, I didn't see you there!" You glance back at the bulk of your ship that you just stepped out of and look at him curiously, wondering how he could have missed seeing a spaceship land in front of him. His chant takes on a slightly apologetic tone. "I've been lost in thought thinking about everything we have discovered lately, especially the most recent recordings you made. I still have a lot to analyze, though." He pauses, looking thoughtful. "That being said, I will probably have more work for you in a week or two."`
			`	Plume asks a few more questions about what you have been doing, then politely excuses himself to continue his research. "Please let me know if you uncover anything else about Nenia!" he trills to you as he departs.`
				decline



conversation "taely cultural data"
	branch return
		has "Remnant: Salvage 1B: done"
	`As you step out into the icy chill of Viminal, you get a message from Taely, the engineering prefect, asking if you could meet her in the cafeteria.`
	choice
		`	(Accept her invitation.)`
		`	(Not right now.)`
			defer
	`	Replying that you can, you make your way through the crowds and find an empty table. Moments later Taely appears and grabs two trays from the dispenser before heading towards you. She settles down in the opposite chair with a look of exhaustion.`
	`	"It is good to see you again, <first>," she sings softly. When you sign a reply she sits up, smiles, and switches to sign. "My, you are a quick learner. This is much faster." Her quick gestures are hard to follow, but the language videos seem to have focused on a practical vocabulary that has most of the words she uses.`
	`	"I have not fully..." (She makes a sign that you don't understand, but seems similar to the signs for "break" and "understand.") "... the technology you retrieved for us, but we are learning much from what we have already found. Could you help us catch up with what has happened in ancestral space since our Exodus?"`
	choice
		`	"Yes. What can I do to help?"`
		`	"Sorry, not interested."`
			decline
	branch data
		has "human cultural data"
	`	"Excellent! According to a friend of mine who is versed in history from the war, there were rumors that a grand library was being built in the Deep to house all of human knowledge. If it exists, that would likely be where to go."`
		accept
	label data
	`	"Excellent! According to a friend of mine who is versed in history from the war, there were rumors that a grand library was being built in the Deep to house all of human knowledge. If it exists..." She stops when she notices you nodding with a knowing expression. "You have already been there? Well, you certainly get around, Captain <last>. I suppose that makes things rather straight forward."`
	`	"I actually already have a copy of the library's data in my ship," you respond.`
	`	"Oh, that's even better," Taely trills. "Go ahead and get it."`
	`	You return to your ship to get the data chip, but when you glance out the cockpit you notice that the spaceport is more animated than usual. Remnant look to be running to their ships as fast as they can when you notice that Taely is halfway up the side of your ship securing a refueling hose and charging cable. As you reach for the commlink she scrambles up to the bridge windows and quickly rattles off a series of signs at you. All you can make out is "Keep it hot, incoming!" Before you can frame a reply she has raced across your wing and leapt to the Albatross parked next to you.`
		goto launch
	
	label return
	`Having acquired a copy of the archive, you gently set your ship down on Viminal hoping that this information is helpful. The port seems unusually busy, but the comm channels are quiet beyond the bare minimum to keep traffic organized.`
	`	Before you have even taken the time to shut down the engines Taely is halfway up the side of your ship securing a refueling hose and charging cable. As you reach for the commlink she scrambles up to the bridge windows and quickly rattles off a series of signs at you. All you can make out is "Keep it hot, incoming!" Before you can frame a reply she has raced across your wing and leapt to the Albatross parked next to you.`
	
	label launch
	`	Looking around more carefully, you note that every ship in the port is idling with fuel lines still connected. If this were some Republic port the safety inspectors would be having a nightmare. One Starling is getting holes in its wings patched even as the crew appear to be running prep-for-flight checklists. It also looks like every ship has a guard. Something tells you that right now would be a bad time to take a walk around town.`
	`	After some tense minutes of waiting, the planetary defense sirens start and the idling ships begin to ascend one by one. You quickly figure out where you are in the launch sequence and follow the stream of craft heading for orbit.`
		launch



mission "Remnant: Salvage 1"
	name "Remnant History Updates"
	description `The Remnant are interested in learning about what has happened in human space since they left. Find a copy of human history on <destination>.`
	minor
	source "Viminal"
	destination "Alexandria"
	to offer
		not "human cultural data"
		has "Remnant: Learn Sign Follow Up: offered"
		random < 50
		or
			has "Remnant: Catalytic Ramscoop: done"
			has "Remnant: Plasma Cannon: done"
			has "Remnant: Heavy Laser: done"
			has "Remnant: Tech Retrieval: done"
	on offer
		conversation "taely cultural data"
	on visit
		dialog
			`The station has a small museum gift shop that sells a copy of the entire archive on a data card. It only costs 40 credits, but because you have done a horrible job at managing your finances you do not have even that much cash on hand right now.`
			`	Go earn some money, then return here.`
	on complete
		set "human cultural data"
		payment -40



mission "Remnant: Salvage 1B"
	name "Remnant History Updates"
	description `Return the copy of human history to <destination>.`
	landing
	source "Alexandria"
	destination "Viminal"
	to offer
		has "Remnant: Salvage 1: done"
	on offer
		conversation
			`After having traveled clear across the galaxy, you finally arrive at the archives of human history. Upon asking a librarian where you could get a copy of the station's archives, you're surprised to have them point you to a gift shop. There you find a copy of the archives on a data card. ("The perfect gift for the budding historian in your family! Hold all of human history in the palm of your hand. On sale now for only 39.99!") Given that a cheap data card costs a fraction of a credit, it's a bit of a rip-off, but you gladly buy one to take back to Taely.`
				accept



mission "Remnant: Salvage 2"
	landing
	name "Defend <planet>"
	description "Assist in defending <planet> from a Korath raid, then return to the planet."
	source "Viminal"
	to offer
		or
			has "Remnant: Salvage 1B: done"
			and
				has "human cultural data"
				has "Remnant: Learn Sign Follow Up: offered"
				random < 50
				or
					has "Remnant: Catalytic Ramscoop: done"
					has "Remnant: Plasma Cannon: done"
					has "Remnant: Heavy Laser: done"
					has "Remnant: Tech Retrieval: done"
	on offer
		conversation "taely cultural data"
	npc
		government "Remnant"
		personality staying uninterested disables plunders
		fleet "Large Remnant" 2
	npc evade
		government "Korath"
		personality heroic plunders harvests target
		fleet "Korath Ember Waste Raid" 7
		fleet
			names "korath"
			cargo 3
			commodities "Food" "Clothing" "Metal" "Plastic" "Medical" "Heavy Metals"
			outfitters "Korath Exiles Remnant Donations"
			variant
				"Rano'erek"
				"'olofez" 4
	on visit
		dialog "There are still Korath raiders circling overhead. You should take off and help the Remnant ships to fight them."
	on complete
		payment 1000000
		conversation
			`As some ships maintain orbital sentry positions, most ships return to their berths. Mechanics are soon swarming over the ships, and what you suppose are ambulances are waiting at the ramps to collect the injured. Farther back, flatbed tractor units wait to pick up any salvage that has been collected.`
			`	Eventually a tired but pleased-looking prefect stops by your ship. He starts chanting, "Do you understand our language, or do I need to sing?" He looks relieved when you reply that you can understand most of what is said so long as he signs slowly. "Thank you for your assistance during the raid. The sensors you placed in Parca picked up the fleet coming in and gave us sufficient warning to get everyone ready."`
			`	He is silent for a moment, with the air of someone who is enjoying not having to run for the first time in a while. "Oh, Taely said that you might have some historical records for us?" You hand over the copy of the archive in response, telling him that it is probably the best available. He copies the archive onto a data pad, then returns it to you alongside a credit chip with <payment> on it. "Thank you, I will make sure this gets where it needs to go. In the meantime, we could use your help in the spaceport."`



mission "Remnant: Salvage 3"
	name "Transport injured Remnant"
	description `Some injured Remnant need to be transported away from the front lines to Aventine.`
	source "Viminal"
	passengers 8
	cargo "medical gear" 5
	blocked "A prefect informs you that they need to evacuate some injured to a hospital on Aventine, but you will need 8 free bunks and 5 tons of cargo space in order to handle the injured."
	stopover Aventine
	to offer
		has "Remnant: Salvage 2: done"
	on offer
		conversation
			`After watching the mechanics start repairs on the <ship>, you make the short trek to the spaceport common area. People are still rushing around as ships continue to land. No wrecks so far, and judging by the scrolling arrivals displays there are still quite a few ships on approach. Looking around for someone to talk to, you spot the prefect who had just visited your ship. He notices you and comes over. "No ships lost yet," he signs harshly, "but there are a few ships that have not checked in."`
			`	He shakes his head and continues, "We need to keep our medical facilities as free as possible. Could you take some of our injured to Aventine? They are stable and healthy enough for an unattended transport, and it would free up medics and space here."`
			choice
				`	"Of course."`
				`	"I'd rather not."`
					decline
			`	He looks relieved. "Thanks. I was going to have to divert one of our sentries to take them." He pauses and consults his commlink. "The medical team will have the injured settled onboard shortly, along with everything they need to ensure they arrive safely. They will probably have some fresh crew to send back with you."`
				accept
	on stopover
		dialog
			`The injured crew made for an eerily quiet jaunt from Viminal to Aventine. They didn't sing, and rarely signed. Some spent the trip mellowed out on powerful painkillers, while the few that left their rooms seem to be mostly intent on doing prescribed stretches and movements to help damaged muscles heal. Others that you check on appear to be meditating while an intravenous system feeds into their gloves. A few are interested in visiting with someone from outside the Ember Waste, but they lacked the energy to do so for long.`
			`	On Aventine there are ambulances and medical staff waiting to transport the injured to longer-term medical facilities. As they depart, a fresh crew arrives to take their places.`
	on visit
		dialog phrase "generic cargo and passenger on visit"
	on complete
		payment 100000
		set "license: Remnant Capital"
		conversation
			`When you return to Viminal, the Remnant crew members leave your ship and disperse across the tarmac to the ships they have been assigned to, each one of them signing their thanks as they leave. A few minutes after they leave your commlink beeps, notifying you that a message from the prefect has arrived:`
			`	"Captain <last>! Thank you for your help in defending Viminal and transporting those wounded. I have transferred a small token of our gratitude to you. That being said, perhaps you would appreciate this a bit more: the other prefects and I have agreed to grant you access to a wider range of ships. Our capital class ships will now be available to you, including the Albatross and the Pelican. At the rate these raids are going, it is in everyone's best interests that you have access to a better warship. Please, meet us in the spaceport to further discuss the situation."`



mission "Remnant: Salvage 4"
	name "Track down the <npc>"
	description "Track down and disable a Korath ship that escaped the raid on Viminal so that the Remnant may salvage it for technology."
	source "Viminal"
	to offer
		has "Remnant: Salvage 3: done"
	on offer
		conversation
			`Walking into the cafeteria you immediately sense the buoyant mood. According to a report on the video screen, very few Remnant ships were actually lost. Furthermore, of the ships that were lost, their escape pods worked perfectly, ensuring none of the crew were killed. Groups of crew members are gathered around tables covered in food, intermingled with the ground teams that keep their ships operational. Based on the snippets you can catch, they seem to be trading stories of crack shots and clever improvisations.`
			`	Taely sits over at a corner booth with the prefect who met you at the dock and a couple other mechanics, and she waves you over. "Captain <last>! So, how do you like fighting with our fleet?" asks one of the mechanics.`
			choice
				`	"It seems odd to have a planetary defense fleet plundering."`
				`	"It was a tough battle."`
					goto next
	
			`	"I suppose it would," chants one of them. "We need access to their tech, though. Otherwise we'll fall behind." Judging by the finality of his statement, this is held to be common knowledge among the Remnant.`
				goto next
	
			label next
			`	While you're conversing with the group, the prefect suddenly glances down at his commlink, reads a message, then looks up at you. "It appears that a Korath ship survived the raid and has destroyed a few ships without taking cargo. Could you deal with it?"`
			choice
				`	"Sure."`
				`	"Sorry, I don't have time to help you out."`
					decline

			`	"Thank you," he signs. "It is acting oddly, jumping around destroying ships instead of looting and running. If it simply looted and left we would be pleased, but now it is learning about us instead, so it has reached the end of its usefulness. Please disable it so that we can salvage parts from it." He pauses, then continues, "I doubt we'll be able to salvage the ship itself - they pack those things with soldiers - and we do not want it to be captured, even if that is possible for you. The ship and crew should remain intact, and we will salvage what we can after you have it disabled. If you salvage anything we will happily compensate you for it in the outfitter, but do not feel obliged to do so. Destroying the ship should be a last resort."`
				accept
	npc save disable
		government "Korath"
		personality heroic vindictive target uninterested waiting marked
		system
			distance 1 2
		fleet
			names "korath"
			cargo 3
			variant
				"Palavret (Hyperdrive)"
		dialog "You have disabled the Korath ship that was left over from the raid on <planet>. You can now return there to collect your payment."
	on abort
		# No action, the player choose to just walk away from this mission(string)
	on fail
		payment 350000
		dialog `You are met by a prefect who looks upset. "The ship was supposed to be disabled so its contents could be salvaged!" he signs angrily. Nonetheless, he shoves a credit chip worth <payment> into your hand. "That's half what you would have earned if the ship had been disabled." He pauses and shakes his head. "I think Taely might have some more work for you in the spaceport, but in the meantime, why don't you go find some Korath to practice disabling? It is a valuable skill among the Remnant."`
	on complete
		payment 700000
		dialog `You are met by a prefect who thanks you for disabling it and hands you a credit chip for <payment>. "I think Taely might have some more work for you in the spaceport, but in the meantime, don't forget to drop off any salvaged outfits in the outfitters so the researchers can look at them."`



mission "Remnant: Salvage 5"
	name "Salvage Delivery"
	description `Deliver <cargo> to Caelian.`
	source "Viminal"
	destination "Caelian"
	cargo "Korath salvage" 20
	blocked `Taely would like you to deliver some valuable Korath equipment to Caelian, but you will need 20 tons of space to carry it.`
	to offer
		or
			has "Remnant: Salvage 4: done"
			and
				has "Remnant: Salvage 4: failed"
				not "Remnant: Salvage 4: aborted"
	on offer
		conversation
			`As you stroll across the tarmac under the great dome you spot Taely heading your way with a flatbed tractor filled with components in tow.`
			`	"<first>! I'm glad I ran into you. The last raid gave us some particularly good pieces of equipment to study. Could you take these to the weapons laboratory on Caelian?"`
			choice
				`	"I could do that."`
				`	"I'm not interested."`
					decline
			`	Taely quickly helps load the cargo onboard your ship. It doesn't appear to be actual whole items anymore, but rather pieces thereof. "They will be expecting you, but you might have to pry them out of their lab to get some help unloading. They can be a bit single-minded when they have something interesting to work on."`
				accept
	
	on visit
		dialog phrase "generic cargo on visit"
	on complete
		payment 150000
		dialog `On Caelian, you are able to find the appropriate research warehouse just off the main landing pad. After a few minutes, a lab technician disentangles herself from a project and brings a wagon and camel team out to the ship to unload the salvage. It strikes you as a bit incongruous that a lab technician is using a graviton repulsion lifter to load cargo from your ship into a wagon pulled by a camel. "If you can, I should have some things to send back to Taely if you could meet me in the cafeteria this afternoon."`



mission "Remnant: Salvage 6"
	name "Transport outfits to Taely"
	description `Deliver <cargo> to Viminal.`
	source "Caelian"
	destination "Viminal"
	cargo "ship parts" 20
	blocked `The technician you delivered Taely's salvaged parts to would like you to take some finished parts back to Taely, but you will need 20 tons of space to do so.`
	to offer
		has "Remnant: Salvage 5: done"
	on offer
		event "remnant salvage available"
		conversation
			`You spot the laboratory technician entering the cafeteria, and she approaches you.`
			`	"Thank you for waiting. I have a shipment of parts ready for Taely, and with the recent increase in attacks she needs them sooner rather than later. Please take them to her."`
			`	Outside you find a camel pulling a wagon filled with ship parts to be loaded on board the <ship>.`
				accept
		
	on visit
		dialog phrase "generic cargo on visit"
	on complete
		payment 150000
		conversation
			`Taely meets you at the dock with a flatbed ready to offload the shipment. As you run through your shutdown routine you hit the switch for the cargo bay doors, and by the time you have gone down to the hold, Taely has half the shipment already unloaded.`
			`	Her signs flick at you with a gentleness that you are slowly deciding equates to a cheerful tone. "Thank you for all the help you've provided in recovering this salvage," she says as she hands you <payment>. "I have discussed it with the other engineers, and we have decided to give you access to our salvage."`
			`	She leads you over to the warehouse, scans her ID on the console, and taps a few commands. Then she scans your ID card. "There you go, I have updated your access codes," she signs cheerfully. She hands you your ID and pulls you to a door on the far side of the outfitting shop. Beyond the door is a vast room filled with outfits and weapons that clearly don't fit the same style as the other Remnant technology. You have seen most of the things here on scans and when salvaging equipment from other ships, but rarely up close.`
			`	"This section of our warehouse is the salvage area. Everything in here, we have collected in sufficient quantities that it is available for general use." She nods at a rack of Korath Heat Shunts while she explains, then turns back to you.`
			`	"Of course the really advanced and rare stuff is still going to the labs first, and will not be available until we have learned all we can from it." She looks around proudly. "We do not have the industrial capacity or the number of researchers to keep up with the Alphas, the Korath, and whoever else might be out there. But we are very good at figuring out what others have built and learning from it.`
			`	"Any salvage or unrecognized technology gets scanned in our quarantine area for threats, then looked over to figure out if there is anything new in it. If there is, it is shipped to a lab for our researchers to dissect. Anything we have already figured out ends up in here, where a select few captains are welcome to use it as they see fit."`
			choice
				`	"Threats?"`
					goto threats
				`	"Interesting."`
			`	"Yes, it is, isn't it? So many new things out there to discover and learn about.`
				goto end
			label threats
			`	"Yes, sometimes salvage that is brought in is dangerous. A Systems Core comes with fleets of micro-bots, for instance. If they aren't de-activated properly, they keep trying to rebuild their surroundings in the form of the last ship they were configured to serve. And while it hasn't happened yet, we are worried that someday we might run into someone who builds traps into their equipment, or uses nanobots that have run amok. We have not seen any of that yet, but our science-fiction stories are filled with tales of nanotech apocalypses and things like that.`
			label end
			`	"Well, I need to get back to work. That last battle put us behind schedule on our repairs. Have a good day!" With a final flourish that you think is the equivalent of an exclamation mark, Taely strides out of the outfitters, heading towards another landing bay.`



mission "Remnant: Scanning Tolerances"
	name "Deliver Data to <planet>"
	description `Deliver data crystal to a Remnant named Torza on <destination>.`
	landing
	deadline 15
	source
		government "Remnant"
	destination
		government "Remnant"
		not distance 0
		not attributes "remnant station"
	to offer
		has "license: Remnant Capital"
		not "remnant untrusted"
		not "Deep: Remnant 3: Revealed: done"
		"reputation: Remnant" >= 100
		random < 30
	on offer
		conversation
			`You were just in the process of disembarking from the <ship> when a young Remnant jogs up to you. "Good day, Captain <first>. Sorry to interrupt, but we have an urgent delivery that needs to go to Torza on <destination>. Could you deliver this please?"`
			choice
				`	"Yes, I can."`
					goto agreement
				`	"What is it?"`
					goto questioning
				`	"Sorry, not right now."`
					defer
			label questioning
			`	"A data archive with the latest briefings and analyses. Heavily shielded and encrypted, of course, so no need to worry about it showing up on a scan. It has to get there by <date>. So, could you do it?" They hold out a small case with a data crystal visible through the window.`
			choice
				`	"Yes, I can."`
					goto agreement
				`	"Sorry, not right now."`
					defer
			label agreement
			`	"Thank you." They hand you the case. "Take it to <destination> by <date>. Torza will meet you there."`
				accept
	on complete
		event "remnant: scanning tolerance"
		conversation
			`You step out of the <ship> to see a non-descript Remnant standing attentively next to the landing pad. "Captain <first>! We have been waiting for you." They lead you into a nearby bunker. Inside, a single Remnant is standing over a hologram displaying fortifications and what appear to be troops and ships moving around.`
			`	"Torza, Captain <first> is here." The Remnant's gestures convey a deep sense of respect.`
			`	The Remnant steps forward and accepts the case from you. The case pops open, and he slots the crystal into a spot on the display. He nods as the display pops up several confirmations of data integrity. "Well, you have certainly made many ripples since you arrived in our little corner of the galaxy." He gestures and the large display zooms in on a spot to show you walking through a spaceport outfitter. The display shifts to show you helping wounded onto your ship. The scene shifts again to show you launching the small stealth surveillance satellite. Then the table shifts back to the display of troop movements.`
			`	"You have not been with us too long, but you have shown yourself to be trustworthy and eager to help." He gestures at the display. "As you can see, your actions have not gone unobserved. We have decided to amend your IFF registration as a result." He points to a set of slots next to the table similar to the ones that are installed on your ship. "Please place both your licenses in those slots, and I will confirm your side of the change."`
			choice
				`	(Place my licenses in the designated spots.)`
					goto comply
				`	"You have been watching me?"`
			`	"Yes. There is very little that goes on in our worlds that is not observed by someone, and sometimes these events garner more attention than others." He looks at you. "You are one such. As a stranger among us, you were subject to much attention, although you probably did not notice most of it. Some felt it was too risky to trust you as far as we did, but the consensus was that you are worth the trust. Now," he gestures towards the console again, "place your licenses there, please."`
			label comply
			`	Once you do as you are told, he inserts several unique objects, which share similarities with your licenses, into slots on his side of the table and taps several controls. "You are not yet one of us, but this brings you one step closer. Your IFF signature has been updated, and our ships' databases will be updated within a day." He removes the licenses and hands yours back to you with a relieved expression. "We are a curious people, and we fully understand the search for knowledge and to learn more about one's surroundings. But we also know how important it is to maintain our secrets.`
			`	"Going forward, you are now authorized to scan Remnant ships, and we encourage you to do so, although you should wait a day or two for the update to propagate through our fleet." He looks amused by something, but his serious expression returns. "Scanning each other is, after all, a valuable form of security that gives us opportunities to spot infiltrators and unknown contaminants on returning ships. Scans are uploaded to our databases for signature matching via the Quantum Entangled Communicator built into the IFF mechanism onboard your ship, and we will return information such as alien outfit identification and tactical scan readouts whenever possible to help you."`
			`	He gives a tired sigh. "While I would enjoy answering a few of your questions, I should get back to supervising the operation." He gestures at the display, which has resumed showing the tactical movements of troops. "Thanks again for all your help, <first>."`



mission "Remnant: Expanded Horizons Quarg 1"
	name "Visiting the Quarg"
	description "Take Remnant researchers to <destination> to see the Quarg."
	minor
	source
		government "Remnant"
	destination "Wayfarer"
	passengers 3
	to offer
		has "Remnant: Learn Sign Follow Up: offered"
		has "Remnant: Salvage 2: done"
		has "First Contact: Quarg: offered"
		random < 40
	on offer
		conversation
			`As you relax in the cafeteria on <origin> you are approached by a young Remnant. Judging by the hand-held sensors and tools hanging off her belt, you suppose she is a researcher or an engineer.`
			`	"Hello Captain <last>. My name is Dawn, and I have been spending the past few days skimming the archive you retrieved. I wanted to ask you a few questions. May I?"`
			`	She slides into the chair opposite you without waiting for your reply, and pulls out a data pad. "Firstly, our histories mention how humanity met a race called the 'Quarg' and had some ongoing dialogs with them, but not much beyond that. Now here in this history that you brought us, it says that humanity has started exchanging technology with them! Is this true?" She looks at you intently. You sign negatively, and she dejectedly continues. "Could you explain about them, then?" You reply that the Quarg have allowed humanity to live near them, and that the Quarg are usually willing to answer questions, including scientific ones. You continue, elaborating that while the Quarg don't seem to mind having an innovative shipyard studying them as best it can, they don't actually share their technology with anyone.`
			`	After several hours of telling her about meeting the Quarg and visiting their worlds, it finally occurs to you that it would be easy enough to take her to visit the Tarazed system.`
			choice
				`	(Offer to take her there.)`
				`	(Don't offer.)`
					decline
			`	You offer to take her and a couple of her colleagues to see the Quarg. She eagerly accepts, although she expresses a preference for landing on the human world, so they can observe the Quarg ships from a distance, as they would rather not draw any attention to themselves. She runs out of the cafeteria after telling you they will meet you at your ship in half an hour.`
				accept
	on visit
		dialog `You land on <planet>, but realize that you left Dawn and her colleagues on one of your escorts that hasn't entered the system. Better depart and wait for it to arrive.`
	on complete
		log "People" "Dawn" `Dawn is a young Remnant researcher with a strong interest in engineering. She has yet to pick a specialty, but appears to have a talent for exo-engineering.`
		conversation
			`Dawn and her colleagues are thrilled with the trip. While they had each served on Remnant ships exploring the Ember Waste or patrolling their territory, none had ever been more than a handful of jumps away from their own space. They explain that their ships were always cautious to stay far away from human space to avoid leading anyone back.`
			`	It occurs to you that Dawn and her colleagues seem much less reserved than most Remnant. You aren't sure if it is because they are younger, less secretive, or if the Remnant have been holding back from you. It is also possible that you just have better opportunities to figure it out now that you can understand their signs.`
			`	Upon arriving at Wayfarer they spend a considerable amount of time watching the few Quarg in evidence. However, it is easy to see that the real draw of their attention is the ships. You wave your ID across the scanner for the shipyard and take them inside to see what Tarazed Shipyards has on display.`
			branch rich
				"net worth" >= 20000000
			`	After a few minutes a sales agent meanders over to ask if there's anything he can do to help. You ask a few questions about the different ships for Dawn's benefit, listen to the sales agent repeat a few lines from the display, then politely tell him you'll just browse on your own.`
				goto end
			label rich
			`	Almost before you are in the main hall a sales manager is at your side, inquiring as to how he can help. You can almost see the credit signs in his eyes and you suspect that scanning your license may have done a quick check of your net worth too.`
			`	You ask a few leading questions about new designs and play the part of a captain with more money than brains, and the manager eagerly directs you to the large hangars near the end that house their largest and fanciest ships. After it becomes clear that he doesn't have any experience flying them you politely disentangle yourselves from him to look at the ships in peace.`
			label end
			`	After an hour of browsing, the young Remnant agree to meet you back at the spaceport in an hour and take off to the outfitters.`



mission "Remnant: Expanded Horizons Quarg 2"
	name "Quarg Scanning"
	description "Perform an outfit scan on the Quarg ship <npc>, then land again on <destination>."
	source "Wayfarer"
	to offer
		has "Remnant: Expanded Horizons Quarg 1: done"
	on offer
		conversation
			`Dawn and her fellow researchers show up a few minutes after you do, excitedly talking about the various things they have seen. "<first>, there is a Quarg ship taking off shortly, and we were hoping you might be able to get scans of it while it is in flight. It would be really helpful for our understanding of how they work."`
				accept

	on accept
		log "Volunteered to show Dawn and some of her fellow researchers the world where humans and Quarg co-exist."
	
	npc "scan outfits"
		government "Quarg"
		personality staying uninterested target launching
		fleet "Quarg"
		dialog
			`Dawn and her compatriots eagerly pore over the readouts as they come in, then ask if you could land again to compare their scans to ones taken on the ground.`

	on visit
		dialog `You have landed on <planet>, but you have not yet scanned the <npc>'s. Depart and use an outfit scanner to scan the ship.`
	on complete
		conversation
			`The Remnant researchers' attention to detail is impressive. They carefully quantify every aspect of the scans, including notes about the ship's behaviors. By the time you are on the ground again, they have amassed quite a collection of data crystals filled with analysis. You note that they are careful to ensure everything they collect is backed up in multiple places, including what appears to be a small lead lined box.`
			`	Dawn does some follow-up scans of idle Quarg ships, and her fellow researchers take some time to make sure all their pictures are crisp and detailed. They let you know that they will meet you back in the spaceport bar once they are done.`



mission "Remnant: Expanded Horizons Quarg 3"
	name "Expanded Horizons Return"
	description "Return the Remnant researchers to <planet>."
	source "Wayfarer"
	destination
		government "Remnant"
		not attributes "requires: gaslining"
	passengers 3
	blocked `This mission requires bunks for three passengers.`
	to offer
		has "Remnant: Expanded Horizons Quarg 2: done"
	on offer
		conversation
			`Back in the spaceport bar you wait around for a couple hours. Just when you were about to go find them, the trio walk in looking like they had spent all day on the move, but otherwise unreadable.`
			`	"Okay, I think we are ready to go. Can you take us to <planet>?"`
				accept
	on visit
		dialog `You land on <planet>, but realize that you left Dawn and her colleagues on one of your escorts that hasn't entered the system. Better depart and wait for it to arrive.`
	on complete
		payment 150000
		conversation
			`Once you are back in the privacy of the <ship>, the stony reserve fades to cheerfulness as the trio are a blur of motion, chattering back and forth with their signs. Apparently this will be one of the biggest boosts to their research since the first time they salvaged the gear off a Korath raider.`
			`	They eventually slow down their signs a bit and explain that up until the time the Remnant departed from ancestral space, human scanners had been unable to penetrate the outer layers of Quarg ships. One of Dawn's fellow researchers continues with the explanation.`
			`	"Our historical records just have a few pictures and videos of Quarg ships, along with a basic scan that doesn't provide more than the general outline of the ship. These scans," he says while tapping the databanks, "actually picked up detailed structural layouts and even identified a number of key components. It isn't nearly enough information to be able to duplicate them, but it is enough that we can start trying to figure out how they work."`
			`	Upon arriving at <planet> they quickly thank you, hand you <payment>, and run back to their offices to finish prepping their material to publish and distribute.`



phrase "broken jump drive on visit"
	word
		`You've landed on <planet>, but you don't have a broken jump drive to give to the Remnant. You may need to steal one from Palavrets or Rano'ereks found through Remnant jobs, or depart and wait for an escort carrying one to enter the system.`

mission "Remnant: Broken Jump Drive 1"
	repeat
	minor
	landing
	name "Broken Jump Drive Delivery"
	description "You have been asked to deliver a broken jump drive to the researchers on <planet>."
	to offer
		has "remnant: blood test pure"
		not "Remnant: Broken Jump Drive 1: active"
		not "Remnant: Broken Jump Drive 1: done"
	source
		government "Remnant"
		attributes outfitter
	destination
		government "Remnant"
		attributes outfitter
		not attributes "requires: gaslining"
		not attributes "remnant station"
		not distance 0
	on offer
		require "Jump Drive (Broken)"
		conversation
			branch repeated
				has "Remnant: Broken Jump Drive 1: offered"
			`As the <ship> settles onto its designated landing pad, you see someone emerge from the nearby outfitter and quickly make their way to you. The man waits a safe distance before approaching once you cycle the hatch and disembark. "Greetings, Captain <last>," trills the Remnant, "we saw the news that the newcomer among us was tracking down an erratic Korath ship. When you came in to land, we saw on the scans that you salvaged its malfunctioning jump drive. Could we take it to study?"`
			choice
				`	"Maybe later."`
					goto refuse
				`	"That would be a good use for it."`
					goto accept
			
			label repeated
			`You have a broken jump drive that the Remnant might be interested in. Do you want to seek out someone to give it to?`
			choice
				`	(Maybe later.)`
					defer
				`	(Yes.)`
			`	You find a Remnant director and inform them about the broken jump drive that you have.`
			
			label accept
			`	"Excellent!" he glances at his data pad. "There are several teams working on aspects of the jump drive, and the team with the highest priority for this one is on <planet>. I will notify them to expect you."`
				accept
			label refuse
			`	He considers this, and sings, "If you wish. Our offer stands, whenever you choose to return."`
				decline
	on visit
		dialog phrase "broken jump drive on visit"
	on complete
		outfit "Jump Drive (Broken)" -1
		"remnant: broken jump drive count" ++
		payment 300000
		"reputation: Remnant" ++
		conversation
			`When you arrive on <planet> there is a team of engineers and mechanics waiting for you, along with a flatbed freight truck. Once you open the cargo doors they quickly free the broken jump drive from its moorings and load it delicately onto their truck. The lead engineer comes over to hand you <payment>. "Thank you for salvaging this. I suspect my compatriot who spoke to you never mentioned this, but we have a fund set aside for rewarding captains who bring in rare pieces of alien technology. If you find any more of these drives, there is sure to be a research team somewhere that is willing to reward you for it."`
			choice
				`	"I will keep a lookout for more."`
					goto end
				`	"Aren't you going to replace it with a hyperdrive?"`
			`	The engineer looks at you incredulously. "You mean you were actually trying to use this drive?" He shakes his head in disbelief. "You are lucky you managed to get this far, then. It is surprising that they exist at all, so it is too much to expect them to work too. If you need a replacement drive, there are plenty available in the outfitter.`
			label end
			`	"Next time you find one of these drives, just check with a starport director. They will know where it will need to go. A word of warning though; I strongly recommend not trying to use these drives - they may disappear at the most inconvenient of times, and there will not always be an outfitter on hand." He turns and heads off with the rest of the team, turning briefly to give you friendly wave as they disembark.`



mission "Remnant: Broken Jump Drive 2"
	name "Broken Jump Drive Delivery"
	description "The researchers on <planet> have requested your broken jump drive."
	to offer
		has "Remnant: Broken Jump Drive 1: done"
	source
		government "Remnant"
	destination
		government "Remnant"
		attributes outfitter
		not attributes "requires: gaslining"
		not attributes "remnant station"
		not distance 0
	on offer
		require "Jump Drive (Broken)"
		conversation
			`You've plundered another broken jump drive. Do you want to seek out a director to give it to?`
			choice
				`	(Maybe later.)`
					defer
				`	(Yes.)`
			`	Information must flow quickly amongst the Remnant, because by the time you arrive at the director's desk she already has the information ready for you.`
			`	"Greetings, newcomer," she chants. "Are you interested in turning in the broken jump drive you salvaged to our researchers?"`
			`	You nod.`
			`	"They will definitely appreciate new material to research. The team is located on <planet>. I will send a notification ahead so they will be expecting you."`
				accept
	on visit
		dialog phrase "broken jump drive on visit"
	on complete
		outfit "Jump Drive (Broken)" -1
		"remnant: broken jump drive count" ++
		payment 300000
		"reputation: Remnant" ++
		conversation
			`As promised, there is a team of researchers waiting when you settle onto the designated landing pad. One comes over to hand you <payment> while the rest carefully unload the broken drive and start hauling it back to their lab.`
			`	"Our thanks, Captain <last>. Having the remains of a drive like this will be very beneficial to our efforts." His voice cracks a bit, as if unused to being used much.`
			choice
				`	"Great! I will find more."`
					goto end
				`	"What are you studying?"`
			`	"Our previous research into jump drives determined that these drives are unsurprisingly multi-part systems. We know the outer part that we can see and handle is mostly the machinery for generating some kind of containment field or pocket. As to how it works or why it is needed..." his chant trails off and he makes a gesture you suspect may be the equivalent of a shrug. "Anyway, our team is focused on the nature of this outer system. It is our hope that, damaged as it is, its continued existence might allow us to look a little farther inside its inner workings to figure out exactly what that field does and how it is used.`
			label end
			`	"Well, my compatriots finished unloading rather quickly, so I should be off. For all our sakes, I hope you find more of these for us."`



mission "Remnant: Broken Jump Drive 3"
	name "Broken Jump Drive Delivery"
	description "The researchers on <planet> need a broken jump drive for testing."
	to offer
		has "Remnant: Broken Jump Drive 2: done"
	source
		government "Remnant"
	destination
		government "Remnant"
		attributes outfitter
		not attributes "requires: gaslining"
		not attributes "remnant station"
		not distance 0
	on offer
		require "Jump Drive (Broken)"
		conversation
			`You've plundered another broken jump drive. Do you want to seek out a director to give it to?`
			choice
				`	(Maybe later.)`
					defer
				`	(Yes.)`
			`	As you approach the director in the spaceport concourse, he looks up and waves at you. "Good timing, Captain <first>," he sings. "We have a team of researchers on <planet> who have requested a broken jump drive. Could you deliver one to them?"`
			`	"I can," you respond.`
			`	"Excellent. The recent discovery of these broken drives has spurred discussion and excitement in various quarters. We have had teams researching jump drives for at least a century now without a lot of success. I'm told they are rather intricate, but your finds are opening new avenues of investigation. That being said, I will notify the team on <planet> to expect you."`
				accept
	on visit
		dialog phrase "broken jump drive on visit"
	on complete
		outfit "Jump Drive (Broken)" -1
		"remnant: broken jump drive count" ++
		payment 300000
		"reputation: Remnant" ++
		conversation
			`The team waiting for you on <planet> is definitely eager to begin. You barely have the hatch open before they are chivying their camel-pulled wagon up the ramp. They load the broken jump drive surprisingly quickly despite their delicate movements.`
			`	"This is an exciting day, Captain <first>! Countless theories may be proven or put back into the fires of refinement based on the testing we can do with this!"`
			choice
				`	"Great! I will find more."`
					goto end
				`	"Any theories of note?"`
			`	He looks thoughtful for a moment, then warbles, "As you may know, standard hyperdrives work by generating a fusion reaction and folding it into the fabric of space/time, and these folds naturally fall along the known hyperlanes. I suppose one could view those lanes as the 'crease lines' of the universe. My favorite theory is that jump drives have some additional machinery to guide the fold. That way they can dictate where the fold occurs instead of just aligning with the nearest crease. Given their increased fuel draw, it makes sense that it would take more fuel to generate a fresh fold than to reuse an existing crease.`
			label end
			`	"Oh, before I forget..." he hands you <payment>. "Off to start setting up the tests." He sings half to himself as he trundles off after the wagon.`



mission "Remnant: Broken Jump Drive 4"
	name "Broken Jump Drive Delivery"
	description "You have been asked to deliver a broken jump drive to the researchers on <planet>."
	to offer
		has "Remnant: Broken Jump Drive 3: done"
	source
		government "Remnant"
	destination
		government "Remnant"
		attributes outfitter
		not attributes "requires: gaslining"
		not attributes "remnant station"
		not distance 0
	on offer
		require "Jump Drive (Broken)"
		conversation
			`You've plundered another broken jump drive. Do you want to seek out a director to give it to?`
			choice
				`	(Maybe later.)`
					defer
				`	(Yes.)`
			`You head over to the director's desk to see who is in need of the next broken jump drive. The director smiles at you, looks over several messages on her screen, then clears her throat.`
			`	"Your finds are very much in demand," she sings. "Could you bring this one to a team working on <planet>?"`
			`	You nod in response.`
			`	"Thank you. We are looking forward to seeing what comes from this."`
				accept
	on visit
		dialog phrase "broken jump drive on visit"
	on complete
		outfit "Jump Drive (Broken)" -1
		"remnant: broken jump drive count" ++
		payment 300000
		"reputation: Remnant" ++
		conversation
			`As you approach your designated pad, you spot a team of researchers with unloading equipment hustling out of a nearby entrance. Once you have completed your shutdown sequence they quickly set to work unloading the drive. Once the task is complete, they pause for a moment to hand you <payment>. "Thanks for finding this," they sing in unison. "Our labs are eager to begin work on your most recent find, Captain <first>. Our thanks!"`
			choice
				`	"Good luck with that."`
					goto end
				`	"How is your research going?"`
			`	"Good, and about to get better," they sing. "We are working on various aspects of a theory that the jump drive actually disregards traditional jumping entirely, and uses the folding mechanism to put the ship itself into a pocket, while somehow triggering an opening to said pocket in the target system." One of them continues, "If this is true, it could be fairly dangerous to try activating these anywhere close to fragile things like cities or mountains, which is why they put our lab on the far side of the planet from all such things.`
			label end
			`	"Well, we have a bit of a trip to get to our lab, but it should be exciting once we get there. Fare well!" With that, they head off towards a large vehicle nearby.`



mission "Remnant: Broken Jump Drive 5"
	name "Broken Jump Drive Delivery"
	description "A team of engineers on <planet> would like a broken jump drive to study."
	to offer
		has "Remnant: Broken Jump Drive 4: done"
	source
		government "Remnant"
	destination
		government "Remnant"
		attributes outfitter
		not attributes "requires: gaslining"
		not attributes "remnant station"
		not distance 0
	on offer
		require "Jump Drive (Broken)"
		conversation
			`You've plundered another broken jump drive. Do you want to seek out a director to give it to?`
			choice
				`	(Maybe later.)`
					defer
				`	(Yes.)`
			`	You stop by the director's desk to report having salvaged another broken jump drive for one of their research teams. The director nods in appreciation and checks his list. "There is a new team starting a project on <planet>. Could you take it there please?"`
			`	"Sure," you respond.`
			`	"Much appreciated. The sooner they get it, the sooner they can start on their project. That being said, I have spoken with the other directors, and we have decided that we are getting so many requests that we will put these into the job board for you. Any time the landing scans detect one of these broken jump drives, the system will display a message on the job board listing where the next one needs to be delivered."`
				accept
	on visit
		dialog phrase "broken jump drive on visit"
	on complete
		outfit "Jump Drive (Broken)" -1
		"remnant: broken jump drive count" ++
		payment 300000
		event "remnant: research update bjd1" 100 200
		"reputation: Remnant" ++
		conversation
			`The landing pad on <planet> is tucked away just behind the spaceport. A handful of engineers have a conveyor belt already set up to offload the drive from your ship when you arrive. When you open the hatch they extend it right up the ramp, and quickly load the drive onto it. The machinery quickly whisks the drive into a nearby structure along with its escort. A couple of the engineers stop by to talk with you and hand you <payment>.`
			`	"Thanks for bringing us this drive. It is a rare piece of technology for us to get our hands on."`
			choice
				`	"I will leave you to it."`
					goto end
				`	"What are you studying?"`
			`	With a pleased expression they break into song about mining the deeps for the mysteries of the sky. As best you can tell, they are trying to figure out the materials that the drive is made with, followed by experiments to replicate those materials.`
			label end
			`	"Our experiments await. May your search be fruitful!" they trill as they head off.`



mission "Remnant: remnant research update compatibility"
	landing
	invisible
	to offer
		has "event: remnant research update bjd1"
	on offer
		event "remnant: research update bjd1"
		clear "event: remnant research update bjd1"
		fail



mission "Remnant: Face to Maw 1"
	landing
	name "Talk to Plume about the void sprites"
	description "Plume would be very interested in a report on what happened with the void sprites."
	to offer
		has "event: remnant: return the samples timer"
		has "flagship model: Puffin"
		or
			not "Remnant: Cognizance 1: offered"
			has "Remnant: Cognizance 19: done"
	source
		system "Nenia"
	destination "Aventine"
	on offer
		conversation
			`As the swirls of gas close over the <ship> you wonder idly what brought you back here. This time, there is no apologetic researcher asking you to risk your life for research, or to return eggs from where they were stolen. You catch a glimpse of the Archon materializing above the clouds as it decloaks, letting you know that you're being watched, but saying nothing; for now, it is nothing more than a silent, brooding presence in the skies of Nenia. The silent depths of an alien world fold over you, gradually erasing the rest of the galaxy from sight.`
			`	As the <ship> levels off at the designated altitude, you strap yourself into a pressure suit. Stepping into the airlock, you grimace at the antiquity of these "hard-shell" shield systems, and lower the shields so that you can exit onto the hull. Out on the surface, you admire the misty kaleidoscope of colors filtering down through the cloud layers, playing over distant shapes moving in the mists.`
			`	Before long several void sprites emerge, weaving and dancing among the clouds. They swirl for a few minutes around your cargo bay doors as if waiting for something, then pulse briefly with flickers of light and drop into the clouds below. Another void sprite flutters around the <ship>, poking at the hull and sliding over it with its tentacles. You quickly think to turn on your video recorder to catch the scene. The void sprite notices your brief movement, and turns towards you with a lunge. As it closes on you, your attention is drawn to what you suspect is its mouth: a zig-zagging crack that peels open like a zipper to reveal an opening that resembles an industrial grinder.`
			`	Up close, the void sprite is massive. Most of its tentacles are easily as thick as your leg, and move with surprising speed and precision. It shifts through the air like a strange deep-sea fish in water. You can make out a low vibration you suspect is from the air whistling over the void sprite as it closes with you. As the giant creature rapidly approaches, you can feel a heavy paralysis weigh down on you. Suddenly, you recall that your shields are keyed to your equipment; you could activate them to protect yourself and they would extend around you. It probably wouldn't be too healthy for the void sprite, though.`
			choice
				`	(Activate the shields.)`
				`	(Do not activate the shields.)`
					goto "hold ground"
			`	You push against the paralysis and trigger the shields in a rush. The millisecond that follows feels like an eternity. The void sprite is just a few meters away, one tendril reaches out and touches you just as the shield slams into place. The tendril becomes caught on both sides of the shield, cleaving it in two. In the same instant, the pressure on your mind vanishes as if it was simply a dream. You momentarily stare at the immobile void sprite, frozen in shock over what just happened. Then time reasserts itself and the sprite spasms away from the ship with an unearthly crescendo of dissonant tones. It plunges down into the clouds, leaving you standing on your hull with the floating severed piece of tendril.`
			`	You carefully scoop up the tendril in a container and seal it. While the attack spoiled the beautiful moment, at least you have a sample and some recordings that might be of interest to Plume.`
				flee
			label "hold ground"
			`	The feeling of paralysis leaves your body as the void sprite is only a few meters away, but you resolve yourself to face down the creature without triggering your shields. Time seems to slow down as the sprite rushes up to you and its leading tentacle reaches out to touch you. As you brace for an impact you realize that the sprite has managed to bring itself to a complete stop and the tentacle has telescoped in on itself slightly. You can see that it is touching you, but you didn't even feel the impact. You and the void sprite stand frozen for a moment, and the force trying to paralyze you snaps off, replaced by a feeling of weightlessness. Moments later the void sprite pulls back and pulses skyward with an unearthly fountain of sounds, spiraling around the <ship> before disappearing into the swirling clouds.`
			`	As you re-enter the ship, you notice that your suit is covered in some kind of translucent slime. You scrape off as much as you can into a sealed container, but your pressure suit appears to be permanently stained an iridescent purplish color as a result. You resolve to go find Plume, since he will almost certainly find this interesting.`
				accept
	on accept
		fail "Remnant: Face to Maw 1B"
	on complete
		conversation
			`When you walk into Plume's lab on Aventine you find him buried in some kind of holographic projection of your egg returning mission. You can see that he appears to be watching the video in slow-motion as he taps out notes on his data pad. After a few minutes he looks up and sees you standing in the entryway. He quickly pulls himself out of the projection and hits what you assume must be the pause button.`
			`	"Captain <first>! What a pleasant surprise," he trills. "If you are looking for more work, I don't have anything for you right now."`
			`	You tell Plume about how you visited Nenia and had an interesting encounter with a void sprite, and offer him the recording and container of slime. He eagerly accepts the data chip and the container from you. Sliding the container into some kind of machine, it immediately starts to whir as he slots the data chip into his console. Moments later his holographic projection shifts to the new footage. He checks the timestamps, then chants, "These will take me a little while to analyze. I will meet you in the spaceport in a few hours to discuss my preliminary findings."`



mission "Remnant: Face to Maw 1B"
	name "Talk to Plume about the void sprites"
	description "Plume would be very interested in a report on what happened with the void sprites."
	landing
	to offer
		has "event: remnant: return the samples timer"
		has "flagship model: Puffin"
		or
			not "Remnant: Cognizance 1: offered"
			has "Remnant: Cognizance 19: done"
	to fail
		or
			has "Remnant: Face to Maw 1: done"
			has "Remnant: Face to Maw 1: active"
	to complete
		has "Remnant: Face to Maw 1: declined"
	source
		system "Nenia"
	destination "Aventine"
	on complete
		conversation
			`When you walk into Plume's lab on Aventine you find him buried in some kind of holographic projection of your egg returning mission. You can see that he appears to be watching the video in slow-motion as he taps out notes on his data pad. After a few minutes he looks up and sees you standing in the entryway. He quickly pulls himself out of the projection and hits what you assume must be the pause button.`
			`	"Captain <first>! What a pleasant surprise," he trills. "If you are looking for more work, I don't have anything for you right now."`
			`	You tell Plume about how you visited Nenia and had a threatening encounter with a void sprite, and offer him the recording and container with the tentacle. Plume recoils from you in disgust. "After all our work rebuilding trust with the Archon and the void sprites, you go and risk it for... what, exactly? Sightseeing? Thrill of the hunt?" His chant settles into an angry tone. "Leave the recording on the console. I want no part of that tentacle, though."`
			`	As you are leaving Plume's lab a technician pulls you aside. "Our records mention that the tentacles had some interesting properties that were useful in combat. If you are interested, meet me in the spaceport in a few hours."`



mission "Remnant: Face to Maw 2"
	name "Bring slime to <planet>"
	description "The void sprite slime has properties of interest to a team of engineers on <planet>."
	to offer
		has "Remnant: Face to Maw 1: done"
	source "Aventine"
	destination "Viminal"
	cargo "slime sample" 1
	on offer
		conversation
			`When Plume finally arrives you can tell from his step that he is excited. He slides onto the bench opposite to you and pulls out a data pad. "I admire your bravery, Captain. I don't think I would have had the courage to hold my ground against a void sprite like that," he chants respectfully, then changes tone to one of wonder. "In that last moment it almost looked like it was sizing you up or examining you." He shakes his head with an amused expression. "I spend so much time studying non-human creatures I sometimes slip and start anthropomorphizing them." His voice takes on a more militant cadence. "That was probably some kind of territorial display, or possibly some kind of dominance challenge. We don't know enough about void sprite behavior to speculate further, though.`
			`	"Be that as it may be, the more immediate reward for your curiosity is in this sample," he trills with excitement. "Several of our labs on Viminal have been working on the development of a new generation of ship technology, and this substance contains some chemicals that could be a key component. I have already transmitted the data to them, but they would like to compare with the original. Could you take this sample to them?"`
			choice
				`	"Yes, I can."`
					accept
				`	"I would rather not."`
			`	Plume stoically accepts that with a nod. "That is your choice. I will arrange for another ship to transport it."`
				decline
	on accept
		event "remnant: penguin"
	on complete
		log "People" "Taely" `One of Taely's main priorities is improving the maneuverability characteristics of Remnant Ships. To this end she has been working on building a new prototype ship based on the void sprites.`
		"remnant met taely" ++
		give ship "Penguin" "Shadow Hope"
		conversation
			branch taely
				has "remnant met taely"
			`When you land on Viminal a solidly built female Remnant in coveralls is waiting for you. "Greetings, Captain <first>. My name is Taely, and I am a Prefect among the Remnant. Above all else, I study motion, and in particular how our starships move."`
				goto main
			label taely
			`	When you land on Viminal you spot Taely waiting for you. "Greetings, Captain <first>. It is good to see you again."`
			label main
			`	She makes a gesture you are starting to recognize as a sign of curiosity. "So, Plume sent us some very interesting data, along with a message to expect you with a sample?" You hand her the container with the slime sample and she holds it up to the light. "Interesting looking substance," she chants. "Let's go back to my workshop."`
			choice
				`	"Okay, let's go."`
					goto follow
				`	"Could I catch up with you in a minute?"`
			`	"Sure, just don't take too long. My project has reached its final stage."`
			`	You take your time to get to the workshop, admiring the view along the way. When you finally arrive at the workshop you can hear strange noises coming from inside, accompanied by the smell of a thunderstorm in a swamp. You step into the workshop and come to a stop to stare at the thing in front of you.`
				goto skip
			label follow
			`	She leads the way through several side passages to an out-of-the-way landing pad connected to a large hangar. Inside, you can see a giant tank filled with a murky fluid, surrounded by equipment and displays. She makes her way over to a large machine with several slots which she slides the container into.`
			`	As the machine starts to work, she turns back to you. "As the primary example of space-faring life, the void sprites have always been of interest to me. They have numerous advantages that we as atmosphere-bound creatures can only dream of, such as being able to experience space in a much more direct manner. I have been working on a side project to build a new generation of ships that melds these ideas with our current technology, but the data we have on the void sprites is centuries old and incomplete." Her chant trails off as she pulls up a display with your original scans on them. "However, your recent explorations provided new data I could use to update my designs. This slime that you retrieved is the final ingredient."`
			choice
				`	"So my data is helping to develop new technology?"`
				`	"That's good. Any chance of a bonus for me?"`
			`	The machine dings, and she looks over the results and then trills excitedly. "Yes, it matches! So it is time to begin the final activation." She strides over to a central console and taps in a series of commands, followed by an iris scan and a blood prick. The industrial hum of the room suddenly ramps up to a crescendo as your nose is assaulted by what you can only describe as the smell of a thunderstorm in a swamp. A few seconds later the noise softens, and the tank starts lowering into the floor as a shape emerges from the liquid.`
			label skip
			`	The ship before you has some faint traces of the Puffin you have flown to Nenia, along with other elements of Remnant design, but it is clearly something new. Its antennae swivel around, as if taking in its environment, and the tentacles along the side twitch and reach out to touch its surroundings. Solidly built tendrils underneath it flex as it lifts itself off its supports and begins to move around. You have a momentary vision of what this ship might look like in the skies of Nenia.`
			scene "scene/penguinscene"
			`	Taely's droning chant of technical details finally seeps through your reverie: "... so from a captain's point of view flying the Penguin should be very similar to a normal ship, except she flies herself and doesn't need a crew to run her systems." She pauses, and looks at you. "Your curiosity provided the final ingredients to bring her to life. You should be the first to have one." She pats the nose of the Penguin and it makes a whooshing noise. "I call her the 'Shadow Hope,' but you can rename her whatever you like." After a moment she starts going over the ship with a scanner, leaving you to contemplate in silence.`



mission "Remnant: Face to Maw 2B"
	name "Bring tentacle to <planet>"
	description "The tentacle has properties that may be put to use by the engineers on <planet>."
	to offer
		has "Remnant: Face to Maw 1B: done"
	source "Aventine"
	destination "Caelian"
	cargo "tentacle" 1
	on offer
		conversation
			`When the technician arrives in the spaceport he immediately strides over to you. "I checked the records, and my memory was correct. One of our research teams centuries ago discovered that these tentacles could be used as a devastating weapon in close quarters combat."`
			`	He pulls out an image of a strange-looking rifle and continues to chant, "The personal weapons lab under Prefect Chilia has a few of the old weapon frames. If you go visit it on Aventine, they could turn this tentacle into a potent weapon for you."`
			choice
				`	"That sounds good."`
					accept
				`	"I would rather not."`
			`	The technician looks disappointed. "Oh well, enjoy your trophy."`
				decline
	on complete
		payment 250000
		"remnant chilia" ++
		outfit "Void Rifle"
		conversation
			branch chilia
				has "remnant chilia"
			`You follow the directions provided to you and eventually find yourself at a Remnant weapons lab. You enter and are met by security, who asks you to wait. A few minutes later a fit young man emerges from another door. "Greetings, Captain <first>," he sings. "I am Prefect Chilia. I have the nominal responsibility for the overall defense of Remnant space and military operations." He smiles deprecatingly. "I say 'nominal' as virtually all our activities are militaristic in some way, but usually fall under the purview of those who better understand them."`
				goto main
			label chilia
			`You follow the directions provided to you and eventually find yourself at a Remnant weapons lab. You enter and are met by security, who asks you to wait. A few minutes later a fit young man emerges from another door. "Greetings, captain <first>," he sings. "We meet once again." You immediately recognize the voice as being the man who convinced you to provide the blood sample and get to know the Remnant. "We didn't get a proper introduction last time, but you have probably figured out that I have the nominal responsibility for the overall defense of Remnant space and military operations." He smiles deprecatingly, "I say 'nominal' as virtually all our activities are military in some way, but usually fall under the purview of those who better understand them."`
			label main
			`	He leads you to a room that looks like an armory where a team of technicians is putting the finishing touches on a rifle stock. "The request from the technician on your behalf caught my attention, as we have not had the key resources for making Void Rifles in centuries. Fortunately, we have not really needed them since we resolved the threats that originally plagued our settlements."`
			choice
				`	"It's called a 'Void Rifle'?"`
				`	"I don't need details."`
					goto end
			`	"Yes, Void Rifle. I don't know who discovered it, but someone figured out that if a particularly high charge was poured through the tentacle's nervous system in a specific pattern, it emits a paralyzing cone of energy with a reasonably decent range. I'm neither an engineer or a biologist, so I do not really understand the mechanics of it." He pauses to watch as a technician installs the now-caged tentacle on top of the stock. "Suffice it to say, it is useless for sniping, but its ability to shoot through walls and affect areas makes it excellent for sweeping ships and building-to-building clearing operations.`
			label end
			`	"All right, enough history." He turns to the technicians who are finishing the assembly. "The tentacle has been treated to resist decay and the stock mechanisms will provide basic maintenance routines for as long as you charge it regularly." He strides over, picks up the completed Void Rifle, and then hands it to you. "You are holding a piece of our history, Captain. Use it well!"`
			scene "outfit/void rifle"



mission "Remnant: Keystone Research 1"
	name "Retrieve more keystones"
	description `Retrieve quantum keystones from the Hai for the Remnant to study, starting in <destination>.`
	minor
	source "Viminal"
	destination "Greenwater"
	cargo "(reserved)" 19
	to offer
		random < 30
		has "Remnant: Learn Sign 2: done"
		has "Remnant: Technology Available: offered"
		or
			has "Remnant: Key Stones: done"
			has "Remnant: Key Stones (Hai): done"
			has "Remnant: Key Stones (Pre-Hai) 2: done"
	on offer
		log "People" "Aeolus" `As an outfitter, Aeolus is responsible for managing the logistics that supply the Remnant with materials, equipment, and resources. In contrast to outfitters in what the Remnant term "ancestral space," he is focused on ensuring the efficient optimization of Remnant ships, not making a profit.`
		conversation
			`In the spaceport cafeteria, you spot the outfitter who asked you to retrieve a shipment of Hai keystones. He notices you and waves you over, gesturing at an empty chair opposite him.`
			`	"Greetings, <first>! I trust you are settling in among us?" he signs using simple gestures. "I picked up a rumor that you are learning our language, too." You sign the affirmative as you sit down. "Good, that is useful." He pauses, then continues, "I never introduced myself before. My name is Aeolus, and I help manage resource logistics for our fleets." He eyes you for a moment, then ventures, "You came in here with the appearance of looking for something. Is there something on your mind?"`
			choice
				`	"How is the outfit business going?"`
				`	"That last job paid rather well. Do you have any more like it?"`
					goto "crystal jobs"
			`	"Well, fairly well. Stocks are up, there are quite a few new outfits in the current, and some recent supply line disruptions have been resolved," he gestures appreciatively. "I am told that we have you to thank for some of that.`
			`	"Those 'quantum keystones' you brought back have been quite interesting. The process of dismantling them for analysis yielded some intriguing results." He notices your expression. "Oh, you were expecting me to sell them, weren't you?"`
			choice
				`	(Nod affirmatively.)`
					goto "not for sale"
				`	(Shrug noncommittally.)`
					goto "not for sale"
				`	"No, I suspected they would be studied instead."`
					goto "not really"
				`	"What does 'outfits in the current' mean?"`
			`	"Oh, that's just an expression. 'Current' refers to a current of air or water as a metaphor for the development process. It means that there are outfits that are progressing in the development process." He taps at his commlink for a moment. "Back before the Exodus, there was a saying: 'products in the pipeline.' I think that has a comparable meaning to us having 'something in the current.' I am curious, though. Were you expecting me to sell them?"`
			choice
				`	(Nod affirmatively.)`
					goto "not for sale"
				`	(Shrug noncommittally.)`
					goto "not for sale"
				`	"No, I suspected they would be studied instead."`
			label "not really"
			`	Aeolus looks pleased at that. "You are correct. Finding something that does what the Quantum Key Stone does without being identical to it is clearly much more valuable as a subject of research than as a miscellaneous commodity. Add the security implications of slapping an alien device on a ship without thoroughly dismantling it, and the fact that we are not actually concerned with profit in the classical sense, and it is clear that they should not be simply dumped into the outfitting inventory."`
				goto clarification
			label "not for sale"
			`	He looks slightly embarrassed. "Sorry to disappoint you, but none of those outfits were ever going to be used in the form they came in, for several different reasons." He ticks them off on his fingers as he lists them. "First, security: slapping an alien device on every ship without having thoroughly dismantled them would be an invitation to getting tracked. Second, research: something that does what the Quantum Key Stone does without being identical to it? Definitely interesting to our researchers. And third, purpose."`
			`	He pauses to take a drink. "Unlike what you are probably used to from the outfitters you dealt with back in the ancestral worlds, my purpose is not to make money. Instead, I ensure that Remnant captains have the resources they need. What you see listed as the 'price,' Remnant captains see listed instead as a 'logistics adjustment' that indicates the amount of resources needed to supply that component. Every ship has a resource budget allocated to it, determining how much it can utilize for repairs, restocking, and improvements."`
			label clarification
			choice
				`	"Wait, you didn't sell any of that?"`
				`	"Okay, so that shipment you had me get...?"`
			label "crystal jobs"
			`	"I have to apologize for that. We knew from our histories that anyone from the ancestral worlds would be attracted by the opportunity to earn a profit, and we needed to give you both a reason to stay, and a way to gauge your willingness to help. Your shipment was definitely useful, but we had to ensure we framed your job in a way that made sense without revealing what we were actually doing.`
			`	"So no, I don't have any jobs 'just like the last one,' but I know our researchers would like another shipment. Are you interested?"`
			choice
				`	"Yes."`
				`	(Sign in the affirmative.)`
				`	"Why would you assume that I needed a financial motivation?"`
					goto greed
				`	(Decline.)`
					decline
			label "crystal decision"
			`	"Great. They would like you to pick up another 19 keystones. Two differences this time: first, we would like you to pick them up from several different planets. And second, by the time you reach Hai space, we will have made arrangements so the shipments will be already paid for and waiting for you. Pick up the first stones on Greenwater, then the next set on Allhome. I will have a list sent to you by the time you reach Allhome."`
			`	"That being said, if you happen to pick up any additional keystones, you can turn them in to the logistics office. They will handle the distribution and compensate you accordingly."`
			choice
				`	"Wait, how will you get this all set up?"`
				`	"Sounds good."`
					accept
			branch "remnant untrusted"
				has "remnant untrusted"
			`	Aeolus looks faintly amused. "While you are certainly adventurous, you are not the only one to have traveled widely. We mapped the Hai systems long ago with cloaked ships, but never landed or contacted any of them. So we never knew anything more than what we could observe from orbit or from scanning ships. But you are known to them, and have a fairly public reputation. By using your transponder codes, we can place and pay for orders through hyperspace relays. All we need is a ship in position to feed the signal into the network."`
				accept
			label "remnant untrusted"
			`	Aeolus smiles mysteriously at you. "Let's just say that you are not the only resourceful person among the Remnant. We will share more with you once you have demonstrated your loyalty."`
				accept
			label greed
			`	"While we don't know what is happening on the surface of planets in Ancestral space, we do pick up a fair number of transmissions. Between those and our historical records, it is clear to us that 'making money' is the main motivation for why those in ancestral space do anything. Whether it is ferrying cargo, building a structure, or protecting someone; everything we see says that humanity in ancestral space requires credits for everything it does. And then beyond that, the larger the amount of credits, the more enthusiastic they are to do it." Aeolus shakes his head, looking visibly perturbed. "This is what we see. Tell me, are we wrong? A quote we have seen more than a few times says 'Money makes the world go round,' and everything we have seen supports that attitude."`
			choice
				`	"No, you aren't wrong. Money is the reason people work."`
					goto "greed confirmation"
				`	"Yes and no. Most people work for money, but it isn't their only motivation."`
					goto "greed partial"
				`	"You are wrong about that. Some people are all about money, but not everyone."`
				`	"This isn't about everyone, this is about me. I'm not here for the money."`
			`	"I am glad that some are willing to act for what is right, necessary or even just curiosity; and not just what they are paid for. It gives me hope for ancestral humanity." His look brightens a bit. "So, are you interested in another job to help us?"`
			label "greed choice"
			choice
				`	"Yes."`
					goto "crystal decision"
				`	"No."`
					decline
			label "greed confirmation"
			`	Aeolus nods sadly. "We appreciate the confirmation, and hope to learn more about those who remained in ancestral lands. It is depressing, however, to think that humanity is so self-centered to put financial wealth as such a high priority. Nonetheless, we do have another job for you. Are you interested?"`
				goto "greed choice"
			label "greed partial"
			`	Aeolus nods. "So financial wealth is a priority of necessity, but not necessarily what they would prefer to focus on. Interesting. That gives me a bit of hope." He pauses to consider this, then continues. "The economic beliefs of humanity aside, are you interested in helping us out?"`
				goto "greed choice"
	on complete
		dialog
			`It takes a few minutes to contact the yardmaster, but once you do, a mixed crew of Hai and human dockworkers have the crates moved promptly from the warehouse to your cargo bay. Hai and humans seem accustomed to working together here.`



mission "Remnant: Keystone Research 2"
	name "Retrieve more keystones"
	description `Retrieve quantum keystones from the Hai for the Remnant to study, next from <destination>`
	landing
	source "Greenwater"
	destination "Allhome"
	cargo "Keystones" 2
	to offer
		has "Remnant: Keystone Research 1: done"
	on complete
		payment 250000



mission "Remnant: Keystone Research 3"
	name "Retrieve more keystones"
	description `Retrieve quantum keystones from several Hai worlds, ending on Newhome.`
	landing
	source "Allhome"
	destination "Newhome"
	stopover "Makerplace"
	stopover "Stonebreak"
	stopover "Giverstone"
	stopover "Cloudfire"
	stopover "Snowfeather"
	stopover "Icelake"
	stopover "Heartvalley"
	cargo "Keystones" 4
	to offer
		has "Remnant: Keystone Research 2: done"
	on offer
		conversation
			`True to Aeolus' word, there are crates of Hai quantum keystones waiting for you. As you ensure they are securely loaded, your comm system informs you that a message has arrived. It has no indication of provenance, but appears to be a notification that a payment of 250,000 credits marked 'on-assignment allowance' has been made to your account.`
			`	The attached message is brief and to the point. "Greetings, Captain <first>. Hopefully the shipments were waiting for you. We have made arrangements for samples to be acquired from Makerplace, Stonebreak, Giverstone, Cloudfire, Snowfeather, Icelake, and Heartvalley. Once you have collected all those, head to Newhome. There are a few other places that we are still working to set up, and we should have those ready by the time you reach Newhome."`
				accept
	on complete
		payment 250000
		dialog
			`You are just checking in with the port authorities to locate your shipment when your commlink indicates a pair of messages incoming. While you wait for the second one to load, you see the first message is a deposit statement indicating that a payment of <payment> has been deposited from a "Solar Winds Logistics Ltd."`



mission "Remnant: Keystone Research 3A"
	invisible
	landing
	source
		planet "Makerplace" "Stonebreak" "Giverstone" "Cloudfire" "Snowfeather" "Icelake" "Heartvalley"
	destination "Newhome"
	cargo "Keystones" 2
	to offer
		has "Remnant: Keystone Research 3: active"
	on offer
		conversation
			`You quickly locate and load the shipment of quantum keystones. The packaging comes with brochures and images depicting comfortable-looking Hai relaxing on a spaceship observation deck. "Guaranteed to provide the smoothest flight for your passengers!" reads one of the labels.`
				accept



mission "Remnant: Keystone Research 3B"
	invisible
	landing
	source
		planet "Makerplace" "Stonebreak" "Giverstone" "Cloudfire" "Snowfeather" "Icelake" "Heartvalley"
	destination "Newhome"
	cargo "Keystones" 2
	to offer
		has "Remnant: Keystone Research 3A: active"
	on offer
		conversation
			`Sure enough, there is a pair of crates waiting for you. This time the brochure depicts a pair of distinguished elderly Hai relaxing in front of a matte painting.`
				accept



mission "Remnant: Keystone Research 3C"
	invisible
	landing
	source
		planet "Makerplace" "Stonebreak" "Giverstone" "Cloudfire" "Snowfeather" "Icelake" "Heartvalley"
	destination "Newhome"
	cargo "Keystones" 2
	to offer
		has "Remnant: Keystone Research 3B: active"



mission "Remnant: Keystone Research 3D"
	invisible
	landing
	source
		planet "Makerplace" "Stonebreak" "Giverstone" "Cloudfire" "Snowfeather" "Icelake" "Heartvalley"
	destination "Newhome"
	cargo "Keystones" 2
	to offer
		has "Remnant: Keystone Research 3C: active"



mission "Remnant: Keystone Research 3E"
	invisible
	landing
	source
		planet "Makerplace" "Stonebreak" "Giverstone" "Cloudfire" "Snowfeather" "Icelake" "Heartvalley"
	destination "Newhome"
	cargo "Keystones" 2
	to offer
		has "Remnant: Keystone Research 3D: active"



mission "Remnant: Keystone Research 3F"
	invisible
	landing
	source
		planet "Makerplace" "Stonebreak" "Giverstone" "Cloudfire" "Snowfeather" "Icelake" "Heartvalley"
	destination "Newhome"
	cargo "Keystones" 2
	to offer
		has "Remnant: Keystone Research 3E: active"



mission "Remnant: Keystone Research 3G"
	invisible
	landing
	source
		planet "Makerplace" "Stonebreak" "Giverstone" "Cloudfire" "Snowfeather" "Icelake" "Heartvalley"
	destination "Newhome"
	cargo "Keystones" 2
	to offer
		has "Remnant: Keystone Research 3F: active"



mission "Remnant: Keystone Research 4"
	name "Retrieve more keystones"
	description `Return the quantum keystones to Viminal.`
	blocked `The cargo is ready to load, however you do not have enough free space. Come back when you have <tons> of free space.`
	landing
	source "Newhome"
	destination "Viminal"
	cargo "Keystones" 19
	to offer
		has "Remnant: Keystone Research 3: done"
	on offer
		conversation
			`As you were reading the previous message, a freight hauler arrives with the last few crates and starts unloading them. Looking over the assembled stack, you note that each crate bears the logos and advertisements for a different organization, shipper, or enterprise. The second message turns out to be a confirmation that you have picked up 19 keystones. While there are no new instructions, the subtext is clear: Time to head back.`
				accept
	on complete
		payment 2000000
		conversation
			`As you descend through the clouds to Viminal, you get the feeling someone is watching you, but your sensors show nothing more than a smattering of Gulls and a patrol squad in the distance. Looking down, you spot an extra battery of anti-air artillery next to the main entrance to the spaceport. You note the weapons tracking you and quickly tap your recognition code into the IFF system. Within seconds, the large guns are swinging back to cover the initial approach.`
			`	Passing through a cavernous opening into the great spaceport dome, there is a shimmer in the air next to you as a Starling fades into view, settling onto the adjacent platform. The pilot signs a quick, "Greetings, anticipating talking with you," before heading back toward their lock. Behind them, the Starling continues its shutdown checks without any supervision at all.`
			`	As you finish your own shutdown routine, your commlink informs you that your account has been updated with <payment>.`



ship "Starling" "Starling (Keystone)"
	outfits
		"Inhibitor Cannon" 3
		"Point Defense Turret"
		
		"Epoch Cell"
		"Crystal Capacitor"
		"Emergency Ramscoop" 2
		"Quantum Keystone"
		"Salvage Scanner"
		
		"Forge-Class Thruster"
		"Forge-Class Steering"
		"Crucible-Class Steering"
		"Hyperdrive"



mission "Remnant: Keystone Research 5"
	name "Scan the <npc>"
	description `Go scan the <npc> in <waypoints> to record the keystone post-wormhole.`
	landing
	waypoint "Peragenor"
	source "Viminal"
	to offer
		has "Remnant: Keystone Research 4: done"
	on offer
		conversation
			`You exit the ship to find that the pilot is actually Aeolus, who has already marshaled some dock workers with a number of wagons and lifters to unload the cargo.`
			`	"Ah, <first>, thank you for retrieving all these keystones." He sweeps some kind of a device over the crates, then opens one. He pokes at the contents, and pulls out a brochure with a picture of a quantum keystone and a pair of respectable looking Hai. "What's this?" He asks curiously. "Because I bought a keystone, they think I might need more? That seems like a decidedly inefficient way of promoting their product."`
			choice
				`	"I'm not a fan of it either."`
				`	"Those 'inefficient' capitalists did provide a keystone at one twentieth the cost you do."`
					goto capitalists
			`	"You will probably do well here, then. Keep production and resources focused on the goal, that always made the most sense to me." Aeolus signs with confidence. "But economic theory aside, we have some science to do.`
				goto work
			label capitalists
			`	"You've got a point there." Signs Aeolus. "Assuming they value a credit the same as we do and they aren't taking a loss, then it appears they do have a significant production and processing cost advantage." He takes on a defensive tone. "But for all we know, the supply of raw materials is much greater in Hai space, or most of these keystones could be simply recycled from older ships. And that is something we want to figure out." He brightens again. "That being said, we already have the first steps set out."`
			label work
			`	"Our researchers have decided that we need to test how a ship performs with one of these keystones compared to a regular Key Stone. My ship has been outfitted with one built from the samples you brought us earlier. We request that you meet us in Peragenor, where you will scan us after going through the wormhole. Then we will return here and swap out the Hai keystone with one of our Key Stones. Then we will go back to Peragenor and perform another scan. By using the same ships for both tests, we should be able to get the best data."`
			choice
				`	"Wait, you are a pilot?"`
				`	"Okay."`
					accept
			`	"Oh, yes. It is actually quite common among the Remnant. I am not a particularly good pilot, but it is considered an important skill that is taught to almost everyone as a part of a general education. It is especially worthwhile for those of us who work directly with starships on a daily basis and may be called upon to move or fly one at a moment's notice." His gestures suggest both pride and humility as he talks about his piloting skills. "Anyway, let's go!"`
				accept
	npc "scan outfits" "save"
		government "Remnant (Research)"
		personality coward decloaked disables mining plunders staying surveillance target
		system "Peragenor"
		ship "Starling (Keystone)" "Winds of Light"
		dialog
			`The scanner chimes softly, informing you that it has completed scanning the Winds of Light and has successfully archived the data.`
	on visit
		dialog `You land on <planet>, but you have not scanned the Starling in <waypoints>. Make sure you scan the ship before returning.`
	on complete
		payment 150000



mission "Remnant: Keystone Research 6"
	name "Scan the <npc>"
	description `Go scan the <npc> in <waypoints> to record the Key Stone post-wormhole.`
	landing
	waypoint "Peragenor"
	source "Viminal"
	npc "scan outfits" "save"
		government "Remnant (Research)"
		personality coward decloaked disables mining plunders staying surveillance target
		system "Peragenor"
		ship "Starling" "Winds of Light"
		dialog
			`The scanner chimes softly once again, informing you that it has completed scanning the Winds of Light and has successfully archived the data from this second scanning.`
	to offer
		has "Remnant: Keystone Research 5: done"
	on offer
		conversation
			`When you and the <npc> settle back onto the landing pad, there is already a dockworker waiting with a Key Stone. Once the Starling is settled, the dockworker climbs up the outside of the ship, hooks the keystone to a lift and disconnects it from the ship. As the keystone is hauled up to the roof another lift lowers the replacement Key Stone. The dockworker quickly installs it and jumps down, landing gracefully from the several-meter drop.`
			`	"Ready? Let's go!" Aeolus signs as he fires up his systems and gestures an acknowledgment to the dockworker. You check your cameras and see the worker nimbly step clear of the engine exhausts as the two ships head back out of the dome.`
				launch
	on visit
		dialog `You land on <planet>, but you have not scanned the <npc> in <waypoints>. Make sure you scan the ship before returning.`
	on complete
		payment 150000
		conversation
			`While in transit, you took the opportunity to examine the preliminary results of the scans: there are a few differences between the two stones, but both appear to have functioned similarly. Upon landing on Viminal, Aeolus comes over to collect a copy of the data for the researchers.`
			`	"Thanks for your help, Captain <first>. This information may be valuable in understanding how the wormholes work." He pauses, then continues thoughtfully. "Perhaps more importantly, it may help us understand how the wormholes of the Ember Waste are different from the wormholes elsewhere that require no such aid."`
			`	He looks down at the data crystal. "I have one more task to ask of you. Meet me in the cafeteria in an hour to discuss it. May the Embers burn bright for you, Captain." He gives a wave that seems vaguely like a salute and heads off.`
			`	As he disappears from sight you hear a faint chime from your commlink, which displays a message indicating that two payments of <payment> have been allocated to your account. You recall that you didn't get a message after the last mission, so whichever Remnant person or agency is sending you these payments must have combined them. You do find it odd, however, that they always seem to know exactly when you finish a delivery.`



mission "Remnant: Keystone Research 7"
	name "Deliver Data to <planet>"
	description `A copy of the scanner data needs to be delivered to the researchers on <destination>.`
	source "Viminal"
	destination
		government "Remnant"
		not distance 0
	to offer
		has "Remnant: Keystone Research 6: done"
	on offer
		conversation
			`You walk into the cafeteria and spot Aeolus halfway through an impressively large meal. He waves you over, and by the time you are seated a tray with a significantly smaller meal is waiting for you. While you have become accustomed to a few of the dishes, most of them are still very unappetizing.`
			choice
				`	"The Remnant sure like to eat."`
				`	"Why do the Remnant eat so much?"`
					goto "food volume"
				`	"Maybe I should import some spices."`
					goto spices
				`	"What is our next step?"`
					goto "deliver data"
			`	Aeolus chuckles and makes an amused gesture. "An army lives and dies by its food! A poorly fed soldier is but a short step away from being a deserter, or even a traitor. While we have had lean years in the past, these days we ensure everyone is well fed."`
				goto "deliver data"
			label "food volume"
			branch "capital license"
				has "license: Remnant Capital"
			`	He looks at you appraisingly. "There are some things you cannot learn yet. Ask us again when you have earned more of our trust."`
				goto "deliver data"
			label "capital license"
			action
				"remnant symbionts info" += 1
			`	He leans forward and holds up his hands, poking at the leather fingerless gloves he is wearing, and you realize that they extend up under his sleeves. You note that the leather does not actually look like any leather you have seen - it has fine scales and rough ridges on it. What stands out the most, however, is that it appears to pulse faintly.`
			`	"The truth is, when we eat, we are eating for two. You will have to ask someone else how they came to be or how it works, but suffice it to say that we have developed a symbiotic relationship with a variety of creatures we found here. These ones," He explains while holding up his hands, "have a knack for accuracy and durability. With them, I am more precise than I would otherwise be, and much tougher. In exchange, they feed through us and require regular care and attention. Normally, this causes us no hardship, but if we do not eat enough, we will consume our reserves far faster than we normally would."`
			choice
				`	"That is quite the revelation."`
				`	"Thanks for the explanation."`
				`	"Is that why some of the food tastes terrible?"`
					goto "terrible flavor"
				`	"Sounds creepy."`
					goto creepy
			`	Aeolus nods. "From what I have heard, the ancestral worlds do not seem to have much in the way of exoskeletons or cybernetics. The living organisms we wear would certainly seem to be the realm of science-fiction." He contemplates his symbiont for a few seconds as he absent-mindedly eats more of his meal. "But education aside, there is work to do."`
				goto "deliver data"
			label spices
			`	He shakes his head. "I will not discourage you doing so - and I am sure some might appreciate them - but most of us like our food the way it is." He chuckles, then continues. "But there is still work to do."`
				goto "deliver data"
			label "terrible flavor"
			`	"I suppose it might. Our symbionts have different dietary requirements, and such unusual compounds in our food inevitably change the flavor. We are all long since used to it, but it would definitely be different for an outsider." He seems amused by this. "But enough of food - there is work to do!"`
				goto "deliver data"
			label creepy
			`	"Creepy? I do not understand how something so useful and beneficial could be 'creepy,' but I suppose some might equate our symbionts with leeches. To each their own, I suppose." He shrugs, then continues. "But enough. We still have work to do."`
			label "deliver data"
			`	He pulls out a small metal briefcase and sets it on the table. "Another delivery mission for you, Captain. A short one, at that. We need you to take this case of data crystals with our preliminary data to some researchers on <destination>. This will allow them to combine the data we have collected with their most recent findings, and perhaps help us take a step forward towards understanding the nature of both these stones and the wormholes. Will you do it?"`
			choice
				`	"Okay."`
					accept
	on complete
		payment 100000
		conversation
			`A young researcher is waiting for you when you exit the <ship>. "Thank you for your assistance, Captain," she signs with one hand as she accepts the briefcase with the other. "There has been a lot of concentrated study on the wormholes over the past several centuries. While we know much about them..." she makes a convoluted gesture that you think translates to "knowing that you don't know."`
			`	"Now, thanks to your acquisitions, we have the opportunity for new insights. We are looking forward to learning more about these anomalies. May the Embers burn bright for you, Captain." With that, she turns and heads off towards a lab.`
			`	As you contemplate the implications of the Remnant studying the wormholes, your commlink chimes with a notification of another payment of <payment> being made to your account.`



mission "Remnant: Expanded Horizons Astral 1"
	minor
	name "Preparation for expedition"
	description "Travel to <destination> to prepare for an expedition to Sagittarius A*. Ensure that you have at least six tons of outfit space available."
	passengers 1
	source
		government "Remnant"
	destination
		government "Remnant"
		not distance 0
		not attributes "requires: gaslining"
	to offer
		has "Remnant: Expanded Horizons Quarg 3: done"
		random < 25
	on offer
		conversation
			`You glance into the starport cafeteria and see Dawn sitting at a table looking worried. She hasn't noticed you yet. Do you approach her?`
			choice
				`	(Yes.)`
				`	(Not right now.)`
					defer
			`	She smiles when she sees you, and waves you to the seat opposite her. "Back from gallivanting around the galaxy with more tales to share?" she signs.`
			choice
				`	"Yes, as a matter of fact..."`
				`	"No, just hunting Korath..."`
				`	"No, just testing some stuff..."`
				`	"You look worried. Is something happening?"`
					goto worried
			`	She listens for a minute or two as you tell her about what you've been up to, but it's obvious that she has something else on her mind.`
			choice
				`	"You look worried. Is everything alright?"`
				`	"You look distracted. Do you want to talk about it?"`
			label worried
			`	She makes a gesture of appreciation. "Yes, I am worried, <first>. I keep feeling like there is something I am missing." She frowns, contemplating something unseen. "I should back up a step. Since we last talked, I was assigned to serve with an astrophysics team for a year. My current work is part of the quantum condensate fabric density project, and I have been tasked with reviewing our bulk astrophysical data. It is fairly routine, but I keep getting this prickly feeling that there is a problem that I am missing. Nothing obvious, of course. Our neural networks would pick up something explicit or repetitive very quickly. But the feeling just will not go away."`
			choice
				`	"Have you asked someone with more experience for advice?"`
				`	"Don't worry about it."`
					goto worry
				`	"Can I help with something?"`
					goto help
				`	"What is the quantum condensate fabric density project?"`
					goto "quantum condensate"
			`	"I did. The senior researcher told me that most of the team feels something is not quite right here. They say there are some potential theories, but nothing definitive, so they want me to investigate on my own without contaminating my thoughts with their ideas for now."`
				goto help
			label "quantum condensate"
			`	"It is basically a project examining the density of Bose-Einstein condensates as correlated to the revised relativity paradigm's conceptualization of the fabric of space-time. It has a lot of potential implications, particularly for ramscoop, scanner, and weapons technology. At least, that is the hope. For now, though, I am trying to figure out what is off about this data."`
			choice
				`	"Have you asked someone with more experience for advice?"`
				`	"Don't worry about it."`
					goto worry
				`	"Can I help with something?"`
					goto help
			`	"I did. The senior researcher told me that most of the team feels something is not quite right here. They say there are some potential theories, but nothing definitive, so they want me to investigate on my own without contaminating my thoughts with their ideas for now."`
				goto help
			label worry
			`	"Thanks for the advice, but that is our purpose here - to worry about all the things that humanity either cannot handle or that it turns a blind eye to. No, if there is something in the data to cause worry, we need to find it."`
			label help
			`	"If you would like to help, there is something you can do. I am currently putting together an expedition to Sagittarius A* to collect some fresh data I can use to check our records, and I could use a transport..." She looks at you hopefully.`
			choice
				`	"I don't know where that is."`
					goto center
				`	"Isn't that the center of the galaxy?"`
					goto "center alt"
				`	"I have been there."`
			`	"Really?" She looks surprised. "I have seen sensor logs and recordings from previous visits, but not many people have actually been there." She pauses to take a bite from her neglected meal. "Being able to take part in these fieldwork expeditions is something I have been looking forward to for ages, so of course Sagittarius A* is the first place on my list."`
				goto center
			label "center alt"
			`	"Yes, that is correct." She signs firmly.`
			label center
			`	Her signs take on a rhythmic pace as if reciting something. "Sagittarius A* is a strong astronomical radio source and a supermassive black hole that is located at the center of the Milky Way. According to our best measurements, it has a mass of 3F6290 solar masses and is surrounded by a ring of gas and dust that can range from 63 to 24D2 degrees Kelvin."`
			`	She returns to a conversational cadence. "Would you be interested in taking part in this expedition?"`
			choice
				`	"Sure, what do you need?"`
					goto "science equipment"
				`	"You want me to take you to a black hole?!"`
				`	"Sorry, I'm not interested in visiting a black hole."`
					decline
			`	She looks momentarily surprised by your reaction. "Yes, exactly that. Current gravitational repulsor engines can nullify most of the gravitational pull, and an extra Thermoelectric Cooler or two should be sufficient to manage the heat. As such, the risks are manageable so long as you do not try to approach the event horizon.`
			label "science equipment"
			`	"For this particular mission, we will need some additional scientific equipment that is actually hardwired into your ship, not just carried along with us. When we arrive on <planet>, they will have the equipment ready to install. Just be aware that it will require six tons of outfit space and a scientist to run it, so you will need a free bunk for them, too.`
			`	"Once the laboratory module is installed, it will simply be a matter of traveling to Sagittarius A*. After our measurements, recordings, and observations are complete, we will return and report on our findings."`
			`	She glances down at her half-finished meal. "I am already packed and ready to go. I will meet you onboard the <ship> as soon as I am done eating."`
			branch "dawn symbiont"
				has "remnant symbionts info"
			choice
				`	"Okay, I will meet you onboard the ship."`
					accept
				`	"Developed quite the appetite, haven't you?"`
			branch "dawn license"
				has "license: Remnant Capital"
			`	She shrugs. "I burn a lot of calories, and healthy eating is important. Besides, I don't know how good food will be on your ship." She resumes eating with vigor and does not seem inclined to continue the conversation.`
				accept
			label "dawn license"
			`	"I am not yet used to the nutrient intake required to maintain my symbiont, so I have to consciously make sure that I eat enough to sustain it."`
			choice
				`	"Symbiont? What is that?"`
					goto "what is"
				`	"What? You're joking, right?"`
			`	"Suit yourself. I will meet you onboard once I'm done." She shrugs, and returns to eating.`
				accept
			label "what is"
			action
				"remnant symbionts info" += 1
			`	"Oh, no one has told you about them? I thought once you'd demonstrated your trustworthiness and earned your capital ship license you would have found out." She pauses to take another bite, then continues.`
				goto "dawn details"
			label "dawn symbiont"
			choice
				`	"Okay, I will meet you onboard the ship."`
					accept
				`	"Developed quite the appetite, haven't you?"`
			`	She nods. "Yes, I am not yet used to the nutrient intake required to maintain my symbiont, so I have to consciously make sure that I eat enough to sustain it."`
			choice
				`	"Interesting. I will see you onboard the <ship>."`
					accept
				`	"Could you tell me more about them?"`
			label "dawn details"
			action
				"remnant symbionts info" += 1
			`	"In short, we domesticated some of the creatures found here ages ago and discovered that they could be attached to us to form a symbiotic relationship." She pauses again to eat. "I only recently received mine, so I am not fully adjusted to it yet."`
			choice
				`	"Okay, that's as much as I need to know."`
					goto onwards
				`	"What is it like to have a symbiont?"`
			`	"Oh, it is wonderful. It is very hard to describe. At first it is just slimy, then a lot of tingling. The tingling lasted for several hours, and then it was just like waking up: rising up out of darkness to a brighter world with just so much to see and learn. Suddenly, it was as if everything was moving slower, and I could take a long, hard look at everything..." Dawn is visibly excited, signing so fast you have trouble following.`
			choice
				`	"Thanks for the description. I should go prep the <ship> now."`
					accept
				`	"Where is your symbiont? Yours does not seem to be obvious."`
					goto "dawn where"
				`	"Could I see your symbiont?"`
			`	Dawn looks at you with an amused expression. "We do not know each other nearly well enough for that. Better to focus on the expedition. I will catch up to you on the ship."`
				accept
			label onwards
			`	She nods. "Well, I will finish my meal and meet you on the <ship> shortly." With that, she returns to her meal.`
				accept
			label "dawn where"
			`	Dawn looks at you with an amused expression. "Just as every human is a unique individual, so every symbiont is also unique. As such, they attach to different areas of the body. We do not know each other well enough for me to tell you more than that.`
			`	"We should probably be focusing on the expedition, though. You go get the <ship> ready for launch, and I will be there shortly."`
				accept
	on accept
		event "remnant: lab availability"
	on complete
		outfit "Research Laboratory"
		conversation
			`You follow the directions of the starport control and settle onto a pad next to the outfitter. You barely have a chance to finish your landing checks before a team of Remnant have a compact pod waiting on your loading ramp. Once you open the cargo bay doors, they pick it up and maneuver it inside. They start securing it to the ship while Dawn and one of the scientists approaches you.`
			`	"We have loaded the Research Laboratory onboard. The team will install it if they can find the space, but if they do not, it will be secured in the cargo bay," The Remnant scientist explains. "Before you depart, please verify that the laboratory is installed in the correct location. You know your ship better than we do, after all." She turns back to Dawn and makes a gesture of respect. "Embers guide your path, Seeker." With that, she strides away into the hive of activity that is the outfitting bays.`
			choice
				`	"So, what is our next step?"`
					goto "lab next"
				`	"Seeker?"`
			`	Dawn looks a little embarrassed. "Seeker is a title of respect for deep space explorers. It is unofficial - just a token of respect - but it is a title that I both aspire to earn and do not feel I deserve yet."`
			choice
				`	"I thought all Remnant were spacefarers?"`
				`	"Okay. So what next?"`
					goto "lab next"
			`	"Oh, we are. Every Remnant has had some experience in space. But there is a big difference between a few weeks of duty in a spacefaring post and spending months or years drifting in the void surrounding distant systems."`
			choice
				`	"Years drifting in the void?"`
				`	"Okay, let's get on with this."`
					goto "lab next"
			`	"If you want good data, you need to spend time to get it. And especially when we are tracking stellar phenomena, you need periods of long observation. Snapshots of the sky are good - that is what we will be collecting on this trip. But for watching the galaxy at large, other civilizations, and things of that ilk... Nothing is better than long-term observation." She looks lost in thought for a moment. "That is neither here nor there, however.`
			label "lab next"
			`	"Now that you have the Research Laboratory, you will need to locate a jump drive in order to reach Sagittarius A*." She pauses and checks her commlink. "If you do not already have one, you can salvage one from a Korath raider. Our early warning system indicates that there are several incoming Korath fleets that should be here within the next day or two. Any one of them should have a jump drive you can take. Meet me in the starport once you have a jump drive."`



mission "Remnant: Expanded Horizons Astral 2"
	name "Research expedition to Sagittarius A*"
	description "Travel to Sagittarius A* with a Research Laboratory installed in order to make measurements on the supermassive black hole and then return to <destination>."
	blocked "You need a jump drive and a research laboratory to take this mission."
	source
		government "Remnant"
	destination
		government "Remnant"
		not attributes "requires: gaslining"
	waypoint "Sagittarius A*"
	to offer
		has "Remnant: Expanded Horizons Astral 1: done"
	on offer
		require "Jump Drive"
		require "Research Laboratory"
		conversation
			`Dawn is just finishing her meal when you enter the spaceport cafeteria. She stands up as you approach and deposits the tray in a receptacle next to her table. "Well, ready to go?"`
			choice
				`	"Yes."`
					goto "astral onwards"
				`	"I should double check everything."`
					defer
			`	She nods. "I am ready, so I will come with you and wait onboard the <ship> while you do your checks."`
			label "astral onwards"
			`	She gestures towards the exit closest to your ship and heads off at a quick pace. Outside, she moves calmly through the hustle and bustle of the starport, stepping around quick-moving freight movers and camel wagons alike. Arriving at the <ship>, she turns and waits for you to catch up.`
			`	Just as you arrive and reach for the console to open the airlock, you sense a change in your surroundings. Looking around, you see that a group of Remnant gathered around the two of you, focused on Dawn. A young Remnant - scarcely more than a child - steps forward. "Thank you for your patience," he says, then steps back. An elderly Remnant steps forward. "Thank you for your curiosity," she says, then steps back. A middle-aged Remnant steps forward. "Go with our blessing, Seeker, and know that wherever you go, the Remnant go with you." She says it simply, but you feel the weight of tradition behind them. She turns to you. "And you, stranger who walks the stars... May the Embers guide your steps as you walk among us." She nods respectfully, then steps back.`
			`	As soon as the third steps back there is a flurry of movement as each of the Remnant present quickly step forward, give her a quick hug, and then scurry off into the starport. Before you process what is going on, all the Remnant gathered around you have vanished. You look at Dawn, and her expression is a mixture of awe and humility.`
			choice
				`	"They know you are coming back, right?"`
				`	"What was that about?"`
				`	"Alright, let's get going."`
					goto "astral moving"
			`	"Well, what we are doing is dangerous. We will be crossing Korath territory, a wide expanse of uninhabited space, and then scanning a black hole. I have confidence that we will return, but nonetheless there is still a chance that we will die in the process.`
			`	"Long ago we, as a people, decided that we must face the fear of separation, unknown, and danger. One of the ways we do that is by holding these informal ceremonies. When one of us is going to depart on their first long-distance voyage into hostile territory, a group of Remnant gather to bid them farewell. It is a way to strengthen ourselves and remind each other of our connections."`
			choice
				`	"Thanks for the explanation."`
					goto "astral moving"
				`	"Kind of like a funeral, with friends and family gathering to see you off?"`
			`	"Oh, no. I said my farewells to my friends and relatives before we left. Those who gathered to see me off today were more of a representation of Remnant society. I only recognized a few of them, but they took the time to come down to the <ship> to meet me before I left. They came to see me and wish me well, so that no matter what challenges I face, I will know that the Remnant remember me and appreciate what I am doing." Her gestures fade into contemplative stillness for a moment, then resume motion.`
			label "astral moving"
			`	She gestures towards the airlock door. "Lead the way, Captain."`
				accept
	on enter "Sagittarius A*"
		conversation
			`As the jump drive's energy ripples fade away, the spectacular void that is Sagittarius A* takes shape before you. Compared to the vast darkness of space that you are accustomed to, reality here feels almost like a color negative: even with the automatic filtering in your windows, space is incredibly bright with the densely packed stars that provide a backdrop for its inky mass. The moment of awe is shattered by alarms warning of your impending doom as the <ship> begins to fall inwards towards the black hole. You quickly activate your repulsor engines, which, although vastly under-powered for dealing with the immense pull of a black hole, does provide a degree of protection so long as you maintain a safe distance from it.`
			`	After a few minutes of just absorbing the spectacle before you, Dawn pulls herself away from the cockpit windows and scurries down to the lab. Leaving you to your thoughts, she quickly has the lab set up and running a variety of recordings, tests, and observations. After a few hours of work, she reappears on the bridge.`
			`	"Things are proceeding smoothly, Captain. All the sensors are working nominally, and we are creating extensive archives of astronomical data as well. Another few hours, and we should have all the data we need."`
			choice
				`	"Good work. What kind of data are you recording?"`
				`	"Sounds good. Just let me know when you are ready to leave."`
					goto "astral done"
			`	She smiles, and replies. "It might be easier to ask what we are leaving out. The data we are collecting broadly falls into three sets: data on Sagittarius A* itself, data on its environment, and observations of the surrounding galaxy from here. Obviously, we cannot go take samples of Sagittarius A* itself, nor can we take direct measurements of most of its properties, but we can get data from increasingly minute distances from the event horizon. We can then add this data to that gathered by previous expeditions, note the differences, and use it in our modeling."`
			choice
				`	"So this is not the first expedition here?"`
				`	"Anything unusual in the data?"`
					goto "astral data"
				`	"How much longer does the equipment need?"`
					goto "astral finish"
			`	"No, this is the forty-third such expedition. Sagittarius A* was one of the first places our explorers sought to visit after we acquired jump drives, and we have been coming back regularly ever since. I know some of our reconnaissance pilots consider visiting here a pilgrimage of sorts. It is humbling to be here myself after reviewing so many data sets of past expeditions." She looks thoughtful, staring out the window at the hub of the galaxy, as if her thoughts are jumping from idea to idea.`
			choice
				`	"Anything unusual in the data?"`
				`	"How much longer does the equipment need?"`
					goto "astral finish"
			label "astral data"
			`	"There are many oddities about this place. Every visit helps revise our physics models a little closer. But they also reveal problems." She frowns, her gestures taking on a curious tone. "For instance, you will note that your ramscoops are not picking up anything. According to standard astronomical theory, this system should be a veritable river of suitable material, and yet there is nothing. Not even the normal background trace amounts we find in deep space. We have visited other black holes, and they conform to the standard models in this respect. But not Sagittarius A*." She pauses, thinking about it for a moment.`
			choice
				`	"Is the equipment finished?"`
				`	"How much longer does the equipment need?"`
			label "astral finish"
			`	"The equipment will be finished shortly, Captain <first>. I just need to make a few observations, and then we will be able to depart. In the meantime, I would recommend against maintaining an active cloak or engaging any systems that consume fuel. For whatever reason, Sagittarius A* continues to be the one place that the stellar wind is utterly devoid of anything to collect as fuel."`
			`	"I will be going outside for a few minutes," Dawn declares. "I shall just be on the hull."`
			choice
				`	"Let me know when you are done."`
					goto "astral done"
				`	"Would you mind if I came too?"`
			`	"Not at all, Captain. The view should be remarkable, and so long as we stay inside the shields, the radiation will not pose a problem." You quickly don your spacesuit and join Dawn outside on the hull. As promised, the view is indeed magnificent. Dawn signs occasionally, pointing out various features, and you appreciate that out here, sound would just be incongruous with the natural splendor.`
			scene "scene/sagittarius a"
			label "astral done"
			`	After what feels like hours, the equipment notifies you that it has finished taking its readings, and Dawn packs up the data in carefully shielded data crystals. Everything is ready to return to <destination>.`
	on complete
		payment 500000
		conversation
			`The journey back to <planet> was a lesson in galactic formation as the <ship> jumped through a steady stream of systems. Gradually, the brilliant density of stars that make up the inner core faded into the ominous and yet comfortingly familiar red glow of the Ember Waste. Finally, you slide into the approach patterns of <planet>, quickly tapping out your code into the IFF system and watching as the protective gaze of the anti-air emplacements sweep the skies around you for shadowing craft.`
			`You settle onto your assigned pad, and within seconds Remnant technicians have resupply cables hooked up while a cheerful group greets Dawn before helping her unload her luggage and data crystals. "Well, <first>, it has been a good trip." She taps at her commlink. "I have transferred our expedition's logistics allotment of <payment> to you. And in case you're wondering what to do with your Research Laboratory, you can keep it. We always need fresh data, and if you are interested, you can check up on places designated in the job board. While I handled the science on this expedition, if you keep it installed your ship systems will automatically hire a scientist to run it." She nods her head in respect to you. "Thank you, and may the Embers watch over you." She turns and heads off into the flows of people.`



outfit "_Ion Storm Timer: Generator"
	# This generator will fail when an ion storm comes and the ship runs out of energy
	"hull repair rate" 60000
	"hull energy" 1



ship "_Ion Timer Ship"
	# The Timer Weapon causes this ship to continually lose hull points
	# The _Ion Storm Timer: Generator outfit counteracts this until there is an ion storm
	# sprite "ship/shuttle" # uncomment this for debugging
	attributes
		"heat dissipation" 1
		"hull" 1.0
		"mass" 100
		"drag" 5
		"automaton" 1
		"energy generation" 1
		"thrust" 10
		"turn" 600
	outfits
		"Timer Weapon"
		"_Ion Storm Timer: Generator"
	gun 0 0



mission "Remnant: Expanded Horizons Storms 1"
	name "Ember Waste Storm Scanning"
	description "Dawn has asked that you scan one of the Ember Waste's storms at <waypoints> and return with the data to <planet>."
	passengers 1
	source
		government "Remnant"
	waypoint
		system "Aescolanus"
	to offer
		has "Remnant: Expanded Horizons Astral 2: done"
		random < 30
	on offer
		require "Research Laboratory"
		conversation
			`As you cross the starport, you are suddenly ambushed by Dawn appearing out of a side hallway. "Captain <first>! I have been hoping to catch you. I need some help." She hurries up, waving a datapad full of charts. "I have some additional leads for my research project, and I need a pilot who can take me out to Aescolanus." She looks at you hopefully.`
			choice
				`	"Sure, I am always willing to help."`
				`	"Not today, sorry."`
					decline
			`	"Excellent! You already have a Research Laboratory onboard, and it has all the equipment I need. Now, before we head out, you should know that the goal of this mission is to do some analysis on the leading edge of a storm that will be breaking on the system shortly. We do not need to weather the entire storm, but we will have to be there for at least the first part."`
			choice
				`	"Are there any special adjustments needed?"`
				`	"The <ship> is ready to go."`
					goto "ready for storms"
			`	"Well, I expect you are already set up to handle the normal Ember Waste heat, correct?" She continues without waiting for you to reply. "The Ember Waste storms are primarily a danger to electrical systems - typically by draining your power. So you can compensate by ensuring that you have some excess available for use. I know some captains carry extra generators to ensure they always have extra power, but others instead carry extra Crystal Capacitors so they can outlast the storm. In theory, you could just accept that your ship will be shut down during the height of the storm, and simply reboot everything afterwards. So long as no threats are present, it is safe but somewhat nerve-wracking. Which strategy fits the <ship> is up to you."`
			label "ready for storms"
			`	"I will settle into a bunk to do some pre-calculations. Please let me know when we arrive in Aescolanus."`
				accept
	on waypoint
		dialog `Dawn quickly sets to work expanding the laboratory and setting up her instruments. After a few minutes, she returns to the cockpit and settles into a chair by the window. "Everything is ready, Captain. Now we just wait for the storm to arrive. I will let you know when we are ready to leave."`
	npc kill
		government "Test Dummy"
		system "Aescolanus"
		ship "_Ion Timer Ship" "Timer"
		personality unconstrained heroic nemesis
		dialog `As the storm starts to swell around you, the instrumentation chimes to indicate that it has collected all the data it needs. Dawn quickly begins the shutdown routine to protect the equipment against potential damage, giving you the OK to return back to <planet>.`
	on complete
		payment 250000
		conversation
			`"Thank you for your help, <first>. Sometimes I have to wait a while before we have a ship available to do missions like these." She pauses, then taps her commlink. "Speaking of which, I have confirmed the transfer of the logistics fee of <payment> to your account."`
			choice
				`	"I am always happy to help. What are you working on now, anyway?"`
				`	"I am always happy to help. See you around!"`
					goto "storm end"
			`	"How familiar are you with the nature of space?"`
			choice
				`	"Not very, to be honest."`
				`	"I know space is a vacuum, and can be either extremely hot or extremely cold depending on circumstances..."`
					goto basics
			`	She nods "Honesty is good. It is hard to learn when we are not willing to admit that we do not know something."`
				goto explanation
			label basics
			`	She nods "Those are the basics, a good starting point."`
			label explanation
			`	A hologram of the Ember Waste appears over her commlink. "As you have no doubt picked up on, the Ember Waste does not conform to humanity's commonly understood rules about space. For instance, the standard background temperature is 2.B1 degrees, and the average density of the interstellar medium is F4240 particles per cubic meter. Here in the Ember Waste, the average background temperature is an order of magnitude greater and has an average density of E8D4A51000 particles per cubic meter."`
			`	The display changes as an overlay of haze appears, pulsing in intensity. "Most interestingly, though, is that this area is significantly more variable than the rest of the galaxy. The haze shown here represents the heat hazard schematic we produce for our captains. It combines the local density with the measured heat values to estimate how much heat ships will be exposed to in the area."`
			choice
				`	"Interesting! Is that what causes the red glow?"`
				`	"Wait a second. Why are there letters in your numbers?"`
					goto "numeric system"
				`	"Thanks! I think that is all the details I can handle right now."`
					goto "storm end"
			label "storm resume"
			`	"Not really, although it does contribute to it. Most of the red glow seems to be the result of clouds of hydrogen gases at approximately 2710 degrees, rather like the process documented by early Earth astronomers investigating nebulae. Except for most of these clouds, there is no obvious source of energy to keep the hydrogen excited. Obviously there is still energy being added to the system, but..." She trails off and gestures deprecatingly. "One more mystery to keep us alert and attentive."`
			`	She smiles thoughtfully, and the display changes with the red haze vanishing and a silvery haze replacing it. "But that is where today's research comes in. We have been measuring these storms since we arrived in the Ember Waste. The human eye can only pick out a few of them on the display, but our algorithms have identified a significant number of ripples of energy." She appears thoughtful.`
			`	"It is almost like watching the surface of a pond during a rainstorm: The surface appears to be chaotic, but with detailed enough instrumentation, one can pick out individual ripples and trace their paths backwards... except we have yet to find an actual source for any of them. We can trace every ripple on a pond in a storm and find its origin, but we have yet to learn the dance that we have lived in for half a millennia."`
			choice
				`	"What do the storms have to do with the heat?"`
				`	"What units do you use for temperature?"`
					goto "temperature units"
				`	"I think that is all the technical detail I can take."`
					goto "storm end"
			`	She looks mischievous. "I cannot tell you where or how we got it, but look at this." Her display shifts again with the hazes vanishing, and shows the galaxy map with one key difference. "Yes, the Ember Wastes are violet. Actually, they are off the visual spectrum into the ultraviolets, but this downshifts it so we can see it. This is what the Ember Wastes looked like a very long time ago."`
			`	She takes on a serious tone. "This data suggests there is enough energy in the area to maintain the hydrogen at somewhere in excess of 61A8 degrees. It does not tell us the source of that energy, but based on patterns and some other data we have collected, the two appear to be intertwined. At the very least, the ion storms are one of the means by which energy is being transferred into the clouds." Her display vanishes, and she slings her backpack over her shoulder.`
				goto "storm end"
			label "numeric system"
			`	She looks confused for a moment before responding. "It is called hexadecimal. It is a base 16 numeric system." She pauses to look at you. "Based on your reaction, I assume that base 10 is still the standard in human space?"`
			choice
				`	"Yes."`
					goto "storm continue"
				`	"How does that work?"`
			`	"Quite simply: We have added some extra characters. When counting, instead of a single digit position restarting at 0 every 10, they cycle every 16. So when we count, we start at 1, but when we reach 9, the next number will be A. Then B, C, D, E and F. Then, it is at that point that we add an extra digit and restart at 0 with 10. So in hexadecimal F would be equal to 15 in base 10. One of the advantages of using a numeric system with a higher base is that we can handle larger numbers with fewer digits. For example, with two digits we can communicate any integer up to what would be 255 in base 10. Or with three digits we can reach 4095. Saving an extra digit here or there is fairly meaningless in written formats, nor is it much of a difference in oral communication. However, when one communicates by gestures, it is helpful to shorten the numbers where we can."`
			label "storm continue"
			`	"Now that you understand our numbers a bit better, you will be able to recognize that there is a lot of unexplained energy being transferred out there."`
			choice
				`	"Right. Is that what causes the red glow?"`
					goto "storm resume"
				`	"Thanks! I think that is all the details I can handle right now."`
					goto "storm end"
			
			label "temperature units"
			`	She looks at you curiously. "Corrected degrees Kelvin, of course. Why?"`
			choice
				`	"What are 'Corrected degrees Kelvin'?"`
				`	"Just clarifying. I prefer to use degrees Centigrade."`
					goto centigrade
				`	"Just clarifying. I prefer to use degrees Fahrenheit."`
					goto fahrenheit
			`	"Corrected degrees Kelvin are basically the standard Kelvin scale developed millennia ago, but with a slight correction factor to account for the adjustments determined by the conjunction of 2730. It is a rather minuscule change to the scale that is mostly only applicable to experiments or industrial applications that require micro-degree temperature precision, but can be significant at the larger scales." The display and its field of stars vanishes as she slings her backpack over her shoulder.`
				goto "storm end"
			label centigrade
			`	"People still use that? We learned about it in our studies, mostly in case we came across references to it our library. I have seen it a few times, but it is rarely used among us." The display and its field of stars vanishes as she slings her backpack over her shoulder.`
				goto "storm end"
			label fahrenheit
			`	She looks at you quizzically for a moment, and then her display shifts to a mass of symbols. She skims briefly. "I have never even heard of such a unit. Apparently it is a very old one, though. Our records say that it had largely stopped being used by early in the 21st century. Well, I learned something new today." The display and its field of symbols vanishes as she slings her backpack over her shoulder.`
			label "storm end"
			`	"Thanks for the ride, Captain. I have to get working on this data, but if you are interested in helping some more, I hope to have more research expeditions planned soon."`



mission "Remnant: Logistics 1"
	name "Rush delivery to <planet>"
	description `Deliver <cargo> to <destination> by <date>.`
	source "Caelian"
	destination "Viminal"
	cargo "Generator (Furnace Class)" 39
	deadline 2
	to offer
		has "remnant: blood test pure"
		has "Remnant: Defense 1: done"
	on offer
		conversation
			`You step out of the <ship> amidst the strange sight of the <origin> spaceport. The structures that surround the landing pads look as much grown as built, and they seem to merge into the landing pads themselves. As usual, the dock entrance is busy. When your commlink vibrates, you have to find a place where the traffic eddies so you can step aside. When you do, you learn you need to check in with the information desk.`
			`	The woman working the desk seems startled to see you when you walk up. You can see the realization dawn on her as she looks you over with a practiced eye. "Ah," she sings, "you are the ancestral sojourner among us."`
			`	It is typical for people to gawk at you, so you respond by singing, "The Embers guided me to friends I didn't know, and your message invited me to meet a new one."`
			`	Her hands make a short series of shakes and a moment later she remembers to laugh for you. The delayed response makes her laugh again, spontaneously this time, and you both join in. When she recovers herself, she sings, "Logistics have requested that we find someone who can carry <tons> of cargo to <planet>. Is the <ship> available immediately?"`
			choice
				`	"Certainly!"`
					goto "will do"
				`	"Sorry, it is not."`
					goto "not interested"
			label "will do"
			`	"Excellent," she responds in a full alto, "I will let the project manager know the cargo will arrive promptly." She signs what you think is a farewell and turns to address someone else who has stepped up.`
			`	You manage to chant and point your way through the cafeteria line, and you are aware of the flurry of signs around you. There doesn't seem to be a way to pay, so you find a table and sit alone until your commlink chimes to let you know that the <ship> has been refueled and the mystery cargo loaded.`
				accept
			label "not interested"
			`	"That is unfortunate," she sings as she makes a notation on her terminal. "But there will be others who are willing to help."`
				decline
	on complete
		payment
		conversation
			`You step off the <ship> on <planet> to see a man wandering around your ship taking video with a datapad and softly dictating some running commentary. He dodges around the dock workers unloading and refueling, seemingly intent on recording every aspect of your ship.`
			`	"Cousin!" he sings with excitement when you walk up to him. "It is good to meet you and to see your wonderful ship. It excites me to be able to examine something I have only seen in entertainments based on our scouting reports." He holds up the datapad facing you and says, "I am making a video for my companion. He will not believe me unless I have proof, and maybe not even then!" he laughs. You wave at the camera and he stops recording.`
			`	"I hope I have not offended you. I get carried away looking at ships." He runs his hand along the landing strut but then seems to collect himself and turn back to you. "I am named Eon," he says. "Would you have time to talk about logistics support?"`
			choice
				`	"Yes, I've been looking for more work with the Remnant."`
				`	"Yes, there haven't been many opportunities so far."`
			`Eon leads you to the bustling cafeteria, chattering about ship design since the Alpha Wars. He orders a couple of hot drinks and leads you to a quiet table overlooking the docks. You try your drink. It's strongly flavored but a bit odd, like someone's memory of what coffee should taste like, reconstituted from local foods.`
			`	Eon leaves his untouched as he launches into conversation. "Those of us in logistics have noticed that you are spending time in our systems, and we wanted to see if you would be available to pick up work for us. It would be delivery work like the generator you brought for the housing project."`
			choice
				`	(Nod.)`
					goto delivery
				`	"You put starship radiothermals in your houses?"`
			`	"You do not?" he responds playfully. "Well, 'generators in each community' would be more accurate. We maintain a decentralized power grid so we have more resiliency in the event of an attack or natural disaster. It also makes use of the power plants we salvage from the Korath and ones we recover from our own damaged ships. Besides, widely deploying the technology ensures that we have expertise to maintain and repair it all across the Remnant. But," he signs a pushing motion, "civil engineering is another subject. I hope you are more interested in how we move our various cargoes."`
				goto delivery
			label delivery
			`	"That generator was originally scheduled for delivery 30 days from now, but it was ready earlier and the project can install it now. So, by bringing it over, you have enabled us to move the project forward and free up delivery capacity next month."`
			`	"So, why did you offer this work to me?" you ask, trying to mimic the gestures you've seen that you think refer to one's self.`
			`	He smiles and responds, "Very good! Very good! We schedule everything, but we maintain slack in the system to take advantage of opportunities like the power system being ready early, or to deal with emergencies. Sometimes, of course, we have to drop everything and sort the schedule out later. But, in normal times, we publish these jobs on the job board and captains that have capacity available can pick them up. The projects provide resource allocations to cover operating and crew costs, but there is no... what is the word? Margin, yes! Since your ship is not in our planned resources, you provide extra capacity, and we might be able to move some of our larger projects forward when you are in our space."`
			choice
				`	"Thanks for the opportunity."`
					goto thanks
				`	"Will your pilots be upset at the competition?"`
			`	Eon smiles at the question. "You should talk to the other pilots and see, but I think the ancestral approach is different. We work more like a military: the ships are owned by the Remnant, but each captain is responsible for the ship, the crew, and the transport work that needs to be done. I think they will be happy to see new homes being built, and freeing up more time for them and their crews to spend within the community."`
				goto thanks
			label thanks
			`	Before you can ask more about transport jobs, Eon takes out his commlink and taps on it for a few minutes. "You now have access to the logistics job board. You should be able to see our current job list for each system when you check."`
			`	You continue to chat with Eon as you sip your drink. When you finish, his commlink chirps. As he stands, he signs what you think means "goodbye" as he says he has to leave for another meeting. He walks off quickly with his head down looking at the datapad. Your commlink notifies you that <payment> have been added to your account.`<|MERGE_RESOLUTION|>--- conflicted
+++ resolved
@@ -551,49 +551,7 @@
 		not "Remnant: Key Stones (Pre-Hai) 1: offered"
 		not "Remnant: Key Stones (Hai): offered"
 	on offer
-<<<<<<< HEAD
-		conversation
-			`As you are walking through the spaceport, a man comes up to you and introduces himself as the manager of the local outfitter. He says, "I could not help but notice that you have a Key Stone that looks different from the ones from our mines. You may have noticed the red anomalies scattered within this region of space. What you may not have known is that these are wormholes, accessible only with the possession of a Quantum Key Stone. My people highly value these Key Stones because of this, but our mines produce very few of them. Have you found another world where these stones can be mined?"`
-			choice
-				`	"Yes, in the territory of some aliens far to the north of here."`
-					goto hai
-				`	"Yes, but I would prefer not to tell you where."`
-			
-			`	"That is understandable," he says. "I am a businessman and I understand how valuable certain trade secrets can be. But perhaps I can interest you in a mutually profitable endeavor?"`
-				goto more
-			
-			label hai
-			`	"Intriguing," he sings. "Are they aware of how valuable these stones are?" You tell him about the Hai, that they are an old species and that to them the Key Stones are just good luck charms. "Perhaps they have forgotten the true use of the Stones," says the man. "This may give us an opportunity for a mutually profitable endeavor."`
-			
-			label more
-			`	"Tell me more," you say.`
-			`	He says, "If you could fetch me a large supply of these stones, say fifty of them, I would purchase them from you for a high enough price that you would earn a tidy profit. What do you say?"`
-			choice
-				`	"Sure, I would be glad to accept that deal."`
-				`	"Sorry, I'm really not interested in doing business with you Remnant folks."`
-					decline
-			
-			`	After a bit of haggling, he agrees to pay you six million credits in exchange for a cargo of fifty Hai "keystones." Given how cheap they are to purchase in Hai space, you will be earning a very tidy profit on the deal.`
-			`	"We look forward to receiving this shipment," he sings. "Just so we are clear, however: you do not need to install them on your ship - delivering them in your cargo hold will work just fine."`
-			choice
-				`	"I can purchase outfits into my cargo bay?"`
-				`	"Why would you even need to specify that?"`
-					goto "why mention"
-				`	"Okay."`
-					accept
-			`	"Of course. There are several different methods available for doing so." He switches to a chant as he begins listing methods.`
-			`	"Firstly, our outfitter interface has a small toggle labeled 'in-cargo' that - when checked - will instruct the dockworkers to load any outfits you purchase into your cargo bay instead of installing it.`
-			`	"Secondly, if you do not have any ships selected in the outfitter control panel when you make a purchase, our logistics system will assign it for delivery to your cargo hold instead of scheduling an installation.`
-			`	"Lastly, if you have an outfit installed, just tap the 'U' key on the outfitter to request that the selected outfit be uninstalled. After removal they will be left in your cargo hold."`
-			`	He glances at his commlink and starts tapping at something. "We look forward to your return," he trills, before striding away still looking at his display.`
-				accept
-			label "why mention"
-			`	"What seems straightforward to you and I is not always so simple for others. I have met more than a few pilots who thought that outfits could only be transported installed on their hull." He smiles briefly at the thought before turning and heading away.`
-				accept
-	
-=======
 		conversation "remnant key stones"
->>>>>>> 4f223674
 	on visit
 		dialog `You have returned to <planet>, but you don't have 50 "quantum keystones" to give to the outfitter. Buy the keystones from the Hai before returning here.`
 	on complete
