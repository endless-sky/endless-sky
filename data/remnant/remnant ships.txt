--- conflicted
+++ resolved
@@ -915,17 +915,11 @@
 		"shield energy" 1.2
 		"hull repair rate" 0.9
 		"hull energy" 0.6
-<<<<<<< HEAD
 		"cloak" .04
-		"cloaking energy" 2
-		"cloaking fuel" .05
+		"cloaking energy" 4
+		"cloaking fuel" .075
 		"cloaked communication" 1
 		"cloaked scanning" 1
-=======
-		"cloak" .03
-		"cloaking energy" 4
-		"cloaking fuel" .075
->>>>>>> 86f81935
 		"atmosphere scan" 100
 		"outfit scan power" 12
 		"outfit scan efficiency" 12
@@ -1227,17 +1221,11 @@
 		"shield energy" 3.0
 		"hull repair rate" 1.5
 		"hull energy" 0.90
-<<<<<<< HEAD
 		"cloak" .04
-		"cloaking energy" 2.5
-		"cloaking fuel" .05
+		"cloaking energy" 4
+		"cloaking fuel" .075
 		"cloaked communication" 1
 		"cloaked scanning" 1
-=======
-		"cloak" .03
-		"cloaking energy" 4
-		"cloaking fuel" .075
->>>>>>> 86f81935
 		"gaslining" 1
 		"outfit scan power" 18
 		"outfit scan efficiency" 22
