--- conflicted
+++ resolved
@@ -548,8 +548,7 @@
 	explode "large explosion" 20
 	explode "huge explosion" 5
 	"final explode" "final explosion large" 1
-<<<<<<< HEAD
-	description "The Pelican is closely based on the original semi-organic materials the Remnant found in the Ember Waste. While they are not technically alive, their internal mechanisms and method of construction bear such a close resemblance to living organisms that they are often considered as such. One key feature of this living resemblence is the innate sensory capabilities they possess, akin to sensor suites less advanced ships require for detailed scanning. These ships serve as the backbone of Remnant bulk salvage efforts, as well as their fast-logistics distribution network."
+	description "The Pelican is closely based on the original semi-organic materials the Remnant found in the Ember Waste. While they are not technically alive, their internal mechanisms and method of construction bear such a close resemblance to living organisms that they are often considered as such. One key feature of this living resemblance is the innate sensory capabilities they possess, akin to sensor suites less advanced ships require for detailed scanning. These ships serve as the backbone of Remnant bulk salvage efforts, as well as their fast-logistics distribution network."
 
 ship "Pelican" "Pelican (Heavy Lift)"
 	outfits
@@ -563,9 +562,6 @@
 		"Tuning Rifle" 15
 		"Emergency Ramscoop" 5
 		"Aeon Cell"
-=======
-	description "The Pelican is closely based on the original semi-organic materials the Remnant found in the Ember Waste. While they are not technically alive, their internal mechanisms and method of construction bear such a close resemblance to living organisms that they are often considered as such. One key feature of this living resemblance is the innate sensory capabilities they possess, akin to sensor suites less advanced ships require for detailed scanning. These ships serve as the backbone of Remnant bulk salvage efforts, as well as their fast-logistics distribution network."
->>>>>>> e48ce9a2
 
 
 
