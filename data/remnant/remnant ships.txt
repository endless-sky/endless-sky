# Copyright (c) 2017 by Michael Zahniser
#
# Endless Sky is free software: you can redistribute it and/or modify it under the
# terms of the GNU General Public License as published by the Free Software
# Foundation, either version 3 of the License, or (at your option) any later version.
#
# Endless Sky is distributed in the hope that it will be useful, but WITHOUT ANY
# WARRANTY; without even the implied warranty of MERCHANTABILITY or FITNESS FOR A
# PARTICULAR PURPOSE. See the GNU General Public License for more details.
#
# You should have received a copy of the GNU General Public License along with
# this program. If not, see <https://www.gnu.org/licenses/>.



ship "Albatross"
	plural "Albatrosses"
	sprite "ship/albatross"
	thumbnail "thumbnail/albatross"
	attributes
		category "Heavy Warship"
		licenses
			"Remnant Capital"
		cost 20250000
		"shields" 34200
		"hull" 12600
		"required crew" 44
		"bunks" 75
		"cargo space" 124
		"mass" 1443
		"drag" 14.2
		"heat dissipation" 0.37
		"fuel capacity" 600
		"ramscoop" 2.75
		"outfit space" 672
		"weapon capacity" 236
		"engine capacity" 142
		"shield generation" 5.2
		"shield energy" 4.6
		"hull repair rate" 1.5
		"hull energy" 1.2
		"outfit scan power" 18
		"outfit scan efficiency" 24
		"tactical scan power" 39
		weapon
			"blast radius" 360
			"shield damage" 3600
			"hull damage" 1800
			"hit force" 5400
	outfits
		"Inhibitor Cannon" 6
		"Thrasher Turret" 2
		"Point Defense Turret"

		"Aeon Cell"
		"Epoch Cell"
		"Crystal Capacitor"
		"Thermoelectric Cooler" 3
		"Quantum Key Stone"

		"Smelter-Class Thruster"
		"Smelter-Class Steering"
		"Scram Drive"

	engine -28 155 .8
	engine 28 155 .8
	engine 0 184 .9
	gun 0 -190
	gun -9 -177 "Inhibitor Cannon"
	gun 9 -177 "Inhibitor Cannon"
	gun -14 -162 "Inhibitor Cannon"
	gun 14 -162 "Inhibitor Cannon"
	gun -18 -144 "Inhibitor Cannon"
	gun 18 -144 "Inhibitor Cannon"
	turret -23 -34 "Thrasher Turret"
	turret 23 -34 "Thrasher Turret"
	turret -74 62
	turret 74 62
	turret 0 77 "Point Defense Turret"
	leak "remnant leak" 30 10
	leak "remnant leak sparkle" 30 10
	explode "small explosion" 30
	explode "medium explosion" 60
	explode "large explosion" 40
	explode "huge explosion" 10
	"final explode" "final explosion large" 1
	description "Once they left human space, it became apparent to the Remnant that they would need to build their own shipyards in order to defend themselves if they were discovered by the Alphas or any other unfriendly faction. Using new composite materials that they discovered, they built ships very different from anything seen in human space."

ship "Albatross" "Albatross (Sniper)"
	outfits
		"Inhibitor Cannon" 5
		"EMP Torpedo Bay" 2
		"Point Defense Turret" 3
		"EMP Torpedo" 39
		"EMP Torpedo Storage Bay" 3

		"Aeon Cell"
		"Epoch Cell"
		"Crystal Capacitor"
		"Thermoelectric Cooler" 3
		"Quantum Key Stone"
		"Salvage Scanner"
		"Outfits Expansion"
		"Tuning Rifle" 57

		"Forge-Class Thruster"
		"Crucible-Class Thruster"
		"Smelter-Class Steering"
		"Scram Drive"

	gun "Inhibitor Cannon"
	gun "Inhibitor Cannon"
	gun "Inhibitor Cannon"
	gun "Inhibitor Cannon"
	gun "Inhibitor Cannon"
	gun "EMP Torpedo Bay"
	gun "EMP Torpedo Bay"

	turret "Point Defense Turret"
	turret "Point Defense Turret"
	turret
	turret
	turret "Point Defense Turret"

ship "Albatross" "Albatross (Turret)"
	outfits
		"Thrasher Turret" 4
		"Point Defense Turret"

		"Aeon Cell"
		"Epoch Cell"
		"Millennium Cell"
		"Crystal Capacitor"
		"Thermoelectric Cooler"
		"Quantum Key Stone"
		"Outfits Expansion" 2
		"Tuning Rifle" 49

		"Smelter-Class Thruster"
		"Smelter-Class Steering"
		"Scram Drive"

	turret "Thrasher Turret"
	turret "Thrasher Turret"
	turret "Thrasher Turret"
	turret "Thrasher Turret"
	turret "Point Defense Turret"

ship "Albatross" "Albatross (Heavy)"
	outfits
		"Inhibitor Cannon" 3
		"Thrasher Cannon" 4
		"Thrasher Turret" 3

		"Aeon Cell"
		"Epoch Cell"
		"Millennium Cell"
		"Crystal Capacitor" 2
		"Thermoelectric Cooler" 3
		"Quantum Key Stone"
		"Outfits Expansion" 4
		"Tuning Rifle" 65

		"Forge-Class Thruster"
		"Crucible-Class Thruster"
		"Smelter-Class Steering"
		"Forge-Class Steering"
		"Scram Drive"

	gun "Inhibitor Cannon"
	gun "Inhibitor Cannon"
	gun "Inhibitor Cannon"
	gun "Thrasher Cannon"
	gun "Thrasher Cannon"
	gun "Thrasher Cannon"
	gun "Thrasher Cannon"
	turret "Thrasher Turret"
	turret "Thrasher Turret"
	turret
	turret
	turret "Thrasher Turret"

ship "Albatross" "Albatross (Shield)"
	outfits
		"Point Defense Turret" 4
		"Thrasher Turret"

		"Aeon Cell"
		"Millennium Cell"
		"Thermoelectric Cooler" 2
		"Quantum Key Stone"
		"Outfits Expansion" 6
		"Systems Core (Large)" 3
		"Small Heat Shunt" 1
		"Large Heat Shunt" 1
		
		"Tuning Rifle" 75

		"Crucible-Class Thruster"
		"Forge-Class Steering"
		"Hyperdrive"

	turret "Thrasher Turret"
	turret "Point Defense Turret"
	turret "Point Defense Turret"
	turret "Point Defense Turret"
	turret "Point Defense Turret"

ship "Albatross" "Albatross (Ember Shield)"
	outfits
		"Thrasher Turret" 2

		"Aeon Cell"
		"Millennium Cell"
		"Crystal Capacitor" 2
		"Quantum Key Stone"
		"Emergency Ramscoop"
		"Outfits Expansion" 6
		"Systems Core (Large)" 4
		"Large Heat Shunt"
		"Thermoelectric Cooler"
		
		"Tuning Rifle" 47

		"Crucible-Class Thruster"
		"Crucible-Class Steering"
		"Hyperdrive"

	turret "Thrasher Turret"
	turret "Thrasher Turret"
	turret
	turret
	turret

ship "Albatross" "Albatross (Sniper II)"
	outfits
		"Inhibitor Cannon" 5
		"Teciimach Bay" 2
		"Point Defense Turret" 3
		"Teciimach Canister" 45
		"Teciimach Canister Rack" 3

		"Aeon Cell"
		"Epoch Cell"
		"Crystal Capacitor"
		"Thermoelectric Cooler" 3
		"Quantum Key Stone"
		"Salvage Scanner"
		"Outfits Expansion"
		"Tuning Rifle" 57

		"Forge-Class Thruster"
		"Crucible-Class Thruster"
		"Smelter-Class Steering"
		"Scram Drive"

	gun "Inhibitor Cannon"
	gun "Inhibitor Cannon"
	gun "Inhibitor Cannon"
	gun "Inhibitor Cannon"
	gun "Inhibitor Cannon"
	gun "Teciimach Bay"
	gun "Teciimach Bay"

	turret "Point Defense Turret"
	turret "Point Defense Turret"
	turret
	turret
	turret "Point Defense Turret"


ship "Modified Dromedary"
	plural "Modified Dromedaries"
	sprite "ship/modified dromedary"
	thumbnail "thumbnail/modified dromedary"
	attributes
		licenses
			"Remnant Capital"
		category "Utility"
		"cost" 57600000
		"shields" 15100
		"hull" 9600
		"required crew" 95
		"bunks" 300
		"mass" 4732
		"drag" 28.7
		"heat dissipation" .22
		"fuel capacity" 900
		"cargo space" 550
		"outfit space" 740
		"weapon capacity" 270
		"engine capacity" 195
		"solar collection" 1.1
		"outfit scan power" 18
		"outfit scan efficiency" 48
		"tactical scan power" 39
		"asteroid scan power" 42
		"atmosphere scan" 100
		weapon
			"blast radius" 260
			"shield damage" 2600
			"hull damage" 1300
			"hit force" 3900
	outfits
		"Thrasher Turret" 2
		"Point Defense Turret" 2

		"Aeon Cell"
		"Crystal Capacitor" 2
		"Thermoelectric Cooler" 3
		"Quantum Key Stone"
		"Salvage Scanner"
		"Tuning Rifle" 95

		"Smelter-Class Thruster"
		"Smelter-Class Steering"
		"Hyperdrive"
		"Scram Drive"

	engine 32.5 207
	engine 3 207
	engine -27.5 207
	gun 65 -111
		angle 40
	gun -72 -97.5
		angle 320
	gun -66.5 61
		angle 270
	gun 78 64
		angle 90
	turret 10 -136.5 "Thrasher Turret"
	turret -21.5 -57.5 "Point Defense Turret"
	turret 51 101
	turret -63.5 120 "Thrasher Turret"
	turret 52.5 143 "Point Defense Turret"
	bay "Fighter" -51 -54 under
		"launch effect" "human internal"
	bay "Fighter" 47 -40 under
		"launch effect" "human internal"
	leak "leak" 30 50
	leak "flame" 30 80
	leak "big leak" 50 30
	explode "small explosion" 25
	explode "medium explosion" 35
	explode "large explosion" 45
	explode "huge explosion" 30
	"final explode" "final explosion large"
	description `The Tycho Crater Cooperative's Dromedary was one of the foremost colonization ships during the early era before piracy became rampant and triggered the necessity for city-ships to be more combat-oriented. These ships incorporate extensive hydroponics, large construction equipment installations, and hundreds of densely packed "dream cells" built to transport people in bulk.`
	description "	Since the Remnant do not have schematics for the Dromedary, just the highly-modified example of the Shattered Light, this ship is actually a commemorative replica of that specific ship. As such, it combines the original's odd mix of eclectic modifications with new Remnant systems."
	description "	Unfortunately, since they lack the manufacturing facilities that would normally support a large construction project, it will cost massively more than it would have originally back on Luna."


ship "Modified Dromedary" "Modified Dromedary Ghost"
	sprite "ship/modified dromedary ghost"
	thumbnail "thumbnail/modified dromedary wreck"
	"uncapturable"
	"never disabled"
	add attributes
		"shields" -10000
		"hull" -5000
		"automaton" 1
		inscrutable 1
		"quantum keystone" 1
		"burn protection" 100
		"corrosion protection" 100
		"discharge protection" 1
		"disruption protection" 100
		"energy protection" 1
		"force protection" 100
		"fuel protection" 100
		"heat protection" 100
		"hull protection" 100
		"ion protection" 1
		"scramble protection" 1
		"leak protection" 100
		"piercing protection" 100
		"shield protection" 100
		"slowing protection" 1
	outfits
		"Fusion Reactor"
		"LP144a Battery Pack"
		"D94-YV Shield Generator"
		"Large Radar Jammer"
		"Ramscoop"
		"NDR-114 Android" 100
		"Laser Rifle" 100
		
		"X4700 Ion Thruster"
		"X5200 Ion Steering"
		"Hyperdrive"
		

ship "Modified Dromedary" "Modified Dromedary Specter"
	sprite "ship/modified dromedary specter"
	thumbnail "thumbnail/modified dromedary wreck"
	"uncapturable"
	"never disabled"
	add attributes
		"shields" -10000
		"hull" -5000
		"automaton" 1
		inscrutable 1
		"quantum keystone" 1
		"burn protection" 100
		"corrosion protection" 100
		"discharge protection" 1
		"disruption protection" 100
		"energy protection" 1
		"force protection" 100
		"heat protection" 100
		"fuel protection" 100
		"hull protection" 100
		"ion protection" 1
		"scramble protection" 1
		"leak protection" 100
		"piercing protection" 100
		"shield protection" 100
		"slowing protection" 1
	outfits
		"Fusion Reactor"
		"LP144a Battery Pack"
		"D94-YV Shield Generator"
		"Large Radar Jammer"
		"Ramscoop"
		"NDR-114 Android" 100
		"Laser Rifle" 15
		
		"X4700 Ion Thruster"
		"X5200 Ion Steering"
		"Hyperdrive"


ship "Modified Dromedary" "Modified Dromedary Wreck"
	sprite "ship/modified dromedary wreck"
	thumbnail "thumbnail/modified dromedary wreck"
	"uncapturable"
	"never disabled"
	attributes
	add attributes
		"shields" -10000
		"hull" -5000
		"quantum keystone" 1
		"burn protection" 100
		"heat protection" 1
		"discharge protection" 1
		"energy protection" 1
		"hull protection" 1
		"ion protection" 1
		"scramble protection" 1
		"slowing protection" 1
	outfits
		"Laser Turret" 2
		"Quad Blaster Turret"
		"Anti-Missile Turret" 2
		
		"Fusion Reactor"
		"LP144a Battery Pack"
		"D94-YV Shield Generator"
		"Large Radar Jammer"
		"Ramscoop"
		"NDR-114 Android" 100
		"Laser Rifle" 150
		
		"X4700 Ion Thruster"
		"X5200 Ion Steering"
		"Hyperdrive"
	turret "Laser Turret"
	turret "Anti-Missile Turret"
	turret "Quad Blaster Turret"
	turret "Laser Turret"
	turret "Anti-Missile Turret"
	description `The Tycho Crater Cooperative's Dromedary was one of the foremost colonization ships during the early era before piracy became rampant and triggered the necessity for city-ships to be more combat-oriented. These ships incorporate extensive hydroponics, large construction equipment installations, and hundreds of densely packed "dream cells" built to transport people in bulk.`
	description "	This is a wreck. A ship that once might have held hundreds of people has no functional environmental system, the once verdant hydroponics domes are shattered, and much of the ship appears to be destroyed. Burns, strange scrapes, and twists to structural elements abound. Only a smattering of droids persistently continuing their work manage to maintain any degree of functionality."



ship "Gull"
	sprite "ship/gull"
	thumbnail "thumbnail/gull"
	attributes
		category "Light Freighter"
		licenses
			Remnant
		cost 9500000
		"shields" 6500
		"hull" 2500
		"required crew" 3
		"bunks" 20
		"mass" 416
		"drag" 7.5
		"heat dissipation" 0.56
		"fuel capacity" 600
		"ramscoop" 1.75
		"cargo space" 175
		"outfit space" 311
		"weapon capacity" 83
		"engine capacity" 101
		"shield generation" 1.6
		"shield energy" 1.1
		"hull repair rate" 0.7
		"hull energy" 0.5
		"cloak" .02
		"cloaking energy" 5
		"cloaking fuel" .1
		"outfit scan power" 12
		"outfit scan efficiency" 20
		"tactical scan power" 26
		weapon
			"blast radius" 80
			"shield damage" 800
			"hull damage" 400
			"hit force" 1200
	outfits
		"Inhibitor Cannon" 1
		"Point Defense Turret"

		"Epoch Cell"
		"Crystal Capacitor"
		"Emergency Ramscoop" 2
		"Quantum Key Stone"
		"Salvage Scanner"
		"Thermoelectric Cooler"
		"Tuning Rifle" 3

		"Forge-Class Thruster"
		"Forge-Class Steering"
		"Hyperdrive"

	engine -12 70 0.7
	engine 12 70 0.7
	engine 0 78 1
	gun 0 -96 "Inhibitor Cannon"
	gun -7 -94
	gun 7 -94
	turret 0 26 "Point Defense Turret"
	leak "remnant leak" 30 7
	leak "remnant leak sparkle" 30 7
	explode "tiny explosion" 40
	explode "small explosion" 20
	explode "medium explosion" 10
	"final explode" "final explosion small" 1
	description "While the Starling was the first successful ship to use technology derived from alien ruins, the Gull is the most recent. The current increase in Korath activities has caused foraging for resources to become a risky endeavor, forcing the Remnant to develop a specialized freighter for hauling cargo from remote sites without revealing their presence to hostile aliens."
	description "	The Gull has quickly proven its worth, allowing the Starling fleets to return to riskier activities while the Gull takes over the hazardous convoy routes. It is now the primary element of the Remnant's extra-territorial resource operations."
	description "	The cloaking technology is built into the Gull's hull; it cannot be removed or transferred to another ship."

ship "Gull" "Gull (Sniper)"
	outfits
		"Inhibitor Cannon" 3
		"Point Defense Turret"

		"Epoch Cell"
		"Millennium Cell"
		"Crystal Capacitor"
		"Quantum Key Stone"
		"Salvage Scanner" 2
		"Outfits Expansion"
		"Thermoelectric Cooler"
		"Tuning Rifle" 4

		"Forge-Class Thruster"
		"Forge-Class Steering"
		"Hyperdrive"

ship "Gull" "Gull (Support)"
	outfits
		"EMP Torpedo Bay"
		"Inhibitor Cannon" 2
		"Point Defense Turret"
		"EMP Torpedo" 16
		"EMP Torpedo Storage Bay"

		"Epoch Cell"
		"Millennium Cell"
		"Crystal Capacitor"
		"Quantum Key Stone"
		"Thermoelectric Cooler"
		"Salvage Scanner" 2
		"Outfits Expansion" 2
		"Tuning Rifle" 3

		"Forge-Class Thruster"
		"Forge-Class Steering"
		"Hyperdrive"

ship "Gull" "Gull (Support II)"
	outfits
		"Teciimach Bay"
		"Inhibitor Cannon" 2
		"Point Defense Turret"
		"Teciimach Canister" 18
		"Teciimach Canister Rack"

		"Epoch Cell"
		"Millennium Cell"
		"Crystal Capacitor"
		"Quantum Key Stone"
		"Thermoelectric Cooler"
		"Salvage Scanner" 2
		"Outfits Expansion" 2
		"Tuning Rifle" 3

		"Forge-Class Thruster"
		"Forge-Class Steering"
		"Hyperdrive"

ship "Gull" "Gull (Cargo)"
	outfits
		"Cargo Expansion" 4

		"Epoch Cell"
		"Crystal Capacitor"
		"Quantum Key Stone"
		"Salvage Scanner"
		"Thermoelectric Cooler"
		"Tuning Rifle" 3

		"Forge-Class Thruster"
		"Forge-Class Steering"
		"Hyperdrive"

ship "Gull" "Gull (Bunks)"
	outfits
		"Bunk Room" 4

		"Epoch Cell"
		"Crystal Capacitor"
		"Quantum Key Stone"
		"Salvage Scanner"
		"Thermoelectric Cooler"
		"Tuning Rifle" 3

		"Forge-Class Thruster"
		"Forge-Class Steering"
		"Hyperdrive"



ship "Heron"
	sprite "ship/heron"
	attributes
		category "Superheavy"
		licenses
			"Remnant Capital"
		"cost" 256375000
		"shields" 250500
		"hull" 250500
		"required crew" 1000
		"bunks" 3000
		"mass" 15725
		"drag" 62.5
		"heat dissipation" .32
		"fuel capacity" 2500
		"ramscoop" 10.75
		"cargo space" 1110
		"outfit space" 2150
		"weapon capacity" 470
		"engine capacity" 800
		"shield generation" 15
		"shield energy" 1.8
		"hull repair rate" 15
		"hull energy" 0.75
		"cloak" .05
		"cloaking energy" 3
		"cloaking fuel" .05
		"gaslining" 1
		"atmosphere scan" 100
		"outfit scan power" 175
		"outfit scan efficiency" 120
		"tactical scan power" 350
		"force protection" 1
		"heat protection" 1.5
		"ion resistance" 0.3
		"scramble resistance" 0.3
		"slowing resistance" 3
		"remnant node" 11
		"spinal mount" 1
		weapon
			"blast radius" 140
			"shield damage" 1400
			"hull damage" 700
			"hit force" 2100
	outfits
		"Ember Tear"
		"Inhibitor Turret" 6
		"Point Defense Turret" 3

		"Aeon Cell" 4
		"Crystal Capacitor" 10
		"Emergency Ramscoop" 10
		"Large Heat Shunt" 5
		"Quantum Key Stone"
		"Salvage Scanner" 5
		"Thermoelectric Cooler" 5
		
		"Bellows-Class Afterburner" 3
		"Smelter-Class Thruster" 4
		"Smelter-Class Steering" 5
		"Hyperdrive"
		"Jump Drive"
		"Scram Drive"
		
	engine -111 307.5
	engine 112 307.5
	engine -86 289 1.5
	engine 86 289 1.5
	engine -52 274 1.5
	engine 52 274 1.5
	engine 0 328 1.5
	gun 0 -325 "Ember Tear"
	gun -23.5 -302.5
	gun 23.5 -302.5
	turret 0 -240.5 "Point Defense Turret"
	turret -34.5 -134.5 "Inhibitor Turret"
	turret 34.5 -134.5 "Inhibitor Turret"
	turret -53 -17.5 "Inhibitor Turret"
	turret 53 -17.5 "Inhibitor Turret"
	turret 0 0 "Point Defense Turret"
	turret -123.5 125.5 "Inhibitor Turret"
	turret 123.5 125.5 "Inhibitor Turret"
	turret 0 250 "Point Defense Turret"
	bay "Drone" -124 -122.5
		"launch effect" "remnant internal"
	bay "Drone" 124 -122.5
		"launch effect" "remnant internal"
	bay "Drone" -176 -50.5
		"launch effect" "remnant internal"
	bay "Drone" 176 -50.5
		"launch effect" "remnant internal"
	bay "Drone" -148.5 4
		"launch effect" "remnant internal"
	bay "Drone" 148.5 4
		"launch effect" "remnant internal"
	bay "Drone" -56 -150
		"launch effect" "remnant internal"
	bay "Drone" 56 -150
		"launch effect" "remnant internal"
	bay "Drone" -37 -121.5
		"launch effect" "remnant internal"
	bay "Drone" 37 -121.5
		"launch effect" "remnant internal"
	bay "Drone" -33.5 -99
		"launch effect" "remnant internal"
	bay "Drone" 33.5 -99
		"launch effect" "remnant internal"
	bay "Drone" -27 -81
		"launch effect" "remnant internal"
	bay "Drone" 27 -81
		"launch effect" "remnant internal"
	bay "Drone" -24 -49.5
		"launch effect" "remnant internal"
	bay "Drone" 24 -49.5
		"launch effect" "remnant internal"
	bay "Drone" -40 -3
		"launch effect" "remnant internal"
	bay "Drone" 40 -3
		"launch effect" "remnant internal"
	bay "Drone" -28 22.5
		"launch effect" "remnant internal"
	bay "Drone" 28 22.5
		"launch effect" "remnant internal"
	bay "Drone" -77.5 71.5
		"launch effect" "remnant internal"
	bay "Drone" 77.5 71.5
		"launch effect" "remnant internal"
	bay "Drone" -89.5 114
		"launch effect" "remnant internal"
	bay "Drone" 89.5 114
		"launch effect" "remnant internal"
	bay "Drone" -138.5 152.5
		"launch effect" "remnant internal"
	bay "Drone" 138.5 152.5
		"launch effect" "remnant internal"
	bay "Drone" -171 165.5
		"launch effect" "remnant internal"
	bay "Drone" 171 165.5
		"launch effect" "remnant internal"
	bay "Drone" -190.5 197.5
		"launch effect" "remnant internal"
	bay "Drone" 190.5 197.5
		"launch effect" "remnant internal"
	bay "Drone" -105 229.5
		"launch effect" "remnant internal"
	bay "Drone" 105 229.5
		"launch effect" "remnant internal"
	bay "Fighter" -31 70.5
		"launch effect" "remnant internal"
	bay "Fighter" 31 70.5
		"launch effect" "remnant internal"
	bay "Fighter" -40 190
		"launch effect" "remnant internal"
	bay "Fighter" 40 190
		"launch effect" "remnant internal"
	explode "small explosion" 40
	explode "medium explosion" 30
	explode "large explosion" 20
	explode "huge explosion" 5
	"final explode" "final explosion large"
	description "The Heron is the Remnant's ultimate last resort: Flight. These mobile starports are built to serve as the core elements of evacuation fleets when the Remnant are ultimately pushed to the brink of destruction in their home systems. These massive ships are capable of lifting enormous amounts of resources and operate both in space and on land, and are continuously updated to make full use of the latest technological innovations."
	description "	The few Herons in existence are carefully guarded secrets that embody the Remnant's core tactics of speed, stealth, and survival. Given the tiny number that exist, they are never available for discretionary use by Remnant captains and are always operated under the authority and direction of a prefect."



ship "Ibis"
	plural "Ibises"
	sprite "ship/ibis"
	thumbnail "thumbnail/ibis"
	attributes
		category "Medium Warship"
		licenses
			Remnant
		"cost" 11627000
		"shields" 14400
		"hull" 6200
		"required crew" 16
		"bunks" 36
		"mass" 700
		"drag" 7.4
		"heat dissipation" 0.49
		"fuel capacity" 700
		"ramscoop" 2.75
		"cargo space" 103
		"outfit space" 427
		"weapon capacity" 147
		"engine capacity" 109
		"shield generation" 1.75
		"shield energy" 1.55
		"delayed shield generation" 5.25
		"delayed shield energy" 3.65
		"shield delay" 450
		"hull repair rate" 1.2
		"hull energy" 0.95
		"outfit scan power" 18
		"outfit scan efficiency" 20
		"tactical scan power" 39
		weapon
			"blast radius" 240
			"shield damage" 2400
			"hull damage" 1200
			"hit force" 3000
	outfits
		"Inhibitor Cannon" 3
		"Point Defense Turret"
		"Thrasher Turret"
		
		"Epoch Cell"
		"Millennium Cell"
		"Crystal Capacitor" 2
		"Emergency Ramscoop"
		"Thermoelectric Cooler" 2
		"Quantum Key Stone"
		"Salvage Scanner"
		"Tuning Rifle" 20
		
		"Forge-Class Thruster"
		"Forge-Class Steering" 2
		"Scram Drive"
		
	bay "Drone" 0 30 over
		"launch effect" "remnant external"
	bay "Drone" -34 68 over
		"launch effect" "remnant external"
	bay "Drone" 0 81 over
		"launch effect" "remnant external"
	bay "Drone" 34 68 over
		"launch effect" "remnant external"
	bay "Fighter" -25 10 under
		"launch effect" "remnant external"
	bay "Fighter" 25 10 under
		"launch effect" "remnant external"
	engine -16.5 120 0.7
	engine 0 116.5 1
	engine 16.5 120 0.7
	gun 0 -135.5 "Inhibitor Cannon"
	gun 15.5 -102 "Inhibitor Cannon"
	gun -15.5 -102 "Inhibitor Cannon"
	turret 0 -62
	turret 0 -20.5 "Point Defense Turret"
	turret 0 58.5 "Thrasher Turret"
	leak "remnant leak" 20 7
	leak "remnant leak sparkle" 30 10
	explode "tiny explosion" 10
	explode "small explosion" 25
	explode "medium explosion" 25
	explode "large explosion" 10
	"final explode" "final explosion medium"
	description "The Ibis is a multipurpose carrier that serves as a mobile mining platform, an escort ship for Pelican fleets, and a combat platform using Terns for screening. It is capable of fielding a single wing of support craft, consisting of two Petrels and four Terns."
	description "	The Ibis was designed shortly after the Albatross as a means of extending the range of resource collection efforts after the Remnant realized that an Alpha invasion might not be as imminent as originally believed."



ship "Merganser"
	sprite "ship/merganser"
	thumbnail "thumbnail/merganser"
	attributes
		category "Interceptor"
		licenses
			Remnant
		"cost" 4830000
		"shields" 3500
		"hull" 3000
		"required crew" 1
		"bunks" 3
		"cargo space" 11
		"fuel capacity" 600
		"ramscoop" 1.75
		"mass" 130
		"drag" 1.7
		"heat dissipation" .75
		"gaslining" 1
<<<<<<< HEAD
		"outfit space" 219
		"shield generation" 1.4
		"shield energy" 0.6
		"delayed shield generation" 2.8
		"delayed shield energy" 1.2
		"shield delay" 210
		"hull repair rate" 1.8
=======
		"outfit space" 181
		"weapon capacity" 60
		"engine capacity" 64
		"shield generation" 1.4
		"shield energy" 1.2
		"hull repair rate" 0.9
>>>>>>> b1fcc2e1
		"hull energy" 0.6
		"cloak" .03
		"cloaking energy" 4
		"cloaking fuel" .075
		"atmosphere scan" 100
		"outfit scan power" 12
		"outfit scan efficiency" 12
		"tactical scan power" 26
		"ion resistance" 0.06
		"scramble resistance" 0.06
		"thrust" 7.5
		"turn" 90.0
		"reverse thrust" 7.5
		"thrusting energy" 0.75
		"thrusting heat" 0.7
		"turning energy" 0.15
		"turning heat" 0.2
		"reverse thrusting energy" 0.75
		"reverse thrusting heat" 0.7
		"flare sprite" "effect/remnant flare/small"
			"frame rate" 5
		"flare sound" "plasma tiny"
		"steering flare sprite" "effect/remnant flare/small"
			"frame rate" 5
		"steering flare sound" "plasma tiny"
		"reverse flare sprite" "effect/remnant flare/small"
			"frame rate" 5
		"reverse flare sound" "plasma tiny"
		
		weapon
			"blast radius" 10
			"shield damage" 100
			"hull damage" 150
			"hit force" 250
	outfits
		"Inhibitor Cannon" 2
		
		"Millennium Cell" 2
		"Crystal Capacitor"
		"Small Heat Shunt"
		"Quantum Key Stone"
		
		"Crucible-Class Thruster"
		"Crucible-Class Steering"
		"Bellows-Class Afterburner"
		"Hyperdrive"
		
	gun 0 -48.5
	gun -6 -41 "Inhibitor Cannon"
	gun 6 -41 "Inhibitor Cannon"
	turret 0 0
	engine 0 45
	engine -10 49
	engine 10 49
	explode "tiny explosion" 30
	explode "small explosion" 20
	description "The Merganser is the first production ship the Remnant deem to be truly alive, and are considered to be equivalent to dolphins in reasoning tests. These interceptors, deemed for short range operations by Remnant standards, are designed to patrol the upper atmosphere of gas giants and use their decisive speed advantage to conduct hit-and-run attacks on threats in nearby systems."
	description "	The cloaking technology is built into the Merganser's hull; it cannot be removed or transferred to another ship."


ship "Merganser" "Merganser (II)"
	outfits
		"Inhibitor Cannon" 2
		"Teciimach Pod"
		"Teciimach Canister" 3
		
		"Millennium Cell" 2
		"Crystal Capacitor"
		"Small Heat Shunt"
		"Quantum Key Stone"
		
		"Crucible-Class Thruster"
		"Crucible-Class Steering"
		"Bellows-Class Afterburner"
		"Hyperdrive"
		
	gun 0 -48.5 "Teciimach Pod"
	gun -6 -41 "Inhibitor Cannon"
	gun 6 -41 "Inhibitor Cannon"
	turret 0 0



ship "Pelican"
	sprite "ship/pelican"
	thumbnail "thumbnail/pelican"
	attributes
		category "Heavy Freighter"
		licenses
			"Remnant Capital"
		cost 9900000
		"shields" 11300
		"hull" 5700
		"required crew" 14
		"bunks" 35
		"cargo space" 302
		"mass" 640
		"drag" 10.1
		"heat dissipation" 0.5
		"fuel capacity" 600
		"ramscoop" 2.75
		"outfit space" 480
		"weapon capacity" 157
		"engine capacity" 144
		"shield generation" 1.35
		"shield energy" .9
		"delayed shield generation" 2.7
		"delayed shield energy" 1.8
		"shield delay" 210
		"hull repair rate" 1
		"hull energy" 0.75
		"outfit scan power" 12
		"outfit scan efficiency" 12
		"tactical scan power" 26
		weapon
			"blast radius" 160
			"shield damage" 1600
			"hull damage" 800
			"hit force" 2400
	outfits
		"Thrasher Turret"
		"Point Defense Turret" 2

		"Aeon Cell"
		"Crystal Capacitor" 2
		"Thermoelectric Cooler" 3
		"Emergency Ramscoop"
		"Quantum Key Stone"
		"Tuning Rifle" 15

		"Smelter-Class Thruster"
		"Smelter-Class Steering"
		"Scram Drive"

	engine 22 92 0.7
	engine -22 92 0.7
	engine 0 114 1.1
	gun 8 -135
	gun -8 -135
	turret 0 -67 "Thrasher Turret"
	turret 56 35 "Point Defense Turret"
	turret -56 35 "Point Defense Turret"
	leak "remnant leak" 20 8
	leak "remnant leak sparkle" 30 12
	explode "small explosion" 15
	explode "medium explosion" 30
	explode "large explosion" 20
	explode "huge explosion" 5
	"final explode" "final explosion large" 1
	description "The Pelican is closely based on the original semi-organic materials the Remnant found in the Ember Waste. While they are not technically alive, their internal mechanisms and method of construction bear such a close resemblance to living organisms that they are often considered as such. One key feature of this living resemblance is the innate sensory capabilities they possess, akin to sensor suites less advanced ships require for detailed scanning. These ships serve as the backbone of Remnant bulk salvage efforts, as well as their fast-logistics distribution network."

ship "Pelican" "Pelican (Heavy Lift)"
	outfits
		"Small Heat Shunt" 2
		"Cargo Expansion" 5
		"Scram Drive"
		"Smelter-Class Thruster"
		"Crystal Capacitor" 2
		"Quantum Key Stone"
		"Smelter-Class Steering"
		"Tuning Rifle" 15
		"Emergency Ramscoop" 5
		"Aeon Cell"



ship "Penguin"
	sprite "ship/penguin/penguin"
		"frame rate" 3
	thumbnail "thumbnail/penguin"
	attributes
		category "Transport"
		licenses
			Remnant
		cost 2530000
		"shields" 3000
		"hull" 1500
		"required crew" 1
		"bunks" 3
		"mass" 89
		"drag" 1.37
		"heat dissipation" 0.88
		"fuel capacity" 800
		"energy capacity" 300
		"ramscoop" 1.25
		"cargo space" 19
		"outfit space" 109
		"weapon capacity" 33
		"engine capacity" 54
		"shield generation" .5
		"shield energy" 0.25
		"delayed shield generation" 1
		"delayed shield energy" .5
		"shield delay" 210
		"hull repair rate" 2
		"hull energy" 1.0
		"gaslining" 1
		"cloak" .03
		"cloaking energy" 3
		"cloaking fuel" .05
		"outfit scan power" 50
		"outfit scan efficiency" 36
		"tactical scan power" 50
		"atmosphere scan" 100
		"ion protection" 0.25
		"scramble protection" 0.25
		"ion resistance" 0.05
		"scramble resistance" 0.05
		"thrust" 6.3
		"thrusting energy" 0.6
		"thrusting heat" 0.55
		"turn" 120.0
		"turning energy" 0.22
		"turning heat" 0.24
		"reverse thrust" 6.3
		"reverse thrusting energy" 0.55
		"reverse thrusting heat" 0.55
		"energy generation" 0.6
		"heat generation" 1
		"flare sprite" "effect/remnant flare/small"
			"frame rate" 5
		"flare sound" "plasma tiny"
		"steering flare sprite" "effect/remnant flare/small"
			"frame rate" 5
		"steering flare sound" "plasma tiny"
		"reverse flare sprite" "effect/remnant flare/small"
			"frame rate" 5
		"reverse flare sound" "plasma tiny"
		"remnant node" 1
		weapon
			"blast radius" 20
			"shield damage" 260
			"hull damage" 160
			"hit force" 800
	outfits
		"Millennium Cell"
		"Emergency Ramscoop"
		"Quantum Key Stone"
		"Thermoelectric Cooler"
		"Tuning Rifle" 1
		
		"Crucible-Class Thruster"
		"Crucible-Class Steering"
		"Hyperdrive"
	
	engine 0 30
	"reverse engine" -11 -17
		zoom 0.25
		angle 350
	"reverse engine" 11 -17
		zoom 0.25
		angle 10
	"steering engine" -11 -17
		"zoom" 0.15
		"angle" 90
		under
		right
	"steering engine" 11 -17
		"zoom" 0.15
		"angle" 270
		under
		left
	"steering engine" -11 17
		"zoom" 0.15
		"angle" 90
		under
		left
	"steering engine" 11 17
		"zoom" 0.15
		"angle" 270
		under
		right
	gun 0 -33
	turret 0 5.5
	leak "remnant leak sparkle" 30 2
	explode "tiny explosion" 8
	explode "small explosion" 7
	description "Inspired by close contact with void sprites and the reinvigoration of xenobiology, the Penguin is a prototype designed to serve the dual roles of testing new starship technology while exploring hostile planets throughout the Ember Waste. One of this ship's distinguishing features is that it is truly alive and has a mind that approaches self-awareness."
	description "	The cloaking technology is built into the Penguin's hull; it cannot be removed or transferred to another ship."
	
	
	
ship "Peregrine"
	sprite "ship/peregrine/peregrine"
		"frame rate" 3
		"rewind"
	thumbnail "thumbnail/peregrine"
	attributes
		category "Medium Warship"
		licenses
			"Remnant Capital"
		"cost" 41627000
		"shields" 15400
		"hull" 8600
		"required crew" 9
		"bunks" 25
		"mass" 801
		"drag" 6.5
		"heat dissipation" 0.57
		"fuel capacity" 900
		"ramscoop" 3.25
		"cargo space" 59
		"outfit space" 522
		"weapon capacity" 220
		"engine capacity" 171
<<<<<<< HEAD
		"shield generation" 2.45
		"shield energy" 1.5
		"delayed shield generation" 4.9
		"delayed shield energy" 3.0
		"shield delay" 210
		"hull repair rate" 2.5
=======
		"shield generation" 3.9
		"shield energy" 3.0
		"hull repair rate" 1.5
>>>>>>> b1fcc2e1
		"hull energy" 0.90
		"cloak" .03
		"cloaking energy" 4
		"cloaking fuel" .075
		"gaslining" 1
		"outfit scan power" 18
		"outfit scan efficiency" 22
		"tactical scan power" 50
		"ion resistance" .15
		"scrambling resistance" .15
		"remnant node" 5
		weapon
			"blast radius" 240
			"shield damage" 2400
			"hull damage" 1200
			"hit force" 3000
	outfits
		"Thrasher Cannon" 4
		"EMP Torpedo Bay" 1
		"Point Defense Turret"
		"Thrasher Turret"
		"EMP Torpedo" 9
		
		"Aeon Cell"
		"Crystal Capacitor" 2
		"Thermoelectric Cooler" 2
		"Small Heat Shunt"
		"Quantum Key Stone"
		"Salvage Scanner"
		"Tuning Rifle" 11
		
		"Bellows-Class Afterburner"
		"Smelter-Class Thruster"
		"Smelter-Class Steering"
		"Scram Drive"
		
	gun 0 -133.5 "EMP Torpedo Bay"
	gun -12.5 -105 "Thrasher Cannon"
	gun 12.5 -105 "Thrasher Cannon"
	gun -17.5 -83 "Thrasher Cannon"
	gun 17.5 -83 "Thrasher Cannon"
	turret 0 -44 "Point Defense Turret"
	turret 0 21 "Thrasher Turret"
	engine 0 120.5 1.5
	engine -26 126 1.1
	engine 25 123.5 1.1
	leak "leak" 50 50
	leak "flame" 50 80
	leak "big leak" 90 30
	explode "tiny explosion" 10
	explode "small explosion" 25
	explode "medium explosion" 25
	explode "large explosion" 10
	"final explode" "final explosion medium"
	description "The Peregrine is the first capital warship designed by Taely using fresh insights garnered from recent experimentation as well as renewed studies of the void sprites. Encompassing over a century of development since the last generation of warships was built, it is the forerunner of a new breed of Remnant ships."
	description "	The Peregrine was designed along the lines of old-earth's fast-attack cruisers. Drawing on inspiration from its namesake, famed for being the fastest self-propelled lifeform on Earth, it is designed to strike hard and fast. It closes quickly with enemies to unleash devastating barrages in the opening seconds of combat."
	description "	The cloaking technology is built into the Peregrine's hull; it cannot be removed or transferred to another ship."
	
ship "Peregrine" "Peregrine (II)"
	outfits
		"Thrasher Cannon" 4
		"Teciimach Bay"
		"Point Defense Turret"
		"Thrasher Turret"
		"Teciimach Canister" 9
		
		"Aeon Cell"
		"Crystal Capacitor" 2
		"Thermoelectric Cooler" 2
		"Small Heat Shunt"
		"Quantum Key Stone"
		"Salvage Scanner"
		"Tuning Rifle" 11
		
		"Bellows-Class Afterburner"
		"Smelter-Class Thruster"
		"Smelter-Class Steering"
		"Scram Drive"
		
	gun 0 -133.5 "Teciimach Bay"
	gun -12.5 -105 "Thrasher Cannon"
	gun 12.5 -105 "Thrasher Cannon"
	gun -17.5 -83 "Thrasher Cannon"
	gun 17.5 -83 "Thrasher Cannon"
	turret 0 -44 "Point Defense Turret"
	turret 0 21 "Thrasher Turret"



ship "Petrel"
	sprite "ship/petrel"
	thumbnail "thumbnail/petrel"
	attributes
		category "Fighter"
		licenses
			Remnant
		"cost" 1141000
		"shields" 1000
		"hull" 2500
		"cargo space" 15
		"fuel capacity" 100
		"ramscoop" 1.25
		"required crew" 2
		"bunks" 3
		"mass" 68
		"drag" 1.7
		"heat dissipation" .73
		"outfit space" 133
		"weapon capacity" 33
		"engine capacity" 34
		"shield generation" 0.18
		"shield energy" 0.12
		"delayed shield generation" 0.36
		"delayed shield energy" 0.24
		"shield delay" 210
		"hull repair rate" 0.82
		"hull energy" 0.54
		"gaslining" 1
		"outfit scan power" 10
		"outfit scan efficiency" 14
		"tactical scan power" 20
		"asteroid scan power" 30
		weapon
			"blast radius" 15
			"shield damage" 150
			"hull damage" 200
			"hit force" 350
	outfits
		"Inhibitor Cannon" 2
		
		"Millennium Cell" 2
		"Crystal Capacitor"
		"Quantum Key Stone"
		"Thermoelectric Cooler"
		
		"Anvil-Class Engine"
		
	gun 0 -38.5
	gun -10.5 -24 "Inhibitor Cannon"
	gun 10.5 -24 "Inhibitor Cannon"
	turret 0 2.5
	engine 0 41.5
	leak "remnant leak sparkle" 20 3
	explode "tiny explosion" 30
	explode "small explosion" 20
	description "The Petrel is a multi-role mining/wing leader fightercraft designed to provide support for flights of lighter Terns in high-risk environments. The ship's design originated as an urban mobile gun platform that flitted around structures and natural terrain, but proved easy to adapt into a spacecraft."
	description "	The Remnant are loath to sacrifice pilots and crew from the comparatively small pool they are drawn from. As such, their fighters are equipped with medium-range weaponry designed to strike enemies from afar."
	description "	Fighters do not come equipped with a hyperdrive. You cannot carry a fighter unless you have a ship in your fleet with a fighter bay."



ship "Puffin"
	sprite "ship/puffin"
	thumbnail "thumbnail/puffin"
	attributes
		category Transport
		licenses
			Remnant
		cost 530000
		"shields" 800
		"hull" 1500
		"required crew" 1
		"bunks" 2
		"mass" 46
		"drag" 1.33
		"heat dissipation" 0.86
		"fuel capacity" 700
		"energy capacity" 150
		"ramscoop" 1.25
		"cargo space" 8
		"outfit space" 80
		"engine capacity" 26
		"shield generation" 0.6
		"shield energy" 0.4
		"hull repair rate" 1.2
		"hull energy" 0.9
		"gaslining" 1
		"cooling" 1
		"active cooling" 8
		"cooling energy" .4
		"outfit scan power" 24
		"outfit scan efficiency" 28
		"tactical scan power" 52
		"atmosphere scan" 100
		"ion protection" 0.25
		"scramble protection" 0.25
		"ion resistance" 0.05
		"scramble resistance" 0.05
	outfits
		"Millennium Cell"
		"Emergency Ramscoop"
		"Quantum Key Stone"
		
		"Anvil-Class Engine"
		"Hyperdrive"
		
	engine 0 30
	leak "remnant leak sparkle" 20 2
	explode "tiny explosion" 8
	explode "small explosion" 7
	description "Centuries ago, the Remnant built these ships in order to explore the upper atmosphere of nearby gas giants. The Archons took issue with the Remnant's research methods, and the studies were unable to be completed. The remaining Puffins have been gathering dust in storage for centuries while the Remnant wait to see if the anger of the Archons will subside."



ship "Smew"
	sprite "ship/smew"
	thumbnail "thumbnail/smew"
	attributes
		category "Fighter"
		licenses
			Remnant
		"cost" 971000
		"shields" 1200
		"hull" 2800
		"required crew" 1
		"bunks" 8
		"mass" 56.5
		"drag" 1.84
		"heat dissipation" .62
		"fuel capacity" 100
		"cargo space" 70
		"outfit space" 80
		"weapon capacity" 10
		"engine capacity" 46
		"energy capacity" 3000
		"ion resistance" 0.002
		"scramble resistance" 0.002
		"ramscoop" 1.55
		"shield generation" 0.48
		"shield energy" 0.32
		"hull repair rate" 0.9
		"hull energy" 0.58
		"outfit scan power" 14
		"outfit scan efficiency" 20
		"tactical scan power" 28
		"asteroid scan power" 50
		weapon
			"blast radius" 24
			"shield damage" 130
			"hull damage" 175
			"hit force" 315
	outfits
		"Millennium Cell"
		"Quantum Key Stone"
		"Thermoelectric Cooler"
		
		"Anvil-Class Engine"

	engine 0 48.5
	gun 0 -47.5
	leak "remnant leak sparkle" 22 3
	explode "tiny explosion" 35
	explode "small explosion" 24
	description "The Remnant have long favored turns of action that avoid putting crew directly at risk; though their Terns are a rather effective result of this ideology, the Remnant still had to face the fact that, eventually, one of their manned ships was going to end up too crippled to escape to safety. To that end, the Smew was developed; though quite lightly armed, Smews are capable of carrying a considerable quantity of cargo and passengers for a ship of their size, and are durable enough to absorb some fire from enemies while doing so."
	description "	Though originally designed as lifeboats, the surprisingly mobile freighter-fighter hybrid has seen a remarkable amount of usage in mining fleets, as a way to supplement the otherwise poor cargo capacity of the Ibis. Because their purpose can vary from fleet to fleet, Smews are traditionally sold with a fair amount of free space: enough for a small weapon, upgraded engines, or additional support systems."
	description "	Fighters do not come equipped with a hyperdrive. You cannot carry a fighter unless you have a ship in your fleet with a fighter bay."

ship "Smew" "Smew (Miner)"
	outfits
		"Thrasher Cannon"
		
		"Millennium Cell"
		"Quantum Key Stone"
		"Thermoelectric Cooler"
		
		"Anvil-Class Engine"

ship "Smew" "Smew (Runabout)"
	outfits
		"Millennium Cell"
		"Quantum Key Stone"
		"Thermoelectric Cooler"
		
		"Anvil-Class Engine"
		"Hyperdrive"

ship "Smew" "Smew (Teciimach Ferry)"
	outfits
		"Teciimach Canister" 3
		"Teciimach Pod"
		
		"Millennium Cell"
		"Quantum Key Stone"
		"Thermoelectric Cooler"
		
		"Anvil-Class Engine"



ship "Starling"
	sprite "ship/starling"
	thumbnail "thumbnail/starling"
	attributes
		category "Light Warship"
		licenses
			Remnant
		cost 8800000
		"shields" 8800
		"hull" 4900
		"required crew" 6
		"bunks" 15
		"mass" 387
		"drag" 4.6
		"heat dissipation" 0.59
		"fuel capacity" 900
		"ramscoop" 1.75
		"cargo space" 36
		"outfit space" 316
		"weapon capacity" 83
		"engine capacity" 94
		"shield generation" 0.9
		"shield energy" 0.6
		"delayed shield generation" 1.8
		"delayed shield energy" 1.2
		"shield delay" 210
		"hull repair rate" 0.8
		"hull energy" 0.6
		"cloak" .02
		"cloaking energy" 5
		"cloaking fuel" .1
		"outfit scan power" 12
		"outfit scan efficiency" 20
		"tactical scan power" 26
		weapon
			"blast radius" 80
			"shield damage" 800
			"hull damage" 400
			"hit force" 1200
	outfits
		"Inhibitor Cannon" 3
		"Point Defense Turret"
		
		"Epoch Cell"
		"Crystal Capacitor"
		"Emergency Ramscoop" 2
		"Quantum Key Stone"
		"Salvage Scanner"
		"Thermoelectric Cooler"
		
		"Forge-Class Thruster"
		"Forge-Class Steering"
		"Crucible-Class Steering"
		"Hyperdrive"

	engine -16 82 0.7
	engine 16 82 0.7
	engine 0 90 1
	gun 0 -99 "Inhibitor Cannon"
	gun -12 -72 "Inhibitor Cannon"
	gun 12 -72 "Inhibitor Cannon"
	gun -18 -49
	gun 18 -49
	turret 0 2 "Point Defense Turret"
	leak "remnant leak" 30 4
	leak "remnant leak sparkle" 30 10
	explode "tiny explosion" 40
	explode "small explosion" 20
	explode "medium explosion" 10
	"final explode" "final explosion small" 1
	description "One of the strangest and most useful things that the Remnant have discovered in the abandoned worlds of the Ember Waste is alien cloaking technology. They have designed their scout ships to cloak when needed in order to explore alien territory without being seen... or to escape in a hurry after stealing something particularly valuable from those aliens."
	description "	The cloaking technology is built into the Starling's hull; it cannot be removed or transferred to another ship."

ship "Starling" "Starling (Heavy)"
	outfits
		"Thrasher Cannon" 5
		"Point Defense Turret"

		"Epoch Cell"
		"Millennium Cell"
		"Crystal Capacitor"
		"Quantum Key Stone"
		"Thermoelectric Cooler"
		"Tuning Rifle" 10

		"Forge-Class Thruster"
		"Forge-Class Steering"
		"Hyperdrive"

ship "Starling" "Starling (Sniper)"
	outfits
		"EMP Torpedo Bay"
		"Inhibitor Cannon" 4
		"EMP Torpedo" 16
		"EMP Torpedo Storage Bay"

		"Epoch Cell"
		"Crystal Capacitor"
		"Emergency Ramscoop" 2
		"Quantum Key Stone"
		"Outfits Expansion"
		"Thermoelectric Cooler"
		"Tuning Rifle" 9

		"Forge-Class Thruster"
		"Smelter-Class Steering"
		"Hyperdrive"

	gun "EMP Torpedo Bay"
	gun "Inhibitor Cannon"
	gun "Inhibitor Cannon"
	gun "Inhibitor Cannon"
	gun "Inhibitor Cannon"

ship "Starling" "Starling (Hunter)"
	outfits
		"Inhibitor Cannon" 2
		"Thrasher Turret"

		"Epoch Cell"
		"Millennium Cell"
		"Crystal Capacitor"
		"Quantum Key Stone"
		"Emergency Ramscoop"
		"Thermoelectric Cooler"
		"Tuning Rifle" 11

		"Forge-Class Thruster"
		"Forge-Class Steering"
		"Hyperdrive"

	gun
	gun "Inhibitor Cannon"
	gun "Inhibitor Cannon"
	gun
	gun

ship "Starling" "Starling (Thrasher)"
	outfits
		"Thrasher Cannon" 3
		"Thrasher Turret"

		"Epoch Cell"
		"Millennium Cell"
		"Crystal Capacitor"
		"Quantum Key Stone"
		"Thermoelectric Cooler"
		"Tuning Rifle" 8

		"Forge-Class Thruster"
		"Forge-Class Steering"
		"Hyperdrive"

	gun "Thrasher Cannon"
	gun "Thrasher Cannon"
	gun "Thrasher Cannon"
	gun
	gun



ship "Tern"
	sprite "ship/tern"
	thumbnail "thumbnail/tern"
	attributes
		category "Drone"
		licenses
			Remnant
		"cost" 860000
		"shields" 500
		"hull" 2500
		"automaton" 1
		"crew equivalent" 1
		"cargo space" 5
		"mass" 32
		"drag" 1.0
		"heat dissipation" .9
		"fuel capacity" 50
		"energy capacity" 500
		"ramscoop" 1.25
		"outfit space" 76
		"weapon capacity" 16
		"engine capacity" 26
		"shield generation" 0.125
		"shield energy" 0.08
		"delayed shield generation" 0.25
		"delayed shield energy" 0.16
		"shield delay" 210
		"hull repair rate" 0.55
		"hull energy" 0.37
		"gaslining" 1
		"outfit scan power" 10
		"outfit scan efficiency" 12
		"tactical scan power" 20
		"atmosphere scan" 100
		"asteroid scan power" 30
		weapon
			"blast radius" 10
			"shield damage" 100
			"hull damage" 150
			"hit force" 250
	outfits
		"Inhibitor Cannon"
		
		"Millennium Cell"
		"Quantum Key Stone"
		"Thermoelectric Cooler"
		
		"Anvil-Class Engine"
		
	gun 0 -22 "Inhibitor Cannon"
	engine -5 20.5
	engine 5 20.5
	leak "remnant leak sparkle" 30 2
	explode "tiny explosion" 30
	explode "small explosion" 20
	description "The Tern is a small, hardy drone developed to plunge into the atmosphere of nearby gas giants for collecting valuable resources. These thick-shelled craft are also surprisingly effective when pressed into service as screening ships when enemies intrude into Remnant space."
	description "	Unlike most spacefaring nations, the Remnant do not have enough people to pilot fighter wings in waves likely to sustain significant casualties. As such, they frequently use these hardy drones to fulfill similar screening roles in their home systems, allowing manned craft to focus on more specialized tasks."
	description "	Drones do not come equipped with a hyperdrive. You cannot carry a drone unless you have a ship in your fleet with a drone bay."<|MERGE_RESOLUTION|>--- conflicted
+++ resolved
@@ -907,22 +907,14 @@
 		"drag" 1.7
 		"heat dissipation" .75
 		"gaslining" 1
-<<<<<<< HEAD
-		"outfit space" 219
-		"shield generation" 1.4
-		"shield energy" 0.6
-		"delayed shield generation" 2.8
-		"delayed shield energy" 1.2
-		"shield delay" 210
-		"hull repair rate" 1.8
-=======
 		"outfit space" 181
 		"weapon capacity" 60
 		"engine capacity" 64
-		"shield generation" 1.4
-		"shield energy" 1.2
+		"shield generation" .7
+		"shield energy" .6
+		"delayed shield generation" 1.4
+		"delayed shield energy" 1.2
 		"hull repair rate" 0.9
->>>>>>> b1fcc2e1
 		"hull energy" 0.6
 		"cloak" .03
 		"cloaking energy" 4
@@ -1228,18 +1220,12 @@
 		"outfit space" 522
 		"weapon capacity" 220
 		"engine capacity" 171
-<<<<<<< HEAD
-		"shield generation" 2.45
+		"shield generation" 1.95
 		"shield energy" 1.5
-		"delayed shield generation" 4.9
+		"delayed shield generation" 3.9
 		"delayed shield energy" 3.0
 		"shield delay" 210
-		"hull repair rate" 2.5
-=======
-		"shield generation" 3.9
-		"shield energy" 3.0
 		"hull repair rate" 1.5
->>>>>>> b1fcc2e1
 		"hull energy" 0.90
 		"cloak" .03
 		"cloaking energy" 4
