--- conflicted
+++ resolved
@@ -682,14 +682,8 @@
 	"afterburner energy" 6.0
 	"afterburner heat" 8.0
 	"afterburner effect" "remnant afterburner"
-<<<<<<< HEAD
 	description "The Remnant live in an environment where the raw materials for fuel are relatively common on the winds of the nebula. As such, their ships incorporate significant built-in ramscoop technology, and while they are reluctant to waste fuel, they are not afraid of using it when needed. Far more important is the ability for their ships to quickly and efficiently enter or exit combat as needed. At the end of the day, it is continued life that is paramount."
-	description "	The Bellows-class afterburner embodies this philosophy by providing captains with a tool that allows them to make great leaps of acceleration, typically during evasive maneuvers or to catch up with a fleeing target. Due to their enormous fuel usage, only the most specialized of ships have enough fuel to use these for more than a few seconds at a time before completely running out of fuel."
-
-=======
-	description "The Remnant live in an environment where the raw materials for fuel are relatively common on the winds of the nebula. As such, their ships incorporate significant built-in ramscoop technology, and while they are reluctant to waste fuel, they aren't afraid of using it when needed. Far more important is the ability for their ships to quickly and efficiently enter or exit combat as needed. At the end of the day, it is continued life that is paramount."
 	description "	The Bellows-Class Afterburner embodies this philosophy by providing captains with a tool that allows them to make great leaps of acceleration, typically during evasive maneuvers or to catch up with a fleeing target. Due to their enormous fuel usage, only the most specialized of ships have enough fuel to use these for more than a few seconds at a time before completely running out of fuel."
->>>>>>> 5c817f6b
 
 effect "remnant afterburner"
 	sprite "effect/remnant afterburner/remnant afterburner"
