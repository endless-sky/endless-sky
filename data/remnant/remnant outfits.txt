# Copyright (c) 2017 by Michael Zahniser
#
# Endless Sky is free software: you can redistribute it and/or modify it under the
# terms of the GNU General Public License as published by the Free Software
# Foundation, either version 3 of the License, or (at your option) any later version.
#
# Endless Sky is distributed in the hope that it will be useful, but WITHOUT ANY
# WARRANTY; without even the implied warranty of MERCHANTABILITY or FITNESS FOR A
# PARTICULAR PURPOSE.  See the GNU General Public License for more details.

# Weapons:

outfit "Inhibitor Cannon"
	category "Guns"
	licenses
		Remnant
	cost 471000
	thumbnail "outfit/inhibitor cannon"
	"mass" 16
	"outfit space" -16
	"weapon capacity" -16
	"gun ports" -1
	weapon
		sprite "projectile/inhibitor"
			"frame rate" 10
			"no repeat"
		sound "inhibitor"
		"hit effect" "inhibitor impact" 3
		"inaccuracy" .5
		"velocity" 36
		"random velocity" .5
		"lifetime" 24
		"reload" 13
		"cluster"
		"firing energy" 26
		"firing heat" 45.5
		"firing force" 13
		"shield damage" 26
		"hull damage" 19.5
		"hit force" 39
		"slowing damage" .5
	description `Nearly a century ago, a Remnant scout exploring space north of the Ember Waste came under fire from an alien fleet armed with weapons that interfered with the scout's engines. The story says that the Remnant captain calmly told her crew, "We aren't going home until we steal that weapon." That alien technology became the basis of the Inhibitor Cannon.`

effect "inhibitor impact"
	sprite "effect/inhibitor impact"
		"frame rate" 30
		"no repeat"
	"lifetime" 11
	"random angle" 360
	"random frame rate" 15
	"random velocity" 6
	"velocity scale" -.05

outfit "Inhibitor Turret"
	category "Turrets"
	licenses
		Remnant
	cost 1371000
	thumbnail "outfit/inhibitor turret"
	"mass" 42
	"outfit space" -28
	"weapon capacity" -22
	"required crew" 1
	"turret mounts" -1
	weapon
		sprite "projectile/inhibitor"
			"frame rate" 10
			"no repeat"
		"hardpoint sprite" "hardpoint/inhibitor turret"
		"hardpoint offset" 6.
		sound "inhibitor"
		"hit effect" "inhibitor impact" 3
		"inaccuracy" .5
		"turret turn" 3.5
		"velocity" 36
		"random velocity" .5
		"lifetime" 24
		"reload" 6.5
		"cluster"
		"firing energy" 26
		"firing heat" 45.5
		"firing force" 13
		"shield damage" 26
		"hull damage" 19.5
		"hit force" 39
		"slowing damage" .5
	description `While cannons that can interfere with a ship's engines are useful in any situation, the Remnant quickly decided that it would be even more useful as a turret that their ships could use to impede those chasing after them. These small Inhibitor Turrets are typically found primarily on Pelicans trying to outrun opponents rather than defeat them.`
	description `Although these turrets are unremarkable in terms of performance, the comparatively recent perfection of a technique of installing the bulk of the weapon itself externally on the turret mount instead of under the base has resulted in a weapon that takes comparatively little outfit space. It does, however, still add quite a bit more to the mass of the ship.`


outfit "Thrasher Cannon"
	category "Guns"
	licenses
		Remnant
	cost 218000
	thumbnail "outfit/thrasher cannon"
	"mass" 10
	"outfit space" -10
	"weapon capacity" -10
	"gun ports" -1
	weapon
		sprite "projectile/thrasher"
			"frame rate" 10
			"random start frame"
			"no repeat"
		sound "thrasher"
		"hit effect" "thrasher impact"
		"inaccuracy" 9
		"velocity" 10
		"lifetime" 36
		"reload" 20
		"firing energy" 36
		"firing heat" 27
		"shield damage" 38
		"hull damage" 46
	description "This weapon was originally developed in an attempt to reverse engineer a long-range energy projectile favored by an alien species that the Remnant encountered nearby. In the process they discovered that by adding more energy to the projectiles they could do a lot more damage in exchange for shorter range, and the Thrasher Cannon was born."

effect "thrasher impact"
	sprite "effect/thrasher impact"
		"frame rate" 30
		"no repeat"
	"lifetime" 11
	"random angle" 360
	"random spin" 30
	"random velocity" 3
	"velocity scale" -.1


outfit "Thrasher Turret"
	category "Turrets"
	licenses
		Remnant
	cost 980000
	thumbnail "outfit/thrasher turret"
	"mass" 49
	"outfit space" -49
	"weapon capacity" -49
	"required crew" 1
	"turret mounts" -1
	weapon
		sprite "projectile/thrasher"
			"frame rate" 10
			"random start frame"
			"no repeat"
		"hardpoint sprite" "hardpoint/thrasher turret"
		"hardpoint offset" 6.
		sound "thrasher"
		"hit effect" "thrasher impact"
		"inaccuracy" 6
		"turret turn" 2.4
		"velocity" 10
		"lifetime" 36
		"reload" 5
		"firing energy" 36
		"firing heat" 27
		"shield damage" 38
		"hull damage" 46
	description "This turret mounts four Thrasher Cannons on a single rotating base. The resulting weapon deals a very satisfying amount of damage when fired from close range, especially against a slow-moving target."


outfit "Point Defense Turret"
	category "Turrets"
	licenses
		Remnant
	cost 1120000
	thumbnail "outfit/point defense"
	"mass" 33
	"outfit space" -33
	"weapon capacity" -33
	"turret mounts" -1
	weapon
		"hardpoint sprite" "hardpoint/point defense"
		"fire effect" "point defense fire"
		"die effect" "point defense hit"
		"die effect" "point defense die"
		"anti-missile" 42
		"velocity" 270
		"lifetime" 1
		"reload" 10
		"firing energy" 62
		"firing heat" 18
	description "Not long after the Remnant settled on Aventine, they began to discover caches of alien technology in vaults deep under the mountains, guarded by ancient but still-functioning point-defense systems. The Remnant learned how to duplicate those defense systems, and they are now considered to be much more useful than most of the items that they were guarding."

effect "point defense fire"
	sprite "effect/point defense fire"
		"frame rate" 17
		"no repeat"
	sound "point defense"

	lifetime 10
	"velocity scale" .5

effect "point defense hit"
	sprite "effect/point defense hit"
		"frame rate" 13
		"no repeat"
	lifetime 10
	"velocity scale" .2

effect "point defense die"
	sprite "effect/point defense die"
		"frame rate" 20
		"no repeat"
	lifetime 15
	"velocity scale" .2


outfit "EMP Torpedo"
	plural "EMP Torpedoes"
	category "Ammunition"
	licenses
		Remnant
	cost 4400
	thumbnail "outfit/emp torpedo"
	"mass" 1
	"emp torpedo capacity" -1
	description "This torpedo can emit electromagnetic pulses, interfering with a ship's generators."

outfit "EMP Torpedo Storage Bay"
	category "Ammunition"
	licenses
		Remnant
	cost 98000
	thumbnail "outfit/emp rack"
	"mass" 5
	"outfit space" -12
	"energy capacity" 400
	"emp torpedo capacity" 7
	ammo "EMP Torpedo"
	description "The EMP torpedo storage bay is used to store extra ammunition for weapons that use EMP torpedoes."
	description "	In addition to its ammunition capacity, the storage bay can also contain a small amount of charge, enough to let an otherwise battery-less ship fire EMP torpedoes."

outfit "EMP Torpedo Bay"
	category "Secondary Weapons"
	licenses
		Remnant
	cost 583000
	thumbnail "outfit/emp torpedo bay"
	"mass" 9
	"outfit space" -18
	"weapon capacity" -18
	"gun ports" -1
	"emp torpedo capacity" 9
	weapon
		sprite "projectile/emp torpedo"
			"frame rate" 2
			"no repeat"
		sound "torpedo"
		ammo "EMP Torpedo"
		icon "icon/emp"
		"fire effect" "emp torpedo fire" 5
		"hit effect" "nuke explosion"
		"hit effect" "emp ring" 30
		"hit effect" "emp spark" 20
		"die effect" "tiny explosion"
		stream
		"reload" 330
		"firing energy" 400
		"firing heat" 18
		"inaccuracy" 5
		"lifetime" 300
		"velocity" 7
		"acceleration" .7
		"drag" .1
		"turn" 2
		"homing" 3
		"infrared tracking" .7
		"radar tracking" .8
		"trigger radius" 50
		"blast radius" 200
		"shield damage" 700
		"hull damage" 100
		"ion damage" 48
		"hit force" 90
		"missile strength" 80
	description "Electromagnetic pulse weapons were developed by the Remnant during the early days of their colony, when they were living in fear that the Alphas would overrun human space and expand beyond it."

effect "emp torpedo fire"
	sprite "effect/emp torpedo fire"
		"no repeat"
		"frame rate" 10
	"lifetime" 31
	"random angle" 10
	"random frame rate" 10
	"random spin" 2
	"random velocity" 7

effect "emp ring"
	sprite "effect/emp ring"
		"no repeat"
		"frame rate" 12
	"lifetime" 60
	"random angle" 360
	"random frame rate" 6
	"random velocity" 4
	"velocity scale" 0.1

effect "emp spark"
	sprite "effect/emp spark"
		"no repeat"
		"frame rate" 8
	"lifetime" 45
	"random angle" 360
	"random frame rate" 6
	"random velocity" 7
	"velocity scale" 0.1



# Systems:

outfit "Crystal Capacitor"
	category "Power"
	licenses
		Remnant
	cost 113000
	thumbnail "outfit/crystal capacitor"
	"mass" 12
	"outfit space" -12
	"energy capacity" 3400
	"energy consumption" .4
	"heat generation" .4
	"ion resistance" 0.01
	description "These crystals, mined on the Remnant planet Viminal, can store a surprising amount of power in a compact form. Crystals pure enough to be used in such a manner are hard to find, however."
<<<<<<< HEAD
	description "	The capacitors tend to leak small amounts of energy in the form of excess heat. This leaking of energy also results in a quicker dissipation of ionization, granting ships with these crystals some resistance against the occasional ion storms that occur in the Wastes."
=======
	description "	The capacitors tend to leak small amounts of energy in the form of excess heat. This leaking of energy also results in a quicker dissipation of ionization, granting ships with these crystals some resistance against the occasional ion storms that occur in the Waste."

>>>>>>> e8b52319
outfit "Millennium Cell"
	category "Power"
	licenses
		Remnant
	cost 553000
	thumbnail "outfit/millennium cell"
	"mass" 29
	"outfit space" -29
	"energy generation" 3.6
	"heat generation" 6.0
	"ion resistance" 0.025
	description "This quite compact radiothermal generator uses isotopes so radioactive, and so tightly packed together, that it could almost be classified as a nuclear reactor."
	description "	Although not very impressive in terms of how much energy they produce, Remnant generators have been designed to better handle the energy draining effects of ionization."

outfit "Epoch Cell"
	category "Power"
	licenses
		Remnant
	cost 2123000
	thumbnail "outfit/epoch cell"
	"mass" 98
	"outfit space" -98
	"energy generation" 12.7
	"heat generation" 19.8
	"ion resistance" 0.085
	description "Efficient Remnant technology ensures that nearly all the heat produced by this generator's radioisotopes is converted into electricity instead of becoming waste heat."
	description "	The Remnant took the ion dissipation effects of the crystals found on Viminal and replicated them for their generators in order to help survive the hostile environment of the Ember Waste."

outfit "Aeon Cell"
	category "Power"
	licenses
		Remnant
	cost 4384000
	thumbnail "outfit/aeon cell"
	"mass" 160
	"outfit space" -160
	"energy generation" 21.9
	"heat generation" 31.5
	"ion resistance" 0.14
	description "The early Remnant engineers did not trust the finicky and unpredictable nuclear reactors that were then in use in human space, so they instead focused on perfecting the art of radioisotope thermoelectric power."
	description "	The ion resistance on all Remnant generators not only allows them to bounce back from ion storms more quickly, but also gives their ships a window of time when an ion storm starts where they are not affected, giving them a chance to escape before becoming debilitated by the storm."

outfit "Thermoelectric Cooler"
	category "Systems"
	licenses
		Remnant
	cost 100000
	thumbnail "outfit/thermoelectric cooler"
	"mass" 4
	"outfit space" -4
	"active cooling" 8
	"cooling energy" .4
	description "This cooler is actually just one of the power-generating elements of a Millennium Cell, but wired so it can run in reverse: consuming electricity in order to transfer heat from a ship's systems to its exterior."

outfit "Emergency Ramscoop"
	category "Systems"
	licenses
		Remnant
	cost 72000
	thumbnail "outfit/emergency ramscoop"
	"mass" 4
	"outfit space" -4
	"ramscoop" 0.5
	description "The Ember Waste is the sort of place where only a very foolish captain would travel without some sort of device for replenishing hyperspace fuel. While this risk is non-existent in Remnant ships due to their 'gills', which are effectively built-in ramscoops, some captains prefer to speed up the process by adding additional capacity. For the rare captain braving the area in non-Remnant ships, this ramscoop is not particularly powerful, but it allows a ship to explore without fear of getting stranded."

outfit "Research Laboratory"
	category "Systems"
	licenses
		Remnant
	cost 500000
	thumbnail "outfit/research laboratory"
	"mass" 11
	"outfit space" -6
	"asteroid scan power" 84
	"cargo scan power" 20
	"cargo scan speed" 1
	"atmosphere scan" 100
	"required crew" 1
	"unplunderable" 1
	description "From the very beginning, the Remnant have relied on their ability to study everything they encounter. This knowledge has enabled them to survive and even prosper in the harsh environment of the Ember Waste. To enable this pursuit of knowledge, the Remnant designed this compact laboratory that is built onto the side of a cargo bay, mess hall, or other larger room. When the room isn't otherwise occupied, this module expands out to convert it into a fully fledged laboratory."
	description "	While planetbound scientists might consider it little more than a closet packed with scanners and equipment, to the Remnant it is a base of operations used to investigate alien and stellar phenomena on-site. For captains, having advanced equipment to support their sensor suites as well as a trained scientist to serve in their crew amount to a strong benefit."

outfit "Quantum Key Stone"
	category "Systems"
	licenses
		Remnant
	cost 240000
	thumbnail "outfit/keystone"
	"mass" 1
	"outfit space" -1
	"quantum keystone" 1
	description "This precious artifact attunes a ship's quantum oscillations in a way that allows it to travel through certain otherwise impassible wormholes in the Ember Waste. The stones are rare and valuable, because they can only be mined from one location in the Waste."

outfit "Salvage Scanner"
	category "Systems"
	licenses
		Remnant
	cost 410000
	thumbnail "outfit/salvage scanner"
	"mass" 7
	"outfit space" -7
	"outfit scan power" 13
	"outfit scan speed" 1
	"tactical scan power" 84
	description "When the Remnant unraveled the alien point defense turrets guarding the vaults on Aventine, they also deciphered the mechanisms that guided the ancient weapons. After significant investments in research and development, they have transformed those guidance systems into sophisticated scanning technology."
	description "	 While all Remnant ships are equipped with internal scanners, some captains still prefer to boost their range and power to more effectively select enemy ships worth targeting."



# Engines:

outfit "Bellows-Class Afterburner"
	category "Engines"
	"cost" 640000
	thumbnail "outfit/remnant afterburner"
	"mass" 13
	"outfit space" -11
	"engine capacity" -11
	"afterburner thrust" 153.0
	"afterburner fuel" 2.0
	"afterburner energy" 6.0
	"afterburner heat" 8.0
	"afterburner effect" "remnant afterburner"
	description "The Remnant live in an environment where the raw materials for fuel are relatively common on the winds of the nebula. As such, their ships incorporate significant built-in ramscoop technology, and while they are reluctant to waste fuel, they aren't afraid of using it when needed. Far more important is the ability for their ships to quickly and efficiently enter or exit combat as needed. At the end of the day, it is continued life that is paramount."
	description "	The Bellows-class afterburner embodies this philosophy by providing captains with a tool that allows them to make great leaps of acceleration, typically during evasive maneuvers or to catch up with a fleeing target. Due to their enormous fuel usage, only the most specialized of ships have enough fuel to use these for more than a few seconds at a time before completely running out of fuel."

effect "remnant afterburner"
	sprite "effect/remnant afterburner/remnant afterburner"
		"no repeat"
		"frame rate" 30
	sound "afterburner"
	"lifetime" 0.1
	"random angle" 0
	"random spin" 0
	"random velocity" 1.
	"velocity scale" 0.1



outfit "Anvil-Class Engine"
	category "Engines"
	licenses
		Remnant
	"cost" 290000
	thumbnail "outfit/tiny remnant engine"
	"mass" 26
	"outfit space" -26
	"engine capacity" -26
	"thrust" 13.5
	"thrusting energy" 2.05
	"thrusting heat" 1.95
	"turn" 336.0
	"turning energy" 1.05
	"turning heat" 1.1
	"flare sprite" "effect/remnant flare/small"
		"frame rate" 5
	"flare sound" "plasma tiny"
	description "This tiny set of engines was designed specifically for craft so small that it combines both thrusters and steering into one unit."

outfit "Crucible-Class Thruster"
	category "Engines"
	licenses
		Remnant
	"cost" 200000
	thumbnail "outfit/small remnant thruster"
	"mass" 20
	"outfit space" -20
	"engine capacity" -20
	"thrust" 18.0
	"thrusting energy" 2.65
	"thrusting heat" 2.5
	"flare sprite" "effect/remnant flare/small"
		"frame rate" 5
	"flare sound" "plasma tiny"
	description "These small but powerful engines are driven by ionized gas propelled at a sizable fraction of the speed of light."

outfit "Forge-Class Thruster"
	category "Engines"
	licenses
		Remnant
	"cost" 441000
	thumbnail "outfit/medium remnant thruster"
	"mass" 39
	"outfit space" -39
	"engine capacity" -39
	"thrust" 37.0
	"thrusting energy" 5.15
	"thrusting heat" 5.0
	"flare sprite" "effect/remnant flare/medium"
		"frame rate" 4
	"flare sound" "plasma small"
	description "The Remnant have taken the basic ion thruster design that has been used by humanity since the dawn of spaceflight and made it significantly more powerful... but also more power-hungry."

outfit "Smelter-Class Thruster"
	category "Engines"
	licenses
		Remnant
	"cost" 984000
	thumbnail "outfit/large remnant thruster"
	"mass" 76
	"outfit space" -76
	"engine capacity" -76
	"thrust" 76.8
	"thrusting energy" 10.10
	"thrusting heat" 10.2
	"flare sprite" "effect/remnant flare/large"
		"frame rate" 3
	"flare sound" "plasma medium"
	description "It is not unheard of for a Remnant ship's engines to draw even more power than its weapon systems: an indication, perhaps, of their preference for avoiding battle when possible."

outfit "Crucible-Class Steering"
	category "Engines"
	licenses
		Remnant
	"cost" 172000
	thumbnail "outfit/small remnant steering"
	"mass" 14
	"outfit space" -14
	"engine capacity" -14
	"turn" 448.0
	"turning energy" 1.32
	"turning heat" 1.4
	"steering flare sprite" "effect/remnant flare/small"
		"frame rate" 5
	"steering flare sound" "plasma tiny"
	description "This steering system is tiny enough to fit in even an interceptor, but the Remnant mostly use them to provide an extra bit of maneuverability for their larger ships."

outfit "Forge-Class Steering"
	category "Engines"
	licenses
		Remnant
	"cost" 393000
	thumbnail "outfit/medium remnant steering"
	"mass" 28
	"outfit space" -28
	"engine capacity" -28
	"turn" 952.0
	"turning energy" 2.64
	"turning heat" 3.0
	"steering flare sprite" "effect/remnant flare/medium"
		"frame rate" 4
	"steering flare sound" "plasma small"
	description "This unusually power-hungry steering system packs a lot of power into a relatively small space. It seems that engine technology has progressed more rapidly for the Remnant than it has for the rest of humanity."

outfit "Smelter-Class Steering"
	category "Engines"
	licenses
		Remnant
	"cost" 880000
	thumbnail "outfit/large remnant steering"
	"mass" 55
	"outfit space" -55
	"engine capacity" -55
	"turn" 1980.0
	"turning energy" 5.21
	"turning heat" 6.2
	"steering flare sprite" "effect/remnant flare/large"
		"frame rate" 3
	"steering flare sound" "plasma medium"
	description "It's unclear whether the Remnant's powerful engine systems are purely their own invention, or whether they are partly inspired by alien technology."

outfit "Tuning Rifle"
	category "Hand to Hand"
	licenses
		Remnant
	cost 22000
	thumbnail "outfit/remnant rifle"
	"capture attack" 1.2
	"capture defense" 1.8
	"unplunderable" 1
	description "The Tuning Rifle uses sound waves to destabilize the weaker internal tissue of many races and liquefies them."

outfit "Void Rifle"
	category "Special"
	licenses
		Remnant
	cost 1000000
	thumbnail "outfit/void rifle"
	"capture attack" 20
	"capture defense" 20
	"energy consumption" 0.017
	"unplunderable" 1
	description "The Remnant made a significant number of these weapons during the early years of their research on the void sprites, but have not been able to make any new ones since the Archon stopped their harvests. Without a supply of new tentacles to use, the Remnant have been unable to manufacture more. While durable, they rarely last more than a decade, so even the best cared for of the old void rifles degraded into uselessness centuries ago. These highly effective weapons are credited with helping the Remnant safeguard their refuges from ground-based threats during their early years."
	description "	When fired, the void rifle emits a beam that has a strong paralyzing effect on the nervous system. With an area of effect that penetrates walls and other solid objects, it is an incredibly effective weapon."

outfit "Remnant License"
	category "Special"
	thumbnail "outfit/remnant license"
	description "The prefects have reached a consensus that you should be considered a valuable friend of the Remnant, and shall be given permission to purchase their ships and technology."

outfit "Remnant Capital License"
	category "Special"
	thumbnail "outfit/remnant capital license"
	description "The prefects have decided that you should be trusted with their largest ships, and the valuable resources that go into making them."<|MERGE_RESOLUTION|>--- conflicted
+++ resolved
@@ -322,12 +322,8 @@
 	"heat generation" .4
 	"ion resistance" 0.01
 	description "These crystals, mined on the Remnant planet Viminal, can store a surprising amount of power in a compact form. Crystals pure enough to be used in such a manner are hard to find, however."
-<<<<<<< HEAD
-	description "	The capacitors tend to leak small amounts of energy in the form of excess heat. This leaking of energy also results in a quicker dissipation of ionization, granting ships with these crystals some resistance against the occasional ion storms that occur in the Wastes."
-=======
 	description "	The capacitors tend to leak small amounts of energy in the form of excess heat. This leaking of energy also results in a quicker dissipation of ionization, granting ships with these crystals some resistance against the occasional ion storms that occur in the Waste."
 
->>>>>>> e8b52319
 outfit "Millennium Cell"
 	category "Power"
 	licenses
