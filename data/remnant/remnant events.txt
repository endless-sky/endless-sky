# Copyright (c) 2021 by Zitchas
#
# Endless Sky is free software: you can redistribute it and/or modify it under the
# terms of the GNU General Public License as published by the Free Software
# Foundation, either version 3 of the License, or (at your option) any later version.
#
# Endless Sky is distributed in the hope that it will be useful, but WITHOUT ANY
# WARRANTY; without even the implied warranty of MERCHANTABILITY or FITNESS FOR A
# PARTICULAR PURPOSE.  See the GNU General Public License for more details.

event "ember waste label"
	galaxy "label waste"
		sprite label/waste



event "remnant: change hail"
	government "Remnant"
		"friendly hail" "remnant friendly"
		"hostile hail" "remnant hostile"
	government "Remnant (Research)"
		"friendly hail" "remnant friendly"
		"hostile hail" "remnant hostile"



event "remnant: lost in ember waste"



event "remnant: defense timer"
	clear "remnant: defense delay"



event "remnant: surveillance begin"
	system "Parca"
		remove fleet "Korath Ember Waste Raid"



event "remnant: surveillance end"
	system "Parca"
		add fleet "Korath Ember Waste Raid" 10000



event "remnant: nenia empty"
	system "Nenia"
		remove fleet "Void Sprites"



event "remnant: nenia restored"
	system "Nenia"
		add fleet "Void Sprites" 500



event "remnant: puffin"
	planet "Viminal"
		add shipyard "Remnant Puffin"



event "remnant: void sprite research"



event "remnant: sign studies complete"



event "remnant: return the samples timer"



event "remnant: wait for plume"



event "remnant salvage available"
	planet "Aventine"
		outfitter "Remnant Salvage"
	planet "Caelian"
		outfitter "Remnant Salvage"
	planet "Viminal"
		outfitter "Remnant Salvage"



event "remnant: scanning tolerance"
	government "Remnant"
		"penalty for"
			scan 0
		remove "provoked on scan"
		"friendly hail" "remnant trusting"
	government "Remnant (Research)"
		"friendly hail" "remnant trusting"



event "remnant: research update bjd1"



event "remnant: penguin"
	shipyard "Remnant Puffin"
		"Penguin"



event "remnant: lab availability"
	outfitter "Remnant"
		add "Research Laboratory"
	outfitter "Remnant Core"
		add "Research Laboratory"



event "korath hunting"
	government "Korath"
		"attitude toward"
			"Indigenous Lifeform" -.01
			"Ember Waste" -.01



event "remnant: postverta reveal"
	unvisit Caeculus
	unvisit Diespiter
	unvisit Egeria
	unvisit Levana
	unvisit Prosa
	unvisit Statina
	link Postverta Diespiter
	link Postverta Prosa
	link Postverta Statina
	system Postverta
		remove hidden
	system Egeria
		add object "Wormhole Barren Alpha"
			sprite planet/wormhole-red
			distance 2313
			period 389
	system Levana
		add object "Wormhole Barren Alpha"
			sprite planet/wormhole-red
			distance 2313
			period 389
	system Caeculus
		add object "Wormhole Barren Beta"
			sprite planet/wormhole-red
			distance 2400
			period 391
	system Prosa
		add object "Wormhole Barren Beta"
			sprite planet/wormhole-red
			distance 2313
			period 389



event "remnant: nenia ember waste node"
	system "Nenia"
		add fleet "Ember Waste Node" 10000



event "remnant: pantica void sprites"
	system "Pantica"
		add fleet "Void Sprites" 4000
	planet "Esquiline"
		government "Remnant"
		add attributes remnant
		remove attributes uninhabited
		description `While Esquiline used to be simply another planet the Remnant harvested valuable resources from, the introduction of void sprites and the activation of their station has turned this world into a hidden research lab: The first human astrobiology station studying void sprites.`
		add spaceport `Although the facilities here are basic, the Remnant cafeteria boasts a food dispenser that is available at any time, along with a mesmerizing view of the clouds outside. Occasionally a void sprite will pass in front of the window, much to the delight of everyone.`



event "remnant: cognizance timer"
	system "Nenia"
		fleet "Ember Waste Node" 6000



event "remnant: cognizance 1 systems available"
	system Diespiter
		remove attributes "inaccessible"
	system Egeria
		remove attributes "inaccessible"
	system Postverta
		remove attributes "inaccessible"
	system Prosa
		remove attributes "inaccessible"
	system Statina
		remove attributes "inaccessible"
	system Vaticanus
		remove attributes "inaccessible"



event "remnant: cognizance merganser"
	shipyard "Remnant"
		"Merganser"



event "remnant: merganser fleet"
	fleet "Small Remnant"
		add variant 5
			"Merganser" 2
		add variant 3
			"Merganser" 4
		add variant 1
			"Starling"
			"Merganser" 2
	fleet "Large Remnant"
		add variant 5
			"Albatross"
			"Merganser" 4
		add variant 4
			"Ibis"
			"Petrel" 2
			"Tern" 4
			"Merganser" 8
	fleet "Remnant Transport"
		add variant 3
			"Gull"
			"Merganser" 2
		add variant 1
			"Pelican"
			"Merganser" 4
	fleet "Remnant Home Guard"
		add variant 5
			"Merganser"
		add variant 3
			"Merganser"
			"Petrel" 2
			"Tern" 4



event "remnant: ssil vida inhabited"
	planet "Ssil Vida"
		attributes emitter sheragi remnant
		landscape land/station0
		description `The silence of this station rings in your ears, and as you explore you are increasingly surprised that it even has an atmosphere. It is obviously ancient, and patches of ambiguous green and purple material resembling fungus grow through the walls. Whoever built this station designed it for beings much larger than you - either that, or they liked spacious environments. Even the shortest doorway you pass through is easily double your height. They are always wider than they are tall.`
		description `	Exploring beyond the docks reveals that most of this facility is infrastructure for some type of massive emitter. It is not clear exactly what it's supposed to be emitting, but it might have something to do with how this system appeared in the first place.`
		spaceport `The Remnant have set up a fully self-contained base of operations in this part of the station. Independent life support, its own power system, and controls tapping into the rest of station occupy much of the space, while a research laboratory and additional equipment fill up the rest. A rudimentary cafeteria, communication links, basic repair equipment, and sleeping quarters round out the amenities of this research camp.`
		bribe 0
		government Remnant



event "remnant: cognizance peregrine"
	outfitter "Remnant"
		"Bellows-Class Afterburner"
	fleet "Small Remnant"
		add variant 1
			"Peregrine"
	fleet "Large Remnant"
		add variant 5
			"Peregrine"
			"Merganser" 3



event "remnant: remove hidden"
	system Diespiter
		remove hidden
	system Egeria
		remove hidden
	system Postverta
		remove hidden
	system Prosa
		remove hidden
	system Statina
		remove hidden
	system Vaticanus
		remove hidden



event "remnant: ssil vida area unvisted"
	unvisit "Diespiter"
	unvisit "Egeria"
	unvisit "Prosa"
	unvisit "Statina"
	unvisit "Vaticanus"



event "remnant: ssil vida activation"
	set "remnant: ssil vida active"
	planet Fertriery
		attributes "requires: gaslining" uninhabited
		landscape land/nasa8
		description `You are not quite sure what Fetriery is. It lacks cohesive edges, and yet it has sufficient atmospheric pressure to threaten the hull integrity of ships not designed for high pressure environments. Despite such density, which would indicate a strong gravitational presence, your sensors are unable to find any kind of core.`
		spaceport `Delving further into the clouds, it becomes obvious that the entire planet appears to be a mix of gases, aerosols, and suspended particles. Despite this, or perhaps because of it, void sprites appear to thrive in its depths, where they can be seen dancing among energy currents reminiscent of the ion storms.`
		government "Ember Waste"
		bribe 0
		security 0
	system Caeculus
		pos 162.87 343.242
		government Uninhabited
		attributes "ember waste"
		arrival 625
		habitable 320
		belt 1797
		haze _menu/haze-red
		link Stercutus
		asteroids "small rock" 3 0.5704
		asteroids "medium rock" 6 0.828
		asteroids "large rock" 1 0.7176
		asteroids "small metal" 23 1.288
		asteroids "medium metal" 14 0.8556
		asteroids "large metal" 37 0.6072
		minables silicon 19 1.02332
		trade Clothing 220
		trade Electronics 792
		trade Equipment 626
		trade Food 403
		trade "Heavy Metals" 1043
		trade Industrial 872
		trade "Luxury Goods" 1041
		trade Medical 508
		trade Metal 272
		trade Plastic 289
		fleet "Korath Ember Waste Raid" 20000
		fleet "Small Remnant" 30000
		fleet "Large Remnant" 30000
		hazard "Ember Waste Base Heat" 100
		hazard "Ember Waste Base Storm" 9000
		object
			sprite star/wr1
			period 10
		object
			sprite planet/dust6-b
			distance 127.09
			period 32.037
		object
			sprite planet/desert9
			distance 341.05
			period 140.835
		object
			sprite planet/gas5-b
			distance 993.81
			period 700.551
			object
				sprite planet/rock14-b
				distance 258
				period 13.7809
			object
				sprite planet/dust0-b
				distance 350
				period 21.7746
		object
			sprite planet/rock3
			distance 1683.81
			period 1544.99
		object
			sprite planet/jupiter-b
			distance 2187.82
			period 2288.24
			object
				sprite planet/rhea-b
				distance 273
				period 14.1744
			object
				sprite planet/ice0-b
				distance 380
				period 23.2775
	system Egeria
		pos 288 146
		government Uninhabited
		attributes "ember waste"
		arrival 2030
		belt 2000
		habitable 1505.92
		haze _menu/haze-red
		"jump range" 50
		link Statina
		link Vaticanus
		minables iron 20 4
		minables lead 28 5
		minables "plant" 80 5
		minables "plant2" 80 5
		minables "plant cluster" 80 5
		minables "large plant" 40 3
		minables "large plant2" 40 3
		minables "large plant cluster" 40 3
		minables "space flora" 80 5
		minables "large space flora" 40 3
		minables "live crystal" 60 3
		fleet "Void Sprites (Ember Waste)" 400
		fleet "Subsidurial (Ember Waste)" 2000
		hazard "Ember Waste Base Heat" 50
		hazard "Ember Waste Base Storm" 9000
		hazard "Ember Waste Base Storm" 15000
		object
			sprite star/k5-old
			distance 40
			period 19
			offset 180
		object
			sprite star/g0
			distance 74
			period 19
		object
			sprite planet/ice4
			distance 248
			period 61
		object
			sprite planet/gas9
			distance 1326
			period 2174
			object
				sprite planet/rhea
				distance 270
				period 16
	system Diespiter
		pos 332 210
		government Uninhabited
		attributes "ember waste"
		arrival 950
		belt 2000
		habitable 534.375
		haze _menu/haze-red
		"jump range" 50
		link Statina
		link Postverta
		minables iron 22 3
		minables silicon 46 3
		minables tungsten 17 3
		minables "plant" 80 5
		minables "plant2" 80 5
		minables "plant cluster" 80 5
		minables "large plant" 40 3
		minables "large plant2" 40 3
		minables "large plant cluster" 40 3
		minables "space flora" 80 5
		minables "large space flora" 40 3
		minables "live crystal" 60 3
		fleet "Void Sprites (Ember Waste)" 400
		fleet "Subsidurial (Ember Waste)" 2000
		hazard "Ember Waste Base Heat" 50
		hazard "Ember Waste Base Storm" 9000
		hazard "Ember Waste Base Storm" 15000
		object
			sprite star/k5-old
			period 10
		object
			sprite planet/ice6
			distance 745
			period 394
		object
			sprite planet/lava0
			distance 922
			period 543
		object
			sprite planet/gas11
			distance 1600
			period 398
			object
				sprite planet/rock3
				distance 270
				period 14
	system Levana
		pos 203.504 247.389
		government Uninhabited
		attributes "ember waste"
		arrival 5000
		habitable 2798.68
		belt 1202
		haze _menu/haze-red
		link Coluber
		asteroids "medium rock" 3 10.005
		asteroids "large rock" 1 10.5125
		asteroids "small metal" 9 8.99
		asteroids "medium metal" 13 9.57
		asteroids "large metal" 31 10.15
		minables lead 2 14.9761
		minables uranium 8 17.5229
		trade Clothing 285
		trade Electronics 740
		trade Equipment 465
		trade Food 426
		trade "Heavy Metals" 802
		trade Industrial 726
		trade "Luxury Goods" 1007
		trade Medical 736
		trade Metal 407
		trade Plastic 222
		fleet "Korath Ember Waste Raid" 10000
		hazard "Ember Waste Base Heat" 100
		hazard "Ember Waste Base Storm" 9000
		object
			sprite star/a-giant
			distance 17.197
			period 9.08241
			offset 180
		object
			sprite star/k5
			distance 95.803
			period 9.08241
		object
			sprite planet/dust1-b
			distance 215.093
			period 23.8519
		object
			sprite planet/venus
			distance 438.933
			period 69.5314
		object
			sprite planet/desert1
			distance 665.023
			period 129.67
		object
			sprite planet/cloud1
			distance 922.583
			period 211.881
		object
			sprite planet/neptune-b
			distance 3359.19
			period 1472.09
			object
				sprite planet/rock17-b
				distance 213
				period 15.4882
			object
				sprite planet/dust0-b
				distance 310
				period 27.1941
			object
				sprite planet/luna
				distance 391
				period 38.521
	system Postverta
		pos 297 269
		government Remnant
		attributes "ember waste"
		arrival 500
		belt 2000
		habitable 135
		haze _menu/haze-red
		"jump range" 50
		link Diespiter
		link Prosa
		link Statina
		minables "plant" 80 5
		minables "plant2" 80 5
		minables "plant cluster" 80 5
		minables "large plant" 40 3
		minables "large plant2" 40 3
		minables "large plant cluster" 40 3
		minables "space flora" 80 5
		minables "large space flora" 40 3
		minables "live crystal" 60 3
		fleet "Void Sprites (Ember Waste)" 400
		fleet "Subsidurial (Ember Waste)" 2000
		hazard "Ember Waste Base Heat" 50
		hazard "Ember Waste Base Storm" 9000
		hazard "Ember Waste Base Storm" 15000
		object
			sprite star/m8
			period 19
		object
			sprite planet/desert7
			distance 439
			period 143
		object Fertriery
			sprite planet/nebula1
			distance 814
			period 362
			object
				sprite planet/dust4
				distance 202
				period 21
		object
			sprite planet/rock10
			distance 1208
			period 654
		object "Ssil Vida"
			sprite planet/sheragi_postverta
			distance 1408
			period 554
	system Prosa
		pos 303 194
		government Uninhabited
		attributes "ember waste"
		arrival 5000
		habitable 2372.76
		belt 2000
		haze _menu/haze-red
		"jump range" 50
		link Vaticanus
		link Postverta
		minables copper 5 2
		minables "plant" 80 5
		minables "plant2" 80 5
		minables "plant cluster" 80 5
		minables "large plant" 40 3
		minables "large plant2" 40 3
		minables "large plant cluster" 40 3
		minables "space flora" 80 5
		minables "large space flora" 40 3
		minables "live crystal" 60 3
		fleet "Void Sprites (Ember Waste)" 400
		fleet "Subsidurial (Ember Waste)" 2000
		hazard "Ember Waste Base Heat" 50
		hazard "Ember Waste Base Storm" 9000
		hazard "Ember Waste Base Storm" 15000
		object
			sprite star/o-giant
			period 7
			offset 180
		object
			sprite planet/cloud1
			distance 443.879
			period 76.7945
		object
			sprite planet/desert9
			distance 881.879
			period 215.054
		object
			sprite planet/rock6
			distance 1073.88
			period 288.979
		object
			sprite planet/gas17
			distance 1443.88
			period 450.536
			object
				sprite planet/callisto
				distance 227
				period 14
			object
				sprite planet/dust5
				distance 351
				period 28
	system Statina
		pos 385 198
		government Uninhabited
		attributes "ember waste" "wormhole"
		arrival 500
		belt 2000
		habitable 135
		haze _menu/haze-red
		"jump range" 50
		link Diespiter
		link Egeria
		link Postverta
		minables iron 5 6
		minables silicon 11 5
		minables titanium 10 4
		minables "plant" 80 5
		minables "plant2" 80 5
		minables "plant cluster" 80 5
		minables "large plant" 40 3
		minables "large plant2" 40 3
		minables "large plant cluster" 40 3
		minables "space flora" 80 5
		minables "large space flora" 40 3
		minables "live crystal" 60 3
		fleet "Void Sprites (Ember Waste)" 400
		fleet "Subsidurial (Ember Waste)" 2000
		hazard "Ember Waste Base Heat" 50
		hazard "Ember Waste Base Storm" 9000
		hazard "Ember Waste Base Storm" 15000
		object
			sprite star/m8
			period 10
		object
			sprite planet/desert4
			distance 111
			period 30
		object
			sprite planet/dust3
			distance 308
			period 142
		object
			sprite planet/gas8
			distance 636
			period 420
		object
			sprite planet/ice5
			distance 1364
			period 84
			object
				sprite planet/dust4
				distance 158
				period 17
		object "Wormhole Link"
			sprite planet/wormhole-red
			distance 2754
			period 389
	system Vaticanus
		pos 324 112
		government Uninhabited
		attributes "ember waste"
		arrival 500
		belt 2000
		habitable 320
		haze _menu/haze-red
		"jump range" 50
		link Egeria
		link Prosa
		minables lead 16 13
		minables tungsten 10 13
		minables "plant" 80 5
		minables "plant2" 80 5
		minables "plant cluster" 80 5
		minables "large plant" 40 3
		minables "large plant2" 40 3
		minables "large plant cluster" 40 3
		minables "space flora" 80 5
		minables "large space flora" 40 3
		minables "live crystal" 60 3
		fleet "Void Sprites (Ember Waste)" 400
		fleet "Subsidurial (Ember Waste)" 2000
		hazard "Ember Waste Base Heat" 50
		hazard "Ember Waste Base Storm" 9000
		hazard "Ember Waste Base Storm" 15000
		object
			sprite star/m0
			period 19
		object
			sprite planet/ice6
			distance 261
			period 73
		object
			sprite planet/tethys
			distance 768
			period 368
		object
			sprite planet/gas16
			distance 1670
			period 1181
			object
				sprite planet/lava1
				distance 204
				period 14
		object
			sprite planet/uranus
			distance 2105
			period 3438
			object
				sprite planet/luna
				distance 235
				period 14
		object "Wormhole Link"
			sprite planet/wormhole-red
			distance 2754
			period 389



event "remnant: ssil vida deactivation"
	clear "remnant: ssil vida active"
	planet Fertriery
		attributes "requires: gaslining" uninhabited
		landscape land/nasa8
		description `Fertriery is a fairly typical world with a particularly dense atmosphere that includes significant levels of chlorine and fluorine. The only unusual factor is the above-average temperatures, likely due to the decreased energy loss into the surrounding space.`
		remove spaceport
		government Uninhabited
		bribe 0
		security 0
	system Egeria
		pos 288 146
		government Uninhabited
		attributes "ember waste"
		arrival 2030
		belt 2000
		habitable 1505.92
		haze _menu/haze-red
		link Statina
		link Vaticanus
		asteroids "small rock" 1 8
		asteroids "medium rock" 20 5
		asteroids "large rock" 9 7
		asteroids "medium metal" 86 3
		asteroids "large metal" 5 4
		minables iron 20 4
		minables lead 28 5
		remove fleet "Void Sprites (Ember Waste)"
		remove fleet "Subsidurial (Ember Waste)"
		hazard "Ember Waste Base Heat" 50
		hazard "Ember Waste Base Storm" 9000
		hazard "Ember Waste Base Storm" 15000
		object
			sprite star/k5-old
			distance 40
			period 19
			offset 180
		object
			sprite star/g0
			distance 74
			period 19
		object
			sprite planet/ice4
			distance 248
			period 61
		object
			sprite planet/gas9
			distance 1326
			period 2174
			object
				sprite planet/rhea
				distance 270
				period 16
		object "Wormhole Barren Alpha"
			sprite planet/wormhole-red
			distance 2313
			period 389
	system Diespiter
		pos 332 210
		government Uninhabited
		attributes "ember waste"
		arrival 950
		belt 2000
		habitable 534.375
		haze _menu/haze-red
		link Statina
		link Postverta
		asteroids "small rock" 65 3
		asteroids "medium rock" 14 1
		asteroids "large rock" 3 1
		asteroids "small metal" 74 2
		asteroids "medium metal" 26 4
		asteroids "large metal" 76 3
		minables iron 22 3
		minables silicon 46 3
		remove fleet "Void Sprites (Ember Waste)"
		remove fleet "Subsidurial (Ember Waste)"
		minables tungsten 17 3
		hazard "Ember Waste Base Heat" 50
		hazard "Ember Waste Base Storm" 9000
		hazard "Ember Waste Base Storm" 15000
		object
			sprite star/k5-old
			period 10
		object
			sprite planet/ice6
			distance 745
			period 394
		object
			sprite planet/lava0
			distance 922
			period 543
		object
			sprite planet/gas11
			distance 1600
			period 398
			object
				sprite planet/rock3
				distance 270
				period 14
	system Levana
		add object "Wormhole Barren Alpha"
			sprite planet/wormhole-red
			distance 2313
			period 389
	system Caeculus
		add object "Wormhole Barren Beta"
			sprite planet/wormhole-red
			distance 2400
			period 391
	system Postverta
		pos 297 269
		government Remnant
		attributes "ember waste"
		arrival 500
		belt 2000
		habitable 135
		haze _menu/haze-red
		link Diespiter
		link Prosa
		link Statina
		asteroids "medium rock" 4 2
		asteroids "large rock" 4 3
		asteroids "medium metal" 52 1
		asteroids "large metal" 9 3
		remove fleet "Void Sprites (Ember Waste)"
		remove fleet "Subsidurial (Ember Waste)"
		hazard "Ember Waste Base Heat" 50
		hazard "Ember Waste Base Storm" 9000
		hazard "Ember Waste Base Storm" 15000
		object
			sprite star/m8
			period 19
		object
			sprite planet/desert7
			distance 439
			period 143
		object Fertriery
			sprite planet/fog0
			distance 814
			period 362
			object
				sprite planet/dust4
				distance 202
				period 21
		object
			sprite planet/rock10
			distance 1208
			period 654
		object "Ssil Vida"
			sprite planet/sheragi_postverta
			distance 1408
			period 554
	system Prosa
		pos 303 194
		government Uninhabited
		attributes "ember waste"
		arrival 5000
		habitable 2372.76
		belt 2000
		haze _menu/haze-red
		link Vaticanus
		link Postverta
		asteroids "medium metal" 11 2
		asteroids "large metal" 2 2
		asteroids "small rock" 4 1
		asteroids "medium rock" 16 1
		asteroids "large rock" 16 1
		minables copper 5 2
		remove fleet "Void Sprites (Ember Waste)"
		remove fleet "Subsidurial (Ember Waste)"
		hazard "Ember Waste Base Heat" 50
		hazard "Ember Waste Base Storm" 9000
		hazard "Ember Waste Base Storm" 15000
		object
			sprite star/o-giant
			period 7
			offset 180
		object
			sprite planet/cloud1
			distance 443.879
			period 76.7945
		object
			sprite planet/desert9
			distance 881.879
			period 215.054
		object
			sprite planet/rock6
			distance 1073.88
			period 288.979
		object
			sprite planet/gas17
			distance 1443.88
			period 450.536
			object
				sprite planet/callisto
				distance 227
				period 14
			object
				sprite planet/dust5
				distance 351
				period 28
		object "Wormhole Barren Beta"
			sprite planet/wormhole-red
			distance 2313
			period 389
	system Statina
		pos 385 198
		government Uninhabited
		attributes "ember waste" "wormhole"
		arrival 500
		belt 2000
		habitable 135
		haze _menu/haze-red
		link Diespiter
		link Egeria
		link Postverta
		asteroids "large rock" 1 4
		asteroids "small metal" 39 3
		asteroids "medium metal" 72 3
		asteroids "large metal" 3 5
		minables iron 5 6
		minables silicon 11 5
		minables titanium 10 4
		remove fleet "Void Sprites (Ember Waste)"
		remove fleet "Subsidurial (Ember Waste)"
		hazard "Ember Waste Base Heat" 50
		hazard "Ember Waste Base Storm" 9000
		hazard "Ember Waste Base Storm" 15000
		object
			sprite star/m8
			period 10
		object
			sprite planet/desert4
			distance 111
			period 30
		object
			sprite planet/dust3
			distance 308
			period 142
		object
			sprite planet/gas8
			distance 636
			period 420
		object
			sprite planet/ice5
			distance 1364
			period 84
			object
				sprite planet/dust4
				distance 158
				period 17
		object "Wormhole Link"
			sprite planet/wormhole-red
			distance 2754
			period 389
	system Vaticanus
		pos 324 112
		government Uninhabited
		attributes "ember waste"
		arrival 500
		belt 2000
		habitable 320
		haze _menu/haze-red
		link Egeria
		link Prosa
		asteroids "small rock" 3 6
		asteroids "medium rock" 11 9
		asteroids "large rock" 5 8
		asteroids "small metal" 14 8
		asteroids "medium metal" 47 11
		asteroids "large metal" 11 7
		minables lead 16 13
		minables tungsten 10 13
		remove fleet "Void Sprites (Ember Waste)"
		remove fleet "Subsidurial (Ember Waste)"
		hazard "Ember Waste Base Heat" 50
		hazard "Ember Waste Base Storm" 9000
		hazard "Ember Waste Base Storm" 15000
		object
			sprite star/m0
			period 19
		object
			sprite planet/ice6
			distance 261
			period 73
		object
			sprite planet/tethys
			distance 768
			period 368
		object
			sprite planet/gas16
			distance 1670
			period 1181
			object
				sprite planet/lava1
				distance 204
				period 14
		object
			sprite planet/uranus
			distance 2105
			period 3438
			object
				sprite planet/luna
				distance 235
				period 14
		object "Wormhole Link"
			sprite planet/wormhole-red
			distance 2754
			period 389



event "remnant: ssil vida outfitter"
	planet "Ssil Vida"
		add outfitter "Remnant Core"



event "remnant: cognizance salvage expansion"
	outfitter "Remnant Salvage"
		add "Systems Core (Medium)"
		add "Large Heat Shunt"
		add "Fuel Processor"
		add "Thermal Repeater Rifle"
		add "Grab-Strike Turret"
		add "Banisher Grav-Turret"
		add "Warder Anti-Missile"
	planet "Viminal"
		add shipyard "Remnant Salvage Ships"
	planet "Aventine"
		add shipyard "Remnant Salvage Ships"
	planet "Caelian"
		add shipyard "Remnant Salvage Ships"



event "remnant: cognizance calm"



<<<<<<< HEAD
event "remnant: shattered light"
	shipyard "Remnant"
		add "Modified Dromedary"



event "remnant: shattered light research" 
=======
event "remnant: teciimach deployment"
	outfitter "Remnant"
		remove "EMP Torpedo Bay"
		remove "EMP Torpedo"
		remove "EMP Torpedo Storage Bay"
		add "Teciimach Bay"
		add "Teciimach Pod"
		add "Teciimach Canister"
		add "Teciimach Canister Rack"
	fleet "Small Remnant"
		add variant 5
			"Merganser (II)" 2
		add variant 3
			"Merganser (II)" 4
		add variant 1
			"Starling"
			"Merganser (II)" 2
	fleet "Large Remnant"
		add variant 5
			"Albatross"
			"Merganser (II)" 4
		add variant 4
			"Ibis"
			"Petrel" 2
			"Tern" 4
			"Merganser (II)" 8
	fleet "Remnant Transport"
		add variant 3
			"Gull"
			"Merganser (II)" 2
		add variant 1
			"Pelican"
			"Merganser (II)" 4
		remove variant 4
			"Gull (Support)"
		add variant 4
			"Gull (Support II)"
	fleet "Remnant Home Guard"
		add variant 5
			"Merganser (II)"
		add variant 3
			"Merganser (II)"
			"Petrel" 2
			"Tern" 4
	fleet "Small Remnant"
		remove variant 1
			"Peregrine"
		add variant 2
			"Peregrine (II)"
	fleet "Large Remnant"
		remove variant 4
			"Peregrine"
			"Merganser" 3
		add variant 5
			"Peregrine (II)"
			"Merganser (II)" 3
>>>>>>> 6af9b3a9
<|MERGE_RESOLUTION|>--- conflicted
+++ resolved
@@ -1098,15 +1098,6 @@
 
 
 
-<<<<<<< HEAD
-event "remnant: shattered light"
-	shipyard "Remnant"
-		add "Modified Dromedary"
-
-
-
-event "remnant: shattered light research" 
-=======
 event "remnant: teciimach deployment"
 	outfitter "Remnant"
 		remove "EMP Torpedo Bay"
@@ -1163,4 +1154,13 @@
 		add variant 5
 			"Peregrine (II)"
 			"Merganser (II)" 3
->>>>>>> 6af9b3a9
+
+
+
+event "remnant: shattered light"
+	shipyard "Remnant"
+		add "Modified Dromedary"
+
+
+
+event "remnant: shattered light research" 