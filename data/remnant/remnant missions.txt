--- conflicted
+++ resolved
@@ -2234,7 +2234,9 @@
 		`	"Sorry, not interested."`
 			decline
 	branch data
-		has "human cultural data"
+		or
+			has "Human Cultural Archives: done"
+			has "library card"
 	`	"Excellent! According to a friend of mine who is versed in history from the war, there were rumors that a grand library was being built in the Deep to house all of human knowledge. If it exists, that would likely be where to go."`
 		accept
 	label data
@@ -2271,32 +2273,7 @@
 			has "Remnant: Heavy Laser: done"
 			has "Remnant: Tech Retrieval: done"
 	on offer
-<<<<<<< HEAD
-		conversation
-			`As you step out into the icy chill of Viminal, you get a message from Taely, the engineering prefect, asking if you could meet her in the cafeteria.`
-			choice
-				`	(Not right now.)`
-					defer
-				`	(Accept her invitation.)`
-			`	Replying that you can, you make your way through the crowds and find an empty table. Moments later Taely appears and grabs two trays from the dispenser before heading towards you. She settles down in the opposite chair with a look of exhaustion.`
-			`	"It is good to see you again, <first>," she sings softly. When you sign a reply she sits up, smiles, and switches to sign. "My, you are a quick learner. This is much faster." Her quick gestures are hard to follow, but the language videos seem to have focused on a practical vocabulary that has most of the words she uses.`
-			`	"I haven't fully..." (She makes a sign that you don't understand, but seems similar to the signs for "break" and "understand".) "...the technology you retrieved for us, but we are learning much from what we have already found. Could you help us catch up with what has happened in ancestral space since our Exodus?"`
-			choice
-				`	"Yes. What can I do to help?"`
-				`	"Sorry, not interested."`
-					decline
-			branch library
-				or
-					has "Human Cultural Archives: done"
-					has "library card"
-			`	"Excellent! According to a friend of mine who is versed in history from the war, there were rumors that a grand library was being built in the Deep to house all of human knowledge. If it exists, that would likely be where to go."`
-				accept
-			label library
-			`	"Excellent! According to a friend of mine who is versed in history from the war, there were rumors that a grand library was being built in the Deep to house all of human knowledge. If it exists..." She stops when she notices you nodding with a knowing expression. "You have already been there? Well, you certainly get around, Captain <last>. I suppose that makes things rather straight forward."`
-				accept
-=======
 		conversation "taely cultural data"
->>>>>>> 36cc1d9e
 	on visit
 		dialog
 			`The station has a small museum gift shop that sells a copy of the entire archive on a data card. It only costs 40 credits, but because you have done a horrible job at managing your finances you do not have even that much cash on hand right now.`
