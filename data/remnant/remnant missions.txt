--- conflicted
+++ resolved
@@ -1077,7 +1077,6 @@
 			has "Deep: Remnant Research: done"
 	on offer
 		conversation
-<<<<<<< HEAD
 			branch "told before"
 				has "remnant: told about deep"
 			
@@ -1089,33 +1088,6 @@
 				`	(Find a prefect to tell.)`
 					goto telling
 				`	(Don't tell the Remnant.)`
-=======
-			`Looking around at the Remnant spaceport, it suddenly strikes you how amazing this is. You never would have imagined that you would end up here back when you first got your pilot's license. It seems so long ago that your biggest concern was deciding whether to pay off your loan by ferrying cargo, doing courier jobs, or escorting merchants.`
-			branch secrets
-				has "deep: did not reveal remnant"
-			`	Thinking back, it suddenly occurs to you that you helped retrieve a science drone for some researchers on Bounty - researchers who were studying the wormhole in Terminus. Research like that might be of interest to the Remnant, seeing as it could open the door to research vessels venturing into the Ember Wastes. It would only be a matter of time until someone figures out how to use the key stones either by luck or by research, and then the Remnant's secrecy would vanish.`
-				goto terminuschoice
-			label secrets
-			`	Thinking back, you recall how you helped Ivan and a team of researchers from the Deep study the Ember Waste threshold wormhole. Research like that might be of interest to the Remnant, seeing as it could open the door to research vessels venturing into the Ember Wastes.`
-			label terminuschoice
-			choice
-				`	(Find a prefect.)`
-				`	(Forget about it.)`
-					decline
-			`	For lack of a better place to go, you stop by the information desk where you picked up the sign language course. You tell the attendant that you have something potentially important - but non-urgent - to discuss in regards to Remnant security. They tap a few buttons then give you directions down a hallway. You quickly find yourself in an armory where several Remnant guards are in the process of cleaning their weapons. One stands up and comes over to you.`
-			`	"Greetings Captain; I am Prefect Torza. I was told you had some information that could be important?" He takes a seat on a bench on the far side of the room from the other Remnant and gestures for you to do the same.`
-			branch confirmation
-				has "deep: did not reveal remnant"
-			`	You give him some background about the current state of human and Hai understanding about the wormholes - or the lack thereof - then explain how you met a team of researchers who were using drones to study the wormhole exit in the Terminus system. He quickly picks up on the potential threat if someone figures out the key to using them, especially since you have demonstrated that it only takes one curious human to figure it out.`
-				goto investigatechoice
-			label confirmation
-			`	You give him some background about the current state of human and Hai understanding about the wormholes - or the lack thereof - then explain how you met a team of researchers who were using drones to study the wormhole exit in the Terminus system and now know that quantum keystones can stabilize it. He quickly picks up on the potential threat that this development represents.`
-			label investigatechoice
-			`	Thinking carefully, he says, "It is clear that we need to keep an eye on this situation. You know more about the rest of the galaxy than we do, so could you find them and see how much progress they have made?"`
-			choice
-				`	"I'd be happy to."`
-				`	"I'd prefer not to."`
->>>>>>> 1c55375c
 					decline
 			
 			label terminus1
@@ -1124,7 +1096,6 @@
 				`	(Find a prefect to tell.)`
 				`	(Don't tell the Remnant.)`
 					decline
-<<<<<<< HEAD
 			
 			label telling
 			apply
@@ -1168,32 +1139,6 @@
 			
 			label accept
 			`	"This is good," Torza responds. "Once you have the findings, simply return to the spaceport here and give them to the information desk. We will look over them shortly thereafter." Torza gets up from the bench and shows you out. "Have a safe journey, Captain. May the Embers burn bright for you."`
-=======
-				`	(Continue the investigation)`
-					accept
-	on complete
-		conversation
-			`Once you've landed on <planet>, you look up the local university and pay it a visit. After thinking about it for a minute, you decide that the best source of information would probably be to visit the university library and ask one of the librarians for assistance locating research on wormholes. After some brief searching, they return with a handful of research papers published over the past decade. They proudly note that two of the more recent papers were published here in the Deep, and transfer copies of each to you for free.`
-
-
-
-mission "Remnant: Follow-up on Terminus Researchers AB-3"
-	name "Check up on Terminus Researchers"
-	description "Returning with information on the wormhole researchers."
-	source
-		government "Deep"
-	destination
-		government "Remnant"
-	to offer
-		or
-			has "Remnant: Follow-up on Terminus Researchers A-2: done"
-			has "Remnant: Follow-up on Terminus Researchers B: done"
-	on offer
-		conversation
-			`Back on board <ship>, you take a moment to flip through the papers. You quickly realize that little beyond the abstract is understandable to someone without a good theoretical understanding of physics. Even with your first-hand experience of wormholes, most of what they are discussing doesn't make much sense.`
-			`	All the academic stuff aside, the summary on the most recent paper confirms that the researchers are making progress: they have determined that the spatial anomaly in the Terminus system is in fact a wormhole with some kind of instability. They also speculate that it may be possible for a ship to artificially stabilize the wormhole enough for it to pass through unharmed.`
-			`	Prefect Torza is definitely going to be interested in seeing this.`
->>>>>>> 1c55375c
 				accept
 			
 			label "told before"
