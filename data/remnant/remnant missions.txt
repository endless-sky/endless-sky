--- conflicted
+++ resolved
@@ -2230,7 +2230,6 @@
 			label end
 			`	"All right, enough history." He turns to the technicians who are finishing the assembly. "The tentacle has been treated to resist decay and the stock mechanisms will provide basic maintenance routines for as long as you charge it regularly." He strides over, picks up the completed void rifle, and then hands it to you. "You are holding a piece of our history, Captain. Use it well!"`
 			scene "outfit/void rifle"
-<<<<<<< HEAD
 
 
 
@@ -2640,6 +2639,4 @@
 		conversation
 			`A young researcher is waiting for you when you exit the <ship>. "Thank you for your assistance, Captain," she signs with one hand as she accepts the briefcase with the other. "There has been a lot of concentrated study on the wormholes over the past several centuries. While we know much about them..." she makes a convoluted gesture that you think translates to "knowing that you don't know."`
 			`	"Now, thanks to your acquisitions, we have the opportunity for new insights. We are looking forward to learning more about these anomalies. May the Embers burn bright for you, Captain." With that, she turns and heads off towards a lab.`
-			`	As you contemplate the implications of the Remnant studying the wormholes, your commlink chimes with a notification of another payment of <payment> being made to your account.`
-=======
->>>>>>> b5325c75
+			`	As you contemplate the implications of the Remnant studying the wormholes, your commlink chimes with a notification of another payment of <payment> being made to your account.`