--- conflicted
+++ resolved
@@ -25,7 +25,7 @@
 	"outfit space" -80
 	"energy generation" 80
 	"heat generation" 20
-<<<<<<< HEAD
+	"unplunderable" 1
 
 outfit "Quantum Shield Generator"
 	category "Systems"
@@ -45,10 +45,6 @@
 	"hull repair rate" 5
 	"hull energy" 5
 
-=======
-	"unplunderable" 1
-	
->>>>>>> 87c22a9c
 
 outfit "Quarg Skylance"
 	category "Turrets"
@@ -144,17 +140,4 @@
 	"engine capacity" -50
 	"turn" 1600
 	"turning energy" 10
-<<<<<<< HEAD
-	"turning heat" 5
-=======
-	"turning heat" 5
-
-outfit "Quantum Shield Generator"
-	category "Systems"
-	cost 30000000
-	thumbnail "outfit/quarg quantum shield generator"
-	"mass" 120
-	"outfit space" -120
-	"shield generation" 10
-	"shield energy" 10
->>>>>>> 87c22a9c
+	"turning heat" 5