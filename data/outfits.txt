# Copyright (c) 2014 by Michael Zahniser
#
# Endless Sky is free software: you can redistribute it and/or modify it under the
# terms of the GNU General Public License as published by the Free Software
# Foundation, either version 3 of the License, or (at your option) any later version.
#
# Endless Sky is distributed in the hope that it will be useful, but WITHOUT ANY
# WARRANTY; without even the implied warranty of MERCHANTABILITY or FITNESS FOR A
# PARTICULAR PURPOSE.  See the GNU General Public License for more details.

outfit "Cooling Ducts"
	plural "Cooling Ducts"
	category "Systems"
	cost 10000
	thumbnail "outfit/cooling ducts"
	"mass" 5
	"outfit space" -5
	"cooling" 5
	description "When trying to cram as many high-powered outfits as possible into a ship, occasionally you reach the point where it is sporadically overheating and shutting down. In that case, you may need to install one of these."

outfit "Water Coolant System"
	category "Systems"
	cost 25000
	thumbnail "outfit/water cooling"
	"mass" 10
	"outfit space" -10
	"cooling" 12
	description "This system is a step up from ordinary cooling ducts; it circulates water in between an external radiator and your ship's hottest internal components to keep them from overheating."

outfit "Liquid Nitrogen Cooler"
	category "Systems"
	cost 60000
	thumbnail "outfit/liquid nitrogen"
	"mass" 20
	"outfit space" -20
	"cooling" 29
	description "For ships with extreme cooling needs, liquid nitrogen is the answer. One of these coolers will dissipate the heat produced by anything but the heaviest of armaments."

outfit "Liquid Helium Cooler"
	category "Systems"
	cost 150000
	thumbnail "outfit/liquid helium"
	"mass" 40
	"outfit space" -40
	"cooling" 69
	description "Liquid helium is the ultimate in cooling technology. Given how much space this cooling system takes up, you may be better off just installing more efficient, low-heat components instead, but where that is not an option, this cooler can handle almost anything you throw at it."


outfit "D14-RN Shield Generator"
	category "Systems"
	cost 20000
	thumbnail "outfit/tiny shield"
	"mass" 15
	"outfit space" -15
	"shield generation" .2
	"shield energy" .2
	description "This is the standard shield generator for fighters and interceptors, as well as for many non-combat starships. Although it is possible for a ship to have no shield generator at all, recharging its shield matrix only when landed in a hospitable spaceport, life in deep space is unpredictable enough that most pilots find shield generators to be well worth the space they take up."

outfit "D23-QP Shield Generator"
	category "Systems"
	cost 35000
	thumbnail "outfit/small shield"
	"mass" 22
	"outfit space" -22
	"shield generation" .32
	"shield energy" .32
	description "This is a slightly more powerful shield generator than the standard model installed in most small ships. If combat lasts long enough, the increased recharge rate is enough to give you an edge, but recharging your shields completely will still take a long time."

outfit "D41-HY Shield Generator"
	category "Systems"
	cost 65000
	thumbnail "outfit/medium shield"
	"mass" 30
	"outfit space" -30
	"shield generation" .51
	"shield energy" .51
	description "This is a more powerful shield generator designed for ships that are likely to see frequent combat, or that have such a large shield capacity that recharging them would take a long time with a smaller generator."

outfit "D67-TM Shield Generator"
	category "Systems"
	cost 120000
	thumbnail "outfit/large shield"
	"mass" 45
	"outfit space" -45
	"shield generation" .82
	"shield energy" .82
	description "This shield generator is powerful enough that in combat against some particularly weak ships, they may not even be capable of depleting your shields as fast as they recharge."

outfit "D94-YV Shield Generator"
	category "Systems"
	cost 200000
	thumbnail "outfit/huge shield"
	"mass" 60
	"outfit space" -60
	"shield generation" 1.31
	"shield energy" 1.31
	description "This is the most powerful shield generator available in human space. Because of their large size, D94-YV shield generators are mostly used in large warships, but you can fit one in a smaller ship if you are willing to sacrifice engine power or weaponry to make space for it."

outfit "S-270 Regenerator"
	category "Systems"
	cost 220000
	thumbnail "outfit/small regenerator"
	"mass" 12
	"outfit space" -12
	"shield generation" .6
	"shield energy" .6
	"energy consumption" .3
	"heat generation" 2
	description "A shield regenerator works by subtly modifying the geometry of your shield matrix in order to make your shields more malleable and therefore much easier to recharge. Unfortunately, this causes your shields to also become less efficient, which draws energy away from your other systems, even when not charging shields, and creates heat."

outfit "S-970 Regenerator"
	category "Systems"
	cost 800000
	thumbnail "outfit/large regenerator"
	"mass" 37
	"outfit space" -37
	"shield generation" 2.3
	"shield energy" 2.3
	"energy consumption" .9
	"heat generation" 6
	description "The S-970 Shield Regenerator is an advanced type of shield recharging technology. Unfortunately, its power needs are rather high, and the shifts it makes in your shield configuration also result in some feedback that causes heat to build up in the regenerator, even when your shields are at full strength."


outfit "Small Radar Jammer"
	category "Systems"
	cost 70000
	thumbnail "outfit/small radar jammer"
	"mass" 4
	"outfit space" -4
	"radar jamming" 2
	description "This radar jammer is designed to interfere with Sidewinders and any other missiles that rely on radar for tracking their targets. Jamming will occasionally cause missiles to lose their target locks."

outfit "Large Radar Jammer"
	category "Systems"
	cost 490000
	thumbnail "outfit/large radar jammer"
	"mass" 14
	"outfit space" -14
	"radar jamming" 10
	description "This high-power radar jammer will make it much more difficult for missiles that rely on radar to track you. It will not affect missiles that track you optically or that look for your ship's heat signature."


outfit "Ramscoop"
	category "Systems"
	cost 60000
	thumbnail "outfit/ramscoop"
	"mass" 10
	"outfit space" -10
	"ramscoop" 1
	description "In the early days of space exploration, when ships could travel through half a dozen systems before encountering an established colony where they could refuel, ramscoops were an essential piece of equipment, harvesting plasma from the solar wind to refill your hyperspace fuel tanks. Although you can install more than one ramscoop, additional ramscoops on a single ship are not as effective as the first."
	description "	(As a safety measure, all ships are able to harvest tiny amounts of fuel by flying close to a star, but this outfit allows you to accumulate fuel much more quickly. The closer you are to the star, the faster fuel will accumulate.)"

outfit "Catalytic Ramscoop"
	category "Systems"
	cost 320000
	thumbnail "outfit/catalytic ramscoop"
	"mass" 16
	"outfit space" -16
	"ramscoop" 7
	description "Ramscoop technology has been almost unchanged for centuries, because with nearly every system in human space settled there has not been a pressing need for ships to generate their own fuel. But with the Free Worlds war making travel once again more difficult, some engineers in the Deep recently invented a much-improved ramscoop for use in their merchant fleets."

outfit "Hyperdrive"
	category "Systems"
	cost 50000
	thumbnail "outfit/hyperdrive"
	"mass" 20
	"outfit space" -20
	"jump speed" .2
	"jump fuel" 100
	"hyperdrive" 1
	description "This mysterious box sits quietly at the heart of your ship, thinking its own inscrutable thoughts. When it comes time to travel between the stars it sets off a nuclear fusion reaction powerful enough to level an entire city, and then somehow tucks the resulting explosion in between the folds of regular space-time like a wasp stinging an oak leaf to lay her eggs inside. Your ship rides the resulting ripple in the fabric of space."
	description "	They say that fewer than a dozen human beings alive today understand the inner workings of the hyperdrive."

outfit "Scram Drive"
	category "Systems"
	cost 90000
	thumbnail "outfit/scram drive"
	"mass" 30
	"outfit space" -30
	"scram drive" .2
	"jump fuel" 150
	"hyperdrive" 1
	description "A Scram Drive is a specially designed hyperdrive that works even if your ship is traveling at a much higher speed, at the expense of using more fuel. If you are being pursued by pirates (or just want to get somewhere in a hurry) that extra bit of speed can make a big difference."

outfit "Jump Drive"
	category "Systems"
	cost 1000000
	thumbnail "outfit/jump drive"
	"mass" 20
	"outfit space" -20
	"jump speed" .3
	"jump fuel" 200
	"jump drive" 1
	description "The workings of the Jump Drive are a total mystery. The best that human scientists have been able to find out is that this device is a containment field for matter in a state that cannot normally exist in this universe; if the drive is opened up, the field collapses and its contents disappear. Therefore, even though a few jump drives have been captured over the years, it has so far proved impossible to reverse engineer them."


outfit "Cargo Scanner"
	category "Systems"
	cost 8000
	thumbnail "outfit/cargo scanner"
	"mass" 1
	"outfit space" -1
	"cargo scan power" 9
	"cargo scan speed" 1
	description "This scanner allows you to scan the cargo holds of the ship you are currently targeting, as long as you are flying close enough to it. Patrol craft use cargo scanners to detect illegal contraband. Installing more than one increases the scan range and speed."

outfit "Outfit Scanner"
	category "Systems"
	cost 24000
	thumbnail "outfit/outfit scanner"
	"mass" 2
	"outfit space" -2
	"outfit scan power" 25
	"outfit scan speed" 1
	description "This scanner allows you to determine what outfits are installed in the ship you are currently targeting, if you are willing to risk flying close enough to it to get a reading! The Republic Navy uses these scanners to detect when ships are equipped with illegal weaponry. Installing more than one increases the scan range and speed."

outfit "Asteroid Scanner"
	category "Systems"
	cost 192000
	thumbnail "outfit/asteroid scanner"
	"mass" 6
	"outfit space" -6
	"asteroid scan power" 40
	description "This highly specialized scanning system can analyze the mineral composition of nearby asteroids and identify the ones that contain valuable materials."

outfit "Tactical Scanner"
	category "Systems"
	cost 144000
	thumbnail "outfit/tactical scanner"
	"mass" 4
	"outfit space" -4
	"tactical scan power" 32
	description "A tactical scanner allows your ship to determine the fuel, energy, heat, and crew complement of nearby targets. For centuries tactical scanners were only employed by the Navy, but recently Kraz Cybernetics has begun manufacturing them for use by militia ships."

outfit "Surveillance Pod"
	category "Systems"
	cost 122500
	thumbnail "outfit/surveillance pod"
	"mass" 5
	"outfit space" -5
	"outfit scan power" 16
	"outfit scan speed" 2
	"cargo scan power" 4
	"cargo scan speed" 2
	"atmosphere scan" 100
	"tactical scan power" 9
	description "This is Navy technology, a collection of scanners designed to fit perfectly inside one of their surveillance drones. Since the outputs are fairly standard, you could connect it to your own ship's systems if you want. Installing more than one increases the scan range and speed."


outfit "Cloaking Device"
	category "Systems"
	cost 1200000
	"mass" 10
	"outfit space" -10
	"cloak" .01
	"cloaking energy" 1
	"cloaking fuel" .2
	unplunderable 1
	description "You're sure the cloaking device is here somewhere, but you can't see it."


outfit "Outfits Expansion"
	category "Systems"
	cost 50000
	thumbnail "outfit/blue screwdriver"
	"mass" 5
	"outfit space" 15
	"cargo space" -20
	"cooling inefficiency" 1
	"heat dissipation" -.01
	unplunderable 1
	description "This expansion allows you to sacrifice some cargo space in order to make room for more outfits, in situations where you need just a bit more space to install a particular system. It does not increase your weapon or engine space."
	description "	Unfortunately, rearranging the interior of your ship in such a fundamental way tends to interfere with its cooling systems."

outfit "Cargo Expansion"
	category "Systems"
	cost 30000
	thumbnail "outfit/red screwdriver"
	"mass" 5
	"cargo space" 15
	"outfit space" -20
	unplunderable 1
	description "If being able to carry more cargo is more important to you than having advanced weapons or other systems, a cargo expansion will significantly increase the size of your cargo hold."

outfit "Bunk Room"
	category "Systems"
	cost 40000
	thumbnail "outfit/bunk room"
	"mass" 5
	"bunks" 4
	"outfit space" -20
	unplunderable 1
	description "If you really want to make space for a few more passengers (or crew members, if you're trying to capture other ships), you can expand the living space of your ship into the area usually reserved for outfits."

outfit "Small Bunk Room"
	category "Systems"
	cost 20000
	thumbnail "outfit/small bunk room"
	"mass" 3
	"bunks" 2
	"outfit space" -12
	unplunderable 1
	description "Captains who do not care particularly much about the comfort of their passengers or crew can usually find a way to shove a bunk bed in behind the power generator or to hang a few hammocks from the engines as a makeshift way to make space for more people."

<<<<<<< HEAD
outfit "Brig"
	category "Systems"
	cost 40000
	thumbnail "outfit/brig"
	"mass" 3
	"outfit space" -3
	"unplunderable" 1
	description "With the addition of some reinforced doors, locks, and security systems, any ship's passenger compartment can be turned into a brig. This makes it suitable for transporting criminals and prisoners, or participating in the highly illegal galactic slave trade. These cells are often found on ships owned by bounty hunters, pirates, and of course, the Republic's interstellar law enforcement."
=======
outfit "Luxury Accommodations"
	category "Systems"
	cost 250000
	thumbnail "outfit/luxury accommodations"
	"mass" 10
	"outfit space" -10
	"required crew" 2
	"unplunderable" 1
	description "Most deep space voyages involve a certain amount of passenger discomfort. With the addition of a few extra fresh water tanks, private bathrooms, wooden fixtures, and some hospitality staff, any ship can be made attractive to a significantly higher - and better paying - class of passenger."
>>>>>>> ba784996

outfit "Fuel Pod"
	category "Systems"
	cost 20000
	thumbnail "outfit/fuel pod"
	"mass" 8
	"outfit space" -8
	"fuel capacity" 100
	description "A fuel pod increases your fuel capacity, allowing your ship to make one additional hyperspace jump before it needs to land and refuel."

outfit "Interference Plating"
	category "Systems"
	cost 50000
	thumbnail "outfit/interference plating"
	"mass" 4
	"outfit space" -4
	"scan interference" .5
	description "If you're in the habit of carrying illegal cargo or outfits, this plating increases the odds that a scan of your ship will fail to detect it. The more of these you install, the better your chances of evading detection. They won't keep anyone from noticing if you're flying an unlicensed ship, however."



outfit "Laser Rifle"
	category "Hand to Hand"
	cost 8000
	thumbnail "outfit/laser rifle"
	"capture attack" .6
	"capture defense" .8
	"unplunderable" 1
	description "A laser rifle is a step up from the sidearms that crew members typically carry for defense against pirates: more powerful, and more accurate as well. For each of these rifles that one of your crew is wielding, your odds of capturing another ship or defending your own ship from boarders are increased substantially."

outfit "Fragmentation Grenades"
	plural "Fragmentation Grenades"
	category "Hand to Hand"
	cost 17000
	thumbnail "outfit/fragmentation grenades"
	"capture attack" 1.3
	"capture defense" .3
	"unplunderable" 1
	description "Fragmentation grenades are an only marginally legal weapon for hand-to-hand combat when boarding a ship, useful for flushing out defenders who are hunkered down in defensible choke points inside their own ship. They are much less useful as a defensive weapon, but still better than nothing."

outfit "Security Station"
	category "Hand to Hand"
	cost 42000
	thumbnail "outfit/security station"
	"mass" 2
	"outfit space" -2
	"capture defense" 3.4
	"unplunderable" 1
	description "This is a specially designed barricade, which can be installed in the hallways of your ship as a powerful defense against anyone who boards you in an attempt to take over your ship."

outfit "Nerve Gas"
	plural "Nerve Gas"
	category "Hand to Hand"
	cost 75000
	thumbnail "outfit/nerve gas"
	"capture attack" 2.8
	"capture defense" .8
	"illegal" 1000000
	"unplunderable" 1
	description "This is a highly illegal weapon for hand to hand combat when boarding an enemy ship. Because chemical weapons are banned by interstellar law, you can be severely fined for getting caught in possession of nerve gas canisters. But, they do clear out an enemy ship quicker than just about anything else..."


outfit "Local Map"
	category "Special"
	cost 1000
	thumbnail "outfit/map"
	"map" 12
	description "This data chip contains complete information on the twelve star systems closest to this one: planets, ports, governments, trade prices, available services, etc. You can get all the same information just by exploring those systems yourself, but having a map can save you from making wrong turns if you are trying to travel through new territory to reach a certain system quickly."


outfit "Pilot's License"
	category "Special"
	cost 50000
	thumbnail "outfit/license"
	description "Without a pilot's license, you cannot purchase a ship on a Republic planet. And if you buy an unlicensed ship on another planet and then bring it into Republic space, you can be fined until you cough up the money for a license. Needless to say, this policy is not terribly popular with freelance merchant captains."

outfit "Navy License"
	category "Special"
	thumbnail "outfit/navy license"
	description "It is unusual, but not unheard of, for private citizens to be given the right to purchase Navy ships for their own private use. Recently, certain rich worlds have also begun petitioning Parliament for special permission to purchase Navy warships for their private security forces."

outfit "Cruiser License"
	category "Special"
	thumbnail "outfit/cruiser license"
	description "It is a very rare privilege to be permitted to purchase a Navy capital ship for private use - not just because of a Cruiser's firepower, but because it is a potent symbol of the Republic's strength."

outfit "Carrier License"
	category "Special"
	thumbnail "outfit/carrier license"
	description "Only a handful of people in the past century have been given permission to purchase a Navy Carrier, even a decommissioned one, for private use."

outfit "Militia Carrier License"
	category "Special"
	thumbnail "outfit/militia license"
	description "Officially joined the Free Worlds. Received permission to purchase their Militia-only carriers."<|MERGE_RESOLUTION|>--- conflicted
+++ resolved
@@ -302,7 +302,6 @@
 	unplunderable 1
 	description "Captains who do not care particularly much about the comfort of their passengers or crew can usually find a way to shove a bunk bed in behind the power generator or to hang a few hammocks from the engines as a makeshift way to make space for more people."
 
-<<<<<<< HEAD
 outfit "Brig"
 	category "Systems"
 	cost 40000
@@ -311,7 +310,7 @@
 	"outfit space" -3
 	"unplunderable" 1
 	description "With the addition of some reinforced doors, locks, and security systems, any ship's passenger compartment can be turned into a brig. This makes it suitable for transporting criminals and prisoners, or participating in the highly illegal galactic slave trade. These cells are often found on ships owned by bounty hunters, pirates, and of course, the Republic's interstellar law enforcement."
-=======
+
 outfit "Luxury Accommodations"
 	category "Systems"
 	cost 250000
@@ -321,7 +320,6 @@
 	"required crew" 2
 	"unplunderable" 1
 	description "Most deep space voyages involve a certain amount of passenger discomfort. With the addition of a few extra fresh water tanks, private bathrooms, wooden fixtures, and some hospitality staff, any ship can be made attractive to a significantly higher - and better paying - class of passenger."
->>>>>>> ba784996
 
 outfit "Fuel Pod"
 	category "Systems"
