# Copyright (c) 2023 warp-core
#
# Endless Sky is free software: you can redistribute it and/or modify it under the
# terms of the GNU General Public License as published by the Free Software
# Foundation, either version 3 of the License, or (at your option) any later version.
#
# Endless Sky is distributed in the hope that it will be useful, but WITHOUT ANY
# WARRANTY; without even the implied warranty of MERCHANTABILITY or FITNESS FOR A
# PARTICULAR PURPOSE. See the GNU General Public License for more details.
#
# You should have received a copy of the GNU General Public License along with
# this program. If not, see <https://www.gnu.org/licenses/>.

category "series"
<<<<<<< HEAD
	# Weapons
	"Avgi: Beams" 600
	"Avgi: Missiles" 610
	# Systems
	"Avgi: Shields" 620
	"Avgi: Fuel" 630
	"Avgi: Laminae" 640
	"Avgi: Sensors" 650
=======
	# Guns
	"Guns: Successors" 800
	# Turrets
	"Turrets: Successors" 800
	# Ammunition
	"Ammunition: Successors" 800
	# Systems
	"Shields: Successors" 800
	"Cooling: Successors" 810
	"Scanners: Successors" 820
	"Ramscoops: Successors" 830
	"Special Systems: Successors" 840
	# Power
	"Power: Successors" 800
>>>>>>> b130a4f7
	# Engines
	"Human: Ion" 110
	"Human: Plasma" 120
	"Human: Atomic" 130
	"Human: Afterburners" 140
<<<<<<< HEAD
	"Avgi: Engines" 660
=======
	"Engines: Successors" 800
	# Licenses
	"Licenses: Successors" 800
>>>>>>> b130a4f7
<|MERGE_RESOLUTION|>--- conflicted
+++ resolved
@@ -12,7 +12,6 @@
 # this program. If not, see <https://www.gnu.org/licenses/>.
 
 category "series"
-<<<<<<< HEAD
 	# Weapons
 	"Avgi: Beams" 600
 	"Avgi: Missiles" 610
@@ -21,7 +20,6 @@
 	"Avgi: Fuel" 630
 	"Avgi: Laminae" 640
 	"Avgi: Sensors" 650
-=======
 	# Guns
 	"Guns: Successors" 800
 	# Turrets
@@ -36,16 +34,12 @@
 	"Special Systems: Successors" 840
 	# Power
 	"Power: Successors" 800
->>>>>>> b130a4f7
 	# Engines
 	"Human: Ion" 110
 	"Human: Plasma" 120
 	"Human: Atomic" 130
 	"Human: Afterburners" 140
-<<<<<<< HEAD
 	"Avgi: Engines" 660
-=======
 	"Engines: Successors" 800
 	# Licenses
-	"Licenses: Successors" 800
->>>>>>> b130a4f7
+	"Licenses: Successors" 800