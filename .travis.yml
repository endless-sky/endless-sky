language: cpp

matrix:
    include:
      - dist: xenial
      - dist: bionic
      - os: osx
        osx_image: xcode10.3
        env: MODE=Release

addons:
    homebrew:
        packages:
        - libmad
        - libpng
        - jpeg-turbo
        - pango
        - sdl2
        update: true
    apt:
        packages:
        - libsdl2-dev
        - libpng-dev
        - libjpeg-turbo8-dev
        - libopenal-dev
        - libmad0-dev
        - libglew-dev
        - libgl1-mesa-dev
        - libegl1-mesa-dev
        - libgles2-mesa-dev
        - scons

git:
    quiet: true
    depth: 5

branches:
    except:
        - gh-pages

<<<<<<< HEAD
before_install:
    - |
        if [[ "$TRAVIS_OS_NAME" == "linux" ]]; then
            sudo apt-get -qq update;
            sudo apt-get install -y $DEP_ARGS $DIST_DEPS;
        fi

env:
    global:
        - DEP_ARGS="libsdl2-dev libpng12-dev libjpeg-turbo8-dev libglew-dev libopenal-dev libgl1-mesa-dev libmad0-dev libegl1-mesa-dev libgles2-mesa-dev libpango1.0-dev"

=======
>>>>>>> 4953392b
script:
    - |
        if [[ "$TRAVIS_OS_NAME" == "linux" ]]; then
            scons -j2;
            es_path=./endless-sky;
        elif [[ "$TRAVIS_OS_NAME" == "osx" ]]; then
            xcodebuild -configuration $MODE install -quiet
            es_path='/tmp/EndlessSky.dst/Applications/Endless Sky.app/Contents/MacOS/Endless Sky'
        fi
    - ./tests/test_parse.sh "$es_path"

before_cache:
    - brew cleanup

cache:
    directories:
        - $HOME/Library/Caches/Homebrew

notifications:
    email:
        on_success: never
        on_failure: change<|MERGE_RESOLUTION|>--- conflicted
+++ resolved
@@ -28,6 +28,7 @@
         - libgl1-mesa-dev
         - libegl1-mesa-dev
         - libgles2-mesa-dev
+        - libpango1.0-dev
         - scons
 
 git:
@@ -38,20 +39,6 @@
     except:
         - gh-pages
 
-<<<<<<< HEAD
-before_install:
-    - |
-        if [[ "$TRAVIS_OS_NAME" == "linux" ]]; then
-            sudo apt-get -qq update;
-            sudo apt-get install -y $DEP_ARGS $DIST_DEPS;
-        fi
-
-env:
-    global:
-        - DEP_ARGS="libsdl2-dev libpng12-dev libjpeg-turbo8-dev libglew-dev libopenal-dev libgl1-mesa-dev libmad0-dev libegl1-mesa-dev libgles2-mesa-dev libpango1.0-dev"
-
-=======
->>>>>>> 4953392b
 script:
     - |
         if [[ "$TRAVIS_OS_NAME" == "linux" ]]; then
