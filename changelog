--- conflicted
+++ resolved
@@ -135,12 +135,8 @@
     * Selecting multiple ships of the same model in the outfitter will highlight outfit counts where not all selected ships have the same number installed. (@SomeTroglodyte)
     * The scan progress overlay will be dimmed when out of scan range while a scan is in progress. (@warp-core)
     * The 'k' key, or "shift+p" can now be used to park and unpark selected ships in the shipyard and outfitter. (@nickshanks)
-<<<<<<< HEAD
-    * The name of the selected system in the map will now by highlighted. (@Koranir)
+    * The name of the selected system in the map will now be highlighted. (@Koranir)
     * Added support for "@3x" versions of sounds which will be played while the game is in fast-forward mode. (@tibetiroka)
-=======
-    * The name of the selected system in the map will now be highlighted. (@Koranir)
->>>>>>> 45fc5938
   * Under the hood:
     * Refactored DistanceMap. (@alextd)
     * Corrected a comment on Armament::Fire. (@TomGoodIdea)
