# https://editorconfig.org/
root = true

[*]
end_of_line = lf
insert_final_newline = true
trim_trailing_whitespace = true

# Data files
[data/**.txt]
trim_trailing_whitespace = false
indent_style = tab

# Code files
[{*.{cpp,h,rc,hpp}, SConstruct, SConscript}]
indent_style = tab
<<<<<<< HEAD
=======
cpp_space_pointer_reference_alignment = right
cpp_space_after_keywords_in_control_flow_statements = false
# Except any third-party libraries
[catch.hpp]
indent_style = unset
>>>>>>> 96c75085

# Changelog file
[changelog]
indent_style = space
indent_size = 2

# Copyright file
[copyright]
indent_style = space
indent_size = 1

# Credits file
[credits.txt]
indent_style = space
indent_size = 2

# Markdown
[*.md]
trim_trailing_whitespace = false

# Scripts
[*.{sh,ps1}]
indent_style = space
indent_size = 2

[*.py]
indent_style = tab

[*.xml]
indent_style = space
indent_size = 2

[*.{yml,yaml}]
indent_size = 2
indent_style = space

[*.json]
indent_style = tab<|MERGE_RESOLUTION|>--- conflicted
+++ resolved
@@ -14,14 +14,8 @@
 # Code files
 [{*.{cpp,h,rc,hpp}, SConstruct, SConscript}]
 indent_style = tab
-<<<<<<< HEAD
-=======
 cpp_space_pointer_reference_alignment = right
 cpp_space_after_keywords_in_control_flow_statements = false
-# Except any third-party libraries
-[catch.hpp]
-indent_style = unset
->>>>>>> 96c75085
 
 # Changelog file
 [changelog]
