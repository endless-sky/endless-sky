--- conflicted
+++ resolved
@@ -277,12 +277,9 @@
 		86D9414E818561143BD298BC /* TextReplacements.h */ = {isa = PBXFileReference; fileEncoding = 4; lastKnownFileType = sourcecode.c.h; name = TextReplacements.h; path = source/TextReplacements.h; sourceTree = "<group>"; };
 		8CB543A1AA20F764DD7FC15A /* MenuAnimationPanel.h */ = {isa = PBXFileReference; fileEncoding = 4; lastKnownFileType = sourcecode.c.h; name = MenuAnimationPanel.h; path = source/MenuAnimationPanel.h; sourceTree = "<group>"; };
 		8E8A4C648B242742B22A34FA /* Weather.cpp */ = {isa = PBXFileReference; fileEncoding = 4; lastKnownFileType = sourcecode.cpp.cpp; name = Weather.cpp; path = source/Weather.cpp; sourceTree = "<group>"; };
-<<<<<<< HEAD
 		8FAC4E64A0E172202783D302 /* CustomSale.cpp */ = {isa = PBXFileReference; fileEncoding = 4; lastKnownFileType = sourcecode.cpp.cpp; name = CustomSale.cpp; path = source/CustomSale.cpp; sourceTree = "<group>"; };
-=======
 		938E07E0235970CE00DC2C2B /* FormationPattern.cpp */ = {isa = PBXFileReference; fileEncoding = 4; lastKnownFileType = sourcecode.cpp.cpp; name = FormationPattern.cpp; path = source/FormationPattern.cpp; sourceTree = "<group>"; };
 		938E07E1235970CE00DC2C2B /* FormationPattern.h */ = {isa = PBXFileReference; fileEncoding = 4; lastKnownFileType = sourcecode.c.h; name = FormationPattern.h; path = source/FormationPattern.h; sourceTree = "<group>"; };
->>>>>>> ed134fcd
 		950742538F8CECF5D4168FBC /* EsUuid.cpp */ = {isa = PBXFileReference; fileEncoding = 4; lastKnownFileType = sourcecode.cpp.cpp; name = EsUuid.cpp; path = source/EsUuid.cpp; sourceTree = "<group>"; };
 		98104FFDA18E40F4A712A8BE /* CoreStartData.h */ = {isa = PBXFileReference; fileEncoding = 4; lastKnownFileType = sourcecode.c.h; name = CoreStartData.h; path = source/CoreStartData.h; sourceTree = "<group>"; };
 		9BCF4321AF819E944EC02FB9 /* layout.hpp */ = {isa = PBXFileReference; fileEncoding = 4; lastKnownFileType = sourcecode.c.h; name = layout.hpp; path = source/text/layout.hpp; sourceTree = "<group>"; };
