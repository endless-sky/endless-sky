--- conflicted
+++ resolved
@@ -808,15 +808,12 @@
 				499B4DA7A9C7351120660643 /* MaskManager.cpp */,
 				191E4107A4F1CBBC2526A0E9 /* MaskManager.h */,
 				A00D4207B8915B5E7E9B4619 /* RandomEvent.h */,
-<<<<<<< HEAD
+				9F0F4096A9008E2D8F3304BB /* GameAction.cpp */,
+				6833448DAEB9861D28445DD5 /* GameAction.h */,
 				D38F4076BF68C65C0E03D654 /* Variant.cpp */,
 				0F4B45C6919D54E1D30FEB0A /* Variant.h */,
 				12CF4D1FB34C69CC44079542 /* WeightedVariant.cpp */,
 				079C440BBEFF3BB251E436D2 /* WeightedVariant.h */,
-=======
-				9F0F4096A9008E2D8F3304BB /* GameAction.cpp */,
-				6833448DAEB9861D28445DD5 /* GameAction.h */,
->>>>>>> c07485b8
 			);
 			name = source;
 			sourceTree = "<group>";
@@ -1163,12 +1160,9 @@
 				03624EC39EE09C7A786B4A3D /* CoreStartData.cpp in Sources */,
 				90CF46CE84794C6186FC6CE2 /* EsUuid.cpp in Sources */,
 				03DC4253AA8390FE0A8FB4EA /* MaskManager.cpp in Sources */,
-<<<<<<< HEAD
+				87D6407E8B579EB502BFBCE5 /* GameAction.cpp in Sources */,
 				F2984BCDAC4980F4D6929EE7 /* Variant.cpp in Sources */,
 				C977432FA0DF4F02EAC6BBC3 /* WeightedVariant.cpp in Sources */,
-=======
-				87D6407E8B579EB502BFBCE5 /* GameAction.cpp in Sources */,
->>>>>>> c07485b8
 			);
 			runOnlyForDeploymentPostprocessing = 0;
 		};
