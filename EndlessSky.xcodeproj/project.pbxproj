--- conflicted
+++ resolved
@@ -219,12 +219,9 @@
 		2E1E458DB603BF979429117C /* DisplayText.cpp */ = {isa = PBXFileReference; fileEncoding = 4; lastKnownFileType = sourcecode.cpp.cpp; name = DisplayText.cpp; path = source/text/DisplayText.cpp; sourceTree = "<group>"; };
 		2E644A108BCD762A2A1A899C /* Hazard.h */ = {isa = PBXFileReference; fileEncoding = 4; lastKnownFileType = sourcecode.c.h; name = Hazard.h; path = source/Hazard.h; sourceTree = "<group>"; };
 		2E8047A8987DD8EC99FF8E2E /* Test.cpp */ = {isa = PBXFileReference; fileEncoding = 4; lastKnownFileType = sourcecode.cpp.cpp; name = Test.cpp; path = source/Test.cpp; sourceTree = "<group>"; };
-<<<<<<< HEAD
 		32404878BFF00A095AF2DD2C /* MapPlanetCard.cpp */ = {isa = PBXFileReference; fileEncoding = 4; lastKnownFileType = sourcecode.cpp.cpp; name = MapPlanetCard.cpp; path = source/MapPlanetCard.cpp; sourceTree = "<group>"; };
-=======
 		1578F880250B5F8A00D318FB /* InfoPanelState.cpp */ = {isa = PBXFileReference; fileEncoding = 4; lastKnownFileType = sourcecode.cpp.cpp; name = InfoPanelState.cpp; path = source/InfoPanelState.cpp; sourceTree = "<group>"; };
 		1578F882250B5F8A00D318FB /* InfoPanelState.h */ = {isa = PBXFileReference; fileEncoding = 4; lastKnownFileType = sourcecode.c.h; name = InfoPanelState.h; path = source/InfoPanelState.h; sourceTree = "<group>"; };
->>>>>>> 8c9b5a85
 		389245138CF297EB417DF730 /* UniverseObjects.cpp */ = {isa = PBXFileReference; fileEncoding = 4; lastKnownFileType = sourcecode.cpp.cpp; name = UniverseObjects.cpp; path = source/UniverseObjects.cpp; sourceTree = "<group>"; };
 		46B444A6B2A67F93BB272686 /* ByGivenOrder.h */ = {isa = PBXFileReference; fileEncoding = 4; lastKnownFileType = sourcecode.c.h; name = ByGivenOrder.h; path = source/comparators/ByGivenOrder.h; sourceTree = "<group>"; };
 		499B4DA7A9C7351120660643 /* MaskManager.cpp */ = {isa = PBXFileReference; fileEncoding = 4; lastKnownFileType = sourcecode.cpp.cpp; name = MaskManager.cpp; path = source/MaskManager.cpp; sourceTree = "<group>"; };
