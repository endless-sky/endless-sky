--- conflicted
+++ resolved
@@ -165,7 +165,6 @@
 		B5DDA6942001B7F600DBA76A /* News.cpp in Sources */ = {isa = PBXBuildFile; fileRef = B5DDA6922001B7F600DBA76A /* News.cpp */; };
 		C4264774A89C0001B6FFC60E /* Hazard.cpp in Sources */ = {isa = PBXBuildFile; fileRef = C49D4EA08DF168A83B1C7B07 /* Hazard.cpp */; };
 		C7354A3E9C53D6C5E3CC352F /* TestData.cpp in Sources */ = {isa = PBXBuildFile; fileRef = 02D34A71AE3BC4C93FC6865B /* TestData.cpp */; };
-		C977432FA0DF4F02EAC6BBC3 /* WeightedVariant.cpp in Sources */ = {isa = PBXBuildFile; fileRef = 12CF4D1FB34C69CC44079542 /* WeightedVariant.cpp */; };
 		CE3F49A88B6DCBE09A711110 /* opengl.cpp in Sources */ = {isa = PBXBuildFile; fileRef = A3754152958FBC924E9F76A9 /* opengl.cpp */; };
 		DF8D57E11FC25842001525DA /* Dictionary.cpp in Sources */ = {isa = PBXBuildFile; fileRef = DF8D57DF1FC25842001525DA /* Dictionary.cpp */; };
 		DF8D57E51FC25889001525DA /* Visual.cpp in Sources */ = {isa = PBXBuildFile; fileRef = DF8D57E21FC25889001525DA /* Visual.cpp */; };
@@ -174,11 +173,7 @@
 		DFAAE2AA1FD4A27B0072C0A8 /* ImageSet.cpp in Sources */ = {isa = PBXBuildFile; fileRef = DFAAE2A81FD4A27B0072C0A8 /* ImageSet.cpp */; };
 		E3D54794A1EEF51CD4859170 /* DamageProfile.cpp in Sources */ = {isa = PBXBuildFile; fileRef = C62B4D15899E5F47443D0ED6 /* DamageProfile.cpp */; };
 		ED5E4F2ABA89E9DE00603E69 /* TestContext.cpp in Sources */ = {isa = PBXBuildFile; fileRef = A3134EC4B1CCA5546A10C3EF /* TestContext.cpp */; };
-<<<<<<< HEAD
-		F2984BCDAC4980F4D6929EE7 /* Variant.cpp in Sources */ = {isa = PBXBuildFile; fileRef = D38F4076BF68C65C0E03D654 /* Variant.cpp */; };
-=======
 		F35E4D6EA465D71CDA282EBA /* MenuAnimationPanel.cpp in Sources */ = {isa = PBXBuildFile; fileRef = D0FA4800BE72C1B5A7D567B9 /* MenuAnimationPanel.cpp */; };
->>>>>>> 2095a024
 		F55745BDBC50E15DCEB2ED5B /* layout.hpp in Headers */ = {isa = PBXBuildFile; fileRef = 9BCF4321AF819E944EC02FB9 /* layout.hpp */; settings = {ATTRIBUTES = (Project, ); }; };
 		F78A44BAA8252F6D53B24B69 /* TextReplacements.cpp in Sources */ = {isa = PBXBuildFile; fileRef = 6A4E42FEB3B265A91D5BD2FC /* TextReplacements.cpp */; };
 /* End PBXBuildFile section */
@@ -213,12 +208,9 @@
 		02D34A71AE3BC4C93FC6865B /* TestData.cpp */ = {isa = PBXFileReference; fileEncoding = 4; lastKnownFileType = sourcecode.cpp.cpp; name = TestData.cpp; path = source/TestData.cpp; sourceTree = "<group>"; };
 		072599BE26A8C67D007EC229 /* SDL2.dylib */ = {isa = PBXFileReference; explicitFileType = "compiled.mach-o.dylib"; includeInIndex = 0; path = SDL2.dylib; sourceTree = BUILT_PRODUCTS_DIR; };
 		072599CC26A8C942007EC229 /* SDL2.framework */ = {isa = PBXFileReference; lastKnownFileType = wrapper.framework; name = SDL2.framework; path = build/SDL2.framework; sourceTree = "<group>"; };
-		079C440BBEFF3BB251E436D2 /* WeightedVariant.h */ = {isa = PBXFileReference; fileEncoding = 4; lastKnownFileType = sourcecode.c.h; name = WeightedVariant.h; path = source/WeightedVariant.h; sourceTree = "<group>"; };
 		0C90483BB01ECD0E3E8DDA44 /* WeightedList.h */ = {isa = PBXFileReference; fileEncoding = 4; lastKnownFileType = sourcecode.c.h; name = WeightedList.h; path = source/WeightedList.h; sourceTree = "<group>"; };
 		0DF34095B64BC64F666ECF5F /* CoreStartData.cpp */ = {isa = PBXFileReference; fileEncoding = 4; lastKnownFileType = sourcecode.cpp.cpp; name = CoreStartData.cpp; path = source/CoreStartData.cpp; sourceTree = "<group>"; };
-		0F4B45C6919D54E1D30FEB0A /* Variant.h */ = {isa = PBXFileReference; fileEncoding = 4; lastKnownFileType = sourcecode.c.h; name = Variant.h; path = source/Variant.h; sourceTree = "<group>"; };
 		11EA4AD7A889B6AC1441A198 /* StartConditionsPanel.cpp */ = {isa = PBXFileReference; fileEncoding = 4; lastKnownFileType = sourcecode.cpp.cpp; name = StartConditionsPanel.cpp; path = source/StartConditionsPanel.cpp; sourceTree = "<group>"; };
-		12CF4D1FB34C69CC44079542 /* WeightedVariant.cpp */ = {isa = PBXFileReference; fileEncoding = 4; lastKnownFileType = sourcecode.cpp.cpp; name = WeightedVariant.cpp; path = source/WeightedVariant.cpp; sourceTree = "<group>"; };
 		13B643F6BEC24349F9BC9F42 /* alignment.hpp */ = {isa = PBXFileReference; fileEncoding = 4; lastKnownFileType = sourcecode.c.h; name = alignment.hpp; path = source/text/alignment.hpp; sourceTree = "<group>"; };
 		19184B47B496B414EC9CE671 /* DamageProfile.h */ = {isa = PBXFileReference; fileEncoding = 4; lastKnownFileType = sourcecode.c.h; name = DamageProfile.h; path = source/DamageProfile.h; sourceTree = "<group>"; };
 		191E4107A4F1CBBC2526A0E9 /* MaskManager.h */ = {isa = PBXFileReference; fileEncoding = 4; lastKnownFileType = sourcecode.c.h; name = MaskManager.h; path = source/MaskManager.h; sourceTree = "<group>"; };
@@ -522,11 +514,7 @@
 		B5DDA6932001B7F600DBA76A /* News.h */ = {isa = PBXFileReference; fileEncoding = 4; lastKnownFileType = sourcecode.c.h; name = News.h; path = source/News.h; sourceTree = "<group>"; };
 		C49D4EA08DF168A83B1C7B07 /* Hazard.cpp */ = {isa = PBXFileReference; fileEncoding = 4; lastKnownFileType = sourcecode.cpp.cpp; name = Hazard.cpp; path = source/Hazard.cpp; sourceTree = "<group>"; };
 		C62B4D15899E5F47443D0ED6 /* DamageProfile.cpp */ = {isa = PBXFileReference; fileEncoding = 4; lastKnownFileType = sourcecode.cpp.cpp; name = DamageProfile.cpp; path = source/DamageProfile.cpp; sourceTree = "<group>"; };
-<<<<<<< HEAD
-		D38F4076BF68C65C0E03D654 /* Variant.cpp */ = {isa = PBXFileReference; fileEncoding = 4; lastKnownFileType = sourcecode.cpp.cpp; name = Variant.cpp; path = source/Variant.cpp; sourceTree = "<group>"; };
-=======
 		D0FA4800BE72C1B5A7D567B9 /* MenuAnimationPanel.cpp */ = {isa = PBXFileReference; fileEncoding = 4; lastKnownFileType = sourcecode.cpp.cpp; name = MenuAnimationPanel.cpp; path = source/MenuAnimationPanel.cpp; sourceTree = "<group>"; };
->>>>>>> 2095a024
 		DB9A43BA91B3BC47186BF05E /* UniverseObjects.h */ = {isa = PBXFileReference; fileEncoding = 4; lastKnownFileType = sourcecode.c.h; name = UniverseObjects.h; path = source/UniverseObjects.h; sourceTree = "<group>"; };
 		DC8146D5A145C2DA87D98F1F /* GameLoadingPanel.h */ = {isa = PBXFileReference; fileEncoding = 4; lastKnownFileType = sourcecode.c.h; name = GameLoadingPanel.h; path = source/GameLoadingPanel.h; sourceTree = "<group>"; };
 		DE844E2BBF82C39B568527CB /* ByName.h */ = {isa = PBXFileReference; fileEncoding = 4; lastKnownFileType = sourcecode.c.h; name = ByName.h; path = source/comparators/ByName.h; sourceTree = "<group>"; };
@@ -871,17 +859,10 @@
 				C62B4D15899E5F47443D0ED6 /* DamageProfile.cpp */,
 				19184B47B496B414EC9CE671 /* DamageProfile.h */,
 				5CF247B48EEC7A3C366C1DFA /* DamageDealt.h */,
-<<<<<<< HEAD
-				D38F4076BF68C65C0E03D654 /* Variant.cpp */,
-				0F4B45C6919D54E1D30FEB0A /* Variant.h */,
-				12CF4D1FB34C69CC44079542 /* WeightedVariant.cpp */,
-				079C440BBEFF3BB251E436D2 /* WeightedVariant.h */,
-=======
 				D0FA4800BE72C1B5A7D567B9 /* MenuAnimationPanel.cpp */,
 				8CB543A1AA20F764DD7FC15A /* MenuAnimationPanel.h */,
 				61FA4C2BB89E08C5E2B8B4B9 /* Variant.cpp */,
 				5EBC44769E84CF0C953D08B3 /* Variant.h */,
->>>>>>> 2095a024
 			);
 			name = source;
 			sourceTree = "<group>";
@@ -1238,13 +1219,8 @@
 				CE3F49A88B6DCBE09A711110 /* opengl.cpp in Sources */,
 				027A4E858B292CE9F0A06F89 /* FireCommand.cpp in Sources */,
 				E3D54794A1EEF51CD4859170 /* DamageProfile.cpp in Sources */,
-<<<<<<< HEAD
-				F2984BCDAC4980F4D6929EE7 /* Variant.cpp in Sources */,
-				C977432FA0DF4F02EAC6BBC3 /* WeightedVariant.cpp in Sources */,
-=======
 				F35E4D6EA465D71CDA282EBA /* MenuAnimationPanel.cpp in Sources */,
 				920F40E0ADECA8926F423FDA /* Variant.cpp in Sources */,
->>>>>>> 2095a024
 			);
 			runOnlyForDeploymentPostprocessing = 0;
 		};
