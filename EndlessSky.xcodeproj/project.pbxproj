--- conflicted
+++ resolved
@@ -27,10 +27,7 @@
 		62A405BA1D47DA4D0054F6A0 /* FogShader.cpp in Sources */ = {isa = PBXBuildFile; fileRef = 62A405B81D47DA4D0054F6A0 /* FogShader.cpp */; };
 		62C3111A1CE172D000409D91 /* Flotsam.cpp in Sources */ = {isa = PBXBuildFile; fileRef = 62C311181CE172D000409D91 /* Flotsam.cpp */; };
 		6A5716331E25BE6F00585EB2 /* CollisionSet.cpp in Sources */ = {isa = PBXBuildFile; fileRef = 6A5716311E25BE6F00585EB2 /* CollisionSet.cpp */; };
-<<<<<<< HEAD
-=======
 		938E07E4235970CE00DC2C2B /* FormationPattern.cpp in Sources */ = {isa = PBXBuildFile; fileRef = 938E07E0235970CE00DC2C2B /* FormationPattern.cpp */; };
->>>>>>> 07983688
 		6EC347E6A79BA5602BA4D1EA /* StartConditionsPanel.cpp in Sources */ = {isa = PBXBuildFile; fileRef = 11EA4AD7A889B6AC1441A198 /* StartConditionsPanel.cpp */; };
 		728B43FDACD43334E7A59BCF /* ConditionsStore.cpp in Sources */ = {isa = PBXBuildFile; fileRef = 4256486EA97E57BBB38CDAF2 /* ConditionsStore.cpp */; };
 		87D6407E8B579EB502BFBCE5 /* GameAction.cpp in Sources */ = {isa = PBXBuildFile; fileRef = 9F0F4096A9008E2D8F3304BB /* GameAction.cpp */; };
@@ -269,11 +266,8 @@
 		6A4E42FEB3B265A91D5BD2FC /* TextReplacements.cpp */ = {isa = PBXFileReference; fileEncoding = 4; lastKnownFileType = sourcecode.cpp.cpp; name = TextReplacements.cpp; path = source/TextReplacements.cpp; sourceTree = "<group>"; };
 		6A5716311E25BE6F00585EB2 /* CollisionSet.cpp */ = {isa = PBXFileReference; fileEncoding = 4; lastKnownFileType = sourcecode.cpp.cpp; name = CollisionSet.cpp; path = source/CollisionSet.cpp; sourceTree = "<group>"; };
 		6A5716321E25BE6F00585EB2 /* CollisionSet.h */ = {isa = PBXFileReference; fileEncoding = 4; lastKnownFileType = sourcecode.c.h; name = CollisionSet.h; path = source/CollisionSet.h; sourceTree = "<group>"; };
-<<<<<<< HEAD
 		6B7242769DEFC88E71359DEB /* AlertLabel.cpp */ = {isa = PBXFileReference; fileEncoding = 4; lastKnownFileType = sourcecode.cpp.cpp; name = AlertLabel.cpp; path = source/AlertLabel.cpp; sourceTree = "<group>"; };
-=======
 		6D414B4194239522B24F3C95 /* Wormhole.cpp */ = {isa = PBXFileReference; fileEncoding = 4; lastKnownFileType = sourcecode.cpp.cpp; name = Wormhole.cpp; path = source/Wormhole.cpp; sourceTree = "<group>"; };
->>>>>>> 07983688
 		6DCF4CF2972F569E6DBB8578 /* CategoryTypes.h */ = {isa = PBXFileReference; fileEncoding = 4; lastKnownFileType = sourcecode.c.h; name = CategoryTypes.h; path = source/CategoryTypes.h; sourceTree = "<group>"; };
 		74F543598EEFB3745287E663 /* Bitset.cpp */ = {isa = PBXFileReference; fileEncoding = 4; lastKnownFileType = sourcecode.cpp.cpp; name = Bitset.cpp; path = source/Bitset.cpp; sourceTree = "<group>"; };
 		864B48C89992966088767671 /* AlertLabel.h */ = {isa = PBXFileReference; fileEncoding = 4; lastKnownFileType = sourcecode.c.h; name = AlertLabel.h; path = source/AlertLabel.h; sourceTree = "<group>"; };
@@ -917,14 +911,11 @@
 				CCE547DBB6C74E18E1B84D29 /* PrintData.h */,
 				A7F240B4AC219841424A387A /* Logger.cpp */,
 				AE57401AA43232EDEABFAE13 /* Logger.h */,
-<<<<<<< HEAD
 				6B7242769DEFC88E71359DEB /* AlertLabel.cpp */,
 				864B48C89992966088767671 /* AlertLabel.h */,
-=======
 				13B64DB8AE730E57C3DEA2F0 /* ShipJumpNavigation.cpp */,
 				FBFA4270B7EE3F1C61EA9A44 /* ShipJumpNavigation.h */,
 				C36345D8A06AE061537CEF85 /* JumpTypes.h */,
->>>>>>> 07983688
 			);
 			name = source;
 			sourceTree = "<group>";
@@ -1323,11 +1314,8 @@
 				920F40E0ADECA8926F423FDA /* Variant.cpp in Sources */,
 				46A34BE4A0599886221093BA /* PrintData.cpp in Sources */,
 				DAC24E909BF453D18AEE3DA3 /* Logger.cpp in Sources */,
-<<<<<<< HEAD
 				B770487BB26CFD0BFDD89588 /* AlertLabel.cpp in Sources */,
-=======
 				1F884DB590D5152608510676 /* ShipJumpNavigation.cpp in Sources */,
->>>>>>> 07983688
 			);
 			runOnlyForDeploymentPostprocessing = 0;
 		};
