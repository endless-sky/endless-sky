--- conflicted
+++ resolved
@@ -837,13 +837,10 @@
 				210C41C0BA33F71A694D5F98 /* Bitset.h */,
 				A3754152958FBC924E9F76A9 /* opengl.cpp */,
 				EB634E95A88454ADDB8644B1 /* opengl.h */,
-<<<<<<< HEAD
 				E8F645ACA30BA0E95F83803C /* FireCommand.cpp */,
 				EB4645F28765D37290EA6F78 /* FireCommand.h */,
-=======
 				46B444A6B2A67F93BB272686 /* ByGivenOrder.h */,
 				DE844E2BBF82C39B568527CB /* ByName.h */,
->>>>>>> b1b1a78a
 			);
 			name = source;
 			sourceTree = "<group>";
