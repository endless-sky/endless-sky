// !$*UTF8*$!
{
	archiveVersion = 1;
	classes = {
	};
	objectVersion = 46;
	objects = {

/* Begin PBXBuildFile section */
		027A4E858B292CE9F0A06F89 /* FireCommand.cpp in Sources */ = {isa = PBXBuildFile; fileRef = E8F645ACA30BA0E95F83803C /* FireCommand.cpp */; };
		03624EC39EE09C7A786B4A3D /* CoreStartData.cpp in Sources */ = {isa = PBXBuildFile; fileRef = 0DF34095B64BC64F666ECF5F /* CoreStartData.cpp */; };
		03DC4253AA8390FE0A8FB4EA /* MaskManager.cpp in Sources */ = {isa = PBXBuildFile; fileRef = 499B4DA7A9C7351120660643 /* MaskManager.cpp */; };
		072599D126A8CB2F007EC229 /* SDL2.framework in Frameworks */ = {isa = PBXBuildFile; fileRef = 072599CC26A8C942007EC229 /* SDL2.framework */; };
		072599D426A8CD5D007EC229 /* SDL2.framework in CopyFiles */ = {isa = PBXBuildFile; fileRef = 072599CC26A8C942007EC229 /* SDL2.framework */; settings = {ATTRIBUTES = (CodeSignOnCopy, RemoveHeadersOnCopy, ); }; };
		16AD4CACA629E8026777EA00 /* truncate.hpp in Headers */ = {isa = PBXBuildFile; fileRef = 2CA44855BD0AFF45DCAEEA5D /* truncate.hpp */; settings = {ATTRIBUTES = (Project, ); }; };
		301A4FE885A7A12348986C4F /* UniverseObjects.cpp in Sources */ = {isa = PBXBuildFile; fileRef = 389245138CF297EB417DF730 /* UniverseObjects.cpp */; };
		5155CD731DBB9FF900EF090B /* Depreciation.cpp in Sources */ = {isa = PBXBuildFile; fileRef = 5155CD711DBB9FF900EF090B /* Depreciation.cpp */; };
		5AB644C9B37C15C989A9DBE9 /* DisplayText.cpp in Sources */ = {isa = PBXBuildFile; fileRef = 2E1E458DB603BF979429117C /* DisplayText.cpp */; };
		6245F8251D301C7400A7A094 /* Body.cpp in Sources */ = {isa = PBXBuildFile; fileRef = 6245F8231D301C7400A7A094 /* Body.cpp */; };
		6245F8281D301C9000A7A094 /* Hardpoint.cpp in Sources */ = {isa = PBXBuildFile; fileRef = 6245F8261D301C9000A7A094 /* Hardpoint.cpp */; };
		628BDAEF1CC5DC950062BCD2 /* PlanetLabel.cpp in Sources */ = {isa = PBXBuildFile; fileRef = 628BDAED1CC5DC950062BCD2 /* PlanetLabel.cpp */; };
		62A405BA1D47DA4D0054F6A0 /* FogShader.cpp in Sources */ = {isa = PBXBuildFile; fileRef = 62A405B81D47DA4D0054F6A0 /* FogShader.cpp */; };
		62C3111A1CE172D000409D91 /* Flotsam.cpp in Sources */ = {isa = PBXBuildFile; fileRef = 62C311181CE172D000409D91 /* Flotsam.cpp */; };
		6A5716331E25BE6F00585EB2 /* CollisionSet.cpp in Sources */ = {isa = PBXBuildFile; fileRef = 6A5716311E25BE6F00585EB2 /* CollisionSet.cpp */; };
		6EC347E6A79BA5602BA4D1EA /* StartConditionsPanel.cpp in Sources */ = {isa = PBXBuildFile; fileRef = 11EA4AD7A889B6AC1441A198 /* StartConditionsPanel.cpp */; };
		87D6407E8B579EB502BFBCE5 /* GameAction.cpp in Sources */ = {isa = PBXBuildFile; fileRef = 9F0F4096A9008E2D8F3304BB /* GameAction.cpp */; };
		88A64339B56EBA1F7923E1C7 /* GameLoadingPanel.cpp in Sources */ = {isa = PBXBuildFile; fileRef = A7E640C7A366679B27CCADAC /* GameLoadingPanel.cpp */; };
		90CF46CE84794C6186FC6CE2 /* EsUuid.cpp in Sources */ = {isa = PBXBuildFile; fileRef = 950742538F8CECF5D4168FBC /* EsUuid.cpp */; };
		94DF4B5B8619F6A3715D6168 /* Weather.cpp in Sources */ = {isa = PBXBuildFile; fileRef = 8E8A4C648B242742B22A34FA /* Weather.cpp */; };
		9E1F4BF78F9E1FC4C96F76B5 /* Test.cpp in Sources */ = {isa = PBXBuildFile; fileRef = 2E8047A8987DD8EC99FF8E2E /* Test.cpp */; };
		A90633FF1EE602FD000DA6C0 /* LogbookPanel.cpp in Sources */ = {isa = PBXBuildFile; fileRef = A90633FD1EE602FD000DA6C0 /* LogbookPanel.cpp */; };
		A90C15D91D5BD55700708F3A /* Minable.cpp in Sources */ = {isa = PBXBuildFile; fileRef = A90C15D71D5BD55700708F3A /* Minable.cpp */; };
		A90C15DC1D5BD56800708F3A /* Rectangle.cpp in Sources */ = {isa = PBXBuildFile; fileRef = A90C15DA1D5BD56800708F3A /* Rectangle.cpp */; };
		A93931FB1988135200C2A87B /* libturbojpeg.0.dylib in Frameworks */ = {isa = PBXBuildFile; fileRef = A93931FA1988135200C2A87B /* libturbojpeg.0.dylib */; };
		A93931FD1988136B00C2A87B /* libpng16.dylib in Frameworks */ = {isa = PBXBuildFile; fileRef = A93931FC1988136B00C2A87B /* libpng16.dylib */; };
		A93931FE1988136E00C2A87B /* libturbojpeg.0.dylib in CopyFiles */ = {isa = PBXBuildFile; fileRef = A93931FA1988135200C2A87B /* libturbojpeg.0.dylib */; };
		A93931FF1988136F00C2A87B /* libpng16.dylib in CopyFiles */ = {isa = PBXBuildFile; fileRef = A93931FC1988136B00C2A87B /* libpng16.dylib */; };
		A94408A51982F3E600610427 /* endless-sky.iconset in Resources */ = {isa = PBXBuildFile; fileRef = A94408A41982F3E600610427 /* endless-sky.iconset */; };
		A966A5AB1B964E6300DFF69C /* Person.cpp in Sources */ = {isa = PBXBuildFile; fileRef = A966A5A91B964E6300DFF69C /* Person.cpp */; };
		A96863A01AE6FD0E004FE1FE /* Account.cpp in Sources */ = {isa = PBXBuildFile; fileRef = A96862CD1AE6FD0A004FE1FE /* Account.cpp */; };
		A96863A11AE6FD0E004FE1FE /* AI.cpp in Sources */ = {isa = PBXBuildFile; fileRef = A96862CF1AE6FD0A004FE1FE /* AI.cpp */; };
		A96863A21AE6FD0E004FE1FE /* Angle.cpp in Sources */ = {isa = PBXBuildFile; fileRef = A96862D11AE6FD0A004FE1FE /* Angle.cpp */; };
		A96863A41AE6FD0E004FE1FE /* Armament.cpp in Sources */ = {isa = PBXBuildFile; fileRef = A96862D51AE6FD0A004FE1FE /* Armament.cpp */; };
		A96863A51AE6FD0E004FE1FE /* AsteroidField.cpp in Sources */ = {isa = PBXBuildFile; fileRef = A96862D71AE6FD0A004FE1FE /* AsteroidField.cpp */; };
		A96863A61AE6FD0E004FE1FE /* Audio.cpp in Sources */ = {isa = PBXBuildFile; fileRef = A96862D91AE6FD0A004FE1FE /* Audio.cpp */; };
		A96863A71AE6FD0E004FE1FE /* BankPanel.cpp in Sources */ = {isa = PBXBuildFile; fileRef = A96862DB1AE6FD0A004FE1FE /* BankPanel.cpp */; };
		A96863A91AE6FD0E004FE1FE /* BoardingPanel.cpp in Sources */ = {isa = PBXBuildFile; fileRef = A96862DF1AE6FD0A004FE1FE /* BoardingPanel.cpp */; };
		A96863AA1AE6FD0E004FE1FE /* CaptureOdds.cpp in Sources */ = {isa = PBXBuildFile; fileRef = A96862E11AE6FD0A004FE1FE /* CaptureOdds.cpp */; };
		A96863AB1AE6FD0E004FE1FE /* CargoHold.cpp in Sources */ = {isa = PBXBuildFile; fileRef = A96862E31AE6FD0A004FE1FE /* CargoHold.cpp */; };
		A96863AC1AE6FD0E004FE1FE /* Color.cpp in Sources */ = {isa = PBXBuildFile; fileRef = A96862E61AE6FD0A004FE1FE /* Color.cpp */; };
		A96863AD1AE6FD0E004FE1FE /* Command.cpp in Sources */ = {isa = PBXBuildFile; fileRef = A96862E81AE6FD0A004FE1FE /* Command.cpp */; };
		A96863AE1AE6FD0E004FE1FE /* ConditionSet.cpp in Sources */ = {isa = PBXBuildFile; fileRef = A96862EA1AE6FD0A004FE1FE /* ConditionSet.cpp */; };
		A96863AF1AE6FD0E004FE1FE /* Conversation.cpp in Sources */ = {isa = PBXBuildFile; fileRef = A96862EC1AE6FD0A004FE1FE /* Conversation.cpp */; };
		A96863B01AE6FD0E004FE1FE /* ConversationPanel.cpp in Sources */ = {isa = PBXBuildFile; fileRef = A96862EE1AE6FD0A004FE1FE /* ConversationPanel.cpp */; };
		A96863B11AE6FD0E004FE1FE /* DataFile.cpp in Sources */ = {isa = PBXBuildFile; fileRef = A96862F01AE6FD0A004FE1FE /* DataFile.cpp */; };
		A96863B21AE6FD0E004FE1FE /* DataNode.cpp in Sources */ = {isa = PBXBuildFile; fileRef = A96862F21AE6FD0A004FE1FE /* DataNode.cpp */; };
		A96863B31AE6FD0E004FE1FE /* DataWriter.cpp in Sources */ = {isa = PBXBuildFile; fileRef = A96862F41AE6FD0A004FE1FE /* DataWriter.cpp */; };
		A96863B41AE6FD0E004FE1FE /* Date.cpp in Sources */ = {isa = PBXBuildFile; fileRef = A96862F61AE6FD0A004FE1FE /* Date.cpp */; };
		A96863B51AE6FD0E004FE1FE /* Dialog.cpp in Sources */ = {isa = PBXBuildFile; fileRef = A96862F81AE6FD0A004FE1FE /* Dialog.cpp */; };
		A96863B61AE6FD0E004FE1FE /* DistanceMap.cpp in Sources */ = {isa = PBXBuildFile; fileRef = A96862FA1AE6FD0B004FE1FE /* DistanceMap.cpp */; };
		A96863B81AE6FD0E004FE1FE /* DrawList.cpp in Sources */ = {isa = PBXBuildFile; fileRef = A96862FE1AE6FD0B004FE1FE /* DrawList.cpp */; };
		A96863B91AE6FD0E004FE1FE /* Effect.cpp in Sources */ = {isa = PBXBuildFile; fileRef = A96863001AE6FD0B004FE1FE /* Effect.cpp */; };
		A96863BA1AE6FD0E004FE1FE /* Engine.cpp in Sources */ = {isa = PBXBuildFile; fileRef = A96863021AE6FD0B004FE1FE /* Engine.cpp */; };
		A96863BB1AE6FD0E004FE1FE /* EscortDisplay.cpp in Sources */ = {isa = PBXBuildFile; fileRef = A96863041AE6FD0B004FE1FE /* EscortDisplay.cpp */; };
		A96863BC1AE6FD0E004FE1FE /* Files.cpp in Sources */ = {isa = PBXBuildFile; fileRef = A96863061AE6FD0B004FE1FE /* Files.cpp */; };
		A96863BD1AE6FD0E004FE1FE /* FillShader.cpp in Sources */ = {isa = PBXBuildFile; fileRef = A96863081AE6FD0B004FE1FE /* FillShader.cpp */; };
		A96863BE1AE6FD0E004FE1FE /* Fleet.cpp in Sources */ = {isa = PBXBuildFile; fileRef = A968630A1AE6FD0B004FE1FE /* Fleet.cpp */; };
		A96863BF1AE6FD0E004FE1FE /* Font.cpp in Sources */ = {isa = PBXBuildFile; fileRef = A968630C1AE6FD0B004FE1FE /* Font.cpp */; };
		A96863C01AE6FD0E004FE1FE /* FontSet.cpp in Sources */ = {isa = PBXBuildFile; fileRef = A968630E1AE6FD0B004FE1FE /* FontSet.cpp */; };
		A96863C11AE6FD0E004FE1FE /* Format.cpp in Sources */ = {isa = PBXBuildFile; fileRef = A96863101AE6FD0B004FE1FE /* Format.cpp */; };
		A96863C21AE6FD0E004FE1FE /* FrameTimer.cpp in Sources */ = {isa = PBXBuildFile; fileRef = A96863121AE6FD0B004FE1FE /* FrameTimer.cpp */; };
		A96863C31AE6FD0E004FE1FE /* Galaxy.cpp in Sources */ = {isa = PBXBuildFile; fileRef = A96863141AE6FD0B004FE1FE /* Galaxy.cpp */; };
		A96863C41AE6FD0E004FE1FE /* GameData.cpp in Sources */ = {isa = PBXBuildFile; fileRef = A96863161AE6FD0B004FE1FE /* GameData.cpp */; };
		A96863C51AE6FD0E004FE1FE /* GameEvent.cpp in Sources */ = {isa = PBXBuildFile; fileRef = A96863181AE6FD0B004FE1FE /* GameEvent.cpp */; };
		A96863C61AE6FD0E004FE1FE /* Government.cpp in Sources */ = {isa = PBXBuildFile; fileRef = A968631B1AE6FD0B004FE1FE /* Government.cpp */; };
		A96863C71AE6FD0E004FE1FE /* HailPanel.cpp in Sources */ = {isa = PBXBuildFile; fileRef = A968631D1AE6FD0B004FE1FE /* HailPanel.cpp */; };
		A96863C81AE6FD0E004FE1FE /* HiringPanel.cpp in Sources */ = {isa = PBXBuildFile; fileRef = A968631F1AE6FD0B004FE1FE /* HiringPanel.cpp */; };
		A96863C91AE6FD0E004FE1FE /* ImageBuffer.cpp in Sources */ = {isa = PBXBuildFile; fileRef = A96863211AE6FD0B004FE1FE /* ImageBuffer.cpp */; };
		A96863CB1AE6FD0E004FE1FE /* Information.cpp in Sources */ = {isa = PBXBuildFile; fileRef = A96863251AE6FD0B004FE1FE /* Information.cpp */; };
		A96863CC1AE6FD0E004FE1FE /* Interface.cpp in Sources */ = {isa = PBXBuildFile; fileRef = A96863271AE6FD0B004FE1FE /* Interface.cpp */; };
		A96863CD1AE6FD0E004FE1FE /* LineShader.cpp in Sources */ = {isa = PBXBuildFile; fileRef = A96863291AE6FD0B004FE1FE /* LineShader.cpp */; };
		A96863CE1AE6FD0E004FE1FE /* LoadPanel.cpp in Sources */ = {isa = PBXBuildFile; fileRef = A968632B1AE6FD0B004FE1FE /* LoadPanel.cpp */; };
		A96863CF1AE6FD0E004FE1FE /* LocationFilter.cpp in Sources */ = {isa = PBXBuildFile; fileRef = A968632D1AE6FD0B004FE1FE /* LocationFilter.cpp */; };
		A96863D01AE6FD0E004FE1FE /* main.cpp in Sources */ = {isa = PBXBuildFile; fileRef = A968632F1AE6FD0B004FE1FE /* main.cpp */; };
		A96863D11AE6FD0E004FE1FE /* MainPanel.cpp in Sources */ = {isa = PBXBuildFile; fileRef = A96863301AE6FD0B004FE1FE /* MainPanel.cpp */; };
		A96863D21AE6FD0E004FE1FE /* MapDetailPanel.cpp in Sources */ = {isa = PBXBuildFile; fileRef = A96863321AE6FD0C004FE1FE /* MapDetailPanel.cpp */; };
		A96863D31AE6FD0E004FE1FE /* MapPanel.cpp in Sources */ = {isa = PBXBuildFile; fileRef = A96863341AE6FD0C004FE1FE /* MapPanel.cpp */; };
		A96863D41AE6FD0E004FE1FE /* Mask.cpp in Sources */ = {isa = PBXBuildFile; fileRef = A96863361AE6FD0C004FE1FE /* Mask.cpp */; };
		A96863D51AE6FD0E004FE1FE /* MenuPanel.cpp in Sources */ = {isa = PBXBuildFile; fileRef = A96863381AE6FD0C004FE1FE /* MenuPanel.cpp */; };
		A96863D61AE6FD0E004FE1FE /* Messages.cpp in Sources */ = {isa = PBXBuildFile; fileRef = A968633A1AE6FD0C004FE1FE /* Messages.cpp */; };
		A96863D71AE6FD0E004FE1FE /* Mission.cpp in Sources */ = {isa = PBXBuildFile; fileRef = A968633C1AE6FD0C004FE1FE /* Mission.cpp */; };
		A96863D81AE6FD0E004FE1FE /* MissionAction.cpp in Sources */ = {isa = PBXBuildFile; fileRef = A968633E1AE6FD0C004FE1FE /* MissionAction.cpp */; };
		A96863D91AE6FD0E004FE1FE /* MissionPanel.cpp in Sources */ = {isa = PBXBuildFile; fileRef = A96863401AE6FD0C004FE1FE /* MissionPanel.cpp */; };
		A96863DA1AE6FD0E004FE1FE /* Mortgage.cpp in Sources */ = {isa = PBXBuildFile; fileRef = A96863421AE6FD0C004FE1FE /* Mortgage.cpp */; };
		A96863DB1AE6FD0E004FE1FE /* NPC.cpp in Sources */ = {isa = PBXBuildFile; fileRef = A96863441AE6FD0C004FE1FE /* NPC.cpp */; };
		A96863DC1AE6FD0E004FE1FE /* Outfit.cpp in Sources */ = {isa = PBXBuildFile; fileRef = A96863461AE6FD0C004FE1FE /* Outfit.cpp */; };
		A96863DD1AE6FD0E004FE1FE /* OutfitInfoDisplay.cpp in Sources */ = {isa = PBXBuildFile; fileRef = A96863481AE6FD0C004FE1FE /* OutfitInfoDisplay.cpp */; };
		A96863DE1AE6FD0E004FE1FE /* OutfitterPanel.cpp in Sources */ = {isa = PBXBuildFile; fileRef = A968634A1AE6FD0C004FE1FE /* OutfitterPanel.cpp */; };
		A96863DF1AE6FD0E004FE1FE /* OutlineShader.cpp in Sources */ = {isa = PBXBuildFile; fileRef = A968634C1AE6FD0C004FE1FE /* OutlineShader.cpp */; };
		A96863E01AE6FD0E004FE1FE /* Panel.cpp in Sources */ = {isa = PBXBuildFile; fileRef = A968634E1AE6FD0C004FE1FE /* Panel.cpp */; };
		A96863E11AE6FD0E004FE1FE /* Personality.cpp in Sources */ = {isa = PBXBuildFile; fileRef = A96863501AE6FD0C004FE1FE /* Personality.cpp */; };
		A96863E21AE6FD0E004FE1FE /* Phrase.cpp in Sources */ = {isa = PBXBuildFile; fileRef = A96863521AE6FD0C004FE1FE /* Phrase.cpp */; };
		A96863E31AE6FD0E004FE1FE /* Planet.cpp in Sources */ = {isa = PBXBuildFile; fileRef = A96863551AE6FD0C004FE1FE /* Planet.cpp */; };
		A96863E41AE6FD0E004FE1FE /* PlanetPanel.cpp in Sources */ = {isa = PBXBuildFile; fileRef = A96863571AE6FD0C004FE1FE /* PlanetPanel.cpp */; };
		A96863E51AE6FD0E004FE1FE /* PlayerInfo.cpp in Sources */ = {isa = PBXBuildFile; fileRef = A96863591AE6FD0C004FE1FE /* PlayerInfo.cpp */; };
		A96863E61AE6FD0E004FE1FE /* Point.cpp in Sources */ = {isa = PBXBuildFile; fileRef = A968635B1AE6FD0C004FE1FE /* Point.cpp */; };
		A96863E71AE6FD0E004FE1FE /* PointerShader.cpp in Sources */ = {isa = PBXBuildFile; fileRef = A968635D1AE6FD0C004FE1FE /* PointerShader.cpp */; };
		A96863E81AE6FD0E004FE1FE /* Politics.cpp in Sources */ = {isa = PBXBuildFile; fileRef = A968635F1AE6FD0C004FE1FE /* Politics.cpp */; };
		A96863E91AE6FD0E004FE1FE /* Preferences.cpp in Sources */ = {isa = PBXBuildFile; fileRef = A96863611AE6FD0C004FE1FE /* Preferences.cpp */; };
		A96863EA1AE6FD0E004FE1FE /* PreferencesPanel.cpp in Sources */ = {isa = PBXBuildFile; fileRef = A96863631AE6FD0C004FE1FE /* PreferencesPanel.cpp */; };
		A96863EB1AE6FD0E004FE1FE /* Projectile.cpp in Sources */ = {isa = PBXBuildFile; fileRef = A96863651AE6FD0C004FE1FE /* Projectile.cpp */; };
		A96863EC1AE6FD0E004FE1FE /* Radar.cpp in Sources */ = {isa = PBXBuildFile; fileRef = A96863671AE6FD0C004FE1FE /* Radar.cpp */; };
		A96863ED1AE6FD0E004FE1FE /* Random.cpp in Sources */ = {isa = PBXBuildFile; fileRef = A96863691AE6FD0D004FE1FE /* Random.cpp */; };
		A96863EE1AE6FD0E004FE1FE /* RingShader.cpp in Sources */ = {isa = PBXBuildFile; fileRef = A968636B1AE6FD0D004FE1FE /* RingShader.cpp */; };
		A96863EF1AE6FD0E004FE1FE /* SavedGame.cpp in Sources */ = {isa = PBXBuildFile; fileRef = A968636E1AE6FD0D004FE1FE /* SavedGame.cpp */; };
		A96863F01AE6FD0E004FE1FE /* Screen.cpp in Sources */ = {isa = PBXBuildFile; fileRef = A96863701AE6FD0D004FE1FE /* Screen.cpp */; };
		A96863F11AE6FD0E004FE1FE /* Shader.cpp in Sources */ = {isa = PBXBuildFile; fileRef = A96863731AE6FD0D004FE1FE /* Shader.cpp */; };
		A96863F21AE6FD0E004FE1FE /* Ship.cpp in Sources */ = {isa = PBXBuildFile; fileRef = A96863761AE6FD0D004FE1FE /* Ship.cpp */; };
		A96863F31AE6FD0E004FE1FE /* ShipEvent.cpp in Sources */ = {isa = PBXBuildFile; fileRef = A96863781AE6FD0D004FE1FE /* ShipEvent.cpp */; };
		A96863F41AE6FD0E004FE1FE /* ShipInfoDisplay.cpp in Sources */ = {isa = PBXBuildFile; fileRef = A968637A1AE6FD0D004FE1FE /* ShipInfoDisplay.cpp */; };
		A96863F51AE6FD0E004FE1FE /* ShipyardPanel.cpp in Sources */ = {isa = PBXBuildFile; fileRef = A968637C1AE6FD0D004FE1FE /* ShipyardPanel.cpp */; };
		A96863F61AE6FD0E004FE1FE /* ShopPanel.cpp in Sources */ = {isa = PBXBuildFile; fileRef = A968637E1AE6FD0D004FE1FE /* ShopPanel.cpp */; };
		A96863F71AE6FD0E004FE1FE /* Sound.cpp in Sources */ = {isa = PBXBuildFile; fileRef = A96863801AE6FD0D004FE1FE /* Sound.cpp */; };
		A96863F81AE6FD0E004FE1FE /* SpaceportPanel.cpp in Sources */ = {isa = PBXBuildFile; fileRef = A96863821AE6FD0D004FE1FE /* SpaceportPanel.cpp */; };
		A96863F91AE6FD0E004FE1FE /* Sprite.cpp in Sources */ = {isa = PBXBuildFile; fileRef = A96863841AE6FD0D004FE1FE /* Sprite.cpp */; };
		A96863FA1AE6FD0E004FE1FE /* SpriteQueue.cpp in Sources */ = {isa = PBXBuildFile; fileRef = A96863861AE6FD0D004FE1FE /* SpriteQueue.cpp */; };
		A96863FB1AE6FD0E004FE1FE /* SpriteSet.cpp in Sources */ = {isa = PBXBuildFile; fileRef = A96863881AE6FD0D004FE1FE /* SpriteSet.cpp */; };
		A96863FC1AE6FD0E004FE1FE /* SpriteShader.cpp in Sources */ = {isa = PBXBuildFile; fileRef = A968638A1AE6FD0D004FE1FE /* SpriteShader.cpp */; };
		A96863FD1AE6FD0E004FE1FE /* StarField.cpp in Sources */ = {isa = PBXBuildFile; fileRef = A968638C1AE6FD0D004FE1FE /* StarField.cpp */; };
		A96863FE1AE6FD0E004FE1FE /* StartConditions.cpp in Sources */ = {isa = PBXBuildFile; fileRef = A968638E1AE6FD0D004FE1FE /* StartConditions.cpp */; };
		A96863FF1AE6FD0E004FE1FE /* StellarObject.cpp in Sources */ = {isa = PBXBuildFile; fileRef = A96863901AE6FD0D004FE1FE /* StellarObject.cpp */; };
		A96864001AE6FD0E004FE1FE /* System.cpp in Sources */ = {isa = PBXBuildFile; fileRef = A96863921AE6FD0D004FE1FE /* System.cpp */; };
		A96864011AE6FD0E004FE1FE /* Table.cpp in Sources */ = {isa = PBXBuildFile; fileRef = A96863941AE6FD0D004FE1FE /* Table.cpp */; };
		A96864021AE6FD0E004FE1FE /* Trade.cpp in Sources */ = {isa = PBXBuildFile; fileRef = A96863961AE6FD0D004FE1FE /* Trade.cpp */; };
		A96864031AE6FD0E004FE1FE /* TradingPanel.cpp in Sources */ = {isa = PBXBuildFile; fileRef = A96863981AE6FD0D004FE1FE /* TradingPanel.cpp */; };
		A96864041AE6FD0E004FE1FE /* UI.cpp in Sources */ = {isa = PBXBuildFile; fileRef = A968639A1AE6FD0D004FE1FE /* UI.cpp */; };
		A96864051AE6FD0E004FE1FE /* Weapon.cpp in Sources */ = {isa = PBXBuildFile; fileRef = A968639C1AE6FD0D004FE1FE /* Weapon.cpp */; };
		A96864061AE6FD0E004FE1FE /* WrappedText.cpp in Sources */ = {isa = PBXBuildFile; fileRef = A968639E1AE6FD0D004FE1FE /* WrappedText.cpp */; };
		A97C24EA1B17BE35007DDFA1 /* MapOutfitterPanel.cpp in Sources */ = {isa = PBXBuildFile; fileRef = A97C24E81B17BE35007DDFA1 /* MapOutfitterPanel.cpp */; };
		A97C24ED1B17BE3C007DDFA1 /* MapShipyardPanel.cpp in Sources */ = {isa = PBXBuildFile; fileRef = A97C24EB1B17BE3C007DDFA1 /* MapShipyardPanel.cpp */; };
		A97C4460852BF852334C0CB1 /* Bitset.cpp in Sources */ = {isa = PBXBuildFile; fileRef = 74F543598EEFB3745287E663 /* Bitset.cpp */; };
		A98150821EA9634A00428AD6 /* ShipInfoPanel.cpp in Sources */ = {isa = PBXBuildFile; fileRef = A98150801EA9634A00428AD6 /* ShipInfoPanel.cpp */; };
		A98150851EA9635D00428AD6 /* PlayerInfoPanel.cpp in Sources */ = {isa = PBXBuildFile; fileRef = A98150831EA9635D00428AD6 /* PlayerInfoPanel.cpp */; };
		A99F7A50195DF3E8002C30B8 /* Images.xcassets in Resources */ = {isa = PBXBuildFile; fileRef = A99F7A4F195DF3E8002C30B8 /* Images.xcassets */; };
		A99F7AF5195DF44C002C30B8 /* credits.txt in Resources */ = {isa = PBXBuildFile; fileRef = A99F7A6F195DF44B002C30B8 /* credits.txt */; };
		A99F7B08195DF44C002C30B8 /* keys.txt in Resources */ = {isa = PBXBuildFile; fileRef = A99F7A94195DF44B002C30B8 /* keys.txt */; };
		A99F7B09195DF44C002C30B8 /* license.txt in Resources */ = {isa = PBXBuildFile; fileRef = A99F7A95195DF44B002C30B8 /* license.txt */; };
		A99F7B34195DF45E002C30B8 /* data in Resources */ = {isa = PBXBuildFile; fileRef = A99F7B32195DF45E002C30B8 /* data */; };
		A99F7B35195DF45E002C30B8 /* images in Resources */ = {isa = PBXBuildFile; fileRef = A99F7B33195DF45E002C30B8 /* images */; };
		A9A5297419996C9F002D7C35 /* sounds in Resources */ = {isa = PBXBuildFile; fileRef = A9A5297319996C9F002D7C35 /* sounds */; };
		A9A5297619996CC3002D7C35 /* OpenAL.framework in Frameworks */ = {isa = PBXBuildFile; fileRef = A9A5297519996CC3002D7C35 /* OpenAL.framework */; };
		A9B99D021C616AD000BE7C2E /* ItemInfoDisplay.cpp in Sources */ = {isa = PBXBuildFile; fileRef = A9B99D001C616AD000BE7C2E /* ItemInfoDisplay.cpp */; };
		A9B99D051C616AF200BE7C2E /* MapSalesPanel.cpp in Sources */ = {isa = PBXBuildFile; fileRef = A9B99D031C616AF200BE7C2E /* MapSalesPanel.cpp */; };
		A9BDFB541E00B8AA00A6B27E /* Music.cpp in Sources */ = {isa = PBXBuildFile; fileRef = A9BDFB521E00B8AA00A6B27E /* Music.cpp */; };
		A9BDFB561E00B94700A6B27E /* libmad.0.dylib in Frameworks */ = {isa = PBXBuildFile; fileRef = A9BDFB551E00B94700A6B27E /* libmad.0.dylib */; };
		A9BDFB571E00BD6A00A6B27E /* libmad.0.dylib in CopyFiles */ = {isa = PBXBuildFile; fileRef = A9BDFB551E00B94700A6B27E /* libmad.0.dylib */; };
		A9C70E101C0E5B51000B3D14 /* File.cpp in Sources */ = {isa = PBXBuildFile; fileRef = A9C70E0E1C0E5B51000B3D14 /* File.cpp */; };
		A9CC526D1950C9F6004E4E22 /* Cocoa.framework in Frameworks */ = {isa = PBXBuildFile; fileRef = A9CC526C1950C9F6004E4E22 /* Cocoa.framework */; };
		A9D40D1A195DFAA60086EE52 /* OpenGL.framework in Frameworks */ = {isa = PBXBuildFile; fileRef = A9D40D19195DFAA60086EE52 /* OpenGL.framework */; };
		AFF742E3BAA4AD9A5D001460 /* alignment.hpp in Headers */ = {isa = PBXBuildFile; fileRef = 13B643F6BEC24349F9BC9F42 /* alignment.hpp */; settings = {ATTRIBUTES = (Project, ); }; };
		B12A4FF5B1318BF711440862 /* CustomSale.cpp in Sources */ = {isa = PBXBuildFile; fileRef = 8FAC4E64A0E172202783D302 /* CustomSale.cpp */; };
		B55C239D2303CE8B005C1A14 /* GameWindow.cpp in Sources */ = {isa = PBXBuildFile; fileRef = B55C239B2303CE8A005C1A14 /* GameWindow.cpp */; };
		B590161321ED4A0F00799178 /* Utf8.cpp in Sources */ = {isa = PBXBuildFile; fileRef = B590161121ED4A0E00799178 /* Utf8.cpp */; };
		B5DDA6942001B7F600DBA76A /* News.cpp in Sources */ = {isa = PBXBuildFile; fileRef = B5DDA6922001B7F600DBA76A /* News.cpp */; };
		C4264774A89C0001B6FFC60E /* Hazard.cpp in Sources */ = {isa = PBXBuildFile; fileRef = C49D4EA08DF168A83B1C7B07 /* Hazard.cpp */; };
		C7354A3E9C53D6C5E3CC352F /* TestData.cpp in Sources */ = {isa = PBXBuildFile; fileRef = 02D34A71AE3BC4C93FC6865B /* TestData.cpp */; };
		CE3F49A88B6DCBE09A711110 /* opengl.cpp in Sources */ = {isa = PBXBuildFile; fileRef = A3754152958FBC924E9F76A9 /* opengl.cpp */; };
		DF8D57E11FC25842001525DA /* Dictionary.cpp in Sources */ = {isa = PBXBuildFile; fileRef = DF8D57DF1FC25842001525DA /* Dictionary.cpp */; };
		DF8D57E51FC25889001525DA /* Visual.cpp in Sources */ = {isa = PBXBuildFile; fileRef = DF8D57E21FC25889001525DA /* Visual.cpp */; };
		DFAAE2A61FD4A25C0072C0A8 /* BatchDrawList.cpp in Sources */ = {isa = PBXBuildFile; fileRef = DFAAE2A21FD4A25C0072C0A8 /* BatchDrawList.cpp */; };
		DFAAE2A71FD4A25C0072C0A8 /* BatchShader.cpp in Sources */ = {isa = PBXBuildFile; fileRef = DFAAE2A41FD4A25C0072C0A8 /* BatchShader.cpp */; };
		DFAAE2AA1FD4A27B0072C0A8 /* ImageSet.cpp in Sources */ = {isa = PBXBuildFile; fileRef = DFAAE2A81FD4A27B0072C0A8 /* ImageSet.cpp */; };
		E3D54794A1EEF51CD4859170 /* DamageProfile.cpp in Sources */ = {isa = PBXBuildFile; fileRef = C62B4D15899E5F47443D0ED6 /* DamageProfile.cpp */; };
		ED5E4F2ABA89E9DE00603E69 /* TestContext.cpp in Sources */ = {isa = PBXBuildFile; fileRef = A3134EC4B1CCA5546A10C3EF /* TestContext.cpp */; };
		F55745BDBC50E15DCEB2ED5B /* layout.hpp in Headers */ = {isa = PBXBuildFile; fileRef = 9BCF4321AF819E944EC02FB9 /* layout.hpp */; settings = {ATTRIBUTES = (Project, ); }; };
		F78A44BAA8252F6D53B24B69 /* TextReplacements.cpp in Sources */ = {isa = PBXBuildFile; fileRef = 6A4E42FEB3B265A91D5BD2FC /* TextReplacements.cpp */; };
/* End PBXBuildFile section */

/* Begin PBXContainerItemProxy section */
		072599CE26A8CADA007EC229 /* PBXContainerItemProxy */ = {
			isa = PBXContainerItemProxy;
			containerPortal = A9CC52611950C9F6004E4E22 /* Project object */;
			proxyType = 1;
			remoteGlobalIDString = 072599BD26A8C67D007EC229;
			remoteInfo = SDL2;
		};
/* End PBXContainerItemProxy section */

/* Begin PBXCopyFilesBuildPhase section */
		A93931ED19880ECA00C2A87B /* CopyFiles */ = {
			isa = PBXCopyFilesBuildPhase;
			buildActionMask = 2147483647;
			dstPath = "";
			dstSubfolderSpec = 10;
			files = (
				A9BDFB571E00BD6A00A6B27E /* libmad.0.dylib in CopyFiles */,
				A93931FF1988136F00C2A87B /* libpng16.dylib in CopyFiles */,
				A93931FE1988136E00C2A87B /* libturbojpeg.0.dylib in CopyFiles */,
				072599D426A8CD5D007EC229 /* SDL2.framework in CopyFiles */,
			);
			runOnlyForDeploymentPostprocessing = 0;
		};
/* End PBXCopyFilesBuildPhase section */

/* Begin PBXFileReference section */
		02D34A71AE3BC4C93FC6865B /* TestData.cpp */ = {isa = PBXFileReference; fileEncoding = 4; lastKnownFileType = sourcecode.cpp.cpp; name = TestData.cpp; path = source/TestData.cpp; sourceTree = "<group>"; };
		072599BE26A8C67D007EC229 /* SDL2.dylib */ = {isa = PBXFileReference; explicitFileType = "compiled.mach-o.dylib"; includeInIndex = 0; path = SDL2.dylib; sourceTree = BUILT_PRODUCTS_DIR; };
		072599CC26A8C942007EC229 /* SDL2.framework */ = {isa = PBXFileReference; lastKnownFileType = wrapper.framework; name = SDL2.framework; path = build/SDL2.framework; sourceTree = "<group>"; };
		0C90483BB01ECD0E3E8DDA44 /* WeightedList.h */ = {isa = PBXFileReference; fileEncoding = 4; lastKnownFileType = sourcecode.c.h; name = WeightedList.h; path = source/WeightedList.h; sourceTree = "<group>"; };
		0DF34095B64BC64F666ECF5F /* CoreStartData.cpp */ = {isa = PBXFileReference; fileEncoding = 4; lastKnownFileType = sourcecode.cpp.cpp; name = CoreStartData.cpp; path = source/CoreStartData.cpp; sourceTree = "<group>"; };
		11EA4AD7A889B6AC1441A198 /* StartConditionsPanel.cpp */ = {isa = PBXFileReference; fileEncoding = 4; lastKnownFileType = sourcecode.cpp.cpp; name = StartConditionsPanel.cpp; path = source/StartConditionsPanel.cpp; sourceTree = "<group>"; };
		13B643F6BEC24349F9BC9F42 /* alignment.hpp */ = {isa = PBXFileReference; fileEncoding = 4; lastKnownFileType = sourcecode.c.h; name = alignment.hpp; path = source/text/alignment.hpp; sourceTree = "<group>"; };
		19184B47B496B414EC9CE671 /* DamageProfile.h */ = {isa = PBXFileReference; fileEncoding = 4; lastKnownFileType = sourcecode.c.h; name = DamageProfile.h; path = source/DamageProfile.h; sourceTree = "<group>"; };
		191E4107A4F1CBBC2526A0E9 /* MaskManager.h */ = {isa = PBXFileReference; fileEncoding = 4; lastKnownFileType = sourcecode.c.h; name = MaskManager.h; path = source/MaskManager.h; sourceTree = "<group>"; };
		210C41C0BA33F71A694D5F98 /* Bitset.h */ = {isa = PBXFileReference; fileEncoding = 4; lastKnownFileType = sourcecode.c.h; name = Bitset.h; path = source/Bitset.h; sourceTree = "<group>"; };
		2CA44855BD0AFF45DCAEEA5D /* truncate.hpp */ = {isa = PBXFileReference; fileEncoding = 4; lastKnownFileType = sourcecode.c.h; name = truncate.hpp; path = source/text/truncate.hpp; sourceTree = "<group>"; };
		2E1E458DB603BF979429117C /* DisplayText.cpp */ = {isa = PBXFileReference; fileEncoding = 4; lastKnownFileType = sourcecode.cpp.cpp; name = DisplayText.cpp; path = source/text/DisplayText.cpp; sourceTree = "<group>"; };
		2E644A108BCD762A2A1A899C /* Hazard.h */ = {isa = PBXFileReference; fileEncoding = 4; lastKnownFileType = sourcecode.c.h; name = Hazard.h; path = source/Hazard.h; sourceTree = "<group>"; };
		2E8047A8987DD8EC99FF8E2E /* Test.cpp */ = {isa = PBXFileReference; fileEncoding = 4; lastKnownFileType = sourcecode.cpp.cpp; name = Test.cpp; path = source/Test.cpp; sourceTree = "<group>"; };
		425B4A56BBDAB129B208081A /* CustomSale.h */ = {isa = PBXFileReference; fileEncoding = 4; lastKnownFileType = sourcecode.c.h; name = CustomSale.h; path = source/CustomSale.h; sourceTree = "<group>"; };
		389245138CF297EB417DF730 /* UniverseObjects.cpp */ = {isa = PBXFileReference; fileEncoding = 4; lastKnownFileType = sourcecode.cpp.cpp; name = UniverseObjects.cpp; path = source/UniverseObjects.cpp; sourceTree = "<group>"; };
		46B444A6B2A67F93BB272686 /* ByGivenOrder.h */ = {isa = PBXFileReference; fileEncoding = 4; lastKnownFileType = sourcecode.c.h; name = ByGivenOrder.h; path = source/comparators/ByGivenOrder.h; sourceTree = "<group>"; };
		499B4DA7A9C7351120660643 /* MaskManager.cpp */ = {isa = PBXFileReference; fileEncoding = 4; lastKnownFileType = sourcecode.cpp.cpp; name = MaskManager.cpp; path = source/MaskManager.cpp; sourceTree = "<group>"; };
		5155CD711DBB9FF900EF090B /* Depreciation.cpp */ = {isa = PBXFileReference; fileEncoding = 4; lastKnownFileType = sourcecode.cpp.cpp; name = Depreciation.cpp; path = source/Depreciation.cpp; sourceTree = "<group>"; };
		5155CD721DBB9FF900EF090B /* Depreciation.h */ = {isa = PBXFileReference; fileEncoding = 4; lastKnownFileType = sourcecode.c.h; name = Depreciation.h; path = source/Depreciation.h; sourceTree = "<group>"; };
		5CE3475B85CE8C48D98664B7 /* Test.h */ = {isa = PBXFileReference; fileEncoding = 4; lastKnownFileType = sourcecode.c.h; name = Test.h; path = source/Test.h; sourceTree = "<group>"; };
		5CF247B48EEC7A3C366C1DFA /* DamageDealt.h */ = {isa = PBXFileReference; fileEncoding = 4; lastKnownFileType = sourcecode.c.h; name = DamageDealt.h; path = source/DamageDealt.h; sourceTree = "<group>"; };
		6245F8231D301C7400A7A094 /* Body.cpp */ = {isa = PBXFileReference; fileEncoding = 4; lastKnownFileType = sourcecode.cpp.cpp; name = Body.cpp; path = source/Body.cpp; sourceTree = "<group>"; };
		6245F8241D301C7400A7A094 /* Body.h */ = {isa = PBXFileReference; fileEncoding = 4; lastKnownFileType = sourcecode.c.h; name = Body.h; path = source/Body.h; sourceTree = "<group>"; };
		6245F8261D301C9000A7A094 /* Hardpoint.cpp */ = {isa = PBXFileReference; fileEncoding = 4; lastKnownFileType = sourcecode.cpp.cpp; name = Hardpoint.cpp; path = source/Hardpoint.cpp; sourceTree = "<group>"; };
		6245F8271D301C9000A7A094 /* Hardpoint.h */ = {isa = PBXFileReference; fileEncoding = 4; lastKnownFileType = sourcecode.c.h; name = Hardpoint.h; path = source/Hardpoint.h; sourceTree = "<group>"; };
		628BDAED1CC5DC950062BCD2 /* PlanetLabel.cpp */ = {isa = PBXFileReference; fileEncoding = 4; lastKnownFileType = sourcecode.cpp.cpp; name = PlanetLabel.cpp; path = source/PlanetLabel.cpp; sourceTree = "<group>"; };
		628BDAEE1CC5DC950062BCD2 /* PlanetLabel.h */ = {isa = PBXFileReference; fileEncoding = 4; lastKnownFileType = sourcecode.c.h; name = PlanetLabel.h; path = source/PlanetLabel.h; sourceTree = "<group>"; };
		62A405B81D47DA4D0054F6A0 /* FogShader.cpp */ = {isa = PBXFileReference; fileEncoding = 4; lastKnownFileType = sourcecode.cpp.cpp; name = FogShader.cpp; path = source/FogShader.cpp; sourceTree = "<group>"; };
		62A405B91D47DA4D0054F6A0 /* FogShader.h */ = {isa = PBXFileReference; fileEncoding = 4; lastKnownFileType = sourcecode.c.h; name = FogShader.h; path = source/FogShader.h; sourceTree = "<group>"; };
		62C311181CE172D000409D91 /* Flotsam.cpp */ = {isa = PBXFileReference; fileEncoding = 4; lastKnownFileType = sourcecode.cpp.cpp; name = Flotsam.cpp; path = source/Flotsam.cpp; sourceTree = "<group>"; };
		62C311191CE172D000409D91 /* Flotsam.h */ = {isa = PBXFileReference; fileEncoding = 4; lastKnownFileType = sourcecode.c.h; name = Flotsam.h; path = source/Flotsam.h; sourceTree = "<group>"; };
		6833448DAEB9861D28445DD5 /* GameAction.h */ = {isa = PBXFileReference; fileEncoding = 4; lastKnownFileType = sourcecode.c.h; name = GameAction.h; path = source/GameAction.h; sourceTree = "<group>"; };
		6A4E42FEB3B265A91D5BD2FC /* TextReplacements.cpp */ = {isa = PBXFileReference; fileEncoding = 4; lastKnownFileType = sourcecode.cpp.cpp; name = TextReplacements.cpp; path = source/TextReplacements.cpp; sourceTree = "<group>"; };
		6A5716311E25BE6F00585EB2 /* CollisionSet.cpp */ = {isa = PBXFileReference; fileEncoding = 4; lastKnownFileType = sourcecode.cpp.cpp; name = CollisionSet.cpp; path = source/CollisionSet.cpp; sourceTree = "<group>"; };
		6A5716321E25BE6F00585EB2 /* CollisionSet.h */ = {isa = PBXFileReference; fileEncoding = 4; lastKnownFileType = sourcecode.c.h; name = CollisionSet.h; path = source/CollisionSet.h; sourceTree = "<group>"; };
		6DCF4CF2972F569E6DBB8578 /* CategoryTypes.h */ = {isa = PBXFileReference; fileEncoding = 4; lastKnownFileType = sourcecode.c.h; name = CategoryTypes.h; path = source/CategoryTypes.h; sourceTree = "<group>"; };
		74F543598EEFB3745287E663 /* Bitset.cpp */ = {isa = PBXFileReference; fileEncoding = 4; lastKnownFileType = sourcecode.cpp.cpp; name = Bitset.cpp; path = source/Bitset.cpp; sourceTree = "<group>"; };
		86AB4B6E9C4C0490AE7F029B /* EsUuid.h */ = {isa = PBXFileReference; fileEncoding = 4; lastKnownFileType = sourcecode.c.h; name = EsUuid.h; path = source/EsUuid.h; sourceTree = "<group>"; };
		86D9414E818561143BD298BC /* TextReplacements.h */ = {isa = PBXFileReference; fileEncoding = 4; lastKnownFileType = sourcecode.c.h; name = TextReplacements.h; path = source/TextReplacements.h; sourceTree = "<group>"; };
		8E8A4C648B242742B22A34FA /* Weather.cpp */ = {isa = PBXFileReference; fileEncoding = 4; lastKnownFileType = sourcecode.cpp.cpp; name = Weather.cpp; path = source/Weather.cpp; sourceTree = "<group>"; };
		8FAC4E64A0E172202783D302 /* CustomSale.cpp */ = {isa = PBXFileReference; fileEncoding = 4; lastKnownFileType = sourcecode.cpp.cpp; name = CustomSale.cpp; path = source/CustomSale.cpp; sourceTree = "<group>"; };
		950742538F8CECF5D4168FBC /* EsUuid.cpp */ = {isa = PBXFileReference; fileEncoding = 4; lastKnownFileType = sourcecode.cpp.cpp; name = EsUuid.cpp; path = source/EsUuid.cpp; sourceTree = "<group>"; };
		98104FFDA18E40F4A712A8BE /* CoreStartData.h */ = {isa = PBXFileReference; fileEncoding = 4; lastKnownFileType = sourcecode.c.h; name = CoreStartData.h; path = source/CoreStartData.h; sourceTree = "<group>"; };
		9BCF4321AF819E944EC02FB9 /* layout.hpp */ = {isa = PBXFileReference; fileEncoding = 4; lastKnownFileType = sourcecode.c.h; name = layout.hpp; path = source/text/layout.hpp; sourceTree = "<group>"; };
		9DA14712A9C68E00FBFD9C72 /* TestData.h */ = {isa = PBXFileReference; fileEncoding = 4; lastKnownFileType = sourcecode.c.h; name = TestData.h; path = source/TestData.h; sourceTree = "<group>"; };
		9F0F4096A9008E2D8F3304BB /* GameAction.cpp */ = {isa = PBXFileReference; fileEncoding = 4; lastKnownFileType = sourcecode.cpp.cpp; name = GameAction.cpp; path = source/GameAction.cpp; sourceTree = "<group>"; };
		A00D4207B8915B5E7E9B4619 /* RandomEvent.h */ = {isa = PBXFileReference; fileEncoding = 4; lastKnownFileType = sourcecode.c.h; name = RandomEvent.h; path = source/RandomEvent.h; sourceTree = "<group>"; };
		A2A948EE929342C8F84C65D1 /* TestContext.h */ = {isa = PBXFileReference; fileEncoding = 4; lastKnownFileType = sourcecode.c.h; name = TestContext.h; path = source/TestContext.h; sourceTree = "<group>"; };
		A3134EC4B1CCA5546A10C3EF /* TestContext.cpp */ = {isa = PBXFileReference; fileEncoding = 4; lastKnownFileType = sourcecode.cpp.cpp; name = TestContext.cpp; path = source/TestContext.cpp; sourceTree = "<group>"; };
		A3754152958FBC924E9F76A9 /* opengl.cpp */ = {isa = PBXFileReference; fileEncoding = 4; lastKnownFileType = sourcecode.cpp.cpp; name = opengl.cpp; path = source/opengl.cpp; sourceTree = "<group>"; };
		A7E640C7A366679B27CCADAC /* GameLoadingPanel.cpp */ = {isa = PBXFileReference; fileEncoding = 4; lastKnownFileType = sourcecode.cpp.cpp; name = GameLoadingPanel.cpp; path = source/GameLoadingPanel.cpp; sourceTree = "<group>"; };
		A90633FD1EE602FD000DA6C0 /* LogbookPanel.cpp */ = {isa = PBXFileReference; fileEncoding = 4; lastKnownFileType = sourcecode.cpp.cpp; name = LogbookPanel.cpp; path = source/LogbookPanel.cpp; sourceTree = "<group>"; };
		A90633FE1EE602FD000DA6C0 /* LogbookPanel.h */ = {isa = PBXFileReference; fileEncoding = 4; lastKnownFileType = sourcecode.c.h; name = LogbookPanel.h; path = source/LogbookPanel.h; sourceTree = "<group>"; };
		A90C15D71D5BD55700708F3A /* Minable.cpp */ = {isa = PBXFileReference; fileEncoding = 4; lastKnownFileType = sourcecode.cpp.cpp; name = Minable.cpp; path = source/Minable.cpp; sourceTree = "<group>"; };
		A90C15D81D5BD55700708F3A /* Minable.h */ = {isa = PBXFileReference; fileEncoding = 4; lastKnownFileType = sourcecode.c.h; name = Minable.h; path = source/Minable.h; sourceTree = "<group>"; };
		A90C15DA1D5BD56800708F3A /* Rectangle.cpp */ = {isa = PBXFileReference; fileEncoding = 4; lastKnownFileType = sourcecode.cpp.cpp; name = Rectangle.cpp; path = source/Rectangle.cpp; sourceTree = "<group>"; };
		A90C15DB1D5BD56800708F3A /* Rectangle.h */ = {isa = PBXFileReference; fileEncoding = 4; lastKnownFileType = sourcecode.c.h; name = Rectangle.h; path = source/Rectangle.h; sourceTree = "<group>"; };
		A93931FA1988135200C2A87B /* libturbojpeg.0.dylib */ = {isa = PBXFileReference; lastKnownFileType = "compiled.mach-o.dylib"; name = libturbojpeg.0.dylib; path = "/usr/local/opt/jpeg-turbo/lib/libturbojpeg.0.dylib"; sourceTree = "<absolute>"; };
		A93931FC1988136B00C2A87B /* libpng16.dylib */ = {isa = PBXFileReference; lastKnownFileType = "compiled.mach-o.dylib"; name = libpng16.dylib; path = /usr/local/opt/libpng/lib/libpng16.dylib; sourceTree = "<absolute>"; };
		A94408A41982F3E600610427 /* endless-sky.iconset */ = {isa = PBXFileReference; lastKnownFileType = folder.iconset; name = "endless-sky.iconset"; path = "icons/endless-sky.iconset"; sourceTree = "<group>"; };
		A966A5A91B964E6300DFF69C /* Person.cpp */ = {isa = PBXFileReference; fileEncoding = 4; lastKnownFileType = sourcecode.cpp.cpp; name = Person.cpp; path = source/Person.cpp; sourceTree = "<group>"; };
		A966A5AA1B964E6300DFF69C /* Person.h */ = {isa = PBXFileReference; fileEncoding = 4; lastKnownFileType = sourcecode.c.h; name = Person.h; path = source/Person.h; sourceTree = "<group>"; };
		A96862CD1AE6FD0A004FE1FE /* Account.cpp */ = {isa = PBXFileReference; fileEncoding = 4; lastKnownFileType = sourcecode.cpp.cpp; name = Account.cpp; path = source/Account.cpp; sourceTree = "<group>"; };
		A96862CE1AE6FD0A004FE1FE /* Account.h */ = {isa = PBXFileReference; fileEncoding = 4; lastKnownFileType = sourcecode.c.h; name = Account.h; path = source/Account.h; sourceTree = "<group>"; };
		A96862CF1AE6FD0A004FE1FE /* AI.cpp */ = {isa = PBXFileReference; fileEncoding = 4; lastKnownFileType = sourcecode.cpp.cpp; name = AI.cpp; path = source/AI.cpp; sourceTree = "<group>"; };
		A96862D01AE6FD0A004FE1FE /* AI.h */ = {isa = PBXFileReference; fileEncoding = 4; lastKnownFileType = sourcecode.c.h; name = AI.h; path = source/AI.h; sourceTree = "<group>"; };
		A96862D11AE6FD0A004FE1FE /* Angle.cpp */ = {isa = PBXFileReference; fileEncoding = 4; lastKnownFileType = sourcecode.cpp.cpp; name = Angle.cpp; path = source/Angle.cpp; sourceTree = "<group>"; };
		A96862D21AE6FD0A004FE1FE /* Angle.h */ = {isa = PBXFileReference; fileEncoding = 4; lastKnownFileType = sourcecode.c.h; name = Angle.h; path = source/Angle.h; sourceTree = "<group>"; };
		A96862D51AE6FD0A004FE1FE /* Armament.cpp */ = {isa = PBXFileReference; fileEncoding = 4; lastKnownFileType = sourcecode.cpp.cpp; name = Armament.cpp; path = source/Armament.cpp; sourceTree = "<group>"; };
		A96862D61AE6FD0A004FE1FE /* Armament.h */ = {isa = PBXFileReference; fileEncoding = 4; lastKnownFileType = sourcecode.c.h; name = Armament.h; path = source/Armament.h; sourceTree = "<group>"; };
		A96862D71AE6FD0A004FE1FE /* AsteroidField.cpp */ = {isa = PBXFileReference; fileEncoding = 4; lastKnownFileType = sourcecode.cpp.cpp; name = AsteroidField.cpp; path = source/AsteroidField.cpp; sourceTree = "<group>"; };
		A96862D81AE6FD0A004FE1FE /* AsteroidField.h */ = {isa = PBXFileReference; fileEncoding = 4; lastKnownFileType = sourcecode.c.h; name = AsteroidField.h; path = source/AsteroidField.h; sourceTree = "<group>"; };
		A96862D91AE6FD0A004FE1FE /* Audio.cpp */ = {isa = PBXFileReference; fileEncoding = 4; lastKnownFileType = sourcecode.cpp.cpp; name = Audio.cpp; path = source/Audio.cpp; sourceTree = "<group>"; };
		A96862DA1AE6FD0A004FE1FE /* Audio.h */ = {isa = PBXFileReference; fileEncoding = 4; lastKnownFileType = sourcecode.c.h; name = Audio.h; path = source/Audio.h; sourceTree = "<group>"; };
		A96862DB1AE6FD0A004FE1FE /* BankPanel.cpp */ = {isa = PBXFileReference; fileEncoding = 4; lastKnownFileType = sourcecode.cpp.cpp; name = BankPanel.cpp; path = source/BankPanel.cpp; sourceTree = "<group>"; };
		A96862DC1AE6FD0A004FE1FE /* BankPanel.h */ = {isa = PBXFileReference; fileEncoding = 4; lastKnownFileType = sourcecode.c.h; name = BankPanel.h; path = source/BankPanel.h; sourceTree = "<group>"; };
		A96862DF1AE6FD0A004FE1FE /* BoardingPanel.cpp */ = {isa = PBXFileReference; fileEncoding = 4; lastKnownFileType = sourcecode.cpp.cpp; name = BoardingPanel.cpp; path = source/BoardingPanel.cpp; sourceTree = "<group>"; };
		A96862E01AE6FD0A004FE1FE /* BoardingPanel.h */ = {isa = PBXFileReference; fileEncoding = 4; lastKnownFileType = sourcecode.c.h; name = BoardingPanel.h; path = source/BoardingPanel.h; sourceTree = "<group>"; };
		A96862E11AE6FD0A004FE1FE /* CaptureOdds.cpp */ = {isa = PBXFileReference; fileEncoding = 4; lastKnownFileType = sourcecode.cpp.cpp; name = CaptureOdds.cpp; path = source/CaptureOdds.cpp; sourceTree = "<group>"; };
		A96862E21AE6FD0A004FE1FE /* CaptureOdds.h */ = {isa = PBXFileReference; fileEncoding = 4; lastKnownFileType = sourcecode.c.h; name = CaptureOdds.h; path = source/CaptureOdds.h; sourceTree = "<group>"; };
		A96862E31AE6FD0A004FE1FE /* CargoHold.cpp */ = {isa = PBXFileReference; fileEncoding = 4; lastKnownFileType = sourcecode.cpp.cpp; name = CargoHold.cpp; path = source/CargoHold.cpp; sourceTree = "<group>"; };
		A96862E41AE6FD0A004FE1FE /* CargoHold.h */ = {isa = PBXFileReference; fileEncoding = 4; lastKnownFileType = sourcecode.c.h; name = CargoHold.h; path = source/CargoHold.h; sourceTree = "<group>"; };
		A96862E51AE6FD0A004FE1FE /* ClickZone.h */ = {isa = PBXFileReference; fileEncoding = 4; lastKnownFileType = sourcecode.c.h; name = ClickZone.h; path = source/ClickZone.h; sourceTree = "<group>"; };
		A96862E61AE6FD0A004FE1FE /* Color.cpp */ = {isa = PBXFileReference; fileEncoding = 4; lastKnownFileType = sourcecode.cpp.cpp; name = Color.cpp; path = source/Color.cpp; sourceTree = "<group>"; };
		A96862E71AE6FD0A004FE1FE /* Color.h */ = {isa = PBXFileReference; fileEncoding = 4; lastKnownFileType = sourcecode.c.h; name = Color.h; path = source/Color.h; sourceTree = "<group>"; };
		A96862E81AE6FD0A004FE1FE /* Command.cpp */ = {isa = PBXFileReference; fileEncoding = 4; lastKnownFileType = sourcecode.cpp.cpp; name = Command.cpp; path = source/Command.cpp; sourceTree = "<group>"; };
		A96862E91AE6FD0A004FE1FE /* Command.h */ = {isa = PBXFileReference; fileEncoding = 4; lastKnownFileType = sourcecode.c.h; name = Command.h; path = source/Command.h; sourceTree = "<group>"; };
		A96862EA1AE6FD0A004FE1FE /* ConditionSet.cpp */ = {isa = PBXFileReference; fileEncoding = 4; lastKnownFileType = sourcecode.cpp.cpp; name = ConditionSet.cpp; path = source/ConditionSet.cpp; sourceTree = "<group>"; };
		A96862EB1AE6FD0A004FE1FE /* ConditionSet.h */ = {isa = PBXFileReference; fileEncoding = 4; lastKnownFileType = sourcecode.c.h; name = ConditionSet.h; path = source/ConditionSet.h; sourceTree = "<group>"; };
		A96862EC1AE6FD0A004FE1FE /* Conversation.cpp */ = {isa = PBXFileReference; fileEncoding = 4; lastKnownFileType = sourcecode.cpp.cpp; name = Conversation.cpp; path = source/Conversation.cpp; sourceTree = "<group>"; };
		A96862ED1AE6FD0A004FE1FE /* Conversation.h */ = {isa = PBXFileReference; fileEncoding = 4; lastKnownFileType = sourcecode.c.h; name = Conversation.h; path = source/Conversation.h; sourceTree = "<group>"; };
		A96862EE1AE6FD0A004FE1FE /* ConversationPanel.cpp */ = {isa = PBXFileReference; fileEncoding = 4; lastKnownFileType = sourcecode.cpp.cpp; name = ConversationPanel.cpp; path = source/ConversationPanel.cpp; sourceTree = "<group>"; };
		A96862EF1AE6FD0A004FE1FE /* ConversationPanel.h */ = {isa = PBXFileReference; fileEncoding = 4; lastKnownFileType = sourcecode.c.h; name = ConversationPanel.h; path = source/ConversationPanel.h; sourceTree = "<group>"; };
		A96862F01AE6FD0A004FE1FE /* DataFile.cpp */ = {isa = PBXFileReference; fileEncoding = 4; lastKnownFileType = sourcecode.cpp.cpp; name = DataFile.cpp; path = source/DataFile.cpp; sourceTree = "<group>"; };
		A96862F11AE6FD0A004FE1FE /* DataFile.h */ = {isa = PBXFileReference; fileEncoding = 4; lastKnownFileType = sourcecode.c.h; name = DataFile.h; path = source/DataFile.h; sourceTree = "<group>"; };
		A96862F21AE6FD0A004FE1FE /* DataNode.cpp */ = {isa = PBXFileReference; fileEncoding = 4; lastKnownFileType = sourcecode.cpp.cpp; name = DataNode.cpp; path = source/DataNode.cpp; sourceTree = "<group>"; };
		A96862F31AE6FD0A004FE1FE /* DataNode.h */ = {isa = PBXFileReference; fileEncoding = 4; lastKnownFileType = sourcecode.c.h; name = DataNode.h; path = source/DataNode.h; sourceTree = "<group>"; };
		A96862F41AE6FD0A004FE1FE /* DataWriter.cpp */ = {isa = PBXFileReference; fileEncoding = 4; lastKnownFileType = sourcecode.cpp.cpp; name = DataWriter.cpp; path = source/DataWriter.cpp; sourceTree = "<group>"; };
		A96862F51AE6FD0A004FE1FE /* DataWriter.h */ = {isa = PBXFileReference; fileEncoding = 4; lastKnownFileType = sourcecode.c.h; name = DataWriter.h; path = source/DataWriter.h; sourceTree = "<group>"; };
		A96862F61AE6FD0A004FE1FE /* Date.cpp */ = {isa = PBXFileReference; fileEncoding = 4; lastKnownFileType = sourcecode.cpp.cpp; name = Date.cpp; path = source/Date.cpp; sourceTree = "<group>"; };
		A96862F71AE6FD0A004FE1FE /* Date.h */ = {isa = PBXFileReference; fileEncoding = 4; lastKnownFileType = sourcecode.c.h; name = Date.h; path = source/Date.h; sourceTree = "<group>"; };
		A96862F81AE6FD0A004FE1FE /* Dialog.cpp */ = {isa = PBXFileReference; fileEncoding = 4; lastKnownFileType = sourcecode.cpp.cpp; name = Dialog.cpp; path = source/Dialog.cpp; sourceTree = "<group>"; };
		A96862F91AE6FD0B004FE1FE /* Dialog.h */ = {isa = PBXFileReference; fileEncoding = 4; lastKnownFileType = sourcecode.c.h; name = Dialog.h; path = source/Dialog.h; sourceTree = "<group>"; };
		A96862FA1AE6FD0B004FE1FE /* DistanceMap.cpp */ = {isa = PBXFileReference; fileEncoding = 4; lastKnownFileType = sourcecode.cpp.cpp; name = DistanceMap.cpp; path = source/DistanceMap.cpp; sourceTree = "<group>"; };
		A96862FB1AE6FD0B004FE1FE /* DistanceMap.h */ = {isa = PBXFileReference; fileEncoding = 4; lastKnownFileType = sourcecode.c.h; name = DistanceMap.h; path = source/DistanceMap.h; sourceTree = "<group>"; };
		A96862FE1AE6FD0B004FE1FE /* DrawList.cpp */ = {isa = PBXFileReference; fileEncoding = 4; lastKnownFileType = sourcecode.cpp.cpp; name = DrawList.cpp; path = source/DrawList.cpp; sourceTree = "<group>"; };
		A96862FF1AE6FD0B004FE1FE /* DrawList.h */ = {isa = PBXFileReference; fileEncoding = 4; lastKnownFileType = sourcecode.c.h; name = DrawList.h; path = source/DrawList.h; sourceTree = "<group>"; };
		A96863001AE6FD0B004FE1FE /* Effect.cpp */ = {isa = PBXFileReference; fileEncoding = 4; lastKnownFileType = sourcecode.cpp.cpp; name = Effect.cpp; path = source/Effect.cpp; sourceTree = "<group>"; };
		A96863011AE6FD0B004FE1FE /* Effect.h */ = {isa = PBXFileReference; fileEncoding = 4; lastKnownFileType = sourcecode.c.h; name = Effect.h; path = source/Effect.h; sourceTree = "<group>"; };
		A96863021AE6FD0B004FE1FE /* Engine.cpp */ = {isa = PBXFileReference; fileEncoding = 4; lastKnownFileType = sourcecode.cpp.cpp; name = Engine.cpp; path = source/Engine.cpp; sourceTree = "<group>"; };
		A96863031AE6FD0B004FE1FE /* Engine.h */ = {isa = PBXFileReference; fileEncoding = 4; lastKnownFileType = sourcecode.c.h; name = Engine.h; path = source/Engine.h; sourceTree = "<group>"; };
		A96863041AE6FD0B004FE1FE /* EscortDisplay.cpp */ = {isa = PBXFileReference; fileEncoding = 4; lastKnownFileType = sourcecode.cpp.cpp; name = EscortDisplay.cpp; path = source/EscortDisplay.cpp; sourceTree = "<group>"; };
		A96863051AE6FD0B004FE1FE /* EscortDisplay.h */ = {isa = PBXFileReference; fileEncoding = 4; lastKnownFileType = sourcecode.c.h; name = EscortDisplay.h; path = source/EscortDisplay.h; sourceTree = "<group>"; };
		A96863061AE6FD0B004FE1FE /* Files.cpp */ = {isa = PBXFileReference; fileEncoding = 4; lastKnownFileType = sourcecode.cpp.cpp; name = Files.cpp; path = source/Files.cpp; sourceTree = "<group>"; };
		A96863071AE6FD0B004FE1FE /* Files.h */ = {isa = PBXFileReference; fileEncoding = 4; lastKnownFileType = sourcecode.c.h; name = Files.h; path = source/Files.h; sourceTree = "<group>"; };
		A96863081AE6FD0B004FE1FE /* FillShader.cpp */ = {isa = PBXFileReference; fileEncoding = 4; lastKnownFileType = sourcecode.cpp.cpp; name = FillShader.cpp; path = source/FillShader.cpp; sourceTree = "<group>"; };
		A96863091AE6FD0B004FE1FE /* FillShader.h */ = {isa = PBXFileReference; fileEncoding = 4; lastKnownFileType = sourcecode.c.h; name = FillShader.h; path = source/FillShader.h; sourceTree = "<group>"; };
		A968630A1AE6FD0B004FE1FE /* Fleet.cpp */ = {isa = PBXFileReference; fileEncoding = 4; lastKnownFileType = sourcecode.cpp.cpp; name = Fleet.cpp; path = source/Fleet.cpp; sourceTree = "<group>"; };
		A968630B1AE6FD0B004FE1FE /* Fleet.h */ = {isa = PBXFileReference; fileEncoding = 4; lastKnownFileType = sourcecode.c.h; name = Fleet.h; path = source/Fleet.h; sourceTree = "<group>"; };
		A968630C1AE6FD0B004FE1FE /* Font.cpp */ = {isa = PBXFileReference; fileEncoding = 4; lastKnownFileType = sourcecode.cpp.cpp; name = Font.cpp; path = source/text/Font.cpp; sourceTree = "<group>"; };
		A968630D1AE6FD0B004FE1FE /* Font.h */ = {isa = PBXFileReference; fileEncoding = 4; lastKnownFileType = sourcecode.c.h; name = Font.h; path = source/text/Font.h; sourceTree = "<group>"; };
		A968630E1AE6FD0B004FE1FE /* FontSet.cpp */ = {isa = PBXFileReference; fileEncoding = 4; lastKnownFileType = sourcecode.cpp.cpp; name = FontSet.cpp; path = source/text/FontSet.cpp; sourceTree = "<group>"; };
		A968630F1AE6FD0B004FE1FE /* FontSet.h */ = {isa = PBXFileReference; fileEncoding = 4; lastKnownFileType = sourcecode.c.h; name = FontSet.h; path = source/text/FontSet.h; sourceTree = "<group>"; };
		A96863101AE6FD0B004FE1FE /* Format.cpp */ = {isa = PBXFileReference; fileEncoding = 4; lastKnownFileType = sourcecode.cpp.cpp; name = Format.cpp; path = source/text/Format.cpp; sourceTree = "<group>"; };
		A96863111AE6FD0B004FE1FE /* Format.h */ = {isa = PBXFileReference; fileEncoding = 4; lastKnownFileType = sourcecode.c.h; name = Format.h; path = source/text/Format.h; sourceTree = "<group>"; };
		A96863121AE6FD0B004FE1FE /* FrameTimer.cpp */ = {isa = PBXFileReference; fileEncoding = 4; lastKnownFileType = sourcecode.cpp.cpp; name = FrameTimer.cpp; path = source/FrameTimer.cpp; sourceTree = "<group>"; };
		A96863131AE6FD0B004FE1FE /* FrameTimer.h */ = {isa = PBXFileReference; fileEncoding = 4; lastKnownFileType = sourcecode.c.h; name = FrameTimer.h; path = source/FrameTimer.h; sourceTree = "<group>"; };
		A96863141AE6FD0B004FE1FE /* Galaxy.cpp */ = {isa = PBXFileReference; fileEncoding = 4; lastKnownFileType = sourcecode.cpp.cpp; name = Galaxy.cpp; path = source/Galaxy.cpp; sourceTree = "<group>"; };
		A96863151AE6FD0B004FE1FE /* Galaxy.h */ = {isa = PBXFileReference; fileEncoding = 4; lastKnownFileType = sourcecode.c.h; name = Galaxy.h; path = source/Galaxy.h; sourceTree = "<group>"; };
		A96863161AE6FD0B004FE1FE /* GameData.cpp */ = {isa = PBXFileReference; fileEncoding = 4; lastKnownFileType = sourcecode.cpp.cpp; name = GameData.cpp; path = source/GameData.cpp; sourceTree = "<group>"; };
		A96863171AE6FD0B004FE1FE /* GameData.h */ = {isa = PBXFileReference; fileEncoding = 4; lastKnownFileType = sourcecode.c.h; name = GameData.h; path = source/GameData.h; sourceTree = "<group>"; };
		A96863181AE6FD0B004FE1FE /* GameEvent.cpp */ = {isa = PBXFileReference; fileEncoding = 4; lastKnownFileType = sourcecode.cpp.cpp; name = GameEvent.cpp; path = source/GameEvent.cpp; sourceTree = "<group>"; };
		A96863191AE6FD0B004FE1FE /* GameEvent.h */ = {isa = PBXFileReference; fileEncoding = 4; lastKnownFileType = sourcecode.c.h; name = GameEvent.h; path = source/GameEvent.h; sourceTree = "<group>"; };
		A968631B1AE6FD0B004FE1FE /* Government.cpp */ = {isa = PBXFileReference; fileEncoding = 4; lastKnownFileType = sourcecode.cpp.cpp; name = Government.cpp; path = source/Government.cpp; sourceTree = "<group>"; };
		A968631C1AE6FD0B004FE1FE /* Government.h */ = {isa = PBXFileReference; fileEncoding = 4; lastKnownFileType = sourcecode.c.h; name = Government.h; path = source/Government.h; sourceTree = "<group>"; };
		A968631D1AE6FD0B004FE1FE /* HailPanel.cpp */ = {isa = PBXFileReference; fileEncoding = 4; lastKnownFileType = sourcecode.cpp.cpp; name = HailPanel.cpp; path = source/HailPanel.cpp; sourceTree = "<group>"; };
		A968631E1AE6FD0B004FE1FE /* HailPanel.h */ = {isa = PBXFileReference; fileEncoding = 4; lastKnownFileType = sourcecode.c.h; name = HailPanel.h; path = source/HailPanel.h; sourceTree = "<group>"; };
		A968631F1AE6FD0B004FE1FE /* HiringPanel.cpp */ = {isa = PBXFileReference; fileEncoding = 4; lastKnownFileType = sourcecode.cpp.cpp; name = HiringPanel.cpp; path = source/HiringPanel.cpp; sourceTree = "<group>"; };
		A96863201AE6FD0B004FE1FE /* HiringPanel.h */ = {isa = PBXFileReference; fileEncoding = 4; lastKnownFileType = sourcecode.c.h; name = HiringPanel.h; path = source/HiringPanel.h; sourceTree = "<group>"; };
		A96863211AE6FD0B004FE1FE /* ImageBuffer.cpp */ = {isa = PBXFileReference; fileEncoding = 4; lastKnownFileType = sourcecode.cpp.cpp; name = ImageBuffer.cpp; path = source/ImageBuffer.cpp; sourceTree = "<group>"; };
		A96863221AE6FD0B004FE1FE /* ImageBuffer.h */ = {isa = PBXFileReference; fileEncoding = 4; lastKnownFileType = sourcecode.c.h; name = ImageBuffer.h; path = source/ImageBuffer.h; sourceTree = "<group>"; };
		A96863251AE6FD0B004FE1FE /* Information.cpp */ = {isa = PBXFileReference; fileEncoding = 4; lastKnownFileType = sourcecode.cpp.cpp; name = Information.cpp; path = source/Information.cpp; sourceTree = "<group>"; };
		A96863261AE6FD0B004FE1FE /* Information.h */ = {isa = PBXFileReference; fileEncoding = 4; lastKnownFileType = sourcecode.c.h; name = Information.h; path = source/Information.h; sourceTree = "<group>"; };
		A96863271AE6FD0B004FE1FE /* Interface.cpp */ = {isa = PBXFileReference; fileEncoding = 4; lastKnownFileType = sourcecode.cpp.cpp; name = Interface.cpp; path = source/Interface.cpp; sourceTree = "<group>"; };
		A96863281AE6FD0B004FE1FE /* Interface.h */ = {isa = PBXFileReference; fileEncoding = 4; lastKnownFileType = sourcecode.c.h; name = Interface.h; path = source/Interface.h; sourceTree = "<group>"; };
		A96863291AE6FD0B004FE1FE /* LineShader.cpp */ = {isa = PBXFileReference; fileEncoding = 4; lastKnownFileType = sourcecode.cpp.cpp; name = LineShader.cpp; path = source/LineShader.cpp; sourceTree = "<group>"; };
		A968632A1AE6FD0B004FE1FE /* LineShader.h */ = {isa = PBXFileReference; fileEncoding = 4; lastKnownFileType = sourcecode.c.h; name = LineShader.h; path = source/LineShader.h; sourceTree = "<group>"; };
		A968632B1AE6FD0B004FE1FE /* LoadPanel.cpp */ = {isa = PBXFileReference; fileEncoding = 4; lastKnownFileType = sourcecode.cpp.cpp; name = LoadPanel.cpp; path = source/LoadPanel.cpp; sourceTree = "<group>"; };
		A968632C1AE6FD0B004FE1FE /* LoadPanel.h */ = {isa = PBXFileReference; fileEncoding = 4; lastKnownFileType = sourcecode.c.h; name = LoadPanel.h; path = source/LoadPanel.h; sourceTree = "<group>"; };
		A968632D1AE6FD0B004FE1FE /* LocationFilter.cpp */ = {isa = PBXFileReference; fileEncoding = 4; lastKnownFileType = sourcecode.cpp.cpp; name = LocationFilter.cpp; path = source/LocationFilter.cpp; sourceTree = "<group>"; };
		A968632E1AE6FD0B004FE1FE /* LocationFilter.h */ = {isa = PBXFileReference; fileEncoding = 4; lastKnownFileType = sourcecode.c.h; name = LocationFilter.h; path = source/LocationFilter.h; sourceTree = "<group>"; };
		A968632F1AE6FD0B004FE1FE /* main.cpp */ = {isa = PBXFileReference; fileEncoding = 4; lastKnownFileType = sourcecode.cpp.cpp; name = main.cpp; path = source/main.cpp; sourceTree = "<group>"; };
		A96863301AE6FD0B004FE1FE /* MainPanel.cpp */ = {isa = PBXFileReference; fileEncoding = 4; lastKnownFileType = sourcecode.cpp.cpp; name = MainPanel.cpp; path = source/MainPanel.cpp; sourceTree = "<group>"; };
		A96863311AE6FD0B004FE1FE /* MainPanel.h */ = {isa = PBXFileReference; fileEncoding = 4; lastKnownFileType = sourcecode.c.h; name = MainPanel.h; path = source/MainPanel.h; sourceTree = "<group>"; };
		A96863321AE6FD0C004FE1FE /* MapDetailPanel.cpp */ = {isa = PBXFileReference; fileEncoding = 4; lastKnownFileType = sourcecode.cpp.cpp; name = MapDetailPanel.cpp; path = source/MapDetailPanel.cpp; sourceTree = "<group>"; };
		A96863331AE6FD0C004FE1FE /* MapDetailPanel.h */ = {isa = PBXFileReference; fileEncoding = 4; lastKnownFileType = sourcecode.c.h; name = MapDetailPanel.h; path = source/MapDetailPanel.h; sourceTree = "<group>"; };
		A96863341AE6FD0C004FE1FE /* MapPanel.cpp */ = {isa = PBXFileReference; fileEncoding = 4; lastKnownFileType = sourcecode.cpp.cpp; name = MapPanel.cpp; path = source/MapPanel.cpp; sourceTree = "<group>"; };
		A96863351AE6FD0C004FE1FE /* MapPanel.h */ = {isa = PBXFileReference; fileEncoding = 4; lastKnownFileType = sourcecode.c.h; name = MapPanel.h; path = source/MapPanel.h; sourceTree = "<group>"; };
		A96863361AE6FD0C004FE1FE /* Mask.cpp */ = {isa = PBXFileReference; fileEncoding = 4; lastKnownFileType = sourcecode.cpp.cpp; name = Mask.cpp; path = source/Mask.cpp; sourceTree = "<group>"; };
		A96863371AE6FD0C004FE1FE /* Mask.h */ = {isa = PBXFileReference; fileEncoding = 4; lastKnownFileType = sourcecode.c.h; name = Mask.h; path = source/Mask.h; sourceTree = "<group>"; };
		A96863381AE6FD0C004FE1FE /* MenuPanel.cpp */ = {isa = PBXFileReference; fileEncoding = 4; lastKnownFileType = sourcecode.cpp.cpp; name = MenuPanel.cpp; path = source/MenuPanel.cpp; sourceTree = "<group>"; };
		A96863391AE6FD0C004FE1FE /* MenuPanel.h */ = {isa = PBXFileReference; fileEncoding = 4; lastKnownFileType = sourcecode.c.h; name = MenuPanel.h; path = source/MenuPanel.h; sourceTree = "<group>"; };
		A968633A1AE6FD0C004FE1FE /* Messages.cpp */ = {isa = PBXFileReference; fileEncoding = 4; lastKnownFileType = sourcecode.cpp.cpp; name = Messages.cpp; path = source/Messages.cpp; sourceTree = "<group>"; };
		A968633B1AE6FD0C004FE1FE /* Messages.h */ = {isa = PBXFileReference; fileEncoding = 4; lastKnownFileType = sourcecode.c.h; name = Messages.h; path = source/Messages.h; sourceTree = "<group>"; };
		A968633C1AE6FD0C004FE1FE /* Mission.cpp */ = {isa = PBXFileReference; fileEncoding = 4; lastKnownFileType = sourcecode.cpp.cpp; name = Mission.cpp; path = source/Mission.cpp; sourceTree = "<group>"; };
		A968633D1AE6FD0C004FE1FE /* Mission.h */ = {isa = PBXFileReference; fileEncoding = 4; lastKnownFileType = sourcecode.c.h; name = Mission.h; path = source/Mission.h; sourceTree = "<group>"; };
		A968633E1AE6FD0C004FE1FE /* MissionAction.cpp */ = {isa = PBXFileReference; fileEncoding = 4; lastKnownFileType = sourcecode.cpp.cpp; name = MissionAction.cpp; path = source/MissionAction.cpp; sourceTree = "<group>"; };
		A968633F1AE6FD0C004FE1FE /* MissionAction.h */ = {isa = PBXFileReference; fileEncoding = 4; lastKnownFileType = sourcecode.c.h; name = MissionAction.h; path = source/MissionAction.h; sourceTree = "<group>"; };
		A96863401AE6FD0C004FE1FE /* MissionPanel.cpp */ = {isa = PBXFileReference; fileEncoding = 4; lastKnownFileType = sourcecode.cpp.cpp; name = MissionPanel.cpp; path = source/MissionPanel.cpp; sourceTree = "<group>"; };
		A96863411AE6FD0C004FE1FE /* MissionPanel.h */ = {isa = PBXFileReference; fileEncoding = 4; lastKnownFileType = sourcecode.c.h; name = MissionPanel.h; path = source/MissionPanel.h; sourceTree = "<group>"; };
		A96863421AE6FD0C004FE1FE /* Mortgage.cpp */ = {isa = PBXFileReference; fileEncoding = 4; lastKnownFileType = sourcecode.cpp.cpp; name = Mortgage.cpp; path = source/Mortgage.cpp; sourceTree = "<group>"; };
		A96863431AE6FD0C004FE1FE /* Mortgage.h */ = {isa = PBXFileReference; fileEncoding = 4; lastKnownFileType = sourcecode.c.h; name = Mortgage.h; path = source/Mortgage.h; sourceTree = "<group>"; };
		A96863441AE6FD0C004FE1FE /* NPC.cpp */ = {isa = PBXFileReference; fileEncoding = 4; lastKnownFileType = sourcecode.cpp.cpp; name = NPC.cpp; path = source/NPC.cpp; sourceTree = "<group>"; };
		A96863451AE6FD0C004FE1FE /* NPC.h */ = {isa = PBXFileReference; fileEncoding = 4; lastKnownFileType = sourcecode.c.h; name = NPC.h; path = source/NPC.h; sourceTree = "<group>"; };
		A96863461AE6FD0C004FE1FE /* Outfit.cpp */ = {isa = PBXFileReference; fileEncoding = 4; lastKnownFileType = sourcecode.cpp.cpp; name = Outfit.cpp; path = source/Outfit.cpp; sourceTree = "<group>"; };
		A96863471AE6FD0C004FE1FE /* Outfit.h */ = {isa = PBXFileReference; fileEncoding = 4; lastKnownFileType = sourcecode.c.h; name = Outfit.h; path = source/Outfit.h; sourceTree = "<group>"; };
		A96863481AE6FD0C004FE1FE /* OutfitInfoDisplay.cpp */ = {isa = PBXFileReference; fileEncoding = 4; lastKnownFileType = sourcecode.cpp.cpp; name = OutfitInfoDisplay.cpp; path = source/OutfitInfoDisplay.cpp; sourceTree = "<group>"; };
		A96863491AE6FD0C004FE1FE /* OutfitInfoDisplay.h */ = {isa = PBXFileReference; fileEncoding = 4; lastKnownFileType = sourcecode.c.h; name = OutfitInfoDisplay.h; path = source/OutfitInfoDisplay.h; sourceTree = "<group>"; };
		A968634A1AE6FD0C004FE1FE /* OutfitterPanel.cpp */ = {isa = PBXFileReference; fileEncoding = 4; lastKnownFileType = sourcecode.cpp.cpp; name = OutfitterPanel.cpp; path = source/OutfitterPanel.cpp; sourceTree = "<group>"; };
		A968634B1AE6FD0C004FE1FE /* OutfitterPanel.h */ = {isa = PBXFileReference; fileEncoding = 4; lastKnownFileType = sourcecode.c.h; name = OutfitterPanel.h; path = source/OutfitterPanel.h; sourceTree = "<group>"; };
		A968634C1AE6FD0C004FE1FE /* OutlineShader.cpp */ = {isa = PBXFileReference; fileEncoding = 4; lastKnownFileType = sourcecode.cpp.cpp; name = OutlineShader.cpp; path = source/OutlineShader.cpp; sourceTree = "<group>"; };
		A968634D1AE6FD0C004FE1FE /* OutlineShader.h */ = {isa = PBXFileReference; fileEncoding = 4; lastKnownFileType = sourcecode.c.h; name = OutlineShader.h; path = source/OutlineShader.h; sourceTree = "<group>"; };
		A968634E1AE6FD0C004FE1FE /* Panel.cpp */ = {isa = PBXFileReference; fileEncoding = 4; lastKnownFileType = sourcecode.cpp.cpp; name = Panel.cpp; path = source/Panel.cpp; sourceTree = "<group>"; };
		A968634F1AE6FD0C004FE1FE /* Panel.h */ = {isa = PBXFileReference; fileEncoding = 4; lastKnownFileType = sourcecode.c.h; name = Panel.h; path = source/Panel.h; sourceTree = "<group>"; };
		A96863501AE6FD0C004FE1FE /* Personality.cpp */ = {isa = PBXFileReference; fileEncoding = 4; lastKnownFileType = sourcecode.cpp.cpp; name = Personality.cpp; path = source/Personality.cpp; sourceTree = "<group>"; };
		A96863511AE6FD0C004FE1FE /* Personality.h */ = {isa = PBXFileReference; fileEncoding = 4; lastKnownFileType = sourcecode.c.h; name = Personality.h; path = source/Personality.h; sourceTree = "<group>"; };
		A96863521AE6FD0C004FE1FE /* Phrase.cpp */ = {isa = PBXFileReference; fileEncoding = 4; lastKnownFileType = sourcecode.cpp.cpp; name = Phrase.cpp; path = source/Phrase.cpp; sourceTree = "<group>"; };
		A96863531AE6FD0C004FE1FE /* Phrase.h */ = {isa = PBXFileReference; fileEncoding = 4; lastKnownFileType = sourcecode.c.h; name = Phrase.h; path = source/Phrase.h; sourceTree = "<group>"; };
		A96863541AE6FD0C004FE1FE /* pi.h */ = {isa = PBXFileReference; fileEncoding = 4; lastKnownFileType = sourcecode.c.h; name = pi.h; path = source/pi.h; sourceTree = "<group>"; };
		A96863551AE6FD0C004FE1FE /* Planet.cpp */ = {isa = PBXFileReference; fileEncoding = 4; lastKnownFileType = sourcecode.cpp.cpp; name = Planet.cpp; path = source/Planet.cpp; sourceTree = "<group>"; };
		A96863561AE6FD0C004FE1FE /* Planet.h */ = {isa = PBXFileReference; fileEncoding = 4; lastKnownFileType = sourcecode.c.h; name = Planet.h; path = source/Planet.h; sourceTree = "<group>"; };
		A96863571AE6FD0C004FE1FE /* PlanetPanel.cpp */ = {isa = PBXFileReference; fileEncoding = 4; lastKnownFileType = sourcecode.cpp.cpp; name = PlanetPanel.cpp; path = source/PlanetPanel.cpp; sourceTree = "<group>"; };
		A96863581AE6FD0C004FE1FE /* PlanetPanel.h */ = {isa = PBXFileReference; fileEncoding = 4; lastKnownFileType = sourcecode.c.h; name = PlanetPanel.h; path = source/PlanetPanel.h; sourceTree = "<group>"; };
		A96863591AE6FD0C004FE1FE /* PlayerInfo.cpp */ = {isa = PBXFileReference; fileEncoding = 4; lastKnownFileType = sourcecode.cpp.cpp; name = PlayerInfo.cpp; path = source/PlayerInfo.cpp; sourceTree = "<group>"; };
		A968635A1AE6FD0C004FE1FE /* PlayerInfo.h */ = {isa = PBXFileReference; fileEncoding = 4; lastKnownFileType = sourcecode.c.h; name = PlayerInfo.h; path = source/PlayerInfo.h; sourceTree = "<group>"; };
		A968635B1AE6FD0C004FE1FE /* Point.cpp */ = {isa = PBXFileReference; fileEncoding = 4; lastKnownFileType = sourcecode.cpp.cpp; name = Point.cpp; path = source/Point.cpp; sourceTree = "<group>"; };
		A968635C1AE6FD0C004FE1FE /* Point.h */ = {isa = PBXFileReference; fileEncoding = 4; lastKnownFileType = sourcecode.c.h; name = Point.h; path = source/Point.h; sourceTree = "<group>"; };
		A968635D1AE6FD0C004FE1FE /* PointerShader.cpp */ = {isa = PBXFileReference; fileEncoding = 4; lastKnownFileType = sourcecode.cpp.cpp; name = PointerShader.cpp; path = source/PointerShader.cpp; sourceTree = "<group>"; };
		A968635E1AE6FD0C004FE1FE /* PointerShader.h */ = {isa = PBXFileReference; fileEncoding = 4; lastKnownFileType = sourcecode.c.h; name = PointerShader.h; path = source/PointerShader.h; sourceTree = "<group>"; };
		A968635F1AE6FD0C004FE1FE /* Politics.cpp */ = {isa = PBXFileReference; fileEncoding = 4; lastKnownFileType = sourcecode.cpp.cpp; name = Politics.cpp; path = source/Politics.cpp; sourceTree = "<group>"; };
		A96863601AE6FD0C004FE1FE /* Politics.h */ = {isa = PBXFileReference; fileEncoding = 4; lastKnownFileType = sourcecode.c.h; name = Politics.h; path = source/Politics.h; sourceTree = "<group>"; };
		A96863611AE6FD0C004FE1FE /* Preferences.cpp */ = {isa = PBXFileReference; fileEncoding = 4; lastKnownFileType = sourcecode.cpp.cpp; name = Preferences.cpp; path = source/Preferences.cpp; sourceTree = "<group>"; };
		A96863621AE6FD0C004FE1FE /* Preferences.h */ = {isa = PBXFileReference; fileEncoding = 4; lastKnownFileType = sourcecode.c.h; name = Preferences.h; path = source/Preferences.h; sourceTree = "<group>"; };
		A96863631AE6FD0C004FE1FE /* PreferencesPanel.cpp */ = {isa = PBXFileReference; fileEncoding = 4; lastKnownFileType = sourcecode.cpp.cpp; name = PreferencesPanel.cpp; path = source/PreferencesPanel.cpp; sourceTree = "<group>"; };
		A96863641AE6FD0C004FE1FE /* PreferencesPanel.h */ = {isa = PBXFileReference; fileEncoding = 4; lastKnownFileType = sourcecode.c.h; name = PreferencesPanel.h; path = source/PreferencesPanel.h; sourceTree = "<group>"; };
		A96863651AE6FD0C004FE1FE /* Projectile.cpp */ = {isa = PBXFileReference; fileEncoding = 4; lastKnownFileType = sourcecode.cpp.cpp; name = Projectile.cpp; path = source/Projectile.cpp; sourceTree = "<group>"; };
		A96863661AE6FD0C004FE1FE /* Projectile.h */ = {isa = PBXFileReference; fileEncoding = 4; lastKnownFileType = sourcecode.c.h; name = Projectile.h; path = source/Projectile.h; sourceTree = "<group>"; };
		A96863671AE6FD0C004FE1FE /* Radar.cpp */ = {isa = PBXFileReference; fileEncoding = 4; lastKnownFileType = sourcecode.cpp.cpp; name = Radar.cpp; path = source/Radar.cpp; sourceTree = "<group>"; };
		A96863681AE6FD0C004FE1FE /* Radar.h */ = {isa = PBXFileReference; fileEncoding = 4; lastKnownFileType = sourcecode.c.h; name = Radar.h; path = source/Radar.h; sourceTree = "<group>"; };
		A96863691AE6FD0D004FE1FE /* Random.cpp */ = {isa = PBXFileReference; fileEncoding = 4; lastKnownFileType = sourcecode.cpp.cpp; name = Random.cpp; path = source/Random.cpp; sourceTree = "<group>"; };
		A968636A1AE6FD0D004FE1FE /* Random.h */ = {isa = PBXFileReference; fileEncoding = 4; lastKnownFileType = sourcecode.c.h; name = Random.h; path = source/Random.h; sourceTree = "<group>"; };
		A968636B1AE6FD0D004FE1FE /* RingShader.cpp */ = {isa = PBXFileReference; fileEncoding = 4; lastKnownFileType = sourcecode.cpp.cpp; name = RingShader.cpp; path = source/RingShader.cpp; sourceTree = "<group>"; };
		A968636C1AE6FD0D004FE1FE /* RingShader.h */ = {isa = PBXFileReference; fileEncoding = 4; lastKnownFileType = sourcecode.c.h; name = RingShader.h; path = source/RingShader.h; sourceTree = "<group>"; };
		A968636D1AE6FD0D004FE1FE /* Sale.h */ = {isa = PBXFileReference; fileEncoding = 4; lastKnownFileType = sourcecode.c.h; name = Sale.h; path = source/Sale.h; sourceTree = "<group>"; };
		A968636E1AE6FD0D004FE1FE /* SavedGame.cpp */ = {isa = PBXFileReference; fileEncoding = 4; lastKnownFileType = sourcecode.cpp.cpp; name = SavedGame.cpp; path = source/SavedGame.cpp; sourceTree = "<group>"; };
		A968636F1AE6FD0D004FE1FE /* SavedGame.h */ = {isa = PBXFileReference; fileEncoding = 4; lastKnownFileType = sourcecode.c.h; name = SavedGame.h; path = source/SavedGame.h; sourceTree = "<group>"; };
		A96863701AE6FD0D004FE1FE /* Screen.cpp */ = {isa = PBXFileReference; fileEncoding = 4; lastKnownFileType = sourcecode.cpp.cpp; name = Screen.cpp; path = source/Screen.cpp; sourceTree = "<group>"; };
		A96863711AE6FD0D004FE1FE /* Screen.h */ = {isa = PBXFileReference; fileEncoding = 4; lastKnownFileType = sourcecode.c.h; name = Screen.h; path = source/Screen.h; sourceTree = "<group>"; };
		A96863721AE6FD0D004FE1FE /* Set.h */ = {isa = PBXFileReference; fileEncoding = 4; lastKnownFileType = sourcecode.c.h; name = Set.h; path = source/Set.h; sourceTree = "<group>"; };
		A96863731AE6FD0D004FE1FE /* Shader.cpp */ = {isa = PBXFileReference; fileEncoding = 4; lastKnownFileType = sourcecode.cpp.cpp; name = Shader.cpp; path = source/Shader.cpp; sourceTree = "<group>"; };
		A96863741AE6FD0D004FE1FE /* Shader.h */ = {isa = PBXFileReference; fileEncoding = 4; lastKnownFileType = sourcecode.c.h; name = Shader.h; path = source/Shader.h; sourceTree = "<group>"; };
		A96863751AE6FD0D004FE1FE /* shift.h */ = {isa = PBXFileReference; fileEncoding = 4; lastKnownFileType = sourcecode.c.h; name = shift.h; path = source/shift.h; sourceTree = "<group>"; };
		A96863761AE6FD0D004FE1FE /* Ship.cpp */ = {isa = PBXFileReference; fileEncoding = 4; lastKnownFileType = sourcecode.cpp.cpp; name = Ship.cpp; path = source/Ship.cpp; sourceTree = "<group>"; };
		A96863771AE6FD0D004FE1FE /* Ship.h */ = {isa = PBXFileReference; fileEncoding = 4; lastKnownFileType = sourcecode.c.h; name = Ship.h; path = source/Ship.h; sourceTree = "<group>"; };
		A96863781AE6FD0D004FE1FE /* ShipEvent.cpp */ = {isa = PBXFileReference; fileEncoding = 4; lastKnownFileType = sourcecode.cpp.cpp; name = ShipEvent.cpp; path = source/ShipEvent.cpp; sourceTree = "<group>"; };
		A96863791AE6FD0D004FE1FE /* ShipEvent.h */ = {isa = PBXFileReference; fileEncoding = 4; lastKnownFileType = sourcecode.c.h; name = ShipEvent.h; path = source/ShipEvent.h; sourceTree = "<group>"; };
		A968637A1AE6FD0D004FE1FE /* ShipInfoDisplay.cpp */ = {isa = PBXFileReference; fileEncoding = 4; lastKnownFileType = sourcecode.cpp.cpp; name = ShipInfoDisplay.cpp; path = source/ShipInfoDisplay.cpp; sourceTree = "<group>"; };
		A968637B1AE6FD0D004FE1FE /* ShipInfoDisplay.h */ = {isa = PBXFileReference; fileEncoding = 4; lastKnownFileType = sourcecode.c.h; name = ShipInfoDisplay.h; path = source/ShipInfoDisplay.h; sourceTree = "<group>"; };
		A968637C1AE6FD0D004FE1FE /* ShipyardPanel.cpp */ = {isa = PBXFileReference; fileEncoding = 4; lastKnownFileType = sourcecode.cpp.cpp; name = ShipyardPanel.cpp; path = source/ShipyardPanel.cpp; sourceTree = "<group>"; };
		A968637D1AE6FD0D004FE1FE /* ShipyardPanel.h */ = {isa = PBXFileReference; fileEncoding = 4; lastKnownFileType = sourcecode.c.h; name = ShipyardPanel.h; path = source/ShipyardPanel.h; sourceTree = "<group>"; };
		A968637E1AE6FD0D004FE1FE /* ShopPanel.cpp */ = {isa = PBXFileReference; fileEncoding = 4; lastKnownFileType = sourcecode.cpp.cpp; name = ShopPanel.cpp; path = source/ShopPanel.cpp; sourceTree = "<group>"; };
		A968637F1AE6FD0D004FE1FE /* ShopPanel.h */ = {isa = PBXFileReference; fileEncoding = 4; lastKnownFileType = sourcecode.c.h; name = ShopPanel.h; path = source/ShopPanel.h; sourceTree = "<group>"; };
		A96863801AE6FD0D004FE1FE /* Sound.cpp */ = {isa = PBXFileReference; fileEncoding = 4; lastKnownFileType = sourcecode.cpp.cpp; name = Sound.cpp; path = source/Sound.cpp; sourceTree = "<group>"; };
		A96863811AE6FD0D004FE1FE /* Sound.h */ = {isa = PBXFileReference; fileEncoding = 4; lastKnownFileType = sourcecode.c.h; name = Sound.h; path = source/Sound.h; sourceTree = "<group>"; };
		A96863821AE6FD0D004FE1FE /* SpaceportPanel.cpp */ = {isa = PBXFileReference; fileEncoding = 4; lastKnownFileType = sourcecode.cpp.cpp; name = SpaceportPanel.cpp; path = source/SpaceportPanel.cpp; sourceTree = "<group>"; };
		A96863831AE6FD0D004FE1FE /* SpaceportPanel.h */ = {isa = PBXFileReference; fileEncoding = 4; lastKnownFileType = sourcecode.c.h; name = SpaceportPanel.h; path = source/SpaceportPanel.h; sourceTree = "<group>"; };
		A96863841AE6FD0D004FE1FE /* Sprite.cpp */ = {isa = PBXFileReference; fileEncoding = 4; lastKnownFileType = sourcecode.cpp.cpp; name = Sprite.cpp; path = source/Sprite.cpp; sourceTree = "<group>"; };
		A96863851AE6FD0D004FE1FE /* Sprite.h */ = {isa = PBXFileReference; fileEncoding = 4; lastKnownFileType = sourcecode.c.h; name = Sprite.h; path = source/Sprite.h; sourceTree = "<group>"; };
		A96863861AE6FD0D004FE1FE /* SpriteQueue.cpp */ = {isa = PBXFileReference; fileEncoding = 4; lastKnownFileType = sourcecode.cpp.cpp; name = SpriteQueue.cpp; path = source/SpriteQueue.cpp; sourceTree = "<group>"; };
		A96863871AE6FD0D004FE1FE /* SpriteQueue.h */ = {isa = PBXFileReference; fileEncoding = 4; lastKnownFileType = sourcecode.c.h; name = SpriteQueue.h; path = source/SpriteQueue.h; sourceTree = "<group>"; };
		A96863881AE6FD0D004FE1FE /* SpriteSet.cpp */ = {isa = PBXFileReference; fileEncoding = 4; lastKnownFileType = sourcecode.cpp.cpp; name = SpriteSet.cpp; path = source/SpriteSet.cpp; sourceTree = "<group>"; };
		A96863891AE6FD0D004FE1FE /* SpriteSet.h */ = {isa = PBXFileReference; fileEncoding = 4; lastKnownFileType = sourcecode.c.h; name = SpriteSet.h; path = source/SpriteSet.h; sourceTree = "<group>"; };
		A968638A1AE6FD0D004FE1FE /* SpriteShader.cpp */ = {isa = PBXFileReference; fileEncoding = 4; lastKnownFileType = sourcecode.cpp.cpp; name = SpriteShader.cpp; path = source/SpriteShader.cpp; sourceTree = "<group>"; };
		A968638B1AE6FD0D004FE1FE /* SpriteShader.h */ = {isa = PBXFileReference; fileEncoding = 4; lastKnownFileType = sourcecode.c.h; name = SpriteShader.h; path = source/SpriteShader.h; sourceTree = "<group>"; };
		A968638C1AE6FD0D004FE1FE /* StarField.cpp */ = {isa = PBXFileReference; fileEncoding = 4; lastKnownFileType = sourcecode.cpp.cpp; name = StarField.cpp; path = source/StarField.cpp; sourceTree = "<group>"; };
		A968638D1AE6FD0D004FE1FE /* StarField.h */ = {isa = PBXFileReference; fileEncoding = 4; lastKnownFileType = sourcecode.c.h; name = StarField.h; path = source/StarField.h; sourceTree = "<group>"; };
		A968638E1AE6FD0D004FE1FE /* StartConditions.cpp */ = {isa = PBXFileReference; fileEncoding = 4; lastKnownFileType = sourcecode.cpp.cpp; name = StartConditions.cpp; path = source/StartConditions.cpp; sourceTree = "<group>"; };
		A968638F1AE6FD0D004FE1FE /* StartConditions.h */ = {isa = PBXFileReference; fileEncoding = 4; lastKnownFileType = sourcecode.c.h; name = StartConditions.h; path = source/StartConditions.h; sourceTree = "<group>"; };
		A96863901AE6FD0D004FE1FE /* StellarObject.cpp */ = {isa = PBXFileReference; fileEncoding = 4; lastKnownFileType = sourcecode.cpp.cpp; name = StellarObject.cpp; path = source/StellarObject.cpp; sourceTree = "<group>"; };
		A96863911AE6FD0D004FE1FE /* StellarObject.h */ = {isa = PBXFileReference; fileEncoding = 4; lastKnownFileType = sourcecode.c.h; name = StellarObject.h; path = source/StellarObject.h; sourceTree = "<group>"; };
		A96863921AE6FD0D004FE1FE /* System.cpp */ = {isa = PBXFileReference; fileEncoding = 4; lastKnownFileType = sourcecode.cpp.cpp; name = System.cpp; path = source/System.cpp; sourceTree = "<group>"; };
		A96863931AE6FD0D004FE1FE /* System.h */ = {isa = PBXFileReference; fileEncoding = 4; lastKnownFileType = sourcecode.c.h; name = System.h; path = source/System.h; sourceTree = "<group>"; };
		A96863941AE6FD0D004FE1FE /* Table.cpp */ = {isa = PBXFileReference; fileEncoding = 4; lastKnownFileType = sourcecode.cpp.cpp; name = Table.cpp; path = source/text/Table.cpp; sourceTree = "<group>"; };
		A96863951AE6FD0D004FE1FE /* Table.h */ = {isa = PBXFileReference; fileEncoding = 4; lastKnownFileType = sourcecode.c.h; name = Table.h; path = source/text/Table.h; sourceTree = "<group>"; };
		A96863961AE6FD0D004FE1FE /* Trade.cpp */ = {isa = PBXFileReference; fileEncoding = 4; lastKnownFileType = sourcecode.cpp.cpp; name = Trade.cpp; path = source/Trade.cpp; sourceTree = "<group>"; };
		A96863971AE6FD0D004FE1FE /* Trade.h */ = {isa = PBXFileReference; fileEncoding = 4; lastKnownFileType = sourcecode.c.h; name = Trade.h; path = source/Trade.h; sourceTree = "<group>"; };
		A96863981AE6FD0D004FE1FE /* TradingPanel.cpp */ = {isa = PBXFileReference; fileEncoding = 4; lastKnownFileType = sourcecode.cpp.cpp; name = TradingPanel.cpp; path = source/TradingPanel.cpp; sourceTree = "<group>"; };
		A96863991AE6FD0D004FE1FE /* TradingPanel.h */ = {isa = PBXFileReference; fileEncoding = 4; lastKnownFileType = sourcecode.c.h; name = TradingPanel.h; path = source/TradingPanel.h; sourceTree = "<group>"; };
		A968639A1AE6FD0D004FE1FE /* UI.cpp */ = {isa = PBXFileReference; fileEncoding = 4; lastKnownFileType = sourcecode.cpp.cpp; name = UI.cpp; path = source/UI.cpp; sourceTree = "<group>"; };
		A968639B1AE6FD0D004FE1FE /* UI.h */ = {isa = PBXFileReference; fileEncoding = 4; lastKnownFileType = sourcecode.c.h; name = UI.h; path = source/UI.h; sourceTree = "<group>"; };
		A968639C1AE6FD0D004FE1FE /* Weapon.cpp */ = {isa = PBXFileReference; fileEncoding = 4; lastKnownFileType = sourcecode.cpp.cpp; name = Weapon.cpp; path = source/Weapon.cpp; sourceTree = "<group>"; };
		A968639D1AE6FD0D004FE1FE /* Weapon.h */ = {isa = PBXFileReference; fileEncoding = 4; lastKnownFileType = sourcecode.c.h; name = Weapon.h; path = source/Weapon.h; sourceTree = "<group>"; };
		A968639E1AE6FD0D004FE1FE /* WrappedText.cpp */ = {isa = PBXFileReference; fileEncoding = 4; lastKnownFileType = sourcecode.cpp.cpp; name = WrappedText.cpp; path = source/text/WrappedText.cpp; sourceTree = "<group>"; };
		A968639F1AE6FD0E004FE1FE /* WrappedText.h */ = {isa = PBXFileReference; fileEncoding = 4; lastKnownFileType = sourcecode.c.h; name = WrappedText.h; path = source/text/WrappedText.h; sourceTree = "<group>"; };
		A97C24E81B17BE35007DDFA1 /* MapOutfitterPanel.cpp */ = {isa = PBXFileReference; fileEncoding = 4; lastKnownFileType = sourcecode.cpp.cpp; name = MapOutfitterPanel.cpp; path = source/MapOutfitterPanel.cpp; sourceTree = "<group>"; };
		A97C24E91B17BE35007DDFA1 /* MapOutfitterPanel.h */ = {isa = PBXFileReference; fileEncoding = 4; lastKnownFileType = sourcecode.c.h; name = MapOutfitterPanel.h; path = source/MapOutfitterPanel.h; sourceTree = "<group>"; };
		A97C24EB1B17BE3C007DDFA1 /* MapShipyardPanel.cpp */ = {isa = PBXFileReference; fileEncoding = 4; lastKnownFileType = sourcecode.cpp.cpp; name = MapShipyardPanel.cpp; path = source/MapShipyardPanel.cpp; sourceTree = "<group>"; };
		A97C24EC1B17BE3C007DDFA1 /* MapShipyardPanel.h */ = {isa = PBXFileReference; fileEncoding = 4; lastKnownFileType = sourcecode.c.h; name = MapShipyardPanel.h; path = source/MapShipyardPanel.h; sourceTree = "<group>"; };
		A98150801EA9634A00428AD6 /* ShipInfoPanel.cpp */ = {isa = PBXFileReference; fileEncoding = 4; lastKnownFileType = sourcecode.cpp.cpp; name = ShipInfoPanel.cpp; path = source/ShipInfoPanel.cpp; sourceTree = "<group>"; };
		A98150811EA9634A00428AD6 /* ShipInfoPanel.h */ = {isa = PBXFileReference; fileEncoding = 4; lastKnownFileType = sourcecode.c.h; name = ShipInfoPanel.h; path = source/ShipInfoPanel.h; sourceTree = "<group>"; };
		A98150831EA9635D00428AD6 /* PlayerInfoPanel.cpp */ = {isa = PBXFileReference; fileEncoding = 4; lastKnownFileType = sourcecode.cpp.cpp; name = PlayerInfoPanel.cpp; path = source/PlayerInfoPanel.cpp; sourceTree = "<group>"; };
		A98150841EA9635D00428AD6 /* PlayerInfoPanel.h */ = {isa = PBXFileReference; fileEncoding = 4; lastKnownFileType = sourcecode.c.h; name = PlayerInfoPanel.h; path = source/PlayerInfoPanel.h; sourceTree = "<group>"; };
		A99F7A4F195DF3E8002C30B8 /* Images.xcassets */ = {isa = PBXFileReference; lastKnownFileType = folder.assetcatalog; name = Images.xcassets; path = XCode/Images.xcassets; sourceTree = SOURCE_ROOT; };
		A99F7A51195DF3F9002C30B8 /* EndlessSky-Info.plist */ = {isa = PBXFileReference; fileEncoding = 4; lastKnownFileType = text.plist.xml; name = "EndlessSky-Info.plist"; path = "XCode/EndlessSky-Info.plist"; sourceTree = SOURCE_ROOT; };
		A99F7A6F195DF44B002C30B8 /* credits.txt */ = {isa = PBXFileReference; fileEncoding = 4; lastKnownFileType = text; path = credits.txt; sourceTree = "<group>"; };
		A99F7A94195DF44B002C30B8 /* keys.txt */ = {isa = PBXFileReference; fileEncoding = 4; lastKnownFileType = text; path = keys.txt; sourceTree = "<group>"; };
		A99F7A95195DF44B002C30B8 /* license.txt */ = {isa = PBXFileReference; fileEncoding = 4; lastKnownFileType = text; path = license.txt; sourceTree = "<group>"; };
		A99F7B32195DF45E002C30B8 /* data */ = {isa = PBXFileReference; lastKnownFileType = folder; path = data; sourceTree = "<group>"; };
		A99F7B33195DF45E002C30B8 /* images */ = {isa = PBXFileReference; lastKnownFileType = folder; path = images; sourceTree = "<group>"; };
		A9A5297319996C9F002D7C35 /* sounds */ = {isa = PBXFileReference; lastKnownFileType = folder; path = sounds; sourceTree = "<group>"; };
		A9A5297519996CC3002D7C35 /* OpenAL.framework */ = {isa = PBXFileReference; lastKnownFileType = wrapper.framework; name = OpenAL.framework; path = System/Library/Frameworks/OpenAL.framework; sourceTree = SDKROOT; };
		A9B99D001C616AD000BE7C2E /* ItemInfoDisplay.cpp */ = {isa = PBXFileReference; fileEncoding = 4; lastKnownFileType = sourcecode.cpp.cpp; name = ItemInfoDisplay.cpp; path = source/ItemInfoDisplay.cpp; sourceTree = "<group>"; };
		A9B99D011C616AD000BE7C2E /* ItemInfoDisplay.h */ = {isa = PBXFileReference; fileEncoding = 4; lastKnownFileType = sourcecode.c.h; name = ItemInfoDisplay.h; path = source/ItemInfoDisplay.h; sourceTree = "<group>"; };
		A9B99D031C616AF200BE7C2E /* MapSalesPanel.cpp */ = {isa = PBXFileReference; fileEncoding = 4; lastKnownFileType = sourcecode.cpp.cpp; name = MapSalesPanel.cpp; path = source/MapSalesPanel.cpp; sourceTree = "<group>"; };
		A9B99D041C616AF200BE7C2E /* MapSalesPanel.h */ = {isa = PBXFileReference; fileEncoding = 4; lastKnownFileType = sourcecode.c.h; name = MapSalesPanel.h; path = source/MapSalesPanel.h; sourceTree = "<group>"; };
		A9BDFB521E00B8AA00A6B27E /* Music.cpp */ = {isa = PBXFileReference; fileEncoding = 4; lastKnownFileType = sourcecode.cpp.cpp; name = Music.cpp; path = source/Music.cpp; sourceTree = "<group>"; };
		A9BDFB531E00B8AA00A6B27E /* Music.h */ = {isa = PBXFileReference; fileEncoding = 4; lastKnownFileType = sourcecode.c.h; name = Music.h; path = source/Music.h; sourceTree = "<group>"; };
		A9BDFB551E00B94700A6B27E /* libmad.0.dylib */ = {isa = PBXFileReference; lastKnownFileType = "compiled.mach-o.dylib"; name = libmad.0.dylib; path = /usr/local/opt/libmad/lib/libmad.0.dylib; sourceTree = "<absolute>"; };
		A9C70E0E1C0E5B51000B3D14 /* File.cpp */ = {isa = PBXFileReference; fileEncoding = 4; lastKnownFileType = sourcecode.cpp.cpp; name = File.cpp; path = source/File.cpp; sourceTree = "<group>"; };
		A9C70E0F1C0E5B51000B3D14 /* File.h */ = {isa = PBXFileReference; fileEncoding = 4; lastKnownFileType = sourcecode.c.h; name = File.h; path = source/File.h; sourceTree = "<group>"; };
		A9CC52691950C9F6004E4E22 /* Endless Sky.app */ = {isa = PBXFileReference; explicitFileType = wrapper.application; includeInIndex = 0; path = "Endless Sky.app"; sourceTree = BUILT_PRODUCTS_DIR; };
		A9CC526C1950C9F6004E4E22 /* Cocoa.framework */ = {isa = PBXFileReference; lastKnownFileType = wrapper.framework; name = Cocoa.framework; path = System/Library/Frameworks/Cocoa.framework; sourceTree = SDKROOT; };
		A9CC526F1950C9F6004E4E22 /* AppKit.framework */ = {isa = PBXFileReference; lastKnownFileType = wrapper.framework; name = AppKit.framework; path = System/Library/Frameworks/AppKit.framework; sourceTree = SDKROOT; };
		A9CC52701950C9F6004E4E22 /* CoreData.framework */ = {isa = PBXFileReference; lastKnownFileType = wrapper.framework; name = CoreData.framework; path = System/Library/Frameworks/CoreData.framework; sourceTree = SDKROOT; };
		A9CC52711950C9F6004E4E22 /* Foundation.framework */ = {isa = PBXFileReference; lastKnownFileType = wrapper.framework; name = Foundation.framework; path = System/Library/Frameworks/Foundation.framework; sourceTree = SDKROOT; };
		A9D40D19195DFAA60086EE52 /* OpenGL.framework */ = {isa = PBXFileReference; lastKnownFileType = wrapper.framework; name = OpenGL.framework; path = System/Library/Frameworks/OpenGL.framework; sourceTree = SDKROOT; };
		B55C239B2303CE8A005C1A14 /* GameWindow.cpp */ = {isa = PBXFileReference; fileEncoding = 4; lastKnownFileType = sourcecode.cpp.cpp; name = GameWindow.cpp; path = source/GameWindow.cpp; sourceTree = "<group>"; };
		B55C239C2303CE8A005C1A14 /* GameWindow.h */ = {isa = PBXFileReference; fileEncoding = 4; lastKnownFileType = sourcecode.c.h; name = GameWindow.h; path = source/GameWindow.h; sourceTree = "<group>"; };
		B590161121ED4A0E00799178 /* Utf8.cpp */ = {isa = PBXFileReference; fileEncoding = 4; lastKnownFileType = sourcecode.cpp.cpp; name = Utf8.cpp; path = source/text/Utf8.cpp; sourceTree = "<group>"; };
		B590161221ED4A0F00799178 /* Utf8.h */ = {isa = PBXFileReference; fileEncoding = 4; lastKnownFileType = sourcecode.c.h; name = Utf8.h; path = source/text/Utf8.h; sourceTree = "<group>"; };
		B590162021ED4A0F00799178 /* DisplayText.h */ = {isa = PBXFileReference; fileEncoding = 4; lastKnownFileType = sourcecode.c.h; name = DisplayText.h; path = source/text/DisplayText.h; sourceTree = "<group>"; };
		B5DDA6922001B7F600DBA76A /* News.cpp */ = {isa = PBXFileReference; fileEncoding = 4; lastKnownFileType = sourcecode.cpp.cpp; name = News.cpp; path = source/News.cpp; sourceTree = "<group>"; };
		B5DDA6932001B7F600DBA76A /* News.h */ = {isa = PBXFileReference; fileEncoding = 4; lastKnownFileType = sourcecode.c.h; name = News.h; path = source/News.h; sourceTree = "<group>"; };
		C49D4EA08DF168A83B1C7B07 /* Hazard.cpp */ = {isa = PBXFileReference; fileEncoding = 4; lastKnownFileType = sourcecode.cpp.cpp; name = Hazard.cpp; path = source/Hazard.cpp; sourceTree = "<group>"; };
		C62B4D15899E5F47443D0ED6 /* DamageProfile.cpp */ = {isa = PBXFileReference; fileEncoding = 4; lastKnownFileType = sourcecode.cpp.cpp; name = DamageProfile.cpp; path = source/DamageProfile.cpp; sourceTree = "<group>"; };
		DB9A43BA91B3BC47186BF05E /* UniverseObjects.h */ = {isa = PBXFileReference; fileEncoding = 4; lastKnownFileType = sourcecode.c.h; name = UniverseObjects.h; path = source/UniverseObjects.h; sourceTree = "<group>"; };
		DC8146D5A145C2DA87D98F1F /* GameLoadingPanel.h */ = {isa = PBXFileReference; fileEncoding = 4; lastKnownFileType = sourcecode.c.h; name = GameLoadingPanel.h; path = source/GameLoadingPanel.h; sourceTree = "<group>"; };
		DE844E2BBF82C39B568527CB /* ByName.h */ = {isa = PBXFileReference; fileEncoding = 4; lastKnownFileType = sourcecode.c.h; name = ByName.h; path = source/comparators/ByName.h; sourceTree = "<group>"; };
		DF8D57DF1FC25842001525DA /* Dictionary.cpp */ = {isa = PBXFileReference; fileEncoding = 4; lastKnownFileType = sourcecode.cpp.cpp; name = Dictionary.cpp; path = source/Dictionary.cpp; sourceTree = "<group>"; };
		DF8D57E01FC25842001525DA /* Dictionary.h */ = {isa = PBXFileReference; fileEncoding = 4; lastKnownFileType = sourcecode.c.h; name = Dictionary.h; path = source/Dictionary.h; sourceTree = "<group>"; };
		DF8D57E21FC25889001525DA /* Visual.cpp */ = {isa = PBXFileReference; fileEncoding = 4; lastKnownFileType = sourcecode.cpp.cpp; name = Visual.cpp; path = source/Visual.cpp; sourceTree = "<group>"; };
		DF8D57E31FC25889001525DA /* Visual.h */ = {isa = PBXFileReference; fileEncoding = 4; lastKnownFileType = sourcecode.c.h; name = Visual.h; path = source/Visual.h; sourceTree = "<group>"; };
		DFAAE2A21FD4A25C0072C0A8 /* BatchDrawList.cpp */ = {isa = PBXFileReference; fileEncoding = 4; lastKnownFileType = sourcecode.cpp.cpp; name = BatchDrawList.cpp; path = source/BatchDrawList.cpp; sourceTree = "<group>"; };
		DFAAE2A31FD4A25C0072C0A8 /* BatchDrawList.h */ = {isa = PBXFileReference; fileEncoding = 4; lastKnownFileType = sourcecode.c.h; name = BatchDrawList.h; path = source/BatchDrawList.h; sourceTree = "<group>"; };
		DFAAE2A41FD4A25C0072C0A8 /* BatchShader.cpp */ = {isa = PBXFileReference; fileEncoding = 4; lastKnownFileType = sourcecode.cpp.cpp; name = BatchShader.cpp; path = source/BatchShader.cpp; sourceTree = "<group>"; };
		DFAAE2A51FD4A25C0072C0A8 /* BatchShader.h */ = {isa = PBXFileReference; fileEncoding = 4; lastKnownFileType = sourcecode.c.h; name = BatchShader.h; path = source/BatchShader.h; sourceTree = "<group>"; };
		DFAAE2A81FD4A27B0072C0A8 /* ImageSet.cpp */ = {isa = PBXFileReference; fileEncoding = 4; lastKnownFileType = sourcecode.cpp.cpp; name = ImageSet.cpp; path = source/ImageSet.cpp; sourceTree = "<group>"; };
		DFAAE2A91FD4A27B0072C0A8 /* ImageSet.h */ = {isa = PBXFileReference; fileEncoding = 4; lastKnownFileType = sourcecode.c.h; name = ImageSet.h; path = source/ImageSet.h; sourceTree = "<group>"; };
		E8F645ACA30BA0E95F83803C /* FireCommand.cpp */ = {isa = PBXFileReference; fileEncoding = 4; lastKnownFileType = sourcecode.cpp.cpp; name = FireCommand.cpp; path = source/FireCommand.cpp; sourceTree = "<group>"; };
		EB4645F28765D37290EA6F78 /* FireCommand.h */ = {isa = PBXFileReference; fileEncoding = 4; lastKnownFileType = sourcecode.c.h; name = FireCommand.h; path = source/FireCommand.h; sourceTree = "<group>"; };
		EB634E95A88454ADDB8644B1 /* opengl.h */ = {isa = PBXFileReference; fileEncoding = 4; lastKnownFileType = sourcecode.c.h; name = opengl.h; path = source/opengl.h; sourceTree = "<group>"; };
		F434470BA8F3DE8B46D475C5 /* StartConditionsPanel.h */ = {isa = PBXFileReference; fileEncoding = 4; lastKnownFileType = sourcecode.c.h; name = StartConditionsPanel.h; path = source/StartConditionsPanel.h; sourceTree = "<group>"; };
		F8C14CFB89472482F77C051D /* Weather.h */ = {isa = PBXFileReference; fileEncoding = 4; lastKnownFileType = sourcecode.c.h; name = Weather.h; path = source/Weather.h; sourceTree = "<group>"; };
/* End PBXFileReference section */

/* Begin PBXFrameworksBuildPhase section */
		A9CC52661950C9F6004E4E22 /* Frameworks */ = {
			isa = PBXFrameworksBuildPhase;
			buildActionMask = 2147483647;
			files = (
				A9BDFB561E00B94700A6B27E /* libmad.0.dylib in Frameworks */,
				A93931FD1988136B00C2A87B /* libpng16.dylib in Frameworks */,
				A93931FB1988135200C2A87B /* libturbojpeg.0.dylib in Frameworks */,
				072599D126A8CB2F007EC229 /* SDL2.framework in Frameworks */,
				A9A5297619996CC3002D7C35 /* OpenAL.framework in Frameworks */,
				A9D40D1A195DFAA60086EE52 /* OpenGL.framework in Frameworks */,
				A9CC526D1950C9F6004E4E22 /* Cocoa.framework in Frameworks */,
			);
			runOnlyForDeploymentPostprocessing = 0;
		};
/* End PBXFrameworksBuildPhase section */

/* Begin PBXGroup section */
		654D33611BE92C9200D1E5AB /* source */ = {
			isa = PBXGroup;
			children = (
				A96862CD1AE6FD0A004FE1FE /* Account.cpp */,
				A96862CE1AE6FD0A004FE1FE /* Account.h */,
				A96862CF1AE6FD0A004FE1FE /* AI.cpp */,
				A96862D01AE6FD0A004FE1FE /* AI.h */,
				A96862D11AE6FD0A004FE1FE /* Angle.cpp */,
				A96862D21AE6FD0A004FE1FE /* Angle.h */,
				A96862D51AE6FD0A004FE1FE /* Armament.cpp */,
				A96862D61AE6FD0A004FE1FE /* Armament.h */,
				A96862D71AE6FD0A004FE1FE /* AsteroidField.cpp */,
				A96862D81AE6FD0A004FE1FE /* AsteroidField.h */,
				A96862D91AE6FD0A004FE1FE /* Audio.cpp */,
				A96862DA1AE6FD0A004FE1FE /* Audio.h */,
				A96862DB1AE6FD0A004FE1FE /* BankPanel.cpp */,
				A96862DC1AE6FD0A004FE1FE /* BankPanel.h */,
				DFAAE2A21FD4A25C0072C0A8 /* BatchDrawList.cpp */,
				DFAAE2A31FD4A25C0072C0A8 /* BatchDrawList.h */,
				DFAAE2A41FD4A25C0072C0A8 /* BatchShader.cpp */,
				DFAAE2A51FD4A25C0072C0A8 /* BatchShader.h */,
				A96862DF1AE6FD0A004FE1FE /* BoardingPanel.cpp */,
				A96862E01AE6FD0A004FE1FE /* BoardingPanel.h */,
				6245F8231D301C7400A7A094 /* Body.cpp */,
				6245F8241D301C7400A7A094 /* Body.h */,
				A96862E11AE6FD0A004FE1FE /* CaptureOdds.cpp */,
				A96862E21AE6FD0A004FE1FE /* CaptureOdds.h */,
				A96862E31AE6FD0A004FE1FE /* CargoHold.cpp */,
				A96862E41AE6FD0A004FE1FE /* CargoHold.h */,
				A96862E51AE6FD0A004FE1FE /* ClickZone.h */,
				6A5716311E25BE6F00585EB2 /* CollisionSet.cpp */,
				6A5716321E25BE6F00585EB2 /* CollisionSet.h */,
				A96862E61AE6FD0A004FE1FE /* Color.cpp */,
				A96862E71AE6FD0A004FE1FE /* Color.h */,
				A96862E81AE6FD0A004FE1FE /* Command.cpp */,
				A96862E91AE6FD0A004FE1FE /* Command.h */,
				A96862EA1AE6FD0A004FE1FE /* ConditionSet.cpp */,
				A96862EB1AE6FD0A004FE1FE /* ConditionSet.h */,
				A96862EC1AE6FD0A004FE1FE /* Conversation.cpp */,
				A96862ED1AE6FD0A004FE1FE /* Conversation.h */,
				A96862EE1AE6FD0A004FE1FE /* ConversationPanel.cpp */,
				A96862EF1AE6FD0A004FE1FE /* ConversationPanel.h */,
				A96862F01AE6FD0A004FE1FE /* DataFile.cpp */,
				A96862F11AE6FD0A004FE1FE /* DataFile.h */,
				A96862F21AE6FD0A004FE1FE /* DataNode.cpp */,
				A96862F31AE6FD0A004FE1FE /* DataNode.h */,
				A96862F41AE6FD0A004FE1FE /* DataWriter.cpp */,
				A96862F51AE6FD0A004FE1FE /* DataWriter.h */,
				A96862F61AE6FD0A004FE1FE /* Date.cpp */,
				A96862F71AE6FD0A004FE1FE /* Date.h */,
				5155CD711DBB9FF900EF090B /* Depreciation.cpp */,
				5155CD721DBB9FF900EF090B /* Depreciation.h */,
				A96862F81AE6FD0A004FE1FE /* Dialog.cpp */,
				A96862F91AE6FD0B004FE1FE /* Dialog.h */,
				DF8D57DF1FC25842001525DA /* Dictionary.cpp */,
				DF8D57E01FC25842001525DA /* Dictionary.h */,
				B590162021ED4A0F00799178 /* DisplayText.h */,
				A96862FA1AE6FD0B004FE1FE /* DistanceMap.cpp */,
				A96862FB1AE6FD0B004FE1FE /* DistanceMap.h */,
				A96862FE1AE6FD0B004FE1FE /* DrawList.cpp */,
				A96862FF1AE6FD0B004FE1FE /* DrawList.h */,
				A96863001AE6FD0B004FE1FE /* Effect.cpp */,
				A96863011AE6FD0B004FE1FE /* Effect.h */,
				A96863021AE6FD0B004FE1FE /* Engine.cpp */,
				A96863031AE6FD0B004FE1FE /* Engine.h */,
				A96863041AE6FD0B004FE1FE /* EscortDisplay.cpp */,
				A96863051AE6FD0B004FE1FE /* EscortDisplay.h */,
				A9C70E0E1C0E5B51000B3D14 /* File.cpp */,
				A9C70E0F1C0E5B51000B3D14 /* File.h */,
				A96863061AE6FD0B004FE1FE /* Files.cpp */,
				A96863071AE6FD0B004FE1FE /* Files.h */,
				A96863081AE6FD0B004FE1FE /* FillShader.cpp */,
				A96863091AE6FD0B004FE1FE /* FillShader.h */,
				A968630A1AE6FD0B004FE1FE /* Fleet.cpp */,
				A968630B1AE6FD0B004FE1FE /* Fleet.h */,
				62C311181CE172D000409D91 /* Flotsam.cpp */,
				62C311191CE172D000409D91 /* Flotsam.h */,
				62A405B81D47DA4D0054F6A0 /* FogShader.cpp */,
				62A405B91D47DA4D0054F6A0 /* FogShader.h */,
				A968630C1AE6FD0B004FE1FE /* Font.cpp */,
				A968630D1AE6FD0B004FE1FE /* Font.h */,
				A968630E1AE6FD0B004FE1FE /* FontSet.cpp */,
				A968630F1AE6FD0B004FE1FE /* FontSet.h */,
				A96863101AE6FD0B004FE1FE /* Format.cpp */,
				A96863111AE6FD0B004FE1FE /* Format.h */,
				A96863121AE6FD0B004FE1FE /* FrameTimer.cpp */,
				A96863131AE6FD0B004FE1FE /* FrameTimer.h */,
				A96863141AE6FD0B004FE1FE /* Galaxy.cpp */,
				A96863151AE6FD0B004FE1FE /* Galaxy.h */,
				A96863161AE6FD0B004FE1FE /* GameData.cpp */,
				A96863171AE6FD0B004FE1FE /* GameData.h */,
				A96863181AE6FD0B004FE1FE /* GameEvent.cpp */,
				A96863191AE6FD0B004FE1FE /* GameEvent.h */,
				B55C239B2303CE8A005C1A14 /* GameWindow.cpp */,
				B55C239C2303CE8A005C1A14 /* GameWindow.h */,
				A968631B1AE6FD0B004FE1FE /* Government.cpp */,
				A968631C1AE6FD0B004FE1FE /* Government.h */,
				A968631D1AE6FD0B004FE1FE /* HailPanel.cpp */,
				A968631E1AE6FD0B004FE1FE /* HailPanel.h */,
				6245F8261D301C9000A7A094 /* Hardpoint.cpp */,
				6245F8271D301C9000A7A094 /* Hardpoint.h */,
				A968631F1AE6FD0B004FE1FE /* HiringPanel.cpp */,
				A96863201AE6FD0B004FE1FE /* HiringPanel.h */,
				A96863211AE6FD0B004FE1FE /* ImageBuffer.cpp */,
				A96863221AE6FD0B004FE1FE /* ImageBuffer.h */,
				A96863251AE6FD0B004FE1FE /* Information.cpp */,
				A96863261AE6FD0B004FE1FE /* Information.h */,
				A96863271AE6FD0B004FE1FE /* Interface.cpp */,
				A96863281AE6FD0B004FE1FE /* Interface.h */,
				DFAAE2A81FD4A27B0072C0A8 /* ImageSet.cpp */,
				DFAAE2A91FD4A27B0072C0A8 /* ImageSet.h */,
				A9B99D001C616AD000BE7C2E /* ItemInfoDisplay.cpp */,
				A9B99D011C616AD000BE7C2E /* ItemInfoDisplay.h */,
				A96863291AE6FD0B004FE1FE /* LineShader.cpp */,
				A968632A1AE6FD0B004FE1FE /* LineShader.h */,
				A968632B1AE6FD0B004FE1FE /* LoadPanel.cpp */,
				A968632C1AE6FD0B004FE1FE /* LoadPanel.h */,
				A968632D1AE6FD0B004FE1FE /* LocationFilter.cpp */,
				A968632E1AE6FD0B004FE1FE /* LocationFilter.h */,
				A90633FD1EE602FD000DA6C0 /* LogbookPanel.cpp */,
				A90633FE1EE602FD000DA6C0 /* LogbookPanel.h */,
				A968632F1AE6FD0B004FE1FE /* main.cpp */,
				A96863301AE6FD0B004FE1FE /* MainPanel.cpp */,
				A96863311AE6FD0B004FE1FE /* MainPanel.h */,
				A96863321AE6FD0C004FE1FE /* MapDetailPanel.cpp */,
				A96863331AE6FD0C004FE1FE /* MapDetailPanel.h */,
				A97C24E81B17BE35007DDFA1 /* MapOutfitterPanel.cpp */,
				A97C24E91B17BE35007DDFA1 /* MapOutfitterPanel.h */,
				A96863341AE6FD0C004FE1FE /* MapPanel.cpp */,
				A96863351AE6FD0C004FE1FE /* MapPanel.h */,
				A9B99D031C616AF200BE7C2E /* MapSalesPanel.cpp */,
				A9B99D041C616AF200BE7C2E /* MapSalesPanel.h */,
				A97C24EB1B17BE3C007DDFA1 /* MapShipyardPanel.cpp */,
				A97C24EC1B17BE3C007DDFA1 /* MapShipyardPanel.h */,
				A96863361AE6FD0C004FE1FE /* Mask.cpp */,
				A96863371AE6FD0C004FE1FE /* Mask.h */,
				A96863381AE6FD0C004FE1FE /* MenuPanel.cpp */,
				A96863391AE6FD0C004FE1FE /* MenuPanel.h */,
				A968633A1AE6FD0C004FE1FE /* Messages.cpp */,
				A968633B1AE6FD0C004FE1FE /* Messages.h */,
				A90C15D71D5BD55700708F3A /* Minable.cpp */,
				A90C15D81D5BD55700708F3A /* Minable.h */,
				A968633C1AE6FD0C004FE1FE /* Mission.cpp */,
				A968633D1AE6FD0C004FE1FE /* Mission.h */,
				A968633E1AE6FD0C004FE1FE /* MissionAction.cpp */,
				A968633F1AE6FD0C004FE1FE /* MissionAction.h */,
				A96863401AE6FD0C004FE1FE /* MissionPanel.cpp */,
				A96863411AE6FD0C004FE1FE /* MissionPanel.h */,
				A96863421AE6FD0C004FE1FE /* Mortgage.cpp */,
				A96863431AE6FD0C004FE1FE /* Mortgage.h */,
				A9BDFB521E00B8AA00A6B27E /* Music.cpp */,
				A9BDFB531E00B8AA00A6B27E /* Music.h */,
				B5DDA6922001B7F600DBA76A /* News.cpp */,
				B5DDA6932001B7F600DBA76A /* News.h */,
				A96863441AE6FD0C004FE1FE /* NPC.cpp */,
				A96863451AE6FD0C004FE1FE /* NPC.h */,
				A96863461AE6FD0C004FE1FE /* Outfit.cpp */,
				A96863471AE6FD0C004FE1FE /* Outfit.h */,
				A96863481AE6FD0C004FE1FE /* OutfitInfoDisplay.cpp */,
				A96863491AE6FD0C004FE1FE /* OutfitInfoDisplay.h */,
				A968634A1AE6FD0C004FE1FE /* OutfitterPanel.cpp */,
				A968634B1AE6FD0C004FE1FE /* OutfitterPanel.h */,
				A968634C1AE6FD0C004FE1FE /* OutlineShader.cpp */,
				A968634D1AE6FD0C004FE1FE /* OutlineShader.h */,
				A968634E1AE6FD0C004FE1FE /* Panel.cpp */,
				A968634F1AE6FD0C004FE1FE /* Panel.h */,
				A966A5A91B964E6300DFF69C /* Person.cpp */,
				A966A5AA1B964E6300DFF69C /* Person.h */,
				A96863501AE6FD0C004FE1FE /* Personality.cpp */,
				A96863511AE6FD0C004FE1FE /* Personality.h */,
				A96863521AE6FD0C004FE1FE /* Phrase.cpp */,
				A96863531AE6FD0C004FE1FE /* Phrase.h */,
				A96863541AE6FD0C004FE1FE /* pi.h */,
				A96863551AE6FD0C004FE1FE /* Planet.cpp */,
				A96863561AE6FD0C004FE1FE /* Planet.h */,
				628BDAED1CC5DC950062BCD2 /* PlanetLabel.cpp */,
				628BDAEE1CC5DC950062BCD2 /* PlanetLabel.h */,
				A96863571AE6FD0C004FE1FE /* PlanetPanel.cpp */,
				A96863581AE6FD0C004FE1FE /* PlanetPanel.h */,
				A96863591AE6FD0C004FE1FE /* PlayerInfo.cpp */,
				A968635A1AE6FD0C004FE1FE /* PlayerInfo.h */,
				A98150831EA9635D00428AD6 /* PlayerInfoPanel.cpp */,
				A98150841EA9635D00428AD6 /* PlayerInfoPanel.h */,
				A968635B1AE6FD0C004FE1FE /* Point.cpp */,
				A968635C1AE6FD0C004FE1FE /* Point.h */,
				A968635D1AE6FD0C004FE1FE /* PointerShader.cpp */,
				A968635E1AE6FD0C004FE1FE /* PointerShader.h */,
				A968635F1AE6FD0C004FE1FE /* Politics.cpp */,
				A96863601AE6FD0C004FE1FE /* Politics.h */,
				A96863611AE6FD0C004FE1FE /* Preferences.cpp */,
				A96863621AE6FD0C004FE1FE /* Preferences.h */,
				A96863631AE6FD0C004FE1FE /* PreferencesPanel.cpp */,
				A96863641AE6FD0C004FE1FE /* PreferencesPanel.h */,
				A96863651AE6FD0C004FE1FE /* Projectile.cpp */,
				A96863661AE6FD0C004FE1FE /* Projectile.h */,
				A96863671AE6FD0C004FE1FE /* Radar.cpp */,
				A96863681AE6FD0C004FE1FE /* Radar.h */,
				A96863691AE6FD0D004FE1FE /* Random.cpp */,
				A968636A1AE6FD0D004FE1FE /* Random.h */,
				A90C15DA1D5BD56800708F3A /* Rectangle.cpp */,
				A90C15DB1D5BD56800708F3A /* Rectangle.h */,
				A968636B1AE6FD0D004FE1FE /* RingShader.cpp */,
				A968636C1AE6FD0D004FE1FE /* RingShader.h */,
				A968636D1AE6FD0D004FE1FE /* Sale.h */,
				A968636E1AE6FD0D004FE1FE /* SavedGame.cpp */,
				A968636F1AE6FD0D004FE1FE /* SavedGame.h */,
				A96863701AE6FD0D004FE1FE /* Screen.cpp */,
				A96863711AE6FD0D004FE1FE /* Screen.h */,
				A96863721AE6FD0D004FE1FE /* Set.h */,
				A96863731AE6FD0D004FE1FE /* Shader.cpp */,
				A96863741AE6FD0D004FE1FE /* Shader.h */,
				A96863751AE6FD0D004FE1FE /* shift.h */,
				A96863761AE6FD0D004FE1FE /* Ship.cpp */,
				A96863771AE6FD0D004FE1FE /* Ship.h */,
				A96863781AE6FD0D004FE1FE /* ShipEvent.cpp */,
				A96863791AE6FD0D004FE1FE /* ShipEvent.h */,
				A968637A1AE6FD0D004FE1FE /* ShipInfoDisplay.cpp */,
				A968637B1AE6FD0D004FE1FE /* ShipInfoDisplay.h */,
				A98150801EA9634A00428AD6 /* ShipInfoPanel.cpp */,
				A98150811EA9634A00428AD6 /* ShipInfoPanel.h */,
				A968637C1AE6FD0D004FE1FE /* ShipyardPanel.cpp */,
				A968637D1AE6FD0D004FE1FE /* ShipyardPanel.h */,
				A968637E1AE6FD0D004FE1FE /* ShopPanel.cpp */,
				A968637F1AE6FD0D004FE1FE /* ShopPanel.h */,
				A96863801AE6FD0D004FE1FE /* Sound.cpp */,
				A96863811AE6FD0D004FE1FE /* Sound.h */,
				A96863821AE6FD0D004FE1FE /* SpaceportPanel.cpp */,
				A96863831AE6FD0D004FE1FE /* SpaceportPanel.h */,
				A96863841AE6FD0D004FE1FE /* Sprite.cpp */,
				A96863851AE6FD0D004FE1FE /* Sprite.h */,
				A96863861AE6FD0D004FE1FE /* SpriteQueue.cpp */,
				A96863871AE6FD0D004FE1FE /* SpriteQueue.h */,
				A96863881AE6FD0D004FE1FE /* SpriteSet.cpp */,
				A96863891AE6FD0D004FE1FE /* SpriteSet.h */,
				A968638A1AE6FD0D004FE1FE /* SpriteShader.cpp */,
				A968638B1AE6FD0D004FE1FE /* SpriteShader.h */,
				A968638C1AE6FD0D004FE1FE /* StarField.cpp */,
				A968638D1AE6FD0D004FE1FE /* StarField.h */,
				A968638E1AE6FD0D004FE1FE /* StartConditions.cpp */,
				A968638F1AE6FD0D004FE1FE /* StartConditions.h */,
				A96863901AE6FD0D004FE1FE /* StellarObject.cpp */,
				A96863911AE6FD0D004FE1FE /* StellarObject.h */,
				A96863921AE6FD0D004FE1FE /* System.cpp */,
				A96863931AE6FD0D004FE1FE /* System.h */,
				A96863941AE6FD0D004FE1FE /* Table.cpp */,
				A96863951AE6FD0D004FE1FE /* Table.h */,
				A96863961AE6FD0D004FE1FE /* Trade.cpp */,
				A96863971AE6FD0D004FE1FE /* Trade.h */,
				A96863981AE6FD0D004FE1FE /* TradingPanel.cpp */,
				A96863991AE6FD0D004FE1FE /* TradingPanel.h */,
				A968639A1AE6FD0D004FE1FE /* UI.cpp */,
				A968639B1AE6FD0D004FE1FE /* UI.h */,
				B590161121ED4A0E00799178 /* Utf8.cpp */,
				B590161221ED4A0F00799178 /* Utf8.h */,
				DF8D57E21FC25889001525DA /* Visual.cpp */,
				DF8D57E31FC25889001525DA /* Visual.h */,
				A968639C1AE6FD0D004FE1FE /* Weapon.cpp */,
				A968639D1AE6FD0D004FE1FE /* Weapon.h */,
				A968639E1AE6FD0D004FE1FE /* WrappedText.cpp */,
				A968639F1AE6FD0E004FE1FE /* WrappedText.h */,
				2E8047A8987DD8EC99FF8E2E /* Test.cpp */,
				02D34A71AE3BC4C93FC6865B /* TestData.cpp */,
				9DA14712A9C68E00FBFD9C72 /* TestData.h */,
				5CE3475B85CE8C48D98664B7 /* Test.h */,
				2E1E458DB603BF979429117C /* DisplayText.cpp */,
				13B643F6BEC24349F9BC9F42 /* alignment.hpp */,
				9BCF4321AF819E944EC02FB9 /* layout.hpp */,
				2CA44855BD0AFF45DCAEEA5D /* truncate.hpp */,
				C49D4EA08DF168A83B1C7B07 /* Hazard.cpp */,
				2E644A108BCD762A2A1A899C /* Hazard.h */,
				8E8A4C648B242742B22A34FA /* Weather.cpp */,
				F8C14CFB89472482F77C051D /* Weather.h */,
				11EA4AD7A889B6AC1441A198 /* StartConditionsPanel.cpp */,
				F434470BA8F3DE8B46D475C5 /* StartConditionsPanel.h */,
				0DF34095B64BC64F666ECF5F /* CoreStartData.cpp */,
				98104FFDA18E40F4A712A8BE /* CoreStartData.h */,
				6DCF4CF2972F569E6DBB8578 /* CategoryTypes.h */,
				0C90483BB01ECD0E3E8DDA44 /* WeightedList.h */,
				950742538F8CECF5D4168FBC /* EsUuid.cpp */,
				86AB4B6E9C4C0490AE7F029B /* EsUuid.h */,
				499B4DA7A9C7351120660643 /* MaskManager.cpp */,
				191E4107A4F1CBBC2526A0E9 /* MaskManager.h */,
				A00D4207B8915B5E7E9B4619 /* RandomEvent.h */,
				9F0F4096A9008E2D8F3304BB /* GameAction.cpp */,
				6833448DAEB9861D28445DD5 /* GameAction.h */,
				389245138CF297EB417DF730 /* UniverseObjects.cpp */,
				DB9A43BA91B3BC47186BF05E /* UniverseObjects.h */,
				A2A948EE929342C8F84C65D1 /* TestContext.h */,
				A3134EC4B1CCA5546A10C3EF /* TestContext.cpp */,
				A7E640C7A366679B27CCADAC /* GameLoadingPanel.cpp */,
				DC8146D5A145C2DA87D98F1F /* GameLoadingPanel.h */,
				6A4E42FEB3B265A91D5BD2FC /* TextReplacements.cpp */,
				86D9414E818561143BD298BC /* TextReplacements.h */,
<<<<<<< HEAD
				8FAC4E64A0E172202783D302 /* CustomSale.cpp */,
				425B4A56BBDAB129B208081A /* CustomSale.h */,
=======
				74F543598EEFB3745287E663 /* Bitset.cpp */,
				210C41C0BA33F71A694D5F98 /* Bitset.h */,
>>>>>>> 8fa7541c
				A3754152958FBC924E9F76A9 /* opengl.cpp */,
				EB634E95A88454ADDB8644B1 /* opengl.h */,
				E8F645ACA30BA0E95F83803C /* FireCommand.cpp */,
				EB4645F28765D37290EA6F78 /* FireCommand.h */,
				46B444A6B2A67F93BB272686 /* ByGivenOrder.h */,
				DE844E2BBF82C39B568527CB /* ByName.h */,
				C62B4D15899E5F47443D0ED6 /* DamageProfile.cpp */,
				19184B47B496B414EC9CE671 /* DamageProfile.h */,
				5CF247B48EEC7A3C366C1DFA /* DamageDealt.h */,
			);
			name = source;
			sourceTree = "<group>";
		};
		A9CC52601950C9F6004E4E22 = {
			isa = PBXGroup;
			children = (
				654D33611BE92C9200D1E5AB /* source */,
				A99F7A6F195DF44B002C30B8 /* credits.txt */,
				A99F7A94195DF44B002C30B8 /* keys.txt */,
				A99F7A95195DF44B002C30B8 /* license.txt */,
				A94408A41982F3E600610427 /* endless-sky.iconset */,
				A9A5297319996C9F002D7C35 /* sounds */,
				A99F7B32195DF45E002C30B8 /* data */,
				A99F7B33195DF45E002C30B8 /* images */,
				A9CC52721950C9F6004E4E22 /* XCode */,
				A9CC526B1950C9F6004E4E22 /* Frameworks */,
				A9CC526A1950C9F6004E4E22 /* Products */,
			);
			sourceTree = "<group>";
		};
		A9CC526A1950C9F6004E4E22 /* Products */ = {
			isa = PBXGroup;
			children = (
				A9CC52691950C9F6004E4E22 /* Endless Sky.app */,
				072599BE26A8C67D007EC229 /* SDL2.dylib */,
			);
			name = Products;
			sourceTree = "<group>";
		};
		A9CC526B1950C9F6004E4E22 /* Frameworks */ = {
			isa = PBXGroup;
			children = (
				A9BDFB551E00B94700A6B27E /* libmad.0.dylib */,
				A93931FC1988136B00C2A87B /* libpng16.dylib */,
				A93931FA1988135200C2A87B /* libturbojpeg.0.dylib */,
				072599CC26A8C942007EC229 /* SDL2.framework */,
				A9A5297519996CC3002D7C35 /* OpenAL.framework */,
				A9D40D19195DFAA60086EE52 /* OpenGL.framework */,
				A9CC526C1950C9F6004E4E22 /* Cocoa.framework */,
				A9CC526E1950C9F6004E4E22 /* Other Frameworks */,
			);
			name = Frameworks;
			sourceTree = "<group>";
		};
		A9CC526E1950C9F6004E4E22 /* Other Frameworks */ = {
			isa = PBXGroup;
			children = (
				A9CC526F1950C9F6004E4E22 /* AppKit.framework */,
				A9CC52701950C9F6004E4E22 /* CoreData.framework */,
				A9CC52711950C9F6004E4E22 /* Foundation.framework */,
			);
			name = "Other Frameworks";
			sourceTree = "<group>";
		};
		A9CC52721950C9F6004E4E22 /* XCode */ = {
			isa = PBXGroup;
			children = (
				A99F7A4F195DF3E8002C30B8 /* Images.xcassets */,
				A9CC52731950C9F6004E4E22 /* Supporting Files */,
			);
			path = XCode;
			sourceTree = "<group>";
		};
		A9CC52731950C9F6004E4E22 /* Supporting Files */ = {
			isa = PBXGroup;
			children = (
				A99F7A51195DF3F9002C30B8 /* EndlessSky-Info.plist */,
			);
			name = "Supporting Files";
			sourceTree = "<group>";
		};
/* End PBXGroup section */

/* Begin PBXHeadersBuildPhase section */
		179C4966BD83E1B6FC2B24A0 /* Headers */ = {
			isa = PBXHeadersBuildPhase;
			buildActionMask = 2147483647;
			files = (
				AFF742E3BAA4AD9A5D001460 /* alignment.hpp in Headers */,
				F55745BDBC50E15DCEB2ED5B /* layout.hpp in Headers */,
				16AD4CACA629E8026777EA00 /* truncate.hpp in Headers */,
			);
			runOnlyForDeploymentPostprocessing = 0;
		};
/* End PBXHeadersBuildPhase section */

/* Begin PBXNativeTarget section */
		072599BD26A8C67D007EC229 /* SDL2 */ = {
			isa = PBXNativeTarget;
			buildConfigurationList = 072599C826A8C67D007EC229 /* Build configuration list for PBXNativeTarget "SDL2" */;
			buildPhases = (
				072599CB26A8C7AB007EC229 /* ShellScript */,
			);
			buildRules = (
			);
			dependencies = (
			);
			name = SDL2;
			productName = SDL2;
			productReference = 072599BE26A8C67D007EC229 /* SDL2.dylib */;
			productType = "com.apple.product-type.library.dynamic";
		};
		A9CC52681950C9F6004E4E22 /* EndlessSky */ = {
			isa = PBXNativeTarget;
			buildConfigurationList = A9CC529A1950C9F6004E4E22 /* Build configuration list for PBXNativeTarget "EndlessSky" */;
			buildPhases = (
				A93931ED19880ECA00C2A87B /* CopyFiles */,
				072599A726A0CDC9007EC229 /* ShellScript */,
				A9CC52651950C9F6004E4E22 /* Sources */,
				A9CC52661950C9F6004E4E22 /* Frameworks */,
				A9CC52671950C9F6004E4E22 /* Resources */,
				179C4966BD83E1B6FC2B24A0 /* Headers */,
			);
			buildRules = (
			);
			dependencies = (
				072599CF26A8CADA007EC229 /* PBXTargetDependency */,
			);
			name = EndlessSky;
			productName = EndlessSky;
			productReference = A9CC52691950C9F6004E4E22 /* Endless Sky.app */;
			productType = "com.apple.product-type.application";
		};
/* End PBXNativeTarget section */

/* Begin PBXProject section */
		A9CC52611950C9F6004E4E22 /* Project object */ = {
			isa = PBXProject;
			attributes = {
				LastUpgradeCheck = 0920;
				TargetAttributes = {
					072599BD26A8C67D007EC229 = {
						CreatedOnToolsVersion = 9.2;
						ProvisioningStyle = Automatic;
					};
				};
			};
			buildConfigurationList = A9CC52641950C9F6004E4E22 /* Build configuration list for PBXProject "EndlessSky" */;
			compatibilityVersion = "Xcode 3.2";
			developmentRegion = English;
			hasScannedForEncodings = 0;
			knownRegions = (
				Base,
			);
			mainGroup = A9CC52601950C9F6004E4E22;
			productRefGroup = A9CC526A1950C9F6004E4E22 /* Products */;
			projectDirPath = "";
			projectRoot = "";
			targets = (
				A9CC52681950C9F6004E4E22 /* EndlessSky */,
				072599BD26A8C67D007EC229 /* SDL2 */,
			);
		};
/* End PBXProject section */

/* Begin PBXResourcesBuildPhase section */
		A9CC52671950C9F6004E4E22 /* Resources */ = {
			isa = PBXResourcesBuildPhase;
			buildActionMask = 2147483647;
			files = (
				A99F7A50195DF3E8002C30B8 /* Images.xcassets in Resources */,
				A99F7B09195DF44C002C30B8 /* license.txt in Resources */,
				A9A5297419996C9F002D7C35 /* sounds in Resources */,
				A99F7AF5195DF44C002C30B8 /* credits.txt in Resources */,
				A99F7B08195DF44C002C30B8 /* keys.txt in Resources */,
				A99F7B34195DF45E002C30B8 /* data in Resources */,
				A94408A51982F3E600610427 /* endless-sky.iconset in Resources */,
				A99F7B35195DF45E002C30B8 /* images in Resources */,
			);
			runOnlyForDeploymentPostprocessing = 0;
		};
/* End PBXResourcesBuildPhase section */

/* Begin PBXShellScriptBuildPhase section */
		072599A726A0CDC9007EC229 /* ShellScript */ = {
			isa = PBXShellScriptBuildPhase;
			buildActionMask = 2147483647;
			files = (
			);
			inputPaths = (
			);
			outputPaths = (
			);
			runOnlyForDeploymentPostprocessing = 0;
			shellPath = /bin/sh;
			shellScript = "\"${SRCROOT}/utils/set_dylibs_rpath.sh\"";
		};
		072599CB26A8C7AB007EC229 /* ShellScript */ = {
			isa = PBXShellScriptBuildPhase;
			buildActionMask = 2147483647;
			files = (
			);
			inputPaths = (
				"$(TEMP_ROOT)/sdl2.dmg",
			);
			outputPaths = (
				"$(TEMP_ROOT)/SDL2.framework",
			);
			runOnlyForDeploymentPostprocessing = 0;
			shellPath = /bin/sh;
			shellScript = "\"${SRCROOT}/utils/fetch_sdl2_framework.sh\"";
			showEnvVarsInLog = 0;
		};
/* End PBXShellScriptBuildPhase section */

/* Begin PBXSourcesBuildPhase section */
		A9CC52651950C9F6004E4E22 /* Sources */ = {
			isa = PBXSourcesBuildPhase;
			buildActionMask = 2147483647;
			files = (
				A96863AD1AE6FD0E004FE1FE /* Command.cpp in Sources */,
				A96863E71AE6FD0E004FE1FE /* PointerShader.cpp in Sources */,
				A96863E51AE6FD0E004FE1FE /* PlayerInfo.cpp in Sources */,
				A96863B81AE6FD0E004FE1FE /* DrawList.cpp in Sources */,
				A96863FB1AE6FD0E004FE1FE /* SpriteSet.cpp in Sources */,
				A96863CC1AE6FD0E004FE1FE /* Interface.cpp in Sources */,
				A96864041AE6FD0E004FE1FE /* UI.cpp in Sources */,
				A96863EE1AE6FD0E004FE1FE /* RingShader.cpp in Sources */,
				A96864001AE6FD0E004FE1FE /* System.cpp in Sources */,
				A96863AC1AE6FD0E004FE1FE /* Color.cpp in Sources */,
				A96864031AE6FD0E004FE1FE /* TradingPanel.cpp in Sources */,
				A96863C81AE6FD0E004FE1FE /* HiringPanel.cpp in Sources */,
				A96863B21AE6FD0E004FE1FE /* DataNode.cpp in Sources */,
				A96863B01AE6FD0E004FE1FE /* ConversationPanel.cpp in Sources */,
				A96863E41AE6FD0E004FE1FE /* PlanetPanel.cpp in Sources */,
				A96863E01AE6FD0E004FE1FE /* Panel.cpp in Sources */,
				A96863D21AE6FD0E004FE1FE /* MapDetailPanel.cpp in Sources */,
				DFAAE2AA1FD4A27B0072C0A8 /* ImageSet.cpp in Sources */,
				B590161321ED4A0F00799178 /* Utf8.cpp in Sources */,
				A96863D41AE6FD0E004FE1FE /* Mask.cpp in Sources */,
				A96863E61AE6FD0E004FE1FE /* Point.cpp in Sources */,
				A96863DE1AE6FD0E004FE1FE /* OutfitterPanel.cpp in Sources */,
				62C3111A1CE172D000409D91 /* Flotsam.cpp in Sources */,
				B55C239D2303CE8B005C1A14 /* GameWindow.cpp in Sources */,
				A96863B91AE6FD0E004FE1FE /* Effect.cpp in Sources */,
				A96863AE1AE6FD0E004FE1FE /* ConditionSet.cpp in Sources */,
				A96863DC1AE6FD0E004FE1FE /* Outfit.cpp in Sources */,
				A96863BB1AE6FD0E004FE1FE /* EscortDisplay.cpp in Sources */,
				A96863EB1AE6FD0E004FE1FE /* Projectile.cpp in Sources */,
				A96863D11AE6FD0E004FE1FE /* MainPanel.cpp in Sources */,
				A96863B31AE6FD0E004FE1FE /* DataWriter.cpp in Sources */,
				A96863A61AE6FD0E004FE1FE /* Audio.cpp in Sources */,
				A96863A21AE6FD0E004FE1FE /* Angle.cpp in Sources */,
				A966A5AB1B964E6300DFF69C /* Person.cpp in Sources */,
				A96863FE1AE6FD0E004FE1FE /* StartConditions.cpp in Sources */,
				A96863A71AE6FD0E004FE1FE /* BankPanel.cpp in Sources */,
				A96863DA1AE6FD0E004FE1FE /* Mortgage.cpp in Sources */,
				A96863C31AE6FD0E004FE1FE /* Galaxy.cpp in Sources */,
				A97C24EA1B17BE35007DDFA1 /* MapOutfitterPanel.cpp in Sources */,
				A96864061AE6FD0E004FE1FE /* WrappedText.cpp in Sources */,
				A96863D91AE6FD0E004FE1FE /* MissionPanel.cpp in Sources */,
				A96863DB1AE6FD0E004FE1FE /* NPC.cpp in Sources */,
				A96863F81AE6FD0E004FE1FE /* SpaceportPanel.cpp in Sources */,
				A96863AA1AE6FD0E004FE1FE /* CaptureOdds.cpp in Sources */,
				A96863B61AE6FD0E004FE1FE /* DistanceMap.cpp in Sources */,
				A96863CF1AE6FD0E004FE1FE /* LocationFilter.cpp in Sources */,
				A96863C11AE6FD0E004FE1FE /* Format.cpp in Sources */,
				A96863BF1AE6FD0E004FE1FE /* Font.cpp in Sources */,
				A96863ED1AE6FD0E004FE1FE /* Random.cpp in Sources */,
				A96864021AE6FD0E004FE1FE /* Trade.cpp in Sources */,
				6245F8251D301C7400A7A094 /* Body.cpp in Sources */,
				5155CD731DBB9FF900EF090B /* Depreciation.cpp in Sources */,
				A96863FC1AE6FD0E004FE1FE /* SpriteShader.cpp in Sources */,
				A96863E81AE6FD0E004FE1FE /* Politics.cpp in Sources */,
				A96863E91AE6FD0E004FE1FE /* Preferences.cpp in Sources */,
				A96863F31AE6FD0E004FE1FE /* ShipEvent.cpp in Sources */,
				DFAAE2A71FD4A25C0072C0A8 /* BatchShader.cpp in Sources */,
				A96863D51AE6FD0E004FE1FE /* MenuPanel.cpp in Sources */,
				A90C15DC1D5BD56800708F3A /* Rectangle.cpp in Sources */,
				A9B99D021C616AD000BE7C2E /* ItemInfoDisplay.cpp in Sources */,
				A96863EA1AE6FD0E004FE1FE /* PreferencesPanel.cpp in Sources */,
				A96863F11AE6FD0E004FE1FE /* Shader.cpp in Sources */,
				A9C70E101C0E5B51000B3D14 /* File.cpp in Sources */,
				A96863F41AE6FD0E004FE1FE /* ShipInfoDisplay.cpp in Sources */,
				A96863C21AE6FD0E004FE1FE /* FrameTimer.cpp in Sources */,
				A96863D81AE6FD0E004FE1FE /* MissionAction.cpp in Sources */,
				A96863FA1AE6FD0E004FE1FE /* SpriteQueue.cpp in Sources */,
				A96863E21AE6FD0E004FE1FE /* Phrase.cpp in Sources */,
				628BDAEF1CC5DC950062BCD2 /* PlanetLabel.cpp in Sources */,
				6245F8281D301C9000A7A094 /* Hardpoint.cpp in Sources */,
				A96863C01AE6FD0E004FE1FE /* FontSet.cpp in Sources */,
				A96863D61AE6FD0E004FE1FE /* Messages.cpp in Sources */,
				A97C24ED1B17BE3C007DDFA1 /* MapShipyardPanel.cpp in Sources */,
				A96863D71AE6FD0E004FE1FE /* Mission.cpp in Sources */,
				A96863D31AE6FD0E004FE1FE /* MapPanel.cpp in Sources */,
				A96863F21AE6FD0E004FE1FE /* Ship.cpp in Sources */,
				B5DDA6942001B7F600DBA76A /* News.cpp in Sources */,
				A96863D01AE6FD0E004FE1FE /* main.cpp in Sources */,
				A96863BE1AE6FD0E004FE1FE /* Fleet.cpp in Sources */,
				A98150821EA9634A00428AD6 /* ShipInfoPanel.cpp in Sources */,
				A96864011AE6FD0E004FE1FE /* Table.cpp in Sources */,
				A96863AB1AE6FD0E004FE1FE /* CargoHold.cpp in Sources */,
				A96864051AE6FD0E004FE1FE /* Weapon.cpp in Sources */,
				A96863EC1AE6FD0E004FE1FE /* Radar.cpp in Sources */,
				A96863F61AE6FD0E004FE1FE /* ShopPanel.cpp in Sources */,
				DFAAE2A61FD4A25C0072C0A8 /* BatchDrawList.cpp in Sources */,
				A98150851EA9635D00428AD6 /* PlayerInfoPanel.cpp in Sources */,
				A96863BC1AE6FD0E004FE1FE /* Files.cpp in Sources */,
				A96863CB1AE6FD0E004FE1FE /* Information.cpp in Sources */,
				A96863F91AE6FD0E004FE1FE /* Sprite.cpp in Sources */,
				A96863A91AE6FD0E004FE1FE /* BoardingPanel.cpp in Sources */,
				DF8D57E11FC25842001525DA /* Dictionary.cpp in Sources */,
				A9B99D051C616AF200BE7C2E /* MapSalesPanel.cpp in Sources */,
				A96863A01AE6FD0E004FE1FE /* Account.cpp in Sources */,
				A90C15D91D5BD55700708F3A /* Minable.cpp in Sources */,
				A96863F51AE6FD0E004FE1FE /* ShipyardPanel.cpp in Sources */,
				A96863DD1AE6FD0E004FE1FE /* OutfitInfoDisplay.cpp in Sources */,
				A96863C41AE6FD0E004FE1FE /* GameData.cpp in Sources */,
				A96863CD1AE6FD0E004FE1FE /* LineShader.cpp in Sources */,
				A96863C71AE6FD0E004FE1FE /* HailPanel.cpp in Sources */,
				62A405BA1D47DA4D0054F6A0 /* FogShader.cpp in Sources */,
				A96863C61AE6FD0E004FE1FE /* Government.cpp in Sources */,
				A96863B51AE6FD0E004FE1FE /* Dialog.cpp in Sources */,
				A96863AF1AE6FD0E004FE1FE /* Conversation.cpp in Sources */,
				A96863C51AE6FD0E004FE1FE /* GameEvent.cpp in Sources */,
				A90633FF1EE602FD000DA6C0 /* LogbookPanel.cpp in Sources */,
				A96863BD1AE6FD0E004FE1FE /* FillShader.cpp in Sources */,
				A96863FF1AE6FD0E004FE1FE /* StellarObject.cpp in Sources */,
				A96863A51AE6FD0E004FE1FE /* AsteroidField.cpp in Sources */,
				A96863FD1AE6FD0E004FE1FE /* StarField.cpp in Sources */,
				A96863B11AE6FD0E004FE1FE /* DataFile.cpp in Sources */,
				A96863E31AE6FD0E004FE1FE /* Planet.cpp in Sources */,
				A96863DF1AE6FD0E004FE1FE /* OutlineShader.cpp in Sources */,
				A96863C91AE6FD0E004FE1FE /* ImageBuffer.cpp in Sources */,
				6A5716331E25BE6F00585EB2 /* CollisionSet.cpp in Sources */,
				A96863E11AE6FD0E004FE1FE /* Personality.cpp in Sources */,
				A96863B41AE6FD0E004FE1FE /* Date.cpp in Sources */,
				DF8D57E51FC25889001525DA /* Visual.cpp in Sources */,
				A96863EF1AE6FD0E004FE1FE /* SavedGame.cpp in Sources */,
				A96863A11AE6FD0E004FE1FE /* AI.cpp in Sources */,
				A96863F71AE6FD0E004FE1FE /* Sound.cpp in Sources */,
				A9BDFB541E00B8AA00A6B27E /* Music.cpp in Sources */,
				A96863BA1AE6FD0E004FE1FE /* Engine.cpp in Sources */,
				A96863CE1AE6FD0E004FE1FE /* LoadPanel.cpp in Sources */,
				A96863A41AE6FD0E004FE1FE /* Armament.cpp in Sources */,
				A96863F01AE6FD0E004FE1FE /* Screen.cpp in Sources */,
				9E1F4BF78F9E1FC4C96F76B5 /* Test.cpp in Sources */,
				C7354A3E9C53D6C5E3CC352F /* TestData.cpp in Sources */,
				5AB644C9B37C15C989A9DBE9 /* DisplayText.cpp in Sources */,
				C4264774A89C0001B6FFC60E /* Hazard.cpp in Sources */,
				94DF4B5B8619F6A3715D6168 /* Weather.cpp in Sources */,
				6EC347E6A79BA5602BA4D1EA /* StartConditionsPanel.cpp in Sources */,
				03624EC39EE09C7A786B4A3D /* CoreStartData.cpp in Sources */,
				90CF46CE84794C6186FC6CE2 /* EsUuid.cpp in Sources */,
				03DC4253AA8390FE0A8FB4EA /* MaskManager.cpp in Sources */,
				87D6407E8B579EB502BFBCE5 /* GameAction.cpp in Sources */,
				301A4FE885A7A12348986C4F /* UniverseObjects.cpp in Sources */,
				ED5E4F2ABA89E9DE00603E69 /* TestContext.cpp in Sources */,
				88A64339B56EBA1F7923E1C7 /* GameLoadingPanel.cpp in Sources */,
				F78A44BAA8252F6D53B24B69 /* TextReplacements.cpp in Sources */,
<<<<<<< HEAD
				B12A4FF5B1318BF711440862 /* CustomSale.cpp in Sources */,
=======
				A97C4460852BF852334C0CB1 /* Bitset.cpp in Sources */,
>>>>>>> 8fa7541c
				CE3F49A88B6DCBE09A711110 /* opengl.cpp in Sources */,
				027A4E858B292CE9F0A06F89 /* FireCommand.cpp in Sources */,
				E3D54794A1EEF51CD4859170 /* DamageProfile.cpp in Sources */,
			);
			runOnlyForDeploymentPostprocessing = 0;
		};
/* End PBXSourcesBuildPhase section */

/* Begin PBXTargetDependency section */
		072599CF26A8CADA007EC229 /* PBXTargetDependency */ = {
			isa = PBXTargetDependency;
			target = 072599BD26A8C67D007EC229 /* SDL2 */;
			targetProxy = 072599CE26A8CADA007EC229 /* PBXContainerItemProxy */;
		};
/* End PBXTargetDependency section */

/* Begin XCBuildConfiguration section */
		072599C626A8C67D007EC229 /* Debug */ = {
			isa = XCBuildConfiguration;
			buildSettings = {
				CLANG_ANALYZER_NONNULL = YES;
				CLANG_ANALYZER_NUMBER_OBJECT_CONVERSION = YES_AGGRESSIVE;
				CLANG_CXX_LANGUAGE_STANDARD = "c++11";
				CLANG_WARN_DOCUMENTATION_COMMENTS = YES;
				CLANG_WARN_UNGUARDED_AVAILABILITY = YES_AGGRESSIVE;
				DEBUG_INFORMATION_FORMAT = dwarf;
				DYLIB_COMPATIBILITY_VERSION = 1;
				DYLIB_CURRENT_VERSION = 1;
				EXECUTABLE_PREFIX = "";
				GCC_C_LANGUAGE_STANDARD = gnu99;
				GCC_ENABLE_CPP_EXCEPTIONS = YES;
				GCC_ENABLE_CPP_RTTI = NO;
				GCC_SYMBOLS_PRIVATE_EXTERN = YES;
				GCC_WARN_64_TO_32_BIT_CONVERSION = NO;
				MACOSX_DEPLOYMENT_TARGET = 10.9;
				MTL_ENABLE_DEBUG_INFO = YES;
				ONLY_ACTIVE_ARCH = NO;
				PRODUCT_NAME = "$(TARGET_NAME)";
				STRIP_STYLE = all;
			};
			name = Debug;
		};
		072599C726A8C67D007EC229 /* Release */ = {
			isa = XCBuildConfiguration;
			buildSettings = {
				CLANG_ANALYZER_NONNULL = YES;
				CLANG_ANALYZER_NUMBER_OBJECT_CONVERSION = YES_AGGRESSIVE;
				CLANG_CXX_LANGUAGE_STANDARD = "c++11";
				CLANG_WARN_DOCUMENTATION_COMMENTS = YES;
				CLANG_WARN_UNGUARDED_AVAILABILITY = YES_AGGRESSIVE;
				COPY_PHASE_STRIP = YES;
				DYLIB_COMPATIBILITY_VERSION = 1;
				DYLIB_CURRENT_VERSION = 1;
				EXECUTABLE_PREFIX = "";
				GCC_C_LANGUAGE_STANDARD = gnu99;
				GCC_ENABLE_CPP_EXCEPTIONS = YES;
				GCC_ENABLE_CPP_RTTI = NO;
				GCC_SYMBOLS_PRIVATE_EXTERN = YES;
				GCC_WARN_64_TO_32_BIT_CONVERSION = NO;
				MACOSX_DEPLOYMENT_TARGET = 10.9;
				MTL_ENABLE_DEBUG_INFO = NO;
				ONLY_ACTIVE_ARCH = NO;
				PRODUCT_NAME = "$(TARGET_NAME)";
				STRIP_STYLE = all;
			};
			name = Release;
		};
		A9CC52981950C9F6004E4E22 /* Debug */ = {
			isa = XCBuildConfiguration;
			buildSettings = {
				ALWAYS_SEARCH_USER_PATHS = NO;
				ARCHS = x86_64;
				CLANG_CXX_LANGUAGE_STANDARD = "c++11";
				CLANG_CXX_LIBRARY = "libc++";
				CLANG_ENABLE_MODULES = YES;
				CLANG_ENABLE_OBJC_ARC = YES;
				CLANG_WARN_BLOCK_CAPTURE_AUTORELEASING = YES;
				CLANG_WARN_BOOL_CONVERSION = YES;
				CLANG_WARN_COMMA = YES;
				CLANG_WARN_CONSTANT_CONVERSION = YES;
				CLANG_WARN_DIRECT_OBJC_ISA_USAGE = YES_ERROR;
				CLANG_WARN_EMPTY_BODY = YES;
				CLANG_WARN_ENUM_CONVERSION = YES;
				CLANG_WARN_INFINITE_RECURSION = YES;
				CLANG_WARN_INT_CONVERSION = YES;
				CLANG_WARN_NON_LITERAL_NULL_CONVERSION = YES;
				CLANG_WARN_OBJC_LITERAL_CONVERSION = YES;
				CLANG_WARN_OBJC_ROOT_CLASS = YES_ERROR;
				CLANG_WARN_RANGE_LOOP_ANALYSIS = YES;
				CLANG_WARN_STRICT_PROTOTYPES = YES;
				CLANG_WARN_SUSPICIOUS_MOVE = YES;
				CLANG_WARN_UNREACHABLE_CODE = YES;
				CLANG_WARN__DUPLICATE_METHOD_MATCH = YES;
				COPY_PHASE_STRIP = NO;
				ENABLE_STRICT_OBJC_MSGSEND = YES;
				ENABLE_TESTABILITY = YES;
				GCC_C_LANGUAGE_STANDARD = gnu99;
				GCC_DYNAMIC_NO_PIC = NO;
				GCC_ENABLE_OBJC_EXCEPTIONS = YES;
				GCC_NO_COMMON_BLOCKS = YES;
				GCC_OPTIMIZATION_LEVEL = 0;
				GCC_PREPROCESSOR_DEFINITIONS = (
					"DEBUG=1",
					"$(inherited)",
				);
				GCC_SYMBOLS_PRIVATE_EXTERN = NO;
				GCC_WARN_64_TO_32_BIT_CONVERSION = NO;
				GCC_WARN_ABOUT_RETURN_TYPE = YES_ERROR;
				GCC_WARN_UNDECLARED_SELECTOR = YES;
				GCC_WARN_UNINITIALIZED_AUTOS = YES_AGGRESSIVE;
				GCC_WARN_UNUSED_FUNCTION = YES;
				GCC_WARN_UNUSED_VARIABLE = YES;
				MACOSX_DEPLOYMENT_TARGET = 10.9;
				OTHER_CFLAGS = "";
				SDKROOT = macosx;
				VALID_ARCHS = x86_64;
			};
			name = Debug;
		};
		A9CC52991950C9F6004E4E22 /* Release */ = {
			isa = XCBuildConfiguration;
			buildSettings = {
				ALWAYS_SEARCH_USER_PATHS = NO;
				ARCHS = x86_64;
				CLANG_CXX_LANGUAGE_STANDARD = "c++11";
				CLANG_CXX_LIBRARY = "libc++";
				CLANG_ENABLE_MODULES = YES;
				CLANG_ENABLE_OBJC_ARC = YES;
				CLANG_WARN_BLOCK_CAPTURE_AUTORELEASING = YES;
				CLANG_WARN_BOOL_CONVERSION = YES;
				CLANG_WARN_COMMA = YES;
				CLANG_WARN_CONSTANT_CONVERSION = YES;
				CLANG_WARN_DIRECT_OBJC_ISA_USAGE = YES_ERROR;
				CLANG_WARN_EMPTY_BODY = YES;
				CLANG_WARN_ENUM_CONVERSION = YES;
				CLANG_WARN_INFINITE_RECURSION = YES;
				CLANG_WARN_INT_CONVERSION = YES;
				CLANG_WARN_NON_LITERAL_NULL_CONVERSION = YES;
				CLANG_WARN_OBJC_LITERAL_CONVERSION = YES;
				CLANG_WARN_OBJC_ROOT_CLASS = YES_ERROR;
				CLANG_WARN_RANGE_LOOP_ANALYSIS = YES;
				CLANG_WARN_STRICT_PROTOTYPES = YES;
				CLANG_WARN_SUSPICIOUS_MOVE = YES;
				CLANG_WARN_UNREACHABLE_CODE = YES;
				CLANG_WARN__DUPLICATE_METHOD_MATCH = YES;
				COPY_PHASE_STRIP = YES;
				DEBUG_INFORMATION_FORMAT = "dwarf-with-dsym";
				ENABLE_NS_ASSERTIONS = NO;
				ENABLE_STRICT_OBJC_MSGSEND = YES;
				GCC_C_LANGUAGE_STANDARD = gnu99;
				GCC_ENABLE_OBJC_EXCEPTIONS = YES;
				GCC_NO_COMMON_BLOCKS = YES;
				GCC_WARN_64_TO_32_BIT_CONVERSION = NO;
				GCC_WARN_ABOUT_RETURN_TYPE = YES_ERROR;
				GCC_WARN_UNDECLARED_SELECTOR = YES;
				GCC_WARN_UNINITIALIZED_AUTOS = YES_AGGRESSIVE;
				GCC_WARN_UNUSED_FUNCTION = YES;
				GCC_WARN_UNUSED_VARIABLE = YES;
				MACOSX_DEPLOYMENT_TARGET = 10.9;
				OTHER_CFLAGS = "-Werror";
				SDKROOT = macosx;
				VALID_ARCHS = x86_64;
			};
			name = Release;
		};
		A9CC529B1950C9F6004E4E22 /* Debug */ = {
			isa = XCBuildConfiguration;
			buildSettings = {
				ASSETCATALOG_COMPILER_APPICON_NAME = AppIcon;
				FRAMEWORK_SEARCH_PATHS = (
					"$(inherited)",
					"$(PROJECT_DIR)/build",
				);
				GCC_PRECOMPILE_PREFIX_HEADER = NO;
				GCC_PREFIX_HEADER = "";
				GCC_WARN_64_TO_32_BIT_CONVERSION = NO;
				HEADER_SEARCH_PATHS = (
					"$(inherited)",
					"/usr/local/opt/jpeg-turbo/include",
					/usr/local/include,
				);
				INFOPLIST_FILE = "XCode/EndlessSky-Info.plist";
				LD_RUNPATH_SEARCH_PATHS = "@loader_path/../Frameworks";
				LIBRARY_SEARCH_PATHS = (
					"$(inherited)",
					"$(BUILT_PRODUCTS_DIR)/$(FRAMEWORKS_FOLDER_PATH)",
				);
				MACOSX_DEPLOYMENT_TARGET = 10.9;
				PRODUCT_BUNDLE_IDENTIFIER = "${PRODUCT_NAME:rfc1034identifier}";
				PRODUCT_NAME = "Endless Sky";
				WRAPPER_EXTENSION = app;
			};
			name = Debug;
		};
		A9CC529C1950C9F6004E4E22 /* Release */ = {
			isa = XCBuildConfiguration;
			buildSettings = {
				ASSETCATALOG_COMPILER_APPICON_NAME = AppIcon;
				FRAMEWORK_SEARCH_PATHS = (
					"$(inherited)",
					"$(PROJECT_DIR)/build",
				);
				GCC_PRECOMPILE_PREFIX_HEADER = NO;
				GCC_PREFIX_HEADER = "";
				GCC_WARN_64_TO_32_BIT_CONVERSION = NO;
				HEADER_SEARCH_PATHS = (
					"$(inherited)",
					"/usr/local/opt/jpeg-turbo/include",
					/usr/local/include,
				);
				INFOPLIST_FILE = "XCode/EndlessSky-Info.plist";
				LD_RUNPATH_SEARCH_PATHS = "@loader_path/../Frameworks";
				LIBRARY_SEARCH_PATHS = (
					"$(inherited)",
					"$(BUILT_PRODUCTS_DIR)/$(FRAMEWORKS_FOLDER_PATH)",
				);
				MACOSX_DEPLOYMENT_TARGET = 10.9;
				PRODUCT_BUNDLE_IDENTIFIER = "${PRODUCT_NAME:rfc1034identifier}";
				PRODUCT_NAME = "Endless Sky";
				WRAPPER_EXTENSION = app;
			};
			name = Release;
		};
/* End XCBuildConfiguration section */

/* Begin XCConfigurationList section */
		072599C826A8C67D007EC229 /* Build configuration list for PBXNativeTarget "SDL2" */ = {
			isa = XCConfigurationList;
			buildConfigurations = (
				072599C626A8C67D007EC229 /* Debug */,
				072599C726A8C67D007EC229 /* Release */,
			);
			defaultConfigurationIsVisible = 0;
			defaultConfigurationName = Release;
		};
		A9CC52641950C9F6004E4E22 /* Build configuration list for PBXProject "EndlessSky" */ = {
			isa = XCConfigurationList;
			buildConfigurations = (
				A9CC52981950C9F6004E4E22 /* Debug */,
				A9CC52991950C9F6004E4E22 /* Release */,
			);
			defaultConfigurationIsVisible = 0;
			defaultConfigurationName = Release;
		};
		A9CC529A1950C9F6004E4E22 /* Build configuration list for PBXNativeTarget "EndlessSky" */ = {
			isa = XCConfigurationList;
			buildConfigurations = (
				A9CC529B1950C9F6004E4E22 /* Debug */,
				A9CC529C1950C9F6004E4E22 /* Release */,
			);
			defaultConfigurationIsVisible = 0;
			defaultConfigurationName = Release;
		};
/* End XCConfigurationList section */
	};
	rootObject = A9CC52611950C9F6004E4E22 /* Project object */;
}<|MERGE_RESOLUTION|>--- conflicted
+++ resolved
@@ -840,13 +840,10 @@
 				DC8146D5A145C2DA87D98F1F /* GameLoadingPanel.h */,
 				6A4E42FEB3B265A91D5BD2FC /* TextReplacements.cpp */,
 				86D9414E818561143BD298BC /* TextReplacements.h */,
-<<<<<<< HEAD
 				8FAC4E64A0E172202783D302 /* CustomSale.cpp */,
 				425B4A56BBDAB129B208081A /* CustomSale.h */,
-=======
 				74F543598EEFB3745287E663 /* Bitset.cpp */,
 				210C41C0BA33F71A694D5F98 /* Bitset.h */,
->>>>>>> 8fa7541c
 				A3754152958FBC924E9F76A9 /* opengl.cpp */,
 				EB634E95A88454ADDB8644B1 /* opengl.h */,
 				E8F645ACA30BA0E95F83803C /* FireCommand.cpp */,
@@ -1207,11 +1204,8 @@
 				ED5E4F2ABA89E9DE00603E69 /* TestContext.cpp in Sources */,
 				88A64339B56EBA1F7923E1C7 /* GameLoadingPanel.cpp in Sources */,
 				F78A44BAA8252F6D53B24B69 /* TextReplacements.cpp in Sources */,
-<<<<<<< HEAD
 				B12A4FF5B1318BF711440862 /* CustomSale.cpp in Sources */,
-=======
 				A97C4460852BF852334C0CB1 /* Bitset.cpp in Sources */,
->>>>>>> 8fa7541c
 				CE3F49A88B6DCBE09A711110 /* opengl.cpp in Sources */,
 				027A4E858B292CE9F0A06F89 /* FireCommand.cpp in Sources */,
 				E3D54794A1EEF51CD4859170 /* DamageProfile.cpp in Sources */,
