--- conflicted
+++ resolved
@@ -209,12 +209,8 @@
 		02D34A71AE3BC4C93FC6865B /* TestData.cpp */ = {isa = PBXFileReference; fileEncoding = 4; lastKnownFileType = sourcecode.cpp.cpp; name = TestData.cpp; path = source/TestData.cpp; sourceTree = "<group>"; };
 		072599BE26A8C67D007EC229 /* SDL2.dylib */ = {isa = PBXFileReference; explicitFileType = "compiled.mach-o.dylib"; includeInIndex = 0; path = SDL2.dylib; sourceTree = BUILT_PRODUCTS_DIR; };
 		072599CC26A8C942007EC229 /* SDL2.framework */ = {isa = PBXFileReference; lastKnownFileType = wrapper.framework; name = SDL2.framework; path = build/SDL2.framework; sourceTree = "<group>"; };
-<<<<<<< HEAD
-		086E48E490C9BAD6660C7274 /* UnionItem.h */ = {isa = PBXFileReference; fileEncoding = 4; lastKnownFileType = sourcecode.c.h; name = UnionItem.h; path = source/UnionItem.h; sourceTree = "<group>"; };
+		086E48E490C9BAD6660C7274 /* ExclusiveItem.h */ = {isa = PBXFileReference; fileEncoding = 4; lastKnownFileType = sourcecode.c.h; name = ExclusiveItem.h; path = source/ExclusiveItem.h; sourceTree = "<group>"; };
 		097047918E9D882D49468C38 /* FleetVariant.cpp */ = {isa = PBXFileReference; fileEncoding = 4; lastKnownFileType = sourcecode.cpp.cpp; name = FleetVariant.cpp; path = source/FleetVariant.cpp; sourceTree = "<group>"; };
-=======
-		086E48E490C9BAD6660C7274 /* ExclusiveItem.h */ = {isa = PBXFileReference; fileEncoding = 4; lastKnownFileType = sourcecode.c.h; name = ExclusiveItem.h; path = source/ExclusiveItem.h; sourceTree = "<group>"; };
->>>>>>> 822a3232
 		0C90483BB01ECD0E3E8DDA44 /* WeightedList.h */ = {isa = PBXFileReference; fileEncoding = 4; lastKnownFileType = sourcecode.c.h; name = WeightedList.h; path = source/WeightedList.h; sourceTree = "<group>"; };
 		0DF34095B64BC64F666ECF5F /* CoreStartData.cpp */ = {isa = PBXFileReference; fileEncoding = 4; lastKnownFileType = sourcecode.cpp.cpp; name = CoreStartData.cpp; path = source/CoreStartData.cpp; sourceTree = "<group>"; };
 		11EA4AD7A889B6AC1441A198 /* StartConditionsPanel.cpp */ = {isa = PBXFileReference; fileEncoding = 4; lastKnownFileType = sourcecode.cpp.cpp; name = StartConditionsPanel.cpp; path = source/StartConditionsPanel.cpp; sourceTree = "<group>"; };
@@ -869,17 +865,11 @@
 				5CF247B48EEC7A3C366C1DFA /* DamageDealt.h */,
 				D0FA4800BE72C1B5A7D567B9 /* MenuAnimationPanel.cpp */,
 				8CB543A1AA20F764DD7FC15A /* MenuAnimationPanel.h */,
-<<<<<<< HEAD
-				086E48E490C9BAD6660C7274 /* UnionItem.h */,
+				086E48E490C9BAD6660C7274 /* ExclusiveItem.h */,
 				097047918E9D882D49468C38 /* FleetVariant.cpp */,
 				A7D8427387F71E9231306E62 /* FleetVariant.h */,
 				553C4FFD8BBDB9C0121D2995 /* NestedVariant.cpp */,
 				44FA4A06AC857450B5146EB5 /* NestedVariant.h */,
-=======
-				61FA4C2BB89E08C5E2B8B4B9 /* Variant.cpp */,
-				5EBC44769E84CF0C953D08B3 /* Variant.h */,
-				086E48E490C9BAD6660C7274 /* ExclusiveItem.h */,
->>>>>>> 822a3232
 			);
 			name = source;
 			sourceTree = "<group>";
