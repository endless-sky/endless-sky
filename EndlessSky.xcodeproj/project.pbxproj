// !$*UTF8*$!
{
	archiveVersion = 1;
	classes = {
	};
	objectVersion = 46;
	objects = {

/* Begin PBXBuildFile section */
		027A4E858B292CE9F0A06F89 /* FireCommand.cpp in Sources */ = {isa = PBXBuildFile; fileRef = E8F645ACA30BA0E95F83803C /* FireCommand.cpp */; };
		03624EC39EE09C7A786B4A3D /* CoreStartData.cpp in Sources */ = {isa = PBXBuildFile; fileRef = 0DF34095B64BC64F666ECF5F /* CoreStartData.cpp */; };
		03DC4253AA8390FE0A8FB4EA /* MaskManager.cpp in Sources */ = {isa = PBXBuildFile; fileRef = 499B4DA7A9C7351120660643 /* MaskManager.cpp */; };
		072599D126A8CB2F007EC229 /* SDL2.framework in Frameworks */ = {isa = PBXBuildFile; fileRef = 072599CC26A8C942007EC229 /* SDL2.framework */; };
		072599D426A8CD5D007EC229 /* SDL2.framework in CopyFiles */ = {isa = PBXBuildFile; fileRef = 072599CC26A8C942007EC229 /* SDL2.framework */; settings = {ATTRIBUTES = (CodeSignOnCopy, RemoveHeadersOnCopy, ); }; };
		0A7F4B4793714E0A8C5D0BA4 /* CategoryList.cpp in Sources */ = {isa = PBXBuildFile; fileRef = 02F347B587CDABE97B0D83C6 /* CategoryList.cpp */; };
		1578F883250B5F8A00D318FB /* InfoPanelState.cpp in Sources */ = {isa = PBXBuildFile; fileRef = 1578F880250B5F8A00D318FB /* InfoPanelState.cpp */; };
		16AD4CACA629E8026777EA00 /* truncate.hpp in Headers */ = {isa = PBXBuildFile; fileRef = 2CA44855BD0AFF45DCAEEA5D /* truncate.hpp */; settings = {ATTRIBUTES = (Project, ); }; };
		1F884DB590D5152608510676 /* ShipJumpNavigation.cpp in Sources */ = {isa = PBXBuildFile; fileRef = 13B64DB8AE730E57C3DEA2F0 /* ShipJumpNavigation.cpp */; };
		301A4FE885A7A12348986C4F /* UniverseObjects.cpp in Sources */ = {isa = PBXBuildFile; fileRef = 389245138CF297EB417DF730 /* UniverseObjects.cpp */; };
		46A34BE4A0599886221093BA /* PrintData.cpp in Sources */ = {isa = PBXBuildFile; fileRef = 341645FAA25F7901221B8965 /* PrintData.cpp */; };
		497849B2A4C5EA58A64D316C /* MapPlanetCard.cpp in Sources */ = {isa = PBXBuildFile; fileRef = 32404878BFF00A095AF2DD2C /* MapPlanetCard.cpp */; };
		5155CD731DBB9FF900EF090B /* Depreciation.cpp in Sources */ = {isa = PBXBuildFile; fileRef = 5155CD711DBB9FF900EF090B /* Depreciation.cpp */; };
		53DA422996419974ADADE346 /* Wormhole.cpp in Sources */ = {isa = PBXBuildFile; fileRef = 6D414B4194239522B24F3C95 /* Wormhole.cpp */; };
		5AB644C9B37C15C989A9DBE9 /* DisplayText.cpp in Sources */ = {isa = PBXBuildFile; fileRef = 2E1E458DB603BF979429117C /* DisplayText.cpp */; };
		6245F8251D301C7400A7A094 /* Body.cpp in Sources */ = {isa = PBXBuildFile; fileRef = 6245F8231D301C7400A7A094 /* Body.cpp */; };
		6245F8281D301C9000A7A094 /* Hardpoint.cpp in Sources */ = {isa = PBXBuildFile; fileRef = 6245F8261D301C9000A7A094 /* Hardpoint.cpp */; };
		628BDAEF1CC5DC950062BCD2 /* PlanetLabel.cpp in Sources */ = {isa = PBXBuildFile; fileRef = 628BDAED1CC5DC950062BCD2 /* PlanetLabel.cpp */; };
		62A405BA1D47DA4D0054F6A0 /* FogShader.cpp in Sources */ = {isa = PBXBuildFile; fileRef = 62A405B81D47DA4D0054F6A0 /* FogShader.cpp */; };
		62C3111A1CE172D000409D91 /* Flotsam.cpp in Sources */ = {isa = PBXBuildFile; fileRef = 62C311181CE172D000409D91 /* Flotsam.cpp */; };
		6A5716331E25BE6F00585EB2 /* CollisionSet.cpp in Sources */ = {isa = PBXBuildFile; fileRef = 6A5716311E25BE6F00585EB2 /* CollisionSet.cpp */; };
		938E07E4235970CE00DC2C2B /* FormationPattern.cpp in Sources */ = {isa = PBXBuildFile; fileRef = 938E07E0235970CE00DC2C2B /* FormationPattern.cpp */; };
		6EC347E6A79BA5602BA4D1EA /* StartConditionsPanel.cpp in Sources */ = {isa = PBXBuildFile; fileRef = 11EA4AD7A889B6AC1441A198 /* StartConditionsPanel.cpp */; };
		728B43FDACD43334E7A59BCF /* ConditionsStore.cpp in Sources */ = {isa = PBXBuildFile; fileRef = 4256486EA97E57BBB38CDAF2 /* ConditionsStore.cpp */; };
		87D6407E8B579EB502BFBCE5 /* GameAction.cpp in Sources */ = {isa = PBXBuildFile; fileRef = 9F0F4096A9008E2D8F3304BB /* GameAction.cpp */; };
		88A64339B56EBA1F7923E1C7 /* GameLoadingPanel.cpp in Sources */ = {isa = PBXBuildFile; fileRef = A7E640C7A366679B27CCADAC /* GameLoadingPanel.cpp */; };
		90CF46CE84794C6186FC6CE2 /* EsUuid.cpp in Sources */ = {isa = PBXBuildFile; fileRef = 950742538F8CECF5D4168FBC /* EsUuid.cpp */; };
		920F40E0ADECA8926F423FDA /* Variant.cpp in Sources */ = {isa = PBXBuildFile; fileRef = 61FA4C2BB89E08C5E2B8B4B9 /* Variant.cpp */; };
		938E07E4235970CE00DC2C2B /* FormationPattern.cpp in Sources */ = {isa = PBXBuildFile; fileRef = 938E07E0235970CE00DC2C2B /* FormationPattern.cpp */; };
		94DF4B5B8619F6A3715D6168 /* Weather.cpp in Sources */ = {isa = PBXBuildFile; fileRef = 8E8A4C648B242742B22A34FA /* Weather.cpp */; };
		9E1F4BF78F9E1FC4C96F76B5 /* Test.cpp in Sources */ = {isa = PBXBuildFile; fileRef = 2E8047A8987DD8EC99FF8E2E /* Test.cpp */; };
		A90633FF1EE602FD000DA6C0 /* LogbookPanel.cpp in Sources */ = {isa = PBXBuildFile; fileRef = A90633FD1EE602FD000DA6C0 /* LogbookPanel.cpp */; };
		A90C15D91D5BD55700708F3A /* Minable.cpp in Sources */ = {isa = PBXBuildFile; fileRef = A90C15D71D5BD55700708F3A /* Minable.cpp */; };
		A90C15DC1D5BD56800708F3A /* Rectangle.cpp in Sources */ = {isa = PBXBuildFile; fileRef = A90C15DA1D5BD56800708F3A /* Rectangle.cpp */; };
		A93931FB1988135200C2A87B /* libturbojpeg.0.dylib in Frameworks */ = {isa = PBXBuildFile; fileRef = A93931FA1988135200C2A87B /* libturbojpeg.0.dylib */; };
		A93931FD1988136B00C2A87B /* libpng16.dylib in Frameworks */ = {isa = PBXBuildFile; fileRef = A93931FC1988136B00C2A87B /* libpng16.dylib */; };
		A93931FE1988136E00C2A87B /* libturbojpeg.0.dylib in CopyFiles */ = {isa = PBXBuildFile; fileRef = A93931FA1988135200C2A87B /* libturbojpeg.0.dylib */; };
		A93931FF1988136F00C2A87B /* libpng16.dylib in CopyFiles */ = {isa = PBXBuildFile; fileRef = A93931FC1988136B00C2A87B /* libpng16.dylib */; };
		A94408A51982F3E600610427 /* endless-sky.iconset in Resources */ = {isa = PBXBuildFile; fileRef = A94408A41982F3E600610427 /* endless-sky.iconset */; };
		A966A5AB1B964E6300DFF69C /* Person.cpp in Sources */ = {isa = PBXBuildFile; fileRef = A966A5A91B964E6300DFF69C /* Person.cpp */; };
		A96863A01AE6FD0E004FE1FE /* Account.cpp in Sources */ = {isa = PBXBuildFile; fileRef = A96862CD1AE6FD0A004FE1FE /* Account.cpp */; };
		A96863A11AE6FD0E004FE1FE /* AI.cpp in Sources */ = {isa = PBXBuildFile; fileRef = A96862CF1AE6FD0A004FE1FE /* AI.cpp */; };
		A96863A21AE6FD0E004FE1FE /* Angle.cpp in Sources */ = {isa = PBXBuildFile; fileRef = A96862D11AE6FD0A004FE1FE /* Angle.cpp */; };
		A96863A41AE6FD0E004FE1FE /* Armament.cpp in Sources */ = {isa = PBXBuildFile; fileRef = A96862D51AE6FD0A004FE1FE /* Armament.cpp */; };
		A96863A51AE6FD0E004FE1FE /* AsteroidField.cpp in Sources */ = {isa = PBXBuildFile; fileRef = A96862D71AE6FD0A004FE1FE /* AsteroidField.cpp */; };
		A96863A61AE6FD0E004FE1FE /* Audio.cpp in Sources */ = {isa = PBXBuildFile; fileRef = A96862D91AE6FD0A004FE1FE /* Audio.cpp */; };
		A96863A71AE6FD0E004FE1FE /* BankPanel.cpp in Sources */ = {isa = PBXBuildFile; fileRef = A96862DB1AE6FD0A004FE1FE /* BankPanel.cpp */; };
		A96863A91AE6FD0E004FE1FE /* BoardingPanel.cpp in Sources */ = {isa = PBXBuildFile; fileRef = A96862DF1AE6FD0A004FE1FE /* BoardingPanel.cpp */; };
		A96863AA1AE6FD0E004FE1FE /* CaptureOdds.cpp in Sources */ = {isa = PBXBuildFile; fileRef = A96862E11AE6FD0A004FE1FE /* CaptureOdds.cpp */; };
		A96863AB1AE6FD0E004FE1FE /* CargoHold.cpp in Sources */ = {isa = PBXBuildFile; fileRef = A96862E31AE6FD0A004FE1FE /* CargoHold.cpp */; };
		A96863AC1AE6FD0E004FE1FE /* Color.cpp in Sources */ = {isa = PBXBuildFile; fileRef = A96862E61AE6FD0A004FE1FE /* Color.cpp */; };
		A96863AD1AE6FD0E004FE1FE /* Command.cpp in Sources */ = {isa = PBXBuildFile; fileRef = A96862E81AE6FD0A004FE1FE /* Command.cpp */; };
		A96863AE1AE6FD0E004FE1FE /* ConditionSet.cpp in Sources */ = {isa = PBXBuildFile; fileRef = A96862EA1AE6FD0A004FE1FE /* ConditionSet.cpp */; };
		A96863AF1AE6FD0E004FE1FE /* Conversation.cpp in Sources */ = {isa = PBXBuildFile; fileRef = A96862EC1AE6FD0A004FE1FE /* Conversation.cpp */; };
		A96863B01AE6FD0E004FE1FE /* ConversationPanel.cpp in Sources */ = {isa = PBXBuildFile; fileRef = A96862EE1AE6FD0A004FE1FE /* ConversationPanel.cpp */; };
		A96863B11AE6FD0E004FE1FE /* DataFile.cpp in Sources */ = {isa = PBXBuildFile; fileRef = A96862F01AE6FD0A004FE1FE /* DataFile.cpp */; };
		A96863B21AE6FD0E004FE1FE /* DataNode.cpp in Sources */ = {isa = PBXBuildFile; fileRef = A96862F21AE6FD0A004FE1FE /* DataNode.cpp */; };
		A96863B31AE6FD0E004FE1FE /* DataWriter.cpp in Sources */ = {isa = PBXBuildFile; fileRef = A96862F41AE6FD0A004FE1FE /* DataWriter.cpp */; };
		A96863B41AE6FD0E004FE1FE /* Date.cpp in Sources */ = {isa = PBXBuildFile; fileRef = A96862F61AE6FD0A004FE1FE /* Date.cpp */; };
		A96863B51AE6FD0E004FE1FE /* Dialog.cpp in Sources */ = {isa = PBXBuildFile; fileRef = A96862F81AE6FD0A004FE1FE /* Dialog.cpp */; };
		A96863B61AE6FD0E004FE1FE /* DistanceMap.cpp in Sources */ = {isa = PBXBuildFile; fileRef = A96862FA1AE6FD0B004FE1FE /* DistanceMap.cpp */; };
		A96863B81AE6FD0E004FE1FE /* DrawList.cpp in Sources */ = {isa = PBXBuildFile; fileRef = A96862FE1AE6FD0B004FE1FE /* DrawList.cpp */; };
		A96863B91AE6FD0E004FE1FE /* Effect.cpp in Sources */ = {isa = PBXBuildFile; fileRef = A96863001AE6FD0B004FE1FE /* Effect.cpp */; };
		A96863BA1AE6FD0E004FE1FE /* Engine.cpp in Sources */ = {isa = PBXBuildFile; fileRef = A96863021AE6FD0B004FE1FE /* Engine.cpp */; };
		A96863BB1AE6FD0E004FE1FE /* EscortDisplay.cpp in Sources */ = {isa = PBXBuildFile; fileRef = A96863041AE6FD0B004FE1FE /* EscortDisplay.cpp */; };
		A96863BC1AE6FD0E004FE1FE /* Files.cpp in Sources */ = {isa = PBXBuildFile; fileRef = A96863061AE6FD0B004FE1FE /* Files.cpp */; };
		A96863BD1AE6FD0E004FE1FE /* FillShader.cpp in Sources */ = {isa = PBXBuildFile; fileRef = A96863081AE6FD0B004FE1FE /* FillShader.cpp */; };
		A96863BE1AE6FD0E004FE1FE /* Fleet.cpp in Sources */ = {isa = PBXBuildFile; fileRef = A968630A1AE6FD0B004FE1FE /* Fleet.cpp */; };
		A96863BF1AE6FD0E004FE1FE /* Font.cpp in Sources */ = {isa = PBXBuildFile; fileRef = A968630C1AE6FD0B004FE1FE /* Font.cpp */; };
		A96863C01AE6FD0E004FE1FE /* FontSet.cpp in Sources */ = {isa = PBXBuildFile; fileRef = A968630E1AE6FD0B004FE1FE /* FontSet.cpp */; };
		A96863C11AE6FD0E004FE1FE /* Format.cpp in Sources */ = {isa = PBXBuildFile; fileRef = A96863101AE6FD0B004FE1FE /* Format.cpp */; };
		A96863C21AE6FD0E004FE1FE /* FrameTimer.cpp in Sources */ = {isa = PBXBuildFile; fileRef = A96863121AE6FD0B004FE1FE /* FrameTimer.cpp */; };
		A96863C31AE6FD0E004FE1FE /* Galaxy.cpp in Sources */ = {isa = PBXBuildFile; fileRef = A96863141AE6FD0B004FE1FE /* Galaxy.cpp */; };
		A96863C41AE6FD0E004FE1FE /* GameData.cpp in Sources */ = {isa = PBXBuildFile; fileRef = A96863161AE6FD0B004FE1FE /* GameData.cpp */; };
		A96863C51AE6FD0E004FE1FE /* GameEvent.cpp in Sources */ = {isa = PBXBuildFile; fileRef = A96863181AE6FD0B004FE1FE /* GameEvent.cpp */; };
		A96863C61AE6FD0E004FE1FE /* Government.cpp in Sources */ = {isa = PBXBuildFile; fileRef = A968631B1AE6FD0B004FE1FE /* Government.cpp */; };
		A96863C71AE6FD0E004FE1FE /* HailPanel.cpp in Sources */ = {isa = PBXBuildFile; fileRef = A968631D1AE6FD0B004FE1FE /* HailPanel.cpp */; };
		A96863C81AE6FD0E004FE1FE /* HiringPanel.cpp in Sources */ = {isa = PBXBuildFile; fileRef = A968631F1AE6FD0B004FE1FE /* HiringPanel.cpp */; };
		A96863C91AE6FD0E004FE1FE /* ImageBuffer.cpp in Sources */ = {isa = PBXBuildFile; fileRef = A96863211AE6FD0B004FE1FE /* ImageBuffer.cpp */; };
		A96863CB1AE6FD0E004FE1FE /* Information.cpp in Sources */ = {isa = PBXBuildFile; fileRef = A96863251AE6FD0B004FE1FE /* Information.cpp */; };
		A96863CC1AE6FD0E004FE1FE /* Interface.cpp in Sources */ = {isa = PBXBuildFile; fileRef = A96863271AE6FD0B004FE1FE /* Interface.cpp */; };
		A96863CD1AE6FD0E004FE1FE /* LineShader.cpp in Sources */ = {isa = PBXBuildFile; fileRef = A96863291AE6FD0B004FE1FE /* LineShader.cpp */; };
		A96863CE1AE6FD0E004FE1FE /* LoadPanel.cpp in Sources */ = {isa = PBXBuildFile; fileRef = A968632B1AE6FD0B004FE1FE /* LoadPanel.cpp */; };
		A96863CF1AE6FD0E004FE1FE /* LocationFilter.cpp in Sources */ = {isa = PBXBuildFile; fileRef = A968632D1AE6FD0B004FE1FE /* LocationFilter.cpp */; };
		A96863D01AE6FD0E004FE1FE /* main.cpp in Sources */ = {isa = PBXBuildFile; fileRef = A968632F1AE6FD0B004FE1FE /* main.cpp */; };
		A96863D11AE6FD0E004FE1FE /* MainPanel.cpp in Sources */ = {isa = PBXBuildFile; fileRef = A96863301AE6FD0B004FE1FE /* MainPanel.cpp */; };
		A96863D21AE6FD0E004FE1FE /* MapDetailPanel.cpp in Sources */ = {isa = PBXBuildFile; fileRef = A96863321AE6FD0C004FE1FE /* MapDetailPanel.cpp */; };
		A96863D31AE6FD0E004FE1FE /* MapPanel.cpp in Sources */ = {isa = PBXBuildFile; fileRef = A96863341AE6FD0C004FE1FE /* MapPanel.cpp */; };
		A96863D41AE6FD0E004FE1FE /* Mask.cpp in Sources */ = {isa = PBXBuildFile; fileRef = A96863361AE6FD0C004FE1FE /* Mask.cpp */; };
		A96863D51AE6FD0E004FE1FE /* MenuPanel.cpp in Sources */ = {isa = PBXBuildFile; fileRef = A96863381AE6FD0C004FE1FE /* MenuPanel.cpp */; };
		A96863D61AE6FD0E004FE1FE /* Messages.cpp in Sources */ = {isa = PBXBuildFile; fileRef = A968633A1AE6FD0C004FE1FE /* Messages.cpp */; };
		A96863D71AE6FD0E004FE1FE /* Mission.cpp in Sources */ = {isa = PBXBuildFile; fileRef = A968633C1AE6FD0C004FE1FE /* Mission.cpp */; };
		A96863D81AE6FD0E004FE1FE /* MissionAction.cpp in Sources */ = {isa = PBXBuildFile; fileRef = A968633E1AE6FD0C004FE1FE /* MissionAction.cpp */; };
		A96863D91AE6FD0E004FE1FE /* MissionPanel.cpp in Sources */ = {isa = PBXBuildFile; fileRef = A96863401AE6FD0C004FE1FE /* MissionPanel.cpp */; };
		A96863DA1AE6FD0E004FE1FE /* Mortgage.cpp in Sources */ = {isa = PBXBuildFile; fileRef = A96863421AE6FD0C004FE1FE /* Mortgage.cpp */; };
		A96863DB1AE6FD0E004FE1FE /* NPC.cpp in Sources */ = {isa = PBXBuildFile; fileRef = A96863441AE6FD0C004FE1FE /* NPC.cpp */; };
		A96863DC1AE6FD0E004FE1FE /* Outfit.cpp in Sources */ = {isa = PBXBuildFile; fileRef = A96863461AE6FD0C004FE1FE /* Outfit.cpp */; };
		A96863DD1AE6FD0E004FE1FE /* OutfitInfoDisplay.cpp in Sources */ = {isa = PBXBuildFile; fileRef = A96863481AE6FD0C004FE1FE /* OutfitInfoDisplay.cpp */; };
		A96863DE1AE6FD0E004FE1FE /* OutfitterPanel.cpp in Sources */ = {isa = PBXBuildFile; fileRef = A968634A1AE6FD0C004FE1FE /* OutfitterPanel.cpp */; };
		A96863DF1AE6FD0E004FE1FE /* OutlineShader.cpp in Sources */ = {isa = PBXBuildFile; fileRef = A968634C1AE6FD0C004FE1FE /* OutlineShader.cpp */; };
		A96863E01AE6FD0E004FE1FE /* Panel.cpp in Sources */ = {isa = PBXBuildFile; fileRef = A968634E1AE6FD0C004FE1FE /* Panel.cpp */; };
		A96863E11AE6FD0E004FE1FE /* Personality.cpp in Sources */ = {isa = PBXBuildFile; fileRef = A96863501AE6FD0C004FE1FE /* Personality.cpp */; };
		A96863E21AE6FD0E004FE1FE /* Phrase.cpp in Sources */ = {isa = PBXBuildFile; fileRef = A96863521AE6FD0C004FE1FE /* Phrase.cpp */; };
		A96863E31AE6FD0E004FE1FE /* Planet.cpp in Sources */ = {isa = PBXBuildFile; fileRef = A96863551AE6FD0C004FE1FE /* Planet.cpp */; };
		A96863E41AE6FD0E004FE1FE /* PlanetPanel.cpp in Sources */ = {isa = PBXBuildFile; fileRef = A96863571AE6FD0C004FE1FE /* PlanetPanel.cpp */; };
		A96863E51AE6FD0E004FE1FE /* PlayerInfo.cpp in Sources */ = {isa = PBXBuildFile; fileRef = A96863591AE6FD0C004FE1FE /* PlayerInfo.cpp */; };
		A96863E61AE6FD0E004FE1FE /* Point.cpp in Sources */ = {isa = PBXBuildFile; fileRef = A968635B1AE6FD0C004FE1FE /* Point.cpp */; };
		A96863E71AE6FD0E004FE1FE /* PointerShader.cpp in Sources */ = {isa = PBXBuildFile; fileRef = A968635D1AE6FD0C004FE1FE /* PointerShader.cpp */; };
		A96863E81AE6FD0E004FE1FE /* Politics.cpp in Sources */ = {isa = PBXBuildFile; fileRef = A968635F1AE6FD0C004FE1FE /* Politics.cpp */; };
		A96863E91AE6FD0E004FE1FE /* Preferences.cpp in Sources */ = {isa = PBXBuildFile; fileRef = A96863611AE6FD0C004FE1FE /* Preferences.cpp */; };
		A96863EA1AE6FD0E004FE1FE /* PreferencesPanel.cpp in Sources */ = {isa = PBXBuildFile; fileRef = A96863631AE6FD0C004FE1FE /* PreferencesPanel.cpp */; };
		A96863EB1AE6FD0E004FE1FE /* Projectile.cpp in Sources */ = {isa = PBXBuildFile; fileRef = A96863651AE6FD0C004FE1FE /* Projectile.cpp */; };
		A96863EC1AE6FD0E004FE1FE /* Radar.cpp in Sources */ = {isa = PBXBuildFile; fileRef = A96863671AE6FD0C004FE1FE /* Radar.cpp */; };
		A96863ED1AE6FD0E004FE1FE /* Random.cpp in Sources */ = {isa = PBXBuildFile; fileRef = A96863691AE6FD0D004FE1FE /* Random.cpp */; };
		A96863EE1AE6FD0E004FE1FE /* RingShader.cpp in Sources */ = {isa = PBXBuildFile; fileRef = A968636B1AE6FD0D004FE1FE /* RingShader.cpp */; };
		A96863EF1AE6FD0E004FE1FE /* SavedGame.cpp in Sources */ = {isa = PBXBuildFile; fileRef = A968636E1AE6FD0D004FE1FE /* SavedGame.cpp */; };
		A96863F01AE6FD0E004FE1FE /* Screen.cpp in Sources */ = {isa = PBXBuildFile; fileRef = A96863701AE6FD0D004FE1FE /* Screen.cpp */; };
		A96863F11AE6FD0E004FE1FE /* Shader.cpp in Sources */ = {isa = PBXBuildFile; fileRef = A96863731AE6FD0D004FE1FE /* Shader.cpp */; };
		A96863F21AE6FD0E004FE1FE /* Ship.cpp in Sources */ = {isa = PBXBuildFile; fileRef = A96863761AE6FD0D004FE1FE /* Ship.cpp */; };
		A96863F31AE6FD0E004FE1FE /* ShipEvent.cpp in Sources */ = {isa = PBXBuildFile; fileRef = A96863781AE6FD0D004FE1FE /* ShipEvent.cpp */; };
		A96863F41AE6FD0E004FE1FE /* ShipInfoDisplay.cpp in Sources */ = {isa = PBXBuildFile; fileRef = A968637A1AE6FD0D004FE1FE /* ShipInfoDisplay.cpp */; };
		A96863F51AE6FD0E004FE1FE /* ShipyardPanel.cpp in Sources */ = {isa = PBXBuildFile; fileRef = A968637C1AE6FD0D004FE1FE /* ShipyardPanel.cpp */; };
		A96863F61AE6FD0E004FE1FE /* ShopPanel.cpp in Sources */ = {isa = PBXBuildFile; fileRef = A968637E1AE6FD0D004FE1FE /* ShopPanel.cpp */; };
		A96863F71AE6FD0E004FE1FE /* Sound.cpp in Sources */ = {isa = PBXBuildFile; fileRef = A96863801AE6FD0D004FE1FE /* Sound.cpp */; };
		A96863F81AE6FD0E004FE1FE /* SpaceportPanel.cpp in Sources */ = {isa = PBXBuildFile; fileRef = A96863821AE6FD0D004FE1FE /* SpaceportPanel.cpp */; };
		A96863F91AE6FD0E004FE1FE /* Sprite.cpp in Sources */ = {isa = PBXBuildFile; fileRef = A96863841AE6FD0D004FE1FE /* Sprite.cpp */; };
		A96863FA1AE6FD0E004FE1FE /* SpriteQueue.cpp in Sources */ = {isa = PBXBuildFile; fileRef = A96863861AE6FD0D004FE1FE /* SpriteQueue.cpp */; };
		A96863FB1AE6FD0E004FE1FE /* SpriteSet.cpp in Sources */ = {isa = PBXBuildFile; fileRef = A96863881AE6FD0D004FE1FE /* SpriteSet.cpp */; };
		A96863FC1AE6FD0E004FE1FE /* SpriteShader.cpp in Sources */ = {isa = PBXBuildFile; fileRef = A968638A1AE6FD0D004FE1FE /* SpriteShader.cpp */; };
		A96863FD1AE6FD0E004FE1FE /* StarField.cpp in Sources */ = {isa = PBXBuildFile; fileRef = A968638C1AE6FD0D004FE1FE /* StarField.cpp */; };
		A96863FE1AE6FD0E004FE1FE /* StartConditions.cpp in Sources */ = {isa = PBXBuildFile; fileRef = A968638E1AE6FD0D004FE1FE /* StartConditions.cpp */; };
		A96863FF1AE6FD0E004FE1FE /* StellarObject.cpp in Sources */ = {isa = PBXBuildFile; fileRef = A96863901AE6FD0D004FE1FE /* StellarObject.cpp */; };
		A96864001AE6FD0E004FE1FE /* System.cpp in Sources */ = {isa = PBXBuildFile; fileRef = A96863921AE6FD0D004FE1FE /* System.cpp */; };
		A96864011AE6FD0E004FE1FE /* Table.cpp in Sources */ = {isa = PBXBuildFile; fileRef = A96863941AE6FD0D004FE1FE /* Table.cpp */; };
		A96864021AE6FD0E004FE1FE /* Trade.cpp in Sources */ = {isa = PBXBuildFile; fileRef = A96863961AE6FD0D004FE1FE /* Trade.cpp */; };
		A96864031AE6FD0E004FE1FE /* TradingPanel.cpp in Sources */ = {isa = PBXBuildFile; fileRef = A96863981AE6FD0D004FE1FE /* TradingPanel.cpp */; };
		A96864041AE6FD0E004FE1FE /* UI.cpp in Sources */ = {isa = PBXBuildFile; fileRef = A968639A1AE6FD0D004FE1FE /* UI.cpp */; };
		A96864051AE6FD0E004FE1FE /* Weapon.cpp in Sources */ = {isa = PBXBuildFile; fileRef = A968639C1AE6FD0D004FE1FE /* Weapon.cpp */; };
		A96864061AE6FD0E004FE1FE /* WrappedText.cpp in Sources */ = {isa = PBXBuildFile; fileRef = A968639E1AE6FD0D004FE1FE /* WrappedText.cpp */; };
		A97C24EA1B17BE35007DDFA1 /* MapOutfitterPanel.cpp in Sources */ = {isa = PBXBuildFile; fileRef = A97C24E81B17BE35007DDFA1 /* MapOutfitterPanel.cpp */; };
		A97C24ED1B17BE3C007DDFA1 /* MapShipyardPanel.cpp in Sources */ = {isa = PBXBuildFile; fileRef = A97C24EB1B17BE3C007DDFA1 /* MapShipyardPanel.cpp */; };
		A97C4460852BF852334C0CB1 /* Bitset.cpp in Sources */ = {isa = PBXBuildFile; fileRef = 74F543598EEFB3745287E663 /* Bitset.cpp */; };
		A98150821EA9634A00428AD6 /* ShipInfoPanel.cpp in Sources */ = {isa = PBXBuildFile; fileRef = A98150801EA9634A00428AD6 /* ShipInfoPanel.cpp */; };
		A98150851EA9635D00428AD6 /* PlayerInfoPanel.cpp in Sources */ = {isa = PBXBuildFile; fileRef = A98150831EA9635D00428AD6 /* PlayerInfoPanel.cpp */; };
		A99F7A50195DF3E8002C30B8 /* Images.xcassets in Resources */ = {isa = PBXBuildFile; fileRef = A99F7A4F195DF3E8002C30B8 /* Images.xcassets */; };
		A99F7AF5195DF44C002C30B8 /* credits.txt in Resources */ = {isa = PBXBuildFile; fileRef = A99F7A6F195DF44B002C30B8 /* credits.txt */; };
		A99F7B08195DF44C002C30B8 /* keys.txt in Resources */ = {isa = PBXBuildFile; fileRef = A99F7A94195DF44B002C30B8 /* keys.txt */; };
		A99F7B09195DF44C002C30B8 /* license.txt in Resources */ = {isa = PBXBuildFile; fileRef = A99F7A95195DF44B002C30B8 /* license.txt */; };
		A99F7B34195DF45E002C30B8 /* data in Resources */ = {isa = PBXBuildFile; fileRef = A99F7B32195DF45E002C30B8 /* data */; };
		A99F7B35195DF45E002C30B8 /* images in Resources */ = {isa = PBXBuildFile; fileRef = A99F7B33195DF45E002C30B8 /* images */; };
		A9A5297419996C9F002D7C35 /* sounds in Resources */ = {isa = PBXBuildFile; fileRef = A9A5297319996C9F002D7C35 /* sounds */; };
		A9A5297619996CC3002D7C35 /* OpenAL.framework in Frameworks */ = {isa = PBXBuildFile; fileRef = A9A5297519996CC3002D7C35 /* OpenAL.framework */; };
		A9B99D021C616AD000BE7C2E /* ItemInfoDisplay.cpp in Sources */ = {isa = PBXBuildFile; fileRef = A9B99D001C616AD000BE7C2E /* ItemInfoDisplay.cpp */; };
		A9B99D051C616AF200BE7C2E /* MapSalesPanel.cpp in Sources */ = {isa = PBXBuildFile; fileRef = A9B99D031C616AF200BE7C2E /* MapSalesPanel.cpp */; };
		A9BDFB541E00B8AA00A6B27E /* Music.cpp in Sources */ = {isa = PBXBuildFile; fileRef = A9BDFB521E00B8AA00A6B27E /* Music.cpp */; };
		A9BDFB561E00B94700A6B27E /* libmad.0.dylib in Frameworks */ = {isa = PBXBuildFile; fileRef = A9BDFB551E00B94700A6B27E /* libmad.0.dylib */; };
		A9BDFB571E00BD6A00A6B27E /* libmad.0.dylib in CopyFiles */ = {isa = PBXBuildFile; fileRef = A9BDFB551E00B94700A6B27E /* libmad.0.dylib */; };
		A9C70E101C0E5B51000B3D14 /* File.cpp in Sources */ = {isa = PBXBuildFile; fileRef = A9C70E0E1C0E5B51000B3D14 /* File.cpp */; };
		A9CC526D1950C9F6004E4E22 /* Cocoa.framework in Frameworks */ = {isa = PBXBuildFile; fileRef = A9CC526C1950C9F6004E4E22 /* Cocoa.framework */; };
		A9D40D1A195DFAA60086EE52 /* OpenGL.framework in Frameworks */ = {isa = PBXBuildFile; fileRef = A9D40D19195DFAA60086EE52 /* OpenGL.framework */; };
		AFF742E3BAA4AD9A5D001460 /* alignment.hpp in Headers */ = {isa = PBXBuildFile; fileRef = 13B643F6BEC24349F9BC9F42 /* alignment.hpp */; settings = {ATTRIBUTES = (Project, ); }; };
		B55C239D2303CE8B005C1A14 /* GameWindow.cpp in Sources */ = {isa = PBXBuildFile; fileRef = B55C239B2303CE8A005C1A14 /* GameWindow.cpp */; };
		B590161321ED4A0F00799178 /* Utf8.cpp in Sources */ = {isa = PBXBuildFile; fileRef = B590161121ED4A0E00799178 /* Utf8.cpp */; };
		B5DDA6942001B7F600DBA76A /* News.cpp in Sources */ = {isa = PBXBuildFile; fileRef = B5DDA6922001B7F600DBA76A /* News.cpp */; };
		B770487BB26CFD0BFDD89588 /* AlertLabel.cpp in Sources */ = {isa = PBXBuildFile; fileRef = 6B7242769DEFC88E71359DEB /* AlertLabel.cpp */; };
		C4264774A89C0001B6FFC60E /* Hazard.cpp in Sources */ = {isa = PBXBuildFile; fileRef = C49D4EA08DF168A83B1C7B07 /* Hazard.cpp */; };
		C7354A3E9C53D6C5E3CC352F /* TestData.cpp in Sources */ = {isa = PBXBuildFile; fileRef = 02D34A71AE3BC4C93FC6865B /* TestData.cpp */; };
		CE3F49A88B6DCBE09A711110 /* opengl.cpp in Sources */ = {isa = PBXBuildFile; fileRef = A3754152958FBC924E9F76A9 /* opengl.cpp */; };
		DAC24E909BF453D18AEE3DA3 /* Logger.cpp in Sources */ = {isa = PBXBuildFile; fileRef = A7F240B4AC219841424A387A /* Logger.cpp */; };
		DF8D57E11FC25842001525DA /* Dictionary.cpp in Sources */ = {isa = PBXBuildFile; fileRef = DF8D57DF1FC25842001525DA /* Dictionary.cpp */; };
		DF8D57E51FC25889001525DA /* Visual.cpp in Sources */ = {isa = PBXBuildFile; fileRef = DF8D57E21FC25889001525DA /* Visual.cpp */; };
		DFAAE2A61FD4A25C0072C0A8 /* BatchDrawList.cpp in Sources */ = {isa = PBXBuildFile; fileRef = DFAAE2A21FD4A25C0072C0A8 /* BatchDrawList.cpp */; };
		DFAAE2A71FD4A25C0072C0A8 /* BatchShader.cpp in Sources */ = {isa = PBXBuildFile; fileRef = DFAAE2A41FD4A25C0072C0A8 /* BatchShader.cpp */; };
		DFAAE2AA1FD4A27B0072C0A8 /* ImageSet.cpp in Sources */ = {isa = PBXBuildFile; fileRef = DFAAE2A81FD4A27B0072C0A8 /* ImageSet.cpp */; };
		E3D54794A1EEF51CD4859170 /* DamageProfile.cpp in Sources */ = {isa = PBXBuildFile; fileRef = C62B4D15899E5F47443D0ED6 /* DamageProfile.cpp */; };
		ED5E4F2ABA89E9DE00603E69 /* TestContext.cpp in Sources */ = {isa = PBXBuildFile; fileRef = A3134EC4B1CCA5546A10C3EF /* TestContext.cpp */; };
		F35E4D6EA465D71CDA282EBA /* MenuAnimationPanel.cpp in Sources */ = {isa = PBXBuildFile; fileRef = D0FA4800BE72C1B5A7D567B9 /* MenuAnimationPanel.cpp */; };
		F55745BDBC50E15DCEB2ED5B /* layout.hpp in Headers */ = {isa = PBXBuildFile; fileRef = 9BCF4321AF819E944EC02FB9 /* layout.hpp */; settings = {ATTRIBUTES = (Project, ); }; };
		F78A44BAA8252F6D53B24B69 /* TextReplacements.cpp in Sources */ = {isa = PBXBuildFile; fileRef = 6A4E42FEB3B265A91D5BD2FC /* TextReplacements.cpp */; };
/* End PBXBuildFile section */

/* Begin PBXContainerItemProxy section */
		070CD8162818CE9200A853BB /* PBXContainerItemProxy */ = {
			isa = PBXContainerItemProxy;
			containerPortal = A9CC52611950C9F6004E4E22 /* Project object */;
			proxyType = 1;
			remoteGlobalIDString = 070CD8102818CC6B00A853BB;
			remoteInfo = libmad;
		};
		072599CE26A8CADA007EC229 /* PBXContainerItemProxy */ = {
			isa = PBXContainerItemProxy;
			containerPortal = A9CC52611950C9F6004E4E22 /* Project object */;
			proxyType = 1;
			remoteGlobalIDString = 072599BD26A8C67D007EC229;
			remoteInfo = SDL2;
		};
/* End PBXContainerItemProxy section */

/* Begin PBXCopyFilesBuildPhase section */
		A93931ED19880ECA00C2A87B /* CopyFiles */ = {
			isa = PBXCopyFilesBuildPhase;
			buildActionMask = 2147483647;
			dstPath = "";
			dstSubfolderSpec = 10;
			files = (
				A9BDFB571E00BD6A00A6B27E /* libmad.0.dylib in CopyFiles */,
				A93931FF1988136F00C2A87B /* libpng16.dylib in CopyFiles */,
				A93931FE1988136E00C2A87B /* libturbojpeg.0.dylib in CopyFiles */,
				072599D426A8CD5D007EC229 /* SDL2.framework in CopyFiles */,
			);
			runOnlyForDeploymentPostprocessing = 0;
		};
/* End PBXCopyFilesBuildPhase section */

/* Begin PBXFileReference section */
		02D34A71AE3BC4C93FC6865B /* TestData.cpp */ = {isa = PBXFileReference; fileEncoding = 4; lastKnownFileType = sourcecode.cpp.cpp; name = TestData.cpp; path = source/TestData.cpp; sourceTree = "<group>"; };
		02F347B587CDABE97B0D83C6 /* CategoryList.cpp */ = {isa = PBXFileReference; fileEncoding = 4; lastKnownFileType = sourcecode.cpp.cpp; name = CategoryList.cpp; path = source/CategoryList.cpp; sourceTree = "<group>"; };
		070CD8152818CC6B00A853BB /* libmad.dylib */ = {isa = PBXFileReference; explicitFileType = "compiled.mach-o.dylib"; includeInIndex = 0; path = libmad.dylib; sourceTree = BUILT_PRODUCTS_DIR; };
		072599BE26A8C67D007EC229 /* SDL2.dylib */ = {isa = PBXFileReference; explicitFileType = "compiled.mach-o.dylib"; includeInIndex = 0; path = SDL2.dylib; sourceTree = BUILT_PRODUCTS_DIR; };
		072599CC26A8C942007EC229 /* SDL2.framework */ = {isa = PBXFileReference; lastKnownFileType = wrapper.framework; name = SDL2.framework; path = build/SDL2.framework; sourceTree = "<group>"; };
		086E48E490C9BAD6660C7274 /* ExclusiveItem.h */ = {isa = PBXFileReference; fileEncoding = 4; lastKnownFileType = sourcecode.c.h; name = ExclusiveItem.h; path = source/ExclusiveItem.h; sourceTree = "<group>"; };
		0C90483BB01ECD0E3E8DDA44 /* WeightedList.h */ = {isa = PBXFileReference; fileEncoding = 4; lastKnownFileType = sourcecode.c.h; name = WeightedList.h; path = source/WeightedList.h; sourceTree = "<group>"; };
		0DF34095B64BC64F666ECF5F /* CoreStartData.cpp */ = {isa = PBXFileReference; fileEncoding = 4; lastKnownFileType = sourcecode.cpp.cpp; name = CoreStartData.cpp; path = source/CoreStartData.cpp; sourceTree = "<group>"; };
		11EA4AD7A889B6AC1441A198 /* StartConditionsPanel.cpp */ = {isa = PBXFileReference; fileEncoding = 4; lastKnownFileType = sourcecode.cpp.cpp; name = StartConditionsPanel.cpp; path = source/StartConditionsPanel.cpp; sourceTree = "<group>"; };
		13B643F6BEC24349F9BC9F42 /* alignment.hpp */ = {isa = PBXFileReference; fileEncoding = 4; lastKnownFileType = sourcecode.c.h; name = alignment.hpp; path = source/text/alignment.hpp; sourceTree = "<group>"; };
		13B64DB8AE730E57C3DEA2F0 /* ShipJumpNavigation.cpp */ = {isa = PBXFileReference; fileEncoding = 4; lastKnownFileType = sourcecode.cpp.cpp; name = ShipJumpNavigation.cpp; path = source/ShipJumpNavigation.cpp; sourceTree = "<group>"; };
		1578F880250B5F8A00D318FB /* InfoPanelState.cpp */ = {isa = PBXFileReference; fileEncoding = 4; lastKnownFileType = sourcecode.cpp.cpp; name = InfoPanelState.cpp; path = source/InfoPanelState.cpp; sourceTree = "<group>"; };
		1578F882250B5F8A00D318FB /* InfoPanelState.h */ = {isa = PBXFileReference; fileEncoding = 4; lastKnownFileType = sourcecode.c.h; name = InfoPanelState.h; path = source/InfoPanelState.h; sourceTree = "<group>"; };
		19184B47B496B414EC9CE671 /* DamageProfile.h */ = {isa = PBXFileReference; fileEncoding = 4; lastKnownFileType = sourcecode.c.h; name = DamageProfile.h; path = source/DamageProfile.h; sourceTree = "<group>"; };
		191E4107A4F1CBBC2526A0E9 /* MaskManager.h */ = {isa = PBXFileReference; fileEncoding = 4; lastKnownFileType = sourcecode.c.h; name = MaskManager.h; path = source/MaskManager.h; sourceTree = "<group>"; };
		1BC64A0181FB6E7EAE04AB9E /* BySeriesAndIndex.h */ = {isa = PBXFileReference; fileEncoding = 4; lastKnownFileType = sourcecode.c.h; name = BySeriesAndIndex.h; path = source/comparators/BySeriesAndIndex.h; sourceTree = "<group>"; };
		210C41C0BA33F71A694D5F98 /* Bitset.h */ = {isa = PBXFileReference; fileEncoding = 4; lastKnownFileType = sourcecode.c.h; name = Bitset.h; path = source/Bitset.h; sourceTree = "<group>"; };
		2CA44855BD0AFF45DCAEEA5D /* truncate.hpp */ = {isa = PBXFileReference; fileEncoding = 4; lastKnownFileType = sourcecode.c.h; name = truncate.hpp; path = source/text/truncate.hpp; sourceTree = "<group>"; };
		2E1E458DB603BF979429117C /* DisplayText.cpp */ = {isa = PBXFileReference; fileEncoding = 4; lastKnownFileType = sourcecode.cpp.cpp; name = DisplayText.cpp; path = source/text/DisplayText.cpp; sourceTree = "<group>"; };
		2E644A108BCD762A2A1A899C /* Hazard.h */ = {isa = PBXFileReference; fileEncoding = 4; lastKnownFileType = sourcecode.c.h; name = Hazard.h; path = source/Hazard.h; sourceTree = "<group>"; };
		2E8047A8987DD8EC99FF8E2E /* Test.cpp */ = {isa = PBXFileReference; fileEncoding = 4; lastKnownFileType = sourcecode.cpp.cpp; name = Test.cpp; path = source/Test.cpp; sourceTree = "<group>"; };
		32404878BFF00A095AF2DD2C /* MapPlanetCard.cpp */ = {isa = PBXFileReference; fileEncoding = 4; lastKnownFileType = sourcecode.cpp.cpp; name = MapPlanetCard.cpp; path = source/MapPlanetCard.cpp; sourceTree = "<group>"; };
		341645FAA25F7901221B8965 /* PrintData.cpp */ = {isa = PBXFileReference; fileEncoding = 4; lastKnownFileType = sourcecode.cpp.cpp; name = PrintData.cpp; path = source/PrintData.cpp; sourceTree = "<group>"; };
		389245138CF297EB417DF730 /* UniverseObjects.cpp */ = {isa = PBXFileReference; fileEncoding = 4; lastKnownFileType = sourcecode.cpp.cpp; name = UniverseObjects.cpp; path = source/UniverseObjects.cpp; sourceTree = "<group>"; };
		4256486EA97E57BBB38CDAF2 /* ConditionsStore.cpp */ = {isa = PBXFileReference; fileEncoding = 4; lastKnownFileType = sourcecode.cpp.cpp; name = ConditionsStore.cpp; path = source/ConditionsStore.cpp; sourceTree = "<group>"; };
		46B444A6B2A67F93BB272686 /* ByGivenOrder.h */ = {isa = PBXFileReference; fileEncoding = 4; lastKnownFileType = sourcecode.c.h; name = ByGivenOrder.h; path = source/comparators/ByGivenOrder.h; sourceTree = "<group>"; };
		499B4DA7A9C7351120660643 /* MaskManager.cpp */ = {isa = PBXFileReference; fileEncoding = 4; lastKnownFileType = sourcecode.cpp.cpp; name = MaskManager.cpp; path = source/MaskManager.cpp; sourceTree = "<group>"; };
		5155CD711DBB9FF900EF090B /* Depreciation.cpp */ = {isa = PBXFileReference; fileEncoding = 4; lastKnownFileType = sourcecode.cpp.cpp; name = Depreciation.cpp; path = source/Depreciation.cpp; sourceTree = "<group>"; };
		5155CD721DBB9FF900EF090B /* Depreciation.h */ = {isa = PBXFileReference; fileEncoding = 4; lastKnownFileType = sourcecode.c.h; name = Depreciation.h; path = source/Depreciation.h; sourceTree = "<group>"; };
		5CE3475B85CE8C48D98664B7 /* Test.h */ = {isa = PBXFileReference; fileEncoding = 4; lastKnownFileType = sourcecode.c.h; name = Test.h; path = source/Test.h; sourceTree = "<group>"; };
		5CF247B48EEC7A3C366C1DFA /* DamageDealt.h */ = {isa = PBXFileReference; fileEncoding = 4; lastKnownFileType = sourcecode.c.h; name = DamageDealt.h; path = source/DamageDealt.h; sourceTree = "<group>"; };
		5EBC44769E84CF0C953D08B3 /* Variant.h */ = {isa = PBXFileReference; fileEncoding = 4; lastKnownFileType = sourcecode.c.h; name = Variant.h; path = source/Variant.h; sourceTree = "<group>"; };
		61FA4C2BB89E08C5E2B8B4B9 /* Variant.cpp */ = {isa = PBXFileReference; fileEncoding = 4; lastKnownFileType = sourcecode.cpp.cpp; name = Variant.cpp; path = source/Variant.cpp; sourceTree = "<group>"; };
		6245F8231D301C7400A7A094 /* Body.cpp */ = {isa = PBXFileReference; fileEncoding = 4; lastKnownFileType = sourcecode.cpp.cpp; name = Body.cpp; path = source/Body.cpp; sourceTree = "<group>"; };
		6245F8241D301C7400A7A094 /* Body.h */ = {isa = PBXFileReference; fileEncoding = 4; lastKnownFileType = sourcecode.c.h; name = Body.h; path = source/Body.h; sourceTree = "<group>"; };
		6245F8261D301C9000A7A094 /* Hardpoint.cpp */ = {isa = PBXFileReference; fileEncoding = 4; lastKnownFileType = sourcecode.cpp.cpp; name = Hardpoint.cpp; path = source/Hardpoint.cpp; sourceTree = "<group>"; };
		6245F8271D301C9000A7A094 /* Hardpoint.h */ = {isa = PBXFileReference; fileEncoding = 4; lastKnownFileType = sourcecode.c.h; name = Hardpoint.h; path = source/Hardpoint.h; sourceTree = "<group>"; };
		628BDAED1CC5DC950062BCD2 /* PlanetLabel.cpp */ = {isa = PBXFileReference; fileEncoding = 4; lastKnownFileType = sourcecode.cpp.cpp; name = PlanetLabel.cpp; path = source/PlanetLabel.cpp; sourceTree = "<group>"; };
		628BDAEE1CC5DC950062BCD2 /* PlanetLabel.h */ = {isa = PBXFileReference; fileEncoding = 4; lastKnownFileType = sourcecode.c.h; name = PlanetLabel.h; path = source/PlanetLabel.h; sourceTree = "<group>"; };
		62A405B81D47DA4D0054F6A0 /* FogShader.cpp */ = {isa = PBXFileReference; fileEncoding = 4; lastKnownFileType = sourcecode.cpp.cpp; name = FogShader.cpp; path = source/FogShader.cpp; sourceTree = "<group>"; };
		62A405B91D47DA4D0054F6A0 /* FogShader.h */ = {isa = PBXFileReference; fileEncoding = 4; lastKnownFileType = sourcecode.c.h; name = FogShader.h; path = source/FogShader.h; sourceTree = "<group>"; };
		62C311181CE172D000409D91 /* Flotsam.cpp */ = {isa = PBXFileReference; fileEncoding = 4; lastKnownFileType = sourcecode.cpp.cpp; name = Flotsam.cpp; path = source/Flotsam.cpp; sourceTree = "<group>"; };
		62C311191CE172D000409D91 /* Flotsam.h */ = {isa = PBXFileReference; fileEncoding = 4; lastKnownFileType = sourcecode.c.h; name = Flotsam.h; path = source/Flotsam.h; sourceTree = "<group>"; };
		6833448DAEB9861D28445DD5 /* GameAction.h */ = {isa = PBXFileReference; fileEncoding = 4; lastKnownFileType = sourcecode.c.h; name = GameAction.h; path = source/GameAction.h; sourceTree = "<group>"; };
		6A4E42FEB3B265A91D5BD2FC /* TextReplacements.cpp */ = {isa = PBXFileReference; fileEncoding = 4; lastKnownFileType = sourcecode.cpp.cpp; name = TextReplacements.cpp; path = source/TextReplacements.cpp; sourceTree = "<group>"; };
		6A5716311E25BE6F00585EB2 /* CollisionSet.cpp */ = {isa = PBXFileReference; fileEncoding = 4; lastKnownFileType = sourcecode.cpp.cpp; name = CollisionSet.cpp; path = source/CollisionSet.cpp; sourceTree = "<group>"; };
		6A5716321E25BE6F00585EB2 /* CollisionSet.h */ = {isa = PBXFileReference; fileEncoding = 4; lastKnownFileType = sourcecode.c.h; name = CollisionSet.h; path = source/CollisionSet.h; sourceTree = "<group>"; };
		6B7242769DEFC88E71359DEB /* AlertLabel.cpp */ = {isa = PBXFileReference; fileEncoding = 4; lastKnownFileType = sourcecode.cpp.cpp; name = AlertLabel.cpp; path = source/AlertLabel.cpp; sourceTree = "<group>"; };
		6D414B4194239522B24F3C95 /* Wormhole.cpp */ = {isa = PBXFileReference; fileEncoding = 4; lastKnownFileType = sourcecode.cpp.cpp; name = Wormhole.cpp; path = source/Wormhole.cpp; sourceTree = "<group>"; };
		6DCF4CF2972F569E6DBB8578 /* CategoryTypes.h */ = {isa = PBXFileReference; fileEncoding = 4; lastKnownFileType = sourcecode.c.h; name = CategoryTypes.h; path = source/CategoryTypes.h; sourceTree = "<group>"; };
		74F543598EEFB3745287E663 /* Bitset.cpp */ = {isa = PBXFileReference; fileEncoding = 4; lastKnownFileType = sourcecode.cpp.cpp; name = Bitset.cpp; path = source/Bitset.cpp; sourceTree = "<group>"; };
		864B48C89992966088767671 /* AlertLabel.h */ = {isa = PBXFileReference; fileEncoding = 4; lastKnownFileType = sourcecode.c.h; name = AlertLabel.h; path = source/AlertLabel.h; sourceTree = "<group>"; };
		86AB4B6E9C4C0490AE7F029B /* EsUuid.h */ = {isa = PBXFileReference; fileEncoding = 4; lastKnownFileType = sourcecode.c.h; name = EsUuid.h; path = source/EsUuid.h; sourceTree = "<group>"; };
		86D9414E818561143BD298BC /* TextReplacements.h */ = {isa = PBXFileReference; fileEncoding = 4; lastKnownFileType = sourcecode.c.h; name = TextReplacements.h; path = source/TextReplacements.h; sourceTree = "<group>"; };
		8CB543A1AA20F764DD7FC15A /* MenuAnimationPanel.h */ = {isa = PBXFileReference; fileEncoding = 4; lastKnownFileType = sourcecode.c.h; name = MenuAnimationPanel.h; path = source/MenuAnimationPanel.h; sourceTree = "<group>"; };
		8E8A4C648B242742B22A34FA /* Weather.cpp */ = {isa = PBXFileReference; fileEncoding = 4; lastKnownFileType = sourcecode.cpp.cpp; name = Weather.cpp; path = source/Weather.cpp; sourceTree = "<group>"; };
		938E07E0235970CE00DC2C2B /* FormationPattern.cpp */ = {isa = PBXFileReference; fileEncoding = 4; lastKnownFileType = sourcecode.cpp.cpp; name = FormationPattern.cpp; path = source/FormationPattern.cpp; sourceTree = "<group>"; };
		938E07E1235970CE00DC2C2B /* FormationPattern.h */ = {isa = PBXFileReference; fileEncoding = 4; lastKnownFileType = sourcecode.c.h; name = FormationPattern.h; path = source/FormationPattern.h; sourceTree = "<group>"; };
		950742538F8CECF5D4168FBC /* EsUuid.cpp */ = {isa = PBXFileReference; fileEncoding = 4; lastKnownFileType = sourcecode.cpp.cpp; name = EsUuid.cpp; path = source/EsUuid.cpp; sourceTree = "<group>"; };
		98104FFDA18E40F4A712A8BE /* CoreStartData.h */ = {isa = PBXFileReference; fileEncoding = 4; lastKnownFileType = sourcecode.c.h; name = CoreStartData.h; path = source/CoreStartData.h; sourceTree = "<group>"; };
		9BCF4321AF819E944EC02FB9 /* layout.hpp */ = {isa = PBXFileReference; fileEncoding = 4; lastKnownFileType = sourcecode.c.h; name = layout.hpp; path = source/text/layout.hpp; sourceTree = "<group>"; };
		9DA14712A9C68E00FBFD9C72 /* TestData.h */ = {isa = PBXFileReference; fileEncoding = 4; lastKnownFileType = sourcecode.c.h; name = TestData.h; path = source/TestData.h; sourceTree = "<group>"; };
		9F0F4096A9008E2D8F3304BB /* GameAction.cpp */ = {isa = PBXFileReference; fileEncoding = 4; lastKnownFileType = sourcecode.cpp.cpp; name = GameAction.cpp; path = source/GameAction.cpp; sourceTree = "<group>"; };
		A00D4207B8915B5E7E9B4619 /* RandomEvent.h */ = {isa = PBXFileReference; fileEncoding = 4; lastKnownFileType = sourcecode.c.h; name = RandomEvent.h; path = source/RandomEvent.h; sourceTree = "<group>"; };
		A2A948EE929342C8F84C65D1 /* TestContext.h */ = {isa = PBXFileReference; fileEncoding = 4; lastKnownFileType = sourcecode.c.h; name = TestContext.h; path = source/TestContext.h; sourceTree = "<group>"; };
		A2A94C40A8DCA99809AD5DEE /* MapPlanetCard.h */ = {isa = PBXFileReference; fileEncoding = 4; lastKnownFileType = sourcecode.c.h; name = MapPlanetCard.h; path = source/MapPlanetCard.h; sourceTree = "<group>"; };
		A3134EC4B1CCA5546A10C3EF /* TestContext.cpp */ = {isa = PBXFileReference; fileEncoding = 4; lastKnownFileType = sourcecode.cpp.cpp; name = TestContext.cpp; path = source/TestContext.cpp; sourceTree = "<group>"; };
		A3754152958FBC924E9F76A9 /* opengl.cpp */ = {isa = PBXFileReference; fileEncoding = 4; lastKnownFileType = sourcecode.cpp.cpp; name = opengl.cpp; path = source/opengl.cpp; sourceTree = "<group>"; };
		A3B9425983D66B182BD724B4 /* ConditionsStore.h */ = {isa = PBXFileReference; fileEncoding = 4; lastKnownFileType = sourcecode.c.h; name = ConditionsStore.h; path = source/ConditionsStore.h; sourceTree = "<group>"; };
		A7E640C7A366679B27CCADAC /* GameLoadingPanel.cpp */ = {isa = PBXFileReference; fileEncoding = 4; lastKnownFileType = sourcecode.cpp.cpp; name = GameLoadingPanel.cpp; path = source/GameLoadingPanel.cpp; sourceTree = "<group>"; };
		A7F240B4AC219841424A387A /* Logger.cpp */ = {isa = PBXFileReference; fileEncoding = 4; lastKnownFileType = sourcecode.cpp.cpp; name = Logger.cpp; path = source/Logger.cpp; sourceTree = "<group>"; };
		A90633FD1EE602FD000DA6C0 /* LogbookPanel.cpp */ = {isa = PBXFileReference; fileEncoding = 4; lastKnownFileType = sourcecode.cpp.cpp; name = LogbookPanel.cpp; path = source/LogbookPanel.cpp; sourceTree = "<group>"; };
		A90633FE1EE602FD000DA6C0 /* LogbookPanel.h */ = {isa = PBXFileReference; fileEncoding = 4; lastKnownFileType = sourcecode.c.h; name = LogbookPanel.h; path = source/LogbookPanel.h; sourceTree = "<group>"; };
		A90C15D71D5BD55700708F3A /* Minable.cpp */ = {isa = PBXFileReference; fileEncoding = 4; lastKnownFileType = sourcecode.cpp.cpp; name = Minable.cpp; path = source/Minable.cpp; sourceTree = "<group>"; };
		A90C15D81D5BD55700708F3A /* Minable.h */ = {isa = PBXFileReference; fileEncoding = 4; lastKnownFileType = sourcecode.c.h; name = Minable.h; path = source/Minable.h; sourceTree = "<group>"; };
		A90C15DA1D5BD56800708F3A /* Rectangle.cpp */ = {isa = PBXFileReference; fileEncoding = 4; lastKnownFileType = sourcecode.cpp.cpp; name = Rectangle.cpp; path = source/Rectangle.cpp; sourceTree = "<group>"; };
		A90C15DB1D5BD56800708F3A /* Rectangle.h */ = {isa = PBXFileReference; fileEncoding = 4; lastKnownFileType = sourcecode.c.h; name = Rectangle.h; path = source/Rectangle.h; sourceTree = "<group>"; };
		A93931FA1988135200C2A87B /* libturbojpeg.0.dylib */ = {isa = PBXFileReference; lastKnownFileType = "compiled.mach-o.dylib"; name = libturbojpeg.0.dylib; path = "/usr/local/opt/jpeg-turbo/lib/libturbojpeg.0.dylib"; sourceTree = "<absolute>"; };
		A93931FC1988136B00C2A87B /* libpng16.dylib */ = {isa = PBXFileReference; lastKnownFileType = "compiled.mach-o.dylib"; name = libpng16.dylib; path = /usr/local/opt/libpng/lib/libpng16.dylib; sourceTree = "<absolute>"; };
		A94408A41982F3E600610427 /* endless-sky.iconset */ = {isa = PBXFileReference; lastKnownFileType = folder.iconset; name = "endless-sky.iconset"; path = "icons/endless-sky.iconset"; sourceTree = "<group>"; };
		A966A5A91B964E6300DFF69C /* Person.cpp */ = {isa = PBXFileReference; fileEncoding = 4; lastKnownFileType = sourcecode.cpp.cpp; name = Person.cpp; path = source/Person.cpp; sourceTree = "<group>"; };
		A966A5AA1B964E6300DFF69C /* Person.h */ = {isa = PBXFileReference; fileEncoding = 4; lastKnownFileType = sourcecode.c.h; name = Person.h; path = source/Person.h; sourceTree = "<group>"; };
		A96862CD1AE6FD0A004FE1FE /* Account.cpp */ = {isa = PBXFileReference; fileEncoding = 4; lastKnownFileType = sourcecode.cpp.cpp; name = Account.cpp; path = source/Account.cpp; sourceTree = "<group>"; };
		A96862CE1AE6FD0A004FE1FE /* Account.h */ = {isa = PBXFileReference; fileEncoding = 4; lastKnownFileType = sourcecode.c.h; name = Account.h; path = source/Account.h; sourceTree = "<group>"; };
		A96862CF1AE6FD0A004FE1FE /* AI.cpp */ = {isa = PBXFileReference; fileEncoding = 4; lastKnownFileType = sourcecode.cpp.cpp; name = AI.cpp; path = source/AI.cpp; sourceTree = "<group>"; };
		A96862D01AE6FD0A004FE1FE /* AI.h */ = {isa = PBXFileReference; fileEncoding = 4; lastKnownFileType = sourcecode.c.h; name = AI.h; path = source/AI.h; sourceTree = "<group>"; };
		A96862D11AE6FD0A004FE1FE /* Angle.cpp */ = {isa = PBXFileReference; fileEncoding = 4; lastKnownFileType = sourcecode.cpp.cpp; name = Angle.cpp; path = source/Angle.cpp; sourceTree = "<group>"; };
		A96862D21AE6FD0A004FE1FE /* Angle.h */ = {isa = PBXFileReference; fileEncoding = 4; lastKnownFileType = sourcecode.c.h; name = Angle.h; path = source/Angle.h; sourceTree = "<group>"; };
		A96862D51AE6FD0A004FE1FE /* Armament.cpp */ = {isa = PBXFileReference; fileEncoding = 4; lastKnownFileType = sourcecode.cpp.cpp; name = Armament.cpp; path = source/Armament.cpp; sourceTree = "<group>"; };
		A96862D61AE6FD0A004FE1FE /* Armament.h */ = {isa = PBXFileReference; fileEncoding = 4; lastKnownFileType = sourcecode.c.h; name = Armament.h; path = source/Armament.h; sourceTree = "<group>"; };
		A96862D71AE6FD0A004FE1FE /* AsteroidField.cpp */ = {isa = PBXFileReference; fileEncoding = 4; lastKnownFileType = sourcecode.cpp.cpp; name = AsteroidField.cpp; path = source/AsteroidField.cpp; sourceTree = "<group>"; };
		A96862D81AE6FD0A004FE1FE /* AsteroidField.h */ = {isa = PBXFileReference; fileEncoding = 4; lastKnownFileType = sourcecode.c.h; name = AsteroidField.h; path = source/AsteroidField.h; sourceTree = "<group>"; };
		A96862D91AE6FD0A004FE1FE /* Audio.cpp */ = {isa = PBXFileReference; fileEncoding = 4; lastKnownFileType = sourcecode.cpp.cpp; name = Audio.cpp; path = source/Audio.cpp; sourceTree = "<group>"; };
		A96862DA1AE6FD0A004FE1FE /* Audio.h */ = {isa = PBXFileReference; fileEncoding = 4; lastKnownFileType = sourcecode.c.h; name = Audio.h; path = source/Audio.h; sourceTree = "<group>"; };
		A96862DB1AE6FD0A004FE1FE /* BankPanel.cpp */ = {isa = PBXFileReference; fileEncoding = 4; lastKnownFileType = sourcecode.cpp.cpp; name = BankPanel.cpp; path = source/BankPanel.cpp; sourceTree = "<group>"; };
		A96862DC1AE6FD0A004FE1FE /* BankPanel.h */ = {isa = PBXFileReference; fileEncoding = 4; lastKnownFileType = sourcecode.c.h; name = BankPanel.h; path = source/BankPanel.h; sourceTree = "<group>"; };
		A96862DF1AE6FD0A004FE1FE /* BoardingPanel.cpp */ = {isa = PBXFileReference; fileEncoding = 4; lastKnownFileType = sourcecode.cpp.cpp; name = BoardingPanel.cpp; path = source/BoardingPanel.cpp; sourceTree = "<group>"; };
		A96862E01AE6FD0A004FE1FE /* BoardingPanel.h */ = {isa = PBXFileReference; fileEncoding = 4; lastKnownFileType = sourcecode.c.h; name = BoardingPanel.h; path = source/BoardingPanel.h; sourceTree = "<group>"; };
		A96862E11AE6FD0A004FE1FE /* CaptureOdds.cpp */ = {isa = PBXFileReference; fileEncoding = 4; lastKnownFileType = sourcecode.cpp.cpp; name = CaptureOdds.cpp; path = source/CaptureOdds.cpp; sourceTree = "<group>"; };
		A96862E21AE6FD0A004FE1FE /* CaptureOdds.h */ = {isa = PBXFileReference; fileEncoding = 4; lastKnownFileType = sourcecode.c.h; name = CaptureOdds.h; path = source/CaptureOdds.h; sourceTree = "<group>"; };
		A96862E31AE6FD0A004FE1FE /* CargoHold.cpp */ = {isa = PBXFileReference; fileEncoding = 4; lastKnownFileType = sourcecode.cpp.cpp; name = CargoHold.cpp; path = source/CargoHold.cpp; sourceTree = "<group>"; };
		A96862E41AE6FD0A004FE1FE /* CargoHold.h */ = {isa = PBXFileReference; fileEncoding = 4; lastKnownFileType = sourcecode.c.h; name = CargoHold.h; path = source/CargoHold.h; sourceTree = "<group>"; };
		A96862E51AE6FD0A004FE1FE /* ClickZone.h */ = {isa = PBXFileReference; fileEncoding = 4; lastKnownFileType = sourcecode.c.h; name = ClickZone.h; path = source/ClickZone.h; sourceTree = "<group>"; };
		A96862E61AE6FD0A004FE1FE /* Color.cpp */ = {isa = PBXFileReference; fileEncoding = 4; lastKnownFileType = sourcecode.cpp.cpp; name = Color.cpp; path = source/Color.cpp; sourceTree = "<group>"; };
		A96862E71AE6FD0A004FE1FE /* Color.h */ = {isa = PBXFileReference; fileEncoding = 4; lastKnownFileType = sourcecode.c.h; name = Color.h; path = source/Color.h; sourceTree = "<group>"; };
		A96862E81AE6FD0A004FE1FE /* Command.cpp */ = {isa = PBXFileReference; fileEncoding = 4; lastKnownFileType = sourcecode.cpp.cpp; name = Command.cpp; path = source/Command.cpp; sourceTree = "<group>"; };
		A96862E91AE6FD0A004FE1FE /* Command.h */ = {isa = PBXFileReference; fileEncoding = 4; lastKnownFileType = sourcecode.c.h; name = Command.h; path = source/Command.h; sourceTree = "<group>"; };
		A96862EA1AE6FD0A004FE1FE /* ConditionSet.cpp */ = {isa = PBXFileReference; fileEncoding = 4; lastKnownFileType = sourcecode.cpp.cpp; name = ConditionSet.cpp; path = source/ConditionSet.cpp; sourceTree = "<group>"; };
		A96862EB1AE6FD0A004FE1FE /* ConditionSet.h */ = {isa = PBXFileReference; fileEncoding = 4; lastKnownFileType = sourcecode.c.h; name = ConditionSet.h; path = source/ConditionSet.h; sourceTree = "<group>"; };
		A96862EC1AE6FD0A004FE1FE /* Conversation.cpp */ = {isa = PBXFileReference; fileEncoding = 4; lastKnownFileType = sourcecode.cpp.cpp; name = Conversation.cpp; path = source/Conversation.cpp; sourceTree = "<group>"; };
		A96862ED1AE6FD0A004FE1FE /* Conversation.h */ = {isa = PBXFileReference; fileEncoding = 4; lastKnownFileType = sourcecode.c.h; name = Conversation.h; path = source/Conversation.h; sourceTree = "<group>"; };
		A96862EE1AE6FD0A004FE1FE /* ConversationPanel.cpp */ = {isa = PBXFileReference; fileEncoding = 4; lastKnownFileType = sourcecode.cpp.cpp; name = ConversationPanel.cpp; path = source/ConversationPanel.cpp; sourceTree = "<group>"; };
		A96862EF1AE6FD0A004FE1FE /* ConversationPanel.h */ = {isa = PBXFileReference; fileEncoding = 4; lastKnownFileType = sourcecode.c.h; name = ConversationPanel.h; path = source/ConversationPanel.h; sourceTree = "<group>"; };
		A96862F01AE6FD0A004FE1FE /* DataFile.cpp */ = {isa = PBXFileReference; fileEncoding = 4; lastKnownFileType = sourcecode.cpp.cpp; name = DataFile.cpp; path = source/DataFile.cpp; sourceTree = "<group>"; };
		A96862F11AE6FD0A004FE1FE /* DataFile.h */ = {isa = PBXFileReference; fileEncoding = 4; lastKnownFileType = sourcecode.c.h; name = DataFile.h; path = source/DataFile.h; sourceTree = "<group>"; };
		A96862F21AE6FD0A004FE1FE /* DataNode.cpp */ = {isa = PBXFileReference; fileEncoding = 4; lastKnownFileType = sourcecode.cpp.cpp; name = DataNode.cpp; path = source/DataNode.cpp; sourceTree = "<group>"; };
		A96862F31AE6FD0A004FE1FE /* DataNode.h */ = {isa = PBXFileReference; fileEncoding = 4; lastKnownFileType = sourcecode.c.h; name = DataNode.h; path = source/DataNode.h; sourceTree = "<group>"; };
		A96862F41AE6FD0A004FE1FE /* DataWriter.cpp */ = {isa = PBXFileReference; fileEncoding = 4; lastKnownFileType = sourcecode.cpp.cpp; name = DataWriter.cpp; path = source/DataWriter.cpp; sourceTree = "<group>"; };
		A96862F51AE6FD0A004FE1FE /* DataWriter.h */ = {isa = PBXFileReference; fileEncoding = 4; lastKnownFileType = sourcecode.c.h; name = DataWriter.h; path = source/DataWriter.h; sourceTree = "<group>"; };
		A96862F61AE6FD0A004FE1FE /* Date.cpp */ = {isa = PBXFileReference; fileEncoding = 4; lastKnownFileType = sourcecode.cpp.cpp; name = Date.cpp; path = source/Date.cpp; sourceTree = "<group>"; };
		A96862F71AE6FD0A004FE1FE /* Date.h */ = {isa = PBXFileReference; fileEncoding = 4; lastKnownFileType = sourcecode.c.h; name = Date.h; path = source/Date.h; sourceTree = "<group>"; };
		A96862F81AE6FD0A004FE1FE /* Dialog.cpp */ = {isa = PBXFileReference; fileEncoding = 4; lastKnownFileType = sourcecode.cpp.cpp; name = Dialog.cpp; path = source/Dialog.cpp; sourceTree = "<group>"; };
		A96862F91AE6FD0B004FE1FE /* Dialog.h */ = {isa = PBXFileReference; fileEncoding = 4; lastKnownFileType = sourcecode.c.h; name = Dialog.h; path = source/Dialog.h; sourceTree = "<group>"; };
		A96862FA1AE6FD0B004FE1FE /* DistanceMap.cpp */ = {isa = PBXFileReference; fileEncoding = 4; lastKnownFileType = sourcecode.cpp.cpp; name = DistanceMap.cpp; path = source/DistanceMap.cpp; sourceTree = "<group>"; };
		A96862FB1AE6FD0B004FE1FE /* DistanceMap.h */ = {isa = PBXFileReference; fileEncoding = 4; lastKnownFileType = sourcecode.c.h; name = DistanceMap.h; path = source/DistanceMap.h; sourceTree = "<group>"; };
		A96862FE1AE6FD0B004FE1FE /* DrawList.cpp */ = {isa = PBXFileReference; fileEncoding = 4; lastKnownFileType = sourcecode.cpp.cpp; name = DrawList.cpp; path = source/DrawList.cpp; sourceTree = "<group>"; };
		A96862FF1AE6FD0B004FE1FE /* DrawList.h */ = {isa = PBXFileReference; fileEncoding = 4; lastKnownFileType = sourcecode.c.h; name = DrawList.h; path = source/DrawList.h; sourceTree = "<group>"; };
		A96863001AE6FD0B004FE1FE /* Effect.cpp */ = {isa = PBXFileReference; fileEncoding = 4; lastKnownFileType = sourcecode.cpp.cpp; name = Effect.cpp; path = source/Effect.cpp; sourceTree = "<group>"; };
		A96863011AE6FD0B004FE1FE /* Effect.h */ = {isa = PBXFileReference; fileEncoding = 4; lastKnownFileType = sourcecode.c.h; name = Effect.h; path = source/Effect.h; sourceTree = "<group>"; };
		A96863021AE6FD0B004FE1FE /* Engine.cpp */ = {isa = PBXFileReference; fileEncoding = 4; lastKnownFileType = sourcecode.cpp.cpp; name = Engine.cpp; path = source/Engine.cpp; sourceTree = "<group>"; };
		A96863031AE6FD0B004FE1FE /* Engine.h */ = {isa = PBXFileReference; fileEncoding = 4; lastKnownFileType = sourcecode.c.h; name = Engine.h; path = source/Engine.h; sourceTree = "<group>"; };
		A96863041AE6FD0B004FE1FE /* EscortDisplay.cpp */ = {isa = PBXFileReference; fileEncoding = 4; lastKnownFileType = sourcecode.cpp.cpp; name = EscortDisplay.cpp; path = source/EscortDisplay.cpp; sourceTree = "<group>"; };
		A96863051AE6FD0B004FE1FE /* EscortDisplay.h */ = {isa = PBXFileReference; fileEncoding = 4; lastKnownFileType = sourcecode.c.h; name = EscortDisplay.h; path = source/EscortDisplay.h; sourceTree = "<group>"; };
		A96863061AE6FD0B004FE1FE /* Files.cpp */ = {isa = PBXFileReference; fileEncoding = 4; lastKnownFileType = sourcecode.cpp.cpp; name = Files.cpp; path = source/Files.cpp; sourceTree = "<group>"; };
		A96863071AE6FD0B004FE1FE /* Files.h */ = {isa = PBXFileReference; fileEncoding = 4; lastKnownFileType = sourcecode.c.h; name = Files.h; path = source/Files.h; sourceTree = "<group>"; };
		A96863081AE6FD0B004FE1FE /* FillShader.cpp */ = {isa = PBXFileReference; fileEncoding = 4; lastKnownFileType = sourcecode.cpp.cpp; name = FillShader.cpp; path = source/FillShader.cpp; sourceTree = "<group>"; };
		A96863091AE6FD0B004FE1FE /* FillShader.h */ = {isa = PBXFileReference; fileEncoding = 4; lastKnownFileType = sourcecode.c.h; name = FillShader.h; path = source/FillShader.h; sourceTree = "<group>"; };
		A968630A1AE6FD0B004FE1FE /* Fleet.cpp */ = {isa = PBXFileReference; fileEncoding = 4; lastKnownFileType = sourcecode.cpp.cpp; name = Fleet.cpp; path = source/Fleet.cpp; sourceTree = "<group>"; };
		A968630B1AE6FD0B004FE1FE /* Fleet.h */ = {isa = PBXFileReference; fileEncoding = 4; lastKnownFileType = sourcecode.c.h; name = Fleet.h; path = source/Fleet.h; sourceTree = "<group>"; };
		A968630C1AE6FD0B004FE1FE /* Font.cpp */ = {isa = PBXFileReference; fileEncoding = 4; lastKnownFileType = sourcecode.cpp.cpp; name = Font.cpp; path = source/text/Font.cpp; sourceTree = "<group>"; };
		A968630D1AE6FD0B004FE1FE /* Font.h */ = {isa = PBXFileReference; fileEncoding = 4; lastKnownFileType = sourcecode.c.h; name = Font.h; path = source/text/Font.h; sourceTree = "<group>"; };
		A968630E1AE6FD0B004FE1FE /* FontSet.cpp */ = {isa = PBXFileReference; fileEncoding = 4; lastKnownFileType = sourcecode.cpp.cpp; name = FontSet.cpp; path = source/text/FontSet.cpp; sourceTree = "<group>"; };
		A968630F1AE6FD0B004FE1FE /* FontSet.h */ = {isa = PBXFileReference; fileEncoding = 4; lastKnownFileType = sourcecode.c.h; name = FontSet.h; path = source/text/FontSet.h; sourceTree = "<group>"; };
		A96863101AE6FD0B004FE1FE /* Format.cpp */ = {isa = PBXFileReference; fileEncoding = 4; lastKnownFileType = sourcecode.cpp.cpp; name = Format.cpp; path = source/text/Format.cpp; sourceTree = "<group>"; };
		A96863111AE6FD0B004FE1FE /* Format.h */ = {isa = PBXFileReference; fileEncoding = 4; lastKnownFileType = sourcecode.c.h; name = Format.h; path = source/text/Format.h; sourceTree = "<group>"; };
		A96863121AE6FD0B004FE1FE /* FrameTimer.cpp */ = {isa = PBXFileReference; fileEncoding = 4; lastKnownFileType = sourcecode.cpp.cpp; name = FrameTimer.cpp; path = source/FrameTimer.cpp; sourceTree = "<group>"; };
		A96863131AE6FD0B004FE1FE /* FrameTimer.h */ = {isa = PBXFileReference; fileEncoding = 4; lastKnownFileType = sourcecode.c.h; name = FrameTimer.h; path = source/FrameTimer.h; sourceTree = "<group>"; };
		A96863141AE6FD0B004FE1FE /* Galaxy.cpp */ = {isa = PBXFileReference; fileEncoding = 4; lastKnownFileType = sourcecode.cpp.cpp; name = Galaxy.cpp; path = source/Galaxy.cpp; sourceTree = "<group>"; };
		A96863151AE6FD0B004FE1FE /* Galaxy.h */ = {isa = PBXFileReference; fileEncoding = 4; lastKnownFileType = sourcecode.c.h; name = Galaxy.h; path = source/Galaxy.h; sourceTree = "<group>"; };
		A96863161AE6FD0B004FE1FE /* GameData.cpp */ = {isa = PBXFileReference; fileEncoding = 4; lastKnownFileType = sourcecode.cpp.cpp; name = GameData.cpp; path = source/GameData.cpp; sourceTree = "<group>"; };
		A96863171AE6FD0B004FE1FE /* GameData.h */ = {isa = PBXFileReference; fileEncoding = 4; lastKnownFileType = sourcecode.c.h; name = GameData.h; path = source/GameData.h; sourceTree = "<group>"; };
		A96863181AE6FD0B004FE1FE /* GameEvent.cpp */ = {isa = PBXFileReference; fileEncoding = 4; lastKnownFileType = sourcecode.cpp.cpp; name = GameEvent.cpp; path = source/GameEvent.cpp; sourceTree = "<group>"; };
		A96863191AE6FD0B004FE1FE /* GameEvent.h */ = {isa = PBXFileReference; fileEncoding = 4; lastKnownFileType = sourcecode.c.h; name = GameEvent.h; path = source/GameEvent.h; sourceTree = "<group>"; };
		A968631B1AE6FD0B004FE1FE /* Government.cpp */ = {isa = PBXFileReference; fileEncoding = 4; lastKnownFileType = sourcecode.cpp.cpp; name = Government.cpp; path = source/Government.cpp; sourceTree = "<group>"; };
		A968631C1AE6FD0B004FE1FE /* Government.h */ = {isa = PBXFileReference; fileEncoding = 4; lastKnownFileType = sourcecode.c.h; name = Government.h; path = source/Government.h; sourceTree = "<group>"; };
		A968631D1AE6FD0B004FE1FE /* HailPanel.cpp */ = {isa = PBXFileReference; fileEncoding = 4; lastKnownFileType = sourcecode.cpp.cpp; name = HailPanel.cpp; path = source/HailPanel.cpp; sourceTree = "<group>"; };
		A968631E1AE6FD0B004FE1FE /* HailPanel.h */ = {isa = PBXFileReference; fileEncoding = 4; lastKnownFileType = sourcecode.c.h; name = HailPanel.h; path = source/HailPanel.h; sourceTree = "<group>"; };
		A968631F1AE6FD0B004FE1FE /* HiringPanel.cpp */ = {isa = PBXFileReference; fileEncoding = 4; lastKnownFileType = sourcecode.cpp.cpp; name = HiringPanel.cpp; path = source/HiringPanel.cpp; sourceTree = "<group>"; };
		A96863201AE6FD0B004FE1FE /* HiringPanel.h */ = {isa = PBXFileReference; fileEncoding = 4; lastKnownFileType = sourcecode.c.h; name = HiringPanel.h; path = source/HiringPanel.h; sourceTree = "<group>"; };
		A96863211AE6FD0B004FE1FE /* ImageBuffer.cpp */ = {isa = PBXFileReference; fileEncoding = 4; lastKnownFileType = sourcecode.cpp.cpp; name = ImageBuffer.cpp; path = source/ImageBuffer.cpp; sourceTree = "<group>"; };
		A96863221AE6FD0B004FE1FE /* ImageBuffer.h */ = {isa = PBXFileReference; fileEncoding = 4; lastKnownFileType = sourcecode.c.h; name = ImageBuffer.h; path = source/ImageBuffer.h; sourceTree = "<group>"; };
		A96863251AE6FD0B004FE1FE /* Information.cpp */ = {isa = PBXFileReference; fileEncoding = 4; lastKnownFileType = sourcecode.cpp.cpp; name = Information.cpp; path = source/Information.cpp; sourceTree = "<group>"; };
		A96863261AE6FD0B004FE1FE /* Information.h */ = {isa = PBXFileReference; fileEncoding = 4; lastKnownFileType = sourcecode.c.h; name = Information.h; path = source/Information.h; sourceTree = "<group>"; };
		A96863271AE6FD0B004FE1FE /* Interface.cpp */ = {isa = PBXFileReference; fileEncoding = 4; lastKnownFileType = sourcecode.cpp.cpp; name = Interface.cpp; path = source/Interface.cpp; sourceTree = "<group>"; };
		A96863281AE6FD0B004FE1FE /* Interface.h */ = {isa = PBXFileReference; fileEncoding = 4; lastKnownFileType = sourcecode.c.h; name = Interface.h; path = source/Interface.h; sourceTree = "<group>"; };
		A96863291AE6FD0B004FE1FE /* LineShader.cpp */ = {isa = PBXFileReference; fileEncoding = 4; lastKnownFileType = sourcecode.cpp.cpp; name = LineShader.cpp; path = source/LineShader.cpp; sourceTree = "<group>"; };
		A968632A1AE6FD0B004FE1FE /* LineShader.h */ = {isa = PBXFileReference; fileEncoding = 4; lastKnownFileType = sourcecode.c.h; name = LineShader.h; path = source/LineShader.h; sourceTree = "<group>"; };
		A968632B1AE6FD0B004FE1FE /* LoadPanel.cpp */ = {isa = PBXFileReference; fileEncoding = 4; lastKnownFileType = sourcecode.cpp.cpp; name = LoadPanel.cpp; path = source/LoadPanel.cpp; sourceTree = "<group>"; };
		A968632C1AE6FD0B004FE1FE /* LoadPanel.h */ = {isa = PBXFileReference; fileEncoding = 4; lastKnownFileType = sourcecode.c.h; name = LoadPanel.h; path = source/LoadPanel.h; sourceTree = "<group>"; };
		A968632D1AE6FD0B004FE1FE /* LocationFilter.cpp */ = {isa = PBXFileReference; fileEncoding = 4; lastKnownFileType = sourcecode.cpp.cpp; name = LocationFilter.cpp; path = source/LocationFilter.cpp; sourceTree = "<group>"; };
		A968632E1AE6FD0B004FE1FE /* LocationFilter.h */ = {isa = PBXFileReference; fileEncoding = 4; lastKnownFileType = sourcecode.c.h; name = LocationFilter.h; path = source/LocationFilter.h; sourceTree = "<group>"; };
		A968632F1AE6FD0B004FE1FE /* main.cpp */ = {isa = PBXFileReference; fileEncoding = 4; lastKnownFileType = sourcecode.cpp.cpp; name = main.cpp; path = source/main.cpp; sourceTree = "<group>"; };
		A96863301AE6FD0B004FE1FE /* MainPanel.cpp */ = {isa = PBXFileReference; fileEncoding = 4; lastKnownFileType = sourcecode.cpp.cpp; name = MainPanel.cpp; path = source/MainPanel.cpp; sourceTree = "<group>"; };
		A96863311AE6FD0B004FE1FE /* MainPanel.h */ = {isa = PBXFileReference; fileEncoding = 4; lastKnownFileType = sourcecode.c.h; name = MainPanel.h; path = source/MainPanel.h; sourceTree = "<group>"; };
		A96863321AE6FD0C004FE1FE /* MapDetailPanel.cpp */ = {isa = PBXFileReference; fileEncoding = 4; lastKnownFileType = sourcecode.cpp.cpp; name = MapDetailPanel.cpp; path = source/MapDetailPanel.cpp; sourceTree = "<group>"; };
		A96863331AE6FD0C004FE1FE /* MapDetailPanel.h */ = {isa = PBXFileReference; fileEncoding = 4; lastKnownFileType = sourcecode.c.h; name = MapDetailPanel.h; path = source/MapDetailPanel.h; sourceTree = "<group>"; };
		A96863341AE6FD0C004FE1FE /* MapPanel.cpp */ = {isa = PBXFileReference; fileEncoding = 4; lastKnownFileType = sourcecode.cpp.cpp; name = MapPanel.cpp; path = source/MapPanel.cpp; sourceTree = "<group>"; };
		A96863351AE6FD0C004FE1FE /* MapPanel.h */ = {isa = PBXFileReference; fileEncoding = 4; lastKnownFileType = sourcecode.c.h; name = MapPanel.h; path = source/MapPanel.h; sourceTree = "<group>"; };
		A96863361AE6FD0C004FE1FE /* Mask.cpp */ = {isa = PBXFileReference; fileEncoding = 4; lastKnownFileType = sourcecode.cpp.cpp; name = Mask.cpp; path = source/Mask.cpp; sourceTree = "<group>"; };
		A96863371AE6FD0C004FE1FE /* Mask.h */ = {isa = PBXFileReference; fileEncoding = 4; lastKnownFileType = sourcecode.c.h; name = Mask.h; path = source/Mask.h; sourceTree = "<group>"; };
		A96863381AE6FD0C004FE1FE /* MenuPanel.cpp */ = {isa = PBXFileReference; fileEncoding = 4; lastKnownFileType = sourcecode.cpp.cpp; name = MenuPanel.cpp; path = source/MenuPanel.cpp; sourceTree = "<group>"; };
		A96863391AE6FD0C004FE1FE /* MenuPanel.h */ = {isa = PBXFileReference; fileEncoding = 4; lastKnownFileType = sourcecode.c.h; name = MenuPanel.h; path = source/MenuPanel.h; sourceTree = "<group>"; };
		A968633A1AE6FD0C004FE1FE /* Messages.cpp */ = {isa = PBXFileReference; fileEncoding = 4; lastKnownFileType = sourcecode.cpp.cpp; name = Messages.cpp; path = source/Messages.cpp; sourceTree = "<group>"; };
		A968633B1AE6FD0C004FE1FE /* Messages.h */ = {isa = PBXFileReference; fileEncoding = 4; lastKnownFileType = sourcecode.c.h; name = Messages.h; path = source/Messages.h; sourceTree = "<group>"; };
		A968633C1AE6FD0C004FE1FE /* Mission.cpp */ = {isa = PBXFileReference; fileEncoding = 4; lastKnownFileType = sourcecode.cpp.cpp; name = Mission.cpp; path = source/Mission.cpp; sourceTree = "<group>"; };
		A968633D1AE6FD0C004FE1FE /* Mission.h */ = {isa = PBXFileReference; fileEncoding = 4; lastKnownFileType = sourcecode.c.h; name = Mission.h; path = source/Mission.h; sourceTree = "<group>"; };
		A968633E1AE6FD0C004FE1FE /* MissionAction.cpp */ = {isa = PBXFileReference; fileEncoding = 4; lastKnownFileType = sourcecode.cpp.cpp; name = MissionAction.cpp; path = source/MissionAction.cpp; sourceTree = "<group>"; };
		A968633F1AE6FD0C004FE1FE /* MissionAction.h */ = {isa = PBXFileReference; fileEncoding = 4; lastKnownFileType = sourcecode.c.h; name = MissionAction.h; path = source/MissionAction.h; sourceTree = "<group>"; };
		A96863401AE6FD0C004FE1FE /* MissionPanel.cpp */ = {isa = PBXFileReference; fileEncoding = 4; lastKnownFileType = sourcecode.cpp.cpp; name = MissionPanel.cpp; path = source/MissionPanel.cpp; sourceTree = "<group>"; };
		A96863411AE6FD0C004FE1FE /* MissionPanel.h */ = {isa = PBXFileReference; fileEncoding = 4; lastKnownFileType = sourcecode.c.h; name = MissionPanel.h; path = source/MissionPanel.h; sourceTree = "<group>"; };
		A96863421AE6FD0C004FE1FE /* Mortgage.cpp */ = {isa = PBXFileReference; fileEncoding = 4; lastKnownFileType = sourcecode.cpp.cpp; name = Mortgage.cpp; path = source/Mortgage.cpp; sourceTree = "<group>"; };
		A96863431AE6FD0C004FE1FE /* Mortgage.h */ = {isa = PBXFileReference; fileEncoding = 4; lastKnownFileType = sourcecode.c.h; name = Mortgage.h; path = source/Mortgage.h; sourceTree = "<group>"; };
		A96863441AE6FD0C004FE1FE /* NPC.cpp */ = {isa = PBXFileReference; fileEncoding = 4; lastKnownFileType = sourcecode.cpp.cpp; name = NPC.cpp; path = source/NPC.cpp; sourceTree = "<group>"; };
		A96863451AE6FD0C004FE1FE /* NPC.h */ = {isa = PBXFileReference; fileEncoding = 4; lastKnownFileType = sourcecode.c.h; name = NPC.h; path = source/NPC.h; sourceTree = "<group>"; };
		A96863461AE6FD0C004FE1FE /* Outfit.cpp */ = {isa = PBXFileReference; fileEncoding = 4; lastKnownFileType = sourcecode.cpp.cpp; name = Outfit.cpp; path = source/Outfit.cpp; sourceTree = "<group>"; };
		A96863471AE6FD0C004FE1FE /* Outfit.h */ = {isa = PBXFileReference; fileEncoding = 4; lastKnownFileType = sourcecode.c.h; name = Outfit.h; path = source/Outfit.h; sourceTree = "<group>"; };
		A96863481AE6FD0C004FE1FE /* OutfitInfoDisplay.cpp */ = {isa = PBXFileReference; fileEncoding = 4; lastKnownFileType = sourcecode.cpp.cpp; name = OutfitInfoDisplay.cpp; path = source/OutfitInfoDisplay.cpp; sourceTree = "<group>"; };
		A96863491AE6FD0C004FE1FE /* OutfitInfoDisplay.h */ = {isa = PBXFileReference; fileEncoding = 4; lastKnownFileType = sourcecode.c.h; name = OutfitInfoDisplay.h; path = source/OutfitInfoDisplay.h; sourceTree = "<group>"; };
		A968634A1AE6FD0C004FE1FE /* OutfitterPanel.cpp */ = {isa = PBXFileReference; fileEncoding = 4; lastKnownFileType = sourcecode.cpp.cpp; name = OutfitterPanel.cpp; path = source/OutfitterPanel.cpp; sourceTree = "<group>"; };
		A968634B1AE6FD0C004FE1FE /* OutfitterPanel.h */ = {isa = PBXFileReference; fileEncoding = 4; lastKnownFileType = sourcecode.c.h; name = OutfitterPanel.h; path = source/OutfitterPanel.h; sourceTree = "<group>"; };
		A968634C1AE6FD0C004FE1FE /* OutlineShader.cpp */ = {isa = PBXFileReference; fileEncoding = 4; lastKnownFileType = sourcecode.cpp.cpp; name = OutlineShader.cpp; path = source/OutlineShader.cpp; sourceTree = "<group>"; };
		A968634D1AE6FD0C004FE1FE /* OutlineShader.h */ = {isa = PBXFileReference; fileEncoding = 4; lastKnownFileType = sourcecode.c.h; name = OutlineShader.h; path = source/OutlineShader.h; sourceTree = "<group>"; };
		A968634E1AE6FD0C004FE1FE /* Panel.cpp */ = {isa = PBXFileReference; fileEncoding = 4; lastKnownFileType = sourcecode.cpp.cpp; name = Panel.cpp; path = source/Panel.cpp; sourceTree = "<group>"; };
		A968634F1AE6FD0C004FE1FE /* Panel.h */ = {isa = PBXFileReference; fileEncoding = 4; lastKnownFileType = sourcecode.c.h; name = Panel.h; path = source/Panel.h; sourceTree = "<group>"; };
		A96863501AE6FD0C004FE1FE /* Personality.cpp */ = {isa = PBXFileReference; fileEncoding = 4; lastKnownFileType = sourcecode.cpp.cpp; name = Personality.cpp; path = source/Personality.cpp; sourceTree = "<group>"; };
		A96863511AE6FD0C004FE1FE /* Personality.h */ = {isa = PBXFileReference; fileEncoding = 4; lastKnownFileType = sourcecode.c.h; name = Personality.h; path = source/Personality.h; sourceTree = "<group>"; };
		A96863521AE6FD0C004FE1FE /* Phrase.cpp */ = {isa = PBXFileReference; fileEncoding = 4; lastKnownFileType = sourcecode.cpp.cpp; name = Phrase.cpp; path = source/Phrase.cpp; sourceTree = "<group>"; };
		A96863531AE6FD0C004FE1FE /* Phrase.h */ = {isa = PBXFileReference; fileEncoding = 4; lastKnownFileType = sourcecode.c.h; name = Phrase.h; path = source/Phrase.h; sourceTree = "<group>"; };
		A96863541AE6FD0C004FE1FE /* pi.h */ = {isa = PBXFileReference; fileEncoding = 4; lastKnownFileType = sourcecode.c.h; name = pi.h; path = source/pi.h; sourceTree = "<group>"; };
		A96863551AE6FD0C004FE1FE /* Planet.cpp */ = {isa = PBXFileReference; fileEncoding = 4; lastKnownFileType = sourcecode.cpp.cpp; name = Planet.cpp; path = source/Planet.cpp; sourceTree = "<group>"; };
		A96863561AE6FD0C004FE1FE /* Planet.h */ = {isa = PBXFileReference; fileEncoding = 4; lastKnownFileType = sourcecode.c.h; name = Planet.h; path = source/Planet.h; sourceTree = "<group>"; };
		A96863571AE6FD0C004FE1FE /* PlanetPanel.cpp */ = {isa = PBXFileReference; fileEncoding = 4; lastKnownFileType = sourcecode.cpp.cpp; name = PlanetPanel.cpp; path = source/PlanetPanel.cpp; sourceTree = "<group>"; };
		A96863581AE6FD0C004FE1FE /* PlanetPanel.h */ = {isa = PBXFileReference; fileEncoding = 4; lastKnownFileType = sourcecode.c.h; name = PlanetPanel.h; path = source/PlanetPanel.h; sourceTree = "<group>"; };
		A96863591AE6FD0C004FE1FE /* PlayerInfo.cpp */ = {isa = PBXFileReference; fileEncoding = 4; lastKnownFileType = sourcecode.cpp.cpp; name = PlayerInfo.cpp; path = source/PlayerInfo.cpp; sourceTree = "<group>"; };
		A968635A1AE6FD0C004FE1FE /* PlayerInfo.h */ = {isa = PBXFileReference; fileEncoding = 4; lastKnownFileType = sourcecode.c.h; name = PlayerInfo.h; path = source/PlayerInfo.h; sourceTree = "<group>"; };
		A968635B1AE6FD0C004FE1FE /* Point.cpp */ = {isa = PBXFileReference; fileEncoding = 4; lastKnownFileType = sourcecode.cpp.cpp; name = Point.cpp; path = source/Point.cpp; sourceTree = "<group>"; };
		A968635C1AE6FD0C004FE1FE /* Point.h */ = {isa = PBXFileReference; fileEncoding = 4; lastKnownFileType = sourcecode.c.h; name = Point.h; path = source/Point.h; sourceTree = "<group>"; };
		A968635D1AE6FD0C004FE1FE /* PointerShader.cpp */ = {isa = PBXFileReference; fileEncoding = 4; lastKnownFileType = sourcecode.cpp.cpp; name = PointerShader.cpp; path = source/PointerShader.cpp; sourceTree = "<group>"; };
		A968635E1AE6FD0C004FE1FE /* PointerShader.h */ = {isa = PBXFileReference; fileEncoding = 4; lastKnownFileType = sourcecode.c.h; name = PointerShader.h; path = source/PointerShader.h; sourceTree = "<group>"; };
		A968635F1AE6FD0C004FE1FE /* Politics.cpp */ = {isa = PBXFileReference; fileEncoding = 4; lastKnownFileType = sourcecode.cpp.cpp; name = Politics.cpp; path = source/Politics.cpp; sourceTree = "<group>"; };
		A96863601AE6FD0C004FE1FE /* Politics.h */ = {isa = PBXFileReference; fileEncoding = 4; lastKnownFileType = sourcecode.c.h; name = Politics.h; path = source/Politics.h; sourceTree = "<group>"; };
		A96863611AE6FD0C004FE1FE /* Preferences.cpp */ = {isa = PBXFileReference; fileEncoding = 4; lastKnownFileType = sourcecode.cpp.cpp; name = Preferences.cpp; path = source/Preferences.cpp; sourceTree = "<group>"; };
		A96863621AE6FD0C004FE1FE /* Preferences.h */ = {isa = PBXFileReference; fileEncoding = 4; lastKnownFileType = sourcecode.c.h; name = Preferences.h; path = source/Preferences.h; sourceTree = "<group>"; };
		A96863631AE6FD0C004FE1FE /* PreferencesPanel.cpp */ = {isa = PBXFileReference; fileEncoding = 4; lastKnownFileType = sourcecode.cpp.cpp; name = PreferencesPanel.cpp; path = source/PreferencesPanel.cpp; sourceTree = "<group>"; };
		A96863641AE6FD0C004FE1FE /* PreferencesPanel.h */ = {isa = PBXFileReference; fileEncoding = 4; lastKnownFileType = sourcecode.c.h; name = PreferencesPanel.h; path = source/PreferencesPanel.h; sourceTree = "<group>"; };
		A96863651AE6FD0C004FE1FE /* Projectile.cpp */ = {isa = PBXFileReference; fileEncoding = 4; lastKnownFileType = sourcecode.cpp.cpp; name = Projectile.cpp; path = source/Projectile.cpp; sourceTree = "<group>"; };
		A96863661AE6FD0C004FE1FE /* Projectile.h */ = {isa = PBXFileReference; fileEncoding = 4; lastKnownFileType = sourcecode.c.h; name = Projectile.h; path = source/Projectile.h; sourceTree = "<group>"; };
		A96863671AE6FD0C004FE1FE /* Radar.cpp */ = {isa = PBXFileReference; fileEncoding = 4; lastKnownFileType = sourcecode.cpp.cpp; name = Radar.cpp; path = source/Radar.cpp; sourceTree = "<group>"; };
		A96863681AE6FD0C004FE1FE /* Radar.h */ = {isa = PBXFileReference; fileEncoding = 4; lastKnownFileType = sourcecode.c.h; name = Radar.h; path = source/Radar.h; sourceTree = "<group>"; };
		A96863691AE6FD0D004FE1FE /* Random.cpp */ = {isa = PBXFileReference; fileEncoding = 4; lastKnownFileType = sourcecode.cpp.cpp; name = Random.cpp; path = source/Random.cpp; sourceTree = "<group>"; };
		A968636A1AE6FD0D004FE1FE /* Random.h */ = {isa = PBXFileReference; fileEncoding = 4; lastKnownFileType = sourcecode.c.h; name = Random.h; path = source/Random.h; sourceTree = "<group>"; };
		A968636B1AE6FD0D004FE1FE /* RingShader.cpp */ = {isa = PBXFileReference; fileEncoding = 4; lastKnownFileType = sourcecode.cpp.cpp; name = RingShader.cpp; path = source/RingShader.cpp; sourceTree = "<group>"; };
		A968636C1AE6FD0D004FE1FE /* RingShader.h */ = {isa = PBXFileReference; fileEncoding = 4; lastKnownFileType = sourcecode.c.h; name = RingShader.h; path = source/RingShader.h; sourceTree = "<group>"; };
		A968636D1AE6FD0D004FE1FE /* Sale.h */ = {isa = PBXFileReference; fileEncoding = 4; lastKnownFileType = sourcecode.c.h; name = Sale.h; path = source/Sale.h; sourceTree = "<group>"; };
		A968636E1AE6FD0D004FE1FE /* SavedGame.cpp */ = {isa = PBXFileReference; fileEncoding = 4; lastKnownFileType = sourcecode.cpp.cpp; name = SavedGame.cpp; path = source/SavedGame.cpp; sourceTree = "<group>"; };
		A968636F1AE6FD0D004FE1FE /* SavedGame.h */ = {isa = PBXFileReference; fileEncoding = 4; lastKnownFileType = sourcecode.c.h; name = SavedGame.h; path = source/SavedGame.h; sourceTree = "<group>"; };
		A96863701AE6FD0D004FE1FE /* Screen.cpp */ = {isa = PBXFileReference; fileEncoding = 4; lastKnownFileType = sourcecode.cpp.cpp; name = Screen.cpp; path = source/Screen.cpp; sourceTree = "<group>"; };
		A96863711AE6FD0D004FE1FE /* Screen.h */ = {isa = PBXFileReference; fileEncoding = 4; lastKnownFileType = sourcecode.c.h; name = Screen.h; path = source/Screen.h; sourceTree = "<group>"; };
		A96863721AE6FD0D004FE1FE /* Set.h */ = {isa = PBXFileReference; fileEncoding = 4; lastKnownFileType = sourcecode.c.h; name = Set.h; path = source/Set.h; sourceTree = "<group>"; };
		A96863731AE6FD0D004FE1FE /* Shader.cpp */ = {isa = PBXFileReference; fileEncoding = 4; lastKnownFileType = sourcecode.cpp.cpp; name = Shader.cpp; path = source/Shader.cpp; sourceTree = "<group>"; };
		A96863741AE6FD0D004FE1FE /* Shader.h */ = {isa = PBXFileReference; fileEncoding = 4; lastKnownFileType = sourcecode.c.h; name = Shader.h; path = source/Shader.h; sourceTree = "<group>"; };
		A96863751AE6FD0D004FE1FE /* shift.h */ = {isa = PBXFileReference; fileEncoding = 4; lastKnownFileType = sourcecode.c.h; name = shift.h; path = source/shift.h; sourceTree = "<group>"; };
		A96863761AE6FD0D004FE1FE /* Ship.cpp */ = {isa = PBXFileReference; fileEncoding = 4; lastKnownFileType = sourcecode.cpp.cpp; name = Ship.cpp; path = source/Ship.cpp; sourceTree = "<group>"; };
		A96863771AE6FD0D004FE1FE /* Ship.h */ = {isa = PBXFileReference; fileEncoding = 4; lastKnownFileType = sourcecode.c.h; name = Ship.h; path = source/Ship.h; sourceTree = "<group>"; };
		A96863781AE6FD0D004FE1FE /* ShipEvent.cpp */ = {isa = PBXFileReference; fileEncoding = 4; lastKnownFileType = sourcecode.cpp.cpp; name = ShipEvent.cpp; path = source/ShipEvent.cpp; sourceTree = "<group>"; };
		A96863791AE6FD0D004FE1FE /* ShipEvent.h */ = {isa = PBXFileReference; fileEncoding = 4; lastKnownFileType = sourcecode.c.h; name = ShipEvent.h; path = source/ShipEvent.h; sourceTree = "<group>"; };
		A968637A1AE6FD0D004FE1FE /* ShipInfoDisplay.cpp */ = {isa = PBXFileReference; fileEncoding = 4; lastKnownFileType = sourcecode.cpp.cpp; name = ShipInfoDisplay.cpp; path = source/ShipInfoDisplay.cpp; sourceTree = "<group>"; };
		A968637B1AE6FD0D004FE1FE /* ShipInfoDisplay.h */ = {isa = PBXFileReference; fileEncoding = 4; lastKnownFileType = sourcecode.c.h; name = ShipInfoDisplay.h; path = source/ShipInfoDisplay.h; sourceTree = "<group>"; };
		A968637C1AE6FD0D004FE1FE /* ShipyardPanel.cpp */ = {isa = PBXFileReference; fileEncoding = 4; lastKnownFileType = sourcecode.cpp.cpp; name = ShipyardPanel.cpp; path = source/ShipyardPanel.cpp; sourceTree = "<group>"; };
		A968637D1AE6FD0D004FE1FE /* ShipyardPanel.h */ = {isa = PBXFileReference; fileEncoding = 4; lastKnownFileType = sourcecode.c.h; name = ShipyardPanel.h; path = source/ShipyardPanel.h; sourceTree = "<group>"; };
		A968637E1AE6FD0D004FE1FE /* ShopPanel.cpp */ = {isa = PBXFileReference; fileEncoding = 4; lastKnownFileType = sourcecode.cpp.cpp; name = ShopPanel.cpp; path = source/ShopPanel.cpp; sourceTree = "<group>"; };
		A968637F1AE6FD0D004FE1FE /* ShopPanel.h */ = {isa = PBXFileReference; fileEncoding = 4; lastKnownFileType = sourcecode.c.h; name = ShopPanel.h; path = source/ShopPanel.h; sourceTree = "<group>"; };
		A96863801AE6FD0D004FE1FE /* Sound.cpp */ = {isa = PBXFileReference; fileEncoding = 4; lastKnownFileType = sourcecode.cpp.cpp; name = Sound.cpp; path = source/Sound.cpp; sourceTree = "<group>"; };
		A96863811AE6FD0D004FE1FE /* Sound.h */ = {isa = PBXFileReference; fileEncoding = 4; lastKnownFileType = sourcecode.c.h; name = Sound.h; path = source/Sound.h; sourceTree = "<group>"; };
		A96863821AE6FD0D004FE1FE /* SpaceportPanel.cpp */ = {isa = PBXFileReference; fileEncoding = 4; lastKnownFileType = sourcecode.cpp.cpp; name = SpaceportPanel.cpp; path = source/SpaceportPanel.cpp; sourceTree = "<group>"; };
		A96863831AE6FD0D004FE1FE /* SpaceportPanel.h */ = {isa = PBXFileReference; fileEncoding = 4; lastKnownFileType = sourcecode.c.h; name = SpaceportPanel.h; path = source/SpaceportPanel.h; sourceTree = "<group>"; };
		A96863841AE6FD0D004FE1FE /* Sprite.cpp */ = {isa = PBXFileReference; fileEncoding = 4; lastKnownFileType = sourcecode.cpp.cpp; name = Sprite.cpp; path = source/Sprite.cpp; sourceTree = "<group>"; };
		A96863851AE6FD0D004FE1FE /* Sprite.h */ = {isa = PBXFileReference; fileEncoding = 4; lastKnownFileType = sourcecode.c.h; name = Sprite.h; path = source/Sprite.h; sourceTree = "<group>"; };
		A96863861AE6FD0D004FE1FE /* SpriteQueue.cpp */ = {isa = PBXFileReference; fileEncoding = 4; lastKnownFileType = sourcecode.cpp.cpp; name = SpriteQueue.cpp; path = source/SpriteQueue.cpp; sourceTree = "<group>"; };
		A96863871AE6FD0D004FE1FE /* SpriteQueue.h */ = {isa = PBXFileReference; fileEncoding = 4; lastKnownFileType = sourcecode.c.h; name = SpriteQueue.h; path = source/SpriteQueue.h; sourceTree = "<group>"; };
		A96863881AE6FD0D004FE1FE /* SpriteSet.cpp */ = {isa = PBXFileReference; fileEncoding = 4; lastKnownFileType = sourcecode.cpp.cpp; name = SpriteSet.cpp; path = source/SpriteSet.cpp; sourceTree = "<group>"; };
		A96863891AE6FD0D004FE1FE /* SpriteSet.h */ = {isa = PBXFileReference; fileEncoding = 4; lastKnownFileType = sourcecode.c.h; name = SpriteSet.h; path = source/SpriteSet.h; sourceTree = "<group>"; };
		A968638A1AE6FD0D004FE1FE /* SpriteShader.cpp */ = {isa = PBXFileReference; fileEncoding = 4; lastKnownFileType = sourcecode.cpp.cpp; name = SpriteShader.cpp; path = source/SpriteShader.cpp; sourceTree = "<group>"; };
		A968638B1AE6FD0D004FE1FE /* SpriteShader.h */ = {isa = PBXFileReference; fileEncoding = 4; lastKnownFileType = sourcecode.c.h; name = SpriteShader.h; path = source/SpriteShader.h; sourceTree = "<group>"; };
		A968638C1AE6FD0D004FE1FE /* StarField.cpp */ = {isa = PBXFileReference; fileEncoding = 4; lastKnownFileType = sourcecode.cpp.cpp; name = StarField.cpp; path = source/StarField.cpp; sourceTree = "<group>"; };
		A968638D1AE6FD0D004FE1FE /* StarField.h */ = {isa = PBXFileReference; fileEncoding = 4; lastKnownFileType = sourcecode.c.h; name = StarField.h; path = source/StarField.h; sourceTree = "<group>"; };
		A968638E1AE6FD0D004FE1FE /* StartConditions.cpp */ = {isa = PBXFileReference; fileEncoding = 4; lastKnownFileType = sourcecode.cpp.cpp; name = StartConditions.cpp; path = source/StartConditions.cpp; sourceTree = "<group>"; };
		A968638F1AE6FD0D004FE1FE /* StartConditions.h */ = {isa = PBXFileReference; fileEncoding = 4; lastKnownFileType = sourcecode.c.h; name = StartConditions.h; path = source/StartConditions.h; sourceTree = "<group>"; };
		A96863901AE6FD0D004FE1FE /* StellarObject.cpp */ = {isa = PBXFileReference; fileEncoding = 4; lastKnownFileType = sourcecode.cpp.cpp; name = StellarObject.cpp; path = source/StellarObject.cpp; sourceTree = "<group>"; };
		A96863911AE6FD0D004FE1FE /* StellarObject.h */ = {isa = PBXFileReference; fileEncoding = 4; lastKnownFileType = sourcecode.c.h; name = StellarObject.h; path = source/StellarObject.h; sourceTree = "<group>"; };
		A96863921AE6FD0D004FE1FE /* System.cpp */ = {isa = PBXFileReference; fileEncoding = 4; lastKnownFileType = sourcecode.cpp.cpp; name = System.cpp; path = source/System.cpp; sourceTree = "<group>"; };
		A96863931AE6FD0D004FE1FE /* System.h */ = {isa = PBXFileReference; fileEncoding = 4; lastKnownFileType = sourcecode.c.h; name = System.h; path = source/System.h; sourceTree = "<group>"; };
		A96863941AE6FD0D004FE1FE /* Table.cpp */ = {isa = PBXFileReference; fileEncoding = 4; lastKnownFileType = sourcecode.cpp.cpp; name = Table.cpp; path = source/text/Table.cpp; sourceTree = "<group>"; };
		A96863951AE6FD0D004FE1FE /* Table.h */ = {isa = PBXFileReference; fileEncoding = 4; lastKnownFileType = sourcecode.c.h; name = Table.h; path = source/text/Table.h; sourceTree = "<group>"; };
		A96863961AE6FD0D004FE1FE /* Trade.cpp */ = {isa = PBXFileReference; fileEncoding = 4; lastKnownFileType = sourcecode.cpp.cpp; name = Trade.cpp; path = source/Trade.cpp; sourceTree = "<group>"; };
		A96863971AE6FD0D004FE1FE /* Trade.h */ = {isa = PBXFileReference; fileEncoding = 4; lastKnownFileType = sourcecode.c.h; name = Trade.h; path = source/Trade.h; sourceTree = "<group>"; };
		A96863981AE6FD0D004FE1FE /* TradingPanel.cpp */ = {isa = PBXFileReference; fileEncoding = 4; lastKnownFileType = sourcecode.cpp.cpp; name = TradingPanel.cpp; path = source/TradingPanel.cpp; sourceTree = "<group>"; };
		A96863991AE6FD0D004FE1FE /* TradingPanel.h */ = {isa = PBXFileReference; fileEncoding = 4; lastKnownFileType = sourcecode.c.h; name = TradingPanel.h; path = source/TradingPanel.h; sourceTree = "<group>"; };
		A968639A1AE6FD0D004FE1FE /* UI.cpp */ = {isa = PBXFileReference; fileEncoding = 4; lastKnownFileType = sourcecode.cpp.cpp; name = UI.cpp; path = source/UI.cpp; sourceTree = "<group>"; };
		A968639B1AE6FD0D004FE1FE /* UI.h */ = {isa = PBXFileReference; fileEncoding = 4; lastKnownFileType = sourcecode.c.h; name = UI.h; path = source/UI.h; sourceTree = "<group>"; };
		A968639C1AE6FD0D004FE1FE /* Weapon.cpp */ = {isa = PBXFileReference; fileEncoding = 4; lastKnownFileType = sourcecode.cpp.cpp; name = Weapon.cpp; path = source/Weapon.cpp; sourceTree = "<group>"; };
		A968639D1AE6FD0D004FE1FE /* Weapon.h */ = {isa = PBXFileReference; fileEncoding = 4; lastKnownFileType = sourcecode.c.h; name = Weapon.h; path = source/Weapon.h; sourceTree = "<group>"; };
		A968639E1AE6FD0D004FE1FE /* WrappedText.cpp */ = {isa = PBXFileReference; fileEncoding = 4; lastKnownFileType = sourcecode.cpp.cpp; name = WrappedText.cpp; path = source/text/WrappedText.cpp; sourceTree = "<group>"; };
		A968639F1AE6FD0E004FE1FE /* WrappedText.h */ = {isa = PBXFileReference; fileEncoding = 4; lastKnownFileType = sourcecode.c.h; name = WrappedText.h; path = source/text/WrappedText.h; sourceTree = "<group>"; };
		A97C24E81B17BE35007DDFA1 /* MapOutfitterPanel.cpp */ = {isa = PBXFileReference; fileEncoding = 4; lastKnownFileType = sourcecode.cpp.cpp; name = MapOutfitterPanel.cpp; path = source/MapOutfitterPanel.cpp; sourceTree = "<group>"; };
		A97C24E91B17BE35007DDFA1 /* MapOutfitterPanel.h */ = {isa = PBXFileReference; fileEncoding = 4; lastKnownFileType = sourcecode.c.h; name = MapOutfitterPanel.h; path = source/MapOutfitterPanel.h; sourceTree = "<group>"; };
		A97C24EB1B17BE3C007DDFA1 /* MapShipyardPanel.cpp */ = {isa = PBXFileReference; fileEncoding = 4; lastKnownFileType = sourcecode.cpp.cpp; name = MapShipyardPanel.cpp; path = source/MapShipyardPanel.cpp; sourceTree = "<group>"; };
		A97C24EC1B17BE3C007DDFA1 /* MapShipyardPanel.h */ = {isa = PBXFileReference; fileEncoding = 4; lastKnownFileType = sourcecode.c.h; name = MapShipyardPanel.h; path = source/MapShipyardPanel.h; sourceTree = "<group>"; };
		A98150801EA9634A00428AD6 /* ShipInfoPanel.cpp */ = {isa = PBXFileReference; fileEncoding = 4; lastKnownFileType = sourcecode.cpp.cpp; name = ShipInfoPanel.cpp; path = source/ShipInfoPanel.cpp; sourceTree = "<group>"; };
		A98150811EA9634A00428AD6 /* ShipInfoPanel.h */ = {isa = PBXFileReference; fileEncoding = 4; lastKnownFileType = sourcecode.c.h; name = ShipInfoPanel.h; path = source/ShipInfoPanel.h; sourceTree = "<group>"; };
		A98150831EA9635D00428AD6 /* PlayerInfoPanel.cpp */ = {isa = PBXFileReference; fileEncoding = 4; lastKnownFileType = sourcecode.cpp.cpp; name = PlayerInfoPanel.cpp; path = source/PlayerInfoPanel.cpp; sourceTree = "<group>"; };
		A98150841EA9635D00428AD6 /* PlayerInfoPanel.h */ = {isa = PBXFileReference; fileEncoding = 4; lastKnownFileType = sourcecode.c.h; name = PlayerInfoPanel.h; path = source/PlayerInfoPanel.h; sourceTree = "<group>"; };
		A99F7A4F195DF3E8002C30B8 /* Images.xcassets */ = {isa = PBXFileReference; lastKnownFileType = folder.assetcatalog; name = Images.xcassets; path = XCode/Images.xcassets; sourceTree = SOURCE_ROOT; };
		A99F7A51195DF3F9002C30B8 /* EndlessSky-Info.plist */ = {isa = PBXFileReference; fileEncoding = 4; lastKnownFileType = text.plist.xml; name = "EndlessSky-Info.plist"; path = "XCode/EndlessSky-Info.plist"; sourceTree = SOURCE_ROOT; };
		A99F7A6F195DF44B002C30B8 /* credits.txt */ = {isa = PBXFileReference; fileEncoding = 4; lastKnownFileType = text; path = credits.txt; sourceTree = "<group>"; };
		A99F7A94195DF44B002C30B8 /* keys.txt */ = {isa = PBXFileReference; fileEncoding = 4; lastKnownFileType = text; path = keys.txt; sourceTree = "<group>"; };
		A99F7A95195DF44B002C30B8 /* license.txt */ = {isa = PBXFileReference; fileEncoding = 4; lastKnownFileType = text; path = license.txt; sourceTree = "<group>"; };
		A99F7B32195DF45E002C30B8 /* data */ = {isa = PBXFileReference; lastKnownFileType = folder; path = data; sourceTree = "<group>"; };
		A99F7B33195DF45E002C30B8 /* images */ = {isa = PBXFileReference; lastKnownFileType = folder; path = images; sourceTree = "<group>"; };
		A9A5297319996C9F002D7C35 /* sounds */ = {isa = PBXFileReference; lastKnownFileType = folder; path = sounds; sourceTree = "<group>"; };
		A9A5297519996CC3002D7C35 /* OpenAL.framework */ = {isa = PBXFileReference; lastKnownFileType = wrapper.framework; name = OpenAL.framework; path = System/Library/Frameworks/OpenAL.framework; sourceTree = SDKROOT; };
		A9B99D001C616AD000BE7C2E /* ItemInfoDisplay.cpp */ = {isa = PBXFileReference; fileEncoding = 4; lastKnownFileType = sourcecode.cpp.cpp; name = ItemInfoDisplay.cpp; path = source/ItemInfoDisplay.cpp; sourceTree = "<group>"; };
		A9B99D011C616AD000BE7C2E /* ItemInfoDisplay.h */ = {isa = PBXFileReference; fileEncoding = 4; lastKnownFileType = sourcecode.c.h; name = ItemInfoDisplay.h; path = source/ItemInfoDisplay.h; sourceTree = "<group>"; };
		A9B99D031C616AF200BE7C2E /* MapSalesPanel.cpp */ = {isa = PBXFileReference; fileEncoding = 4; lastKnownFileType = sourcecode.cpp.cpp; name = MapSalesPanel.cpp; path = source/MapSalesPanel.cpp; sourceTree = "<group>"; };
		A9B99D041C616AF200BE7C2E /* MapSalesPanel.h */ = {isa = PBXFileReference; fileEncoding = 4; lastKnownFileType = sourcecode.c.h; name = MapSalesPanel.h; path = source/MapSalesPanel.h; sourceTree = "<group>"; };
		A9BDFB521E00B8AA00A6B27E /* Music.cpp */ = {isa = PBXFileReference; fileEncoding = 4; lastKnownFileType = sourcecode.cpp.cpp; name = Music.cpp; path = source/Music.cpp; sourceTree = "<group>"; };
		A9BDFB531E00B8AA00A6B27E /* Music.h */ = {isa = PBXFileReference; fileEncoding = 4; lastKnownFileType = sourcecode.c.h; name = Music.h; path = source/Music.h; sourceTree = "<group>"; };
		A9BDFB551E00B94700A6B27E /* libmad.0.dylib */ = {isa = PBXFileReference; lastKnownFileType = "compiled.mach-o.dylib"; name = libmad.0.dylib; path = build/libmad.0.dylib; sourceTree = "<group>"; };
		A9C70E0E1C0E5B51000B3D14 /* File.cpp */ = {isa = PBXFileReference; fileEncoding = 4; lastKnownFileType = sourcecode.cpp.cpp; name = File.cpp; path = source/File.cpp; sourceTree = "<group>"; };
		A9C70E0F1C0E5B51000B3D14 /* File.h */ = {isa = PBXFileReference; fileEncoding = 4; lastKnownFileType = sourcecode.c.h; name = File.h; path = source/File.h; sourceTree = "<group>"; };
		A9CC52691950C9F6004E4E22 /* Endless Sky.app */ = {isa = PBXFileReference; explicitFileType = wrapper.application; includeInIndex = 0; path = "Endless Sky.app"; sourceTree = BUILT_PRODUCTS_DIR; };
		A9CC526C1950C9F6004E4E22 /* Cocoa.framework */ = {isa = PBXFileReference; lastKnownFileType = wrapper.framework; name = Cocoa.framework; path = System/Library/Frameworks/Cocoa.framework; sourceTree = SDKROOT; };
		A9CC526F1950C9F6004E4E22 /* AppKit.framework */ = {isa = PBXFileReference; lastKnownFileType = wrapper.framework; name = AppKit.framework; path = System/Library/Frameworks/AppKit.framework; sourceTree = SDKROOT; };
		A9CC52701950C9F6004E4E22 /* CoreData.framework */ = {isa = PBXFileReference; lastKnownFileType = wrapper.framework; name = CoreData.framework; path = System/Library/Frameworks/CoreData.framework; sourceTree = SDKROOT; };
		A9CC52711950C9F6004E4E22 /* Foundation.framework */ = {isa = PBXFileReference; lastKnownFileType = wrapper.framework; name = Foundation.framework; path = System/Library/Frameworks/Foundation.framework; sourceTree = SDKROOT; };
		A9D40D19195DFAA60086EE52 /* OpenGL.framework */ = {isa = PBXFileReference; lastKnownFileType = wrapper.framework; name = OpenGL.framework; path = System/Library/Frameworks/OpenGL.framework; sourceTree = SDKROOT; };
		AE57401AA43232EDEABFAE13 /* Logger.h */ = {isa = PBXFileReference; fileEncoding = 4; lastKnownFileType = sourcecode.c.h; name = Logger.h; path = source/Logger.h; sourceTree = "<group>"; };
		B55C239B2303CE8A005C1A14 /* GameWindow.cpp */ = {isa = PBXFileReference; fileEncoding = 4; lastKnownFileType = sourcecode.cpp.cpp; name = GameWindow.cpp; path = source/GameWindow.cpp; sourceTree = "<group>"; };
		B55C239C2303CE8A005C1A14 /* GameWindow.h */ = {isa = PBXFileReference; fileEncoding = 4; lastKnownFileType = sourcecode.c.h; name = GameWindow.h; path = source/GameWindow.h; sourceTree = "<group>"; };
		B590161121ED4A0E00799178 /* Utf8.cpp */ = {isa = PBXFileReference; fileEncoding = 4; lastKnownFileType = sourcecode.cpp.cpp; name = Utf8.cpp; path = source/text/Utf8.cpp; sourceTree = "<group>"; };
		B590161221ED4A0F00799178 /* Utf8.h */ = {isa = PBXFileReference; fileEncoding = 4; lastKnownFileType = sourcecode.c.h; name = Utf8.h; path = source/text/Utf8.h; sourceTree = "<group>"; };
		B590162021ED4A0F00799178 /* DisplayText.h */ = {isa = PBXFileReference; fileEncoding = 4; lastKnownFileType = sourcecode.c.h; name = DisplayText.h; path = source/text/DisplayText.h; sourceTree = "<group>"; };
		B5DDA6922001B7F600DBA76A /* News.cpp */ = {isa = PBXFileReference; fileEncoding = 4; lastKnownFileType = sourcecode.cpp.cpp; name = News.cpp; path = source/News.cpp; sourceTree = "<group>"; };
		B5DDA6932001B7F600DBA76A /* News.h */ = {isa = PBXFileReference; fileEncoding = 4; lastKnownFileType = sourcecode.c.h; name = News.h; path = source/News.h; sourceTree = "<group>"; };
		C36345D8A06AE061537CEF85 /* JumpTypes.h */ = {isa = PBXFileReference; fileEncoding = 4; lastKnownFileType = sourcecode.c.h; name = JumpTypes.h; path = source/JumpTypes.h; sourceTree = "<group>"; };
		C49D4EA08DF168A83B1C7B07 /* Hazard.cpp */ = {isa = PBXFileReference; fileEncoding = 4; lastKnownFileType = sourcecode.cpp.cpp; name = Hazard.cpp; path = source/Hazard.cpp; sourceTree = "<group>"; };
		C62B4D15899E5F47443D0ED6 /* DamageProfile.cpp */ = {isa = PBXFileReference; fileEncoding = 4; lastKnownFileType = sourcecode.cpp.cpp; name = DamageProfile.cpp; path = source/DamageProfile.cpp; sourceTree = "<group>"; };
		CCE547DBB6C74E18E1B84D29 /* PrintData.h */ = {isa = PBXFileReference; fileEncoding = 4; lastKnownFileType = sourcecode.c.h; name = PrintData.h; path = source/PrintData.h; sourceTree = "<group>"; };
		D0FA4800BE72C1B5A7D567B9 /* MenuAnimationPanel.cpp */ = {isa = PBXFileReference; fileEncoding = 4; lastKnownFileType = sourcecode.cpp.cpp; name = MenuAnimationPanel.cpp; path = source/MenuAnimationPanel.cpp; sourceTree = "<group>"; };
		D2084096AA5EA5209C647493 /* CategoryList.h */ = {isa = PBXFileReference; fileEncoding = 4; lastKnownFileType = sourcecode.c.h; name = CategoryList.h; path = source/CategoryList.h; sourceTree = "<group>"; };
		DB9A43BA91B3BC47186BF05E /* UniverseObjects.h */ = {isa = PBXFileReference; fileEncoding = 4; lastKnownFileType = sourcecode.c.h; name = UniverseObjects.h; path = source/UniverseObjects.h; sourceTree = "<group>"; };
		DC8146D5A145C2DA87D98F1F /* GameLoadingPanel.h */ = {isa = PBXFileReference; fileEncoding = 4; lastKnownFileType = sourcecode.c.h; name = GameLoadingPanel.h; path = source/GameLoadingPanel.h; sourceTree = "<group>"; };
		DE844E2BBF82C39B568527CB /* ByName.h */ = {isa = PBXFileReference; fileEncoding = 4; lastKnownFileType = sourcecode.c.h; name = ByName.h; path = source/comparators/ByName.h; sourceTree = "<group>"; };
		DF8D57DF1FC25842001525DA /* Dictionary.cpp */ = {isa = PBXFileReference; fileEncoding = 4; lastKnownFileType = sourcecode.cpp.cpp; name = Dictionary.cpp; path = source/Dictionary.cpp; sourceTree = "<group>"; };
		DF8D57E01FC25842001525DA /* Dictionary.h */ = {isa = PBXFileReference; fileEncoding = 4; lastKnownFileType = sourcecode.c.h; name = Dictionary.h; path = source/Dictionary.h; sourceTree = "<group>"; };
		DF8D57E21FC25889001525DA /* Visual.cpp */ = {isa = PBXFileReference; fileEncoding = 4; lastKnownFileType = sourcecode.cpp.cpp; name = Visual.cpp; path = source/Visual.cpp; sourceTree = "<group>"; };
		DF8D57E31FC25889001525DA /* Visual.h */ = {isa = PBXFileReference; fileEncoding = 4; lastKnownFileType = sourcecode.c.h; name = Visual.h; path = source/Visual.h; sourceTree = "<group>"; };
		DFAAE2A21FD4A25C0072C0A8 /* BatchDrawList.cpp */ = {isa = PBXFileReference; fileEncoding = 4; lastKnownFileType = sourcecode.cpp.cpp; name = BatchDrawList.cpp; path = source/BatchDrawList.cpp; sourceTree = "<group>"; };
		DFAAE2A31FD4A25C0072C0A8 /* BatchDrawList.h */ = {isa = PBXFileReference; fileEncoding = 4; lastKnownFileType = sourcecode.c.h; name = BatchDrawList.h; path = source/BatchDrawList.h; sourceTree = "<group>"; };
		DFAAE2A41FD4A25C0072C0A8 /* BatchShader.cpp */ = {isa = PBXFileReference; fileEncoding = 4; lastKnownFileType = sourcecode.cpp.cpp; name = BatchShader.cpp; path = source/BatchShader.cpp; sourceTree = "<group>"; };
		DFAAE2A51FD4A25C0072C0A8 /* BatchShader.h */ = {isa = PBXFileReference; fileEncoding = 4; lastKnownFileType = sourcecode.c.h; name = BatchShader.h; path = source/BatchShader.h; sourceTree = "<group>"; };
		DFAAE2A81FD4A27B0072C0A8 /* ImageSet.cpp */ = {isa = PBXFileReference; fileEncoding = 4; lastKnownFileType = sourcecode.cpp.cpp; name = ImageSet.cpp; path = source/ImageSet.cpp; sourceTree = "<group>"; };
		DFAAE2A91FD4A27B0072C0A8 /* ImageSet.h */ = {isa = PBXFileReference; fileEncoding = 4; lastKnownFileType = sourcecode.c.h; name = ImageSet.h; path = source/ImageSet.h; sourceTree = "<group>"; };
		E8B4490F8091C6E3EF571515 /* Wormhole.h */ = {isa = PBXFileReference; fileEncoding = 4; lastKnownFileType = sourcecode.c.h; name = Wormhole.h; path = source/Wormhole.h; sourceTree = "<group>"; };
		E8F645ACA30BA0E95F83803C /* FireCommand.cpp */ = {isa = PBXFileReference; fileEncoding = 4; lastKnownFileType = sourcecode.cpp.cpp; name = FireCommand.cpp; path = source/FireCommand.cpp; sourceTree = "<group>"; };
		EB4645F28765D37290EA6F78 /* FireCommand.h */ = {isa = PBXFileReference; fileEncoding = 4; lastKnownFileType = sourcecode.c.h; name = FireCommand.h; path = source/FireCommand.h; sourceTree = "<group>"; };
		EB634E95A88454ADDB8644B1 /* opengl.h */ = {isa = PBXFileReference; fileEncoding = 4; lastKnownFileType = sourcecode.c.h; name = opengl.h; path = source/opengl.h; sourceTree = "<group>"; };
		F434470BA8F3DE8B46D475C5 /* StartConditionsPanel.h */ = {isa = PBXFileReference; fileEncoding = 4; lastKnownFileType = sourcecode.c.h; name = StartConditionsPanel.h; path = source/StartConditionsPanel.h; sourceTree = "<group>"; };
		F8C14CFB89472482F77C051D /* Weather.h */ = {isa = PBXFileReference; fileEncoding = 4; lastKnownFileType = sourcecode.c.h; name = Weather.h; path = source/Weather.h; sourceTree = "<group>"; };
		FBFA4270B7EE3F1C61EA9A44 /* ShipJumpNavigation.h */ = {isa = PBXFileReference; fileEncoding = 4; lastKnownFileType = sourcecode.c.h; name = ShipJumpNavigation.h; path = source/ShipJumpNavigation.h; sourceTree = "<group>"; };
/* End PBXFileReference section */

/* Begin PBXFrameworksBuildPhase section */
		A9CC52661950C9F6004E4E22 /* Frameworks */ = {
			isa = PBXFrameworksBuildPhase;
			buildActionMask = 2147483647;
			files = (
				A9BDFB561E00B94700A6B27E /* libmad.0.dylib in Frameworks */,
				A93931FD1988136B00C2A87B /* libpng16.dylib in Frameworks */,
				A93931FB1988135200C2A87B /* libturbojpeg.0.dylib in Frameworks */,
				072599D126A8CB2F007EC229 /* SDL2.framework in Frameworks */,
				A9A5297619996CC3002D7C35 /* OpenAL.framework in Frameworks */,
				A9D40D1A195DFAA60086EE52 /* OpenGL.framework in Frameworks */,
				A9CC526D1950C9F6004E4E22 /* Cocoa.framework in Frameworks */,
			);
			runOnlyForDeploymentPostprocessing = 0;
		};
/* End PBXFrameworksBuildPhase section */

/* Begin PBXGroup section */
		654D33611BE92C9200D1E5AB /* source */ = {
			isa = PBXGroup;
			children = (
				A96862CD1AE6FD0A004FE1FE /* Account.cpp */,
				A96862CE1AE6FD0A004FE1FE /* Account.h */,
				A96862CF1AE6FD0A004FE1FE /* AI.cpp */,
				A96862D01AE6FD0A004FE1FE /* AI.h */,
				13B643F6BEC24349F9BC9F42 /* alignment.hpp */,
				A96862D11AE6FD0A004FE1FE /* Angle.cpp */,
				A96862D21AE6FD0A004FE1FE /* Angle.h */,
				A96862D51AE6FD0A004FE1FE /* Armament.cpp */,
				A96862D61AE6FD0A004FE1FE /* Armament.h */,
				A96862D71AE6FD0A004FE1FE /* AsteroidField.cpp */,
				A96862D81AE6FD0A004FE1FE /* AsteroidField.h */,
				A96862D91AE6FD0A004FE1FE /* Audio.cpp */,
				A96862DA1AE6FD0A004FE1FE /* Audio.h */,
				A96862DB1AE6FD0A004FE1FE /* BankPanel.cpp */,
				A96862DC1AE6FD0A004FE1FE /* BankPanel.h */,
				DFAAE2A21FD4A25C0072C0A8 /* BatchDrawList.cpp */,
				DFAAE2A31FD4A25C0072C0A8 /* BatchDrawList.h */,
				DFAAE2A41FD4A25C0072C0A8 /* BatchShader.cpp */,
				DFAAE2A51FD4A25C0072C0A8 /* BatchShader.h */,
				74F543598EEFB3745287E663 /* Bitset.cpp */,
				210C41C0BA33F71A694D5F98 /* Bitset.h */,
				A96862DF1AE6FD0A004FE1FE /* BoardingPanel.cpp */,
				A96862E01AE6FD0A004FE1FE /* BoardingPanel.h */,
				6245F8231D301C7400A7A094 /* Body.cpp */,
				6245F8241D301C7400A7A094 /* Body.h */,
				46B444A6B2A67F93BB272686 /* ByGivenOrder.h */,
				DE844E2BBF82C39B568527CB /* ByName.h */,
				A96862E11AE6FD0A004FE1FE /* CaptureOdds.cpp */,
				A96862E21AE6FD0A004FE1FE /* CaptureOdds.h */,
				A96862E31AE6FD0A004FE1FE /* CargoHold.cpp */,
				A96862E41AE6FD0A004FE1FE /* CargoHold.h */,
				6DCF4CF2972F569E6DBB8578 /* CategoryTypes.h */,
				A96862E51AE6FD0A004FE1FE /* ClickZone.h */,
				6A5716311E25BE6F00585EB2 /* CollisionSet.cpp */,
				6A5716321E25BE6F00585EB2 /* CollisionSet.h */,
				A96862E61AE6FD0A004FE1FE /* Color.cpp */,
				A96862E71AE6FD0A004FE1FE /* Color.h */,
				A96862E81AE6FD0A004FE1FE /* Command.cpp */,
				A96862E91AE6FD0A004FE1FE /* Command.h */,
				A96862EA1AE6FD0A004FE1FE /* ConditionSet.cpp */,
				A96862EB1AE6FD0A004FE1FE /* ConditionSet.h */,
				4256486EA97E57BBB38CDAF2 /* ConditionsStore.cpp */,
				A3B9425983D66B182BD724B4 /* ConditionsStore.h */,
				A96862EC1AE6FD0A004FE1FE /* Conversation.cpp */,
				A96862ED1AE6FD0A004FE1FE /* Conversation.h */,
				A96862EE1AE6FD0A004FE1FE /* ConversationPanel.cpp */,
				A96862EF1AE6FD0A004FE1FE /* ConversationPanel.h */,
				0DF34095B64BC64F666ECF5F /* CoreStartData.cpp */,
				98104FFDA18E40F4A712A8BE /* CoreStartData.h */,
				5CF247B48EEC7A3C366C1DFA /* DamageDealt.h */,
				C62B4D15899E5F47443D0ED6 /* DamageProfile.cpp */,
				19184B47B496B414EC9CE671 /* DamageProfile.h */,
				A96862F01AE6FD0A004FE1FE /* DataFile.cpp */,
				A96862F11AE6FD0A004FE1FE /* DataFile.h */,
				A96862F21AE6FD0A004FE1FE /* DataNode.cpp */,
				A96862F31AE6FD0A004FE1FE /* DataNode.h */,
				A96862F41AE6FD0A004FE1FE /* DataWriter.cpp */,
				A96862F51AE6FD0A004FE1FE /* DataWriter.h */,
				A96862F61AE6FD0A004FE1FE /* Date.cpp */,
				A96862F71AE6FD0A004FE1FE /* Date.h */,
				5155CD711DBB9FF900EF090B /* Depreciation.cpp */,
				5155CD721DBB9FF900EF090B /* Depreciation.h */,
				A96862F81AE6FD0A004FE1FE /* Dialog.cpp */,
				A96862F91AE6FD0B004FE1FE /* Dialog.h */,
				DF8D57DF1FC25842001525DA /* Dictionary.cpp */,
				DF8D57E01FC25842001525DA /* Dictionary.h */,
				2E1E458DB603BF979429117C /* DisplayText.cpp */,
				B590162021ED4A0F00799178 /* DisplayText.h */,
				A96862FA1AE6FD0B004FE1FE /* DistanceMap.cpp */,
				A96862FB1AE6FD0B004FE1FE /* DistanceMap.h */,
				A96862FE1AE6FD0B004FE1FE /* DrawList.cpp */,
				A96862FF1AE6FD0B004FE1FE /* DrawList.h */,
				A96863001AE6FD0B004FE1FE /* Effect.cpp */,
				A96863011AE6FD0B004FE1FE /* Effect.h */,
				A96863021AE6FD0B004FE1FE /* Engine.cpp */,
				A96863031AE6FD0B004FE1FE /* Engine.h */,
				A96863041AE6FD0B004FE1FE /* EscortDisplay.cpp */,
				A96863051AE6FD0B004FE1FE /* EscortDisplay.h */,
				950742538F8CECF5D4168FBC /* EsUuid.cpp */,
				86AB4B6E9C4C0490AE7F029B /* EsUuid.h */,
				086E48E490C9BAD6660C7274 /* ExclusiveItem.h */,
				A9C70E0E1C0E5B51000B3D14 /* File.cpp */,
				A9C70E0F1C0E5B51000B3D14 /* File.h */,
				A96863061AE6FD0B004FE1FE /* Files.cpp */,
				A96863071AE6FD0B004FE1FE /* Files.h */,
				A96863081AE6FD0B004FE1FE /* FillShader.cpp */,
				A96863091AE6FD0B004FE1FE /* FillShader.h */,
				E8F645ACA30BA0E95F83803C /* FireCommand.cpp */,
				EB4645F28765D37290EA6F78 /* FireCommand.h */,
				A968630A1AE6FD0B004FE1FE /* Fleet.cpp */,
				A968630B1AE6FD0B004FE1FE /* Fleet.h */,
				62C311181CE172D000409D91 /* Flotsam.cpp */,
				62C311191CE172D000409D91 /* Flotsam.h */,
				62A405B81D47DA4D0054F6A0 /* FogShader.cpp */,
				62A405B91D47DA4D0054F6A0 /* FogShader.h */,
				A968630C1AE6FD0B004FE1FE /* Font.cpp */,
				A968630D1AE6FD0B004FE1FE /* Font.h */,
				A968630E1AE6FD0B004FE1FE /* FontSet.cpp */,
				A968630F1AE6FD0B004FE1FE /* FontSet.h */,
				A96863101AE6FD0B004FE1FE /* Format.cpp */,
				A96863111AE6FD0B004FE1FE /* Format.h */,
				938E07E0235970CE00DC2C2B /* FormationPattern.cpp */,
				938E07E1235970CE00DC2C2B /* FormationPattern.h */,
				A96863121AE6FD0B004FE1FE /* FrameTimer.cpp */,
				A96863131AE6FD0B004FE1FE /* FrameTimer.h */,
				A96863141AE6FD0B004FE1FE /* Galaxy.cpp */,
				A96863151AE6FD0B004FE1FE /* Galaxy.h */,
				9F0F4096A9008E2D8F3304BB /* GameAction.cpp */,
				6833448DAEB9861D28445DD5 /* GameAction.h */,
				A96863161AE6FD0B004FE1FE /* GameData.cpp */,
				A96863171AE6FD0B004FE1FE /* GameData.h */,
				A96863181AE6FD0B004FE1FE /* GameEvent.cpp */,
				A96863191AE6FD0B004FE1FE /* GameEvent.h */,
				A7E640C7A366679B27CCADAC /* GameLoadingPanel.cpp */,
				DC8146D5A145C2DA87D98F1F /* GameLoadingPanel.h */,
				B55C239B2303CE8A005C1A14 /* GameWindow.cpp */,
				B55C239C2303CE8A005C1A14 /* GameWindow.h */,
				A968631B1AE6FD0B004FE1FE /* Government.cpp */,
				A968631C1AE6FD0B004FE1FE /* Government.h */,
				A968631D1AE6FD0B004FE1FE /* HailPanel.cpp */,
				A968631E1AE6FD0B004FE1FE /* HailPanel.h */,
				6245F8261D301C9000A7A094 /* Hardpoint.cpp */,
				6245F8271D301C9000A7A094 /* Hardpoint.h */,
				C49D4EA08DF168A83B1C7B07 /* Hazard.cpp */,
				2E644A108BCD762A2A1A899C /* Hazard.h */,
				A968631F1AE6FD0B004FE1FE /* HiringPanel.cpp */,
				A96863201AE6FD0B004FE1FE /* HiringPanel.h */,
				A96863211AE6FD0B004FE1FE /* ImageBuffer.cpp */,
				A96863221AE6FD0B004FE1FE /* ImageBuffer.h */,
				DFAAE2A81FD4A27B0072C0A8 /* ImageSet.cpp */,
				DFAAE2A91FD4A27B0072C0A8 /* ImageSet.h */,
				1578F880250B5F8A00D318FB /* InfoPanelState.cpp */,
				1578F882250B5F8A00D318FB /* InfoPanelState.h */,
				A96863251AE6FD0B004FE1FE /* Information.cpp */,
				A96863261AE6FD0B004FE1FE /* Information.h */,
				A96863271AE6FD0B004FE1FE /* Interface.cpp */,
				A96863281AE6FD0B004FE1FE /* Interface.h */,
				A9B99D001C616AD000BE7C2E /* ItemInfoDisplay.cpp */,
				A9B99D011C616AD000BE7C2E /* ItemInfoDisplay.h */,
				9BCF4321AF819E944EC02FB9 /* layout.hpp */,
				A96863291AE6FD0B004FE1FE /* LineShader.cpp */,
				A968632A1AE6FD0B004FE1FE /* LineShader.h */,
				A968632B1AE6FD0B004FE1FE /* LoadPanel.cpp */,
				A968632C1AE6FD0B004FE1FE /* LoadPanel.h */,
				A968632D1AE6FD0B004FE1FE /* LocationFilter.cpp */,
				A968632E1AE6FD0B004FE1FE /* LocationFilter.h */,
				A90633FD1EE602FD000DA6C0 /* LogbookPanel.cpp */,
				A90633FE1EE602FD000DA6C0 /* LogbookPanel.h */,
				A7F240B4AC219841424A387A /* Logger.cpp */,
				AE57401AA43232EDEABFAE13 /* Logger.h */,
				A968632F1AE6FD0B004FE1FE /* main.cpp */,
				A96863301AE6FD0B004FE1FE /* MainPanel.cpp */,
				A96863311AE6FD0B004FE1FE /* MainPanel.h */,
				A96863321AE6FD0C004FE1FE /* MapDetailPanel.cpp */,
				A96863331AE6FD0C004FE1FE /* MapDetailPanel.h */,
				A97C24E81B17BE35007DDFA1 /* MapOutfitterPanel.cpp */,
				A97C24E91B17BE35007DDFA1 /* MapOutfitterPanel.h */,
				A96863341AE6FD0C004FE1FE /* MapPanel.cpp */,
				A96863351AE6FD0C004FE1FE /* MapPanel.h */,
				32404878BFF00A095AF2DD2C /* MapPlanetCard.cpp */,
				A2A94C40A8DCA99809AD5DEE /* MapPlanetCard.h */,
				A9B99D031C616AF200BE7C2E /* MapSalesPanel.cpp */,
				A9B99D041C616AF200BE7C2E /* MapSalesPanel.h */,
				A97C24EB1B17BE3C007DDFA1 /* MapShipyardPanel.cpp */,
				A97C24EC1B17BE3C007DDFA1 /* MapShipyardPanel.h */,
				A96863361AE6FD0C004FE1FE /* Mask.cpp */,
				A96863371AE6FD0C004FE1FE /* Mask.h */,
				499B4DA7A9C7351120660643 /* MaskManager.cpp */,
				191E4107A4F1CBBC2526A0E9 /* MaskManager.h */,
				D0FA4800BE72C1B5A7D567B9 /* MenuAnimationPanel.cpp */,
				8CB543A1AA20F764DD7FC15A /* MenuAnimationPanel.h */,
				A96863381AE6FD0C004FE1FE /* MenuPanel.cpp */,
				A96863391AE6FD0C004FE1FE /* MenuPanel.h */,
				A968633A1AE6FD0C004FE1FE /* Messages.cpp */,
				A968633B1AE6FD0C004FE1FE /* Messages.h */,
				A90C15D71D5BD55700708F3A /* Minable.cpp */,
				A90C15D81D5BD55700708F3A /* Minable.h */,
				A968633C1AE6FD0C004FE1FE /* Mission.cpp */,
				A968633D1AE6FD0C004FE1FE /* Mission.h */,
				A968633E1AE6FD0C004FE1FE /* MissionAction.cpp */,
				A968633F1AE6FD0C004FE1FE /* MissionAction.h */,
				A96863401AE6FD0C004FE1FE /* MissionPanel.cpp */,
				A96863411AE6FD0C004FE1FE /* MissionPanel.h */,
				A96863421AE6FD0C004FE1FE /* Mortgage.cpp */,
				A96863431AE6FD0C004FE1FE /* Mortgage.h */,
				A9BDFB521E00B8AA00A6B27E /* Music.cpp */,
				A9BDFB531E00B8AA00A6B27E /* Music.h */,
				B5DDA6922001B7F600DBA76A /* News.cpp */,
				B5DDA6932001B7F600DBA76A /* News.h */,
				A96863441AE6FD0C004FE1FE /* NPC.cpp */,
				A96863451AE6FD0C004FE1FE /* NPC.h */,
				A3754152958FBC924E9F76A9 /* opengl.cpp */,
				EB634E95A88454ADDB8644B1 /* opengl.h */,
				A96863461AE6FD0C004FE1FE /* Outfit.cpp */,
				A96863471AE6FD0C004FE1FE /* Outfit.h */,
				A96863481AE6FD0C004FE1FE /* OutfitInfoDisplay.cpp */,
				A96863491AE6FD0C004FE1FE /* OutfitInfoDisplay.h */,
				A968634A1AE6FD0C004FE1FE /* OutfitterPanel.cpp */,
				A968634B1AE6FD0C004FE1FE /* OutfitterPanel.h */,
				A968634C1AE6FD0C004FE1FE /* OutlineShader.cpp */,
				A968634D1AE6FD0C004FE1FE /* OutlineShader.h */,
				A968634E1AE6FD0C004FE1FE /* Panel.cpp */,
				A968634F1AE6FD0C004FE1FE /* Panel.h */,
				A966A5A91B964E6300DFF69C /* Person.cpp */,
				A966A5AA1B964E6300DFF69C /* Person.h */,
				A96863501AE6FD0C004FE1FE /* Personality.cpp */,
				A96863511AE6FD0C004FE1FE /* Personality.h */,
				A96863521AE6FD0C004FE1FE /* Phrase.cpp */,
				A96863531AE6FD0C004FE1FE /* Phrase.h */,
				A96863541AE6FD0C004FE1FE /* pi.h */,
				A96863551AE6FD0C004FE1FE /* Planet.cpp */,
				A96863561AE6FD0C004FE1FE /* Planet.h */,
				628BDAED1CC5DC950062BCD2 /* PlanetLabel.cpp */,
				628BDAEE1CC5DC950062BCD2 /* PlanetLabel.h */,
				A96863571AE6FD0C004FE1FE /* PlanetPanel.cpp */,
				A96863581AE6FD0C004FE1FE /* PlanetPanel.h */,
				A96863591AE6FD0C004FE1FE /* PlayerInfo.cpp */,
				A968635A1AE6FD0C004FE1FE /* PlayerInfo.h */,
				A98150831EA9635D00428AD6 /* PlayerInfoPanel.cpp */,
				A98150841EA9635D00428AD6 /* PlayerInfoPanel.h */,
				A968635B1AE6FD0C004FE1FE /* Point.cpp */,
				A968635C1AE6FD0C004FE1FE /* Point.h */,
				A968635D1AE6FD0C004FE1FE /* PointerShader.cpp */,
				A968635E1AE6FD0C004FE1FE /* PointerShader.h */,
				A968635F1AE6FD0C004FE1FE /* Politics.cpp */,
				A96863601AE6FD0C004FE1FE /* Politics.h */,
				A96863611AE6FD0C004FE1FE /* Preferences.cpp */,
				A96863621AE6FD0C004FE1FE /* Preferences.h */,
				A96863631AE6FD0C004FE1FE /* PreferencesPanel.cpp */,
				A96863641AE6FD0C004FE1FE /* PreferencesPanel.h */,
				341645FAA25F7901221B8965 /* PrintData.cpp */,
				CCE547DBB6C74E18E1B84D29 /* PrintData.h */,
				A96863651AE6FD0C004FE1FE /* Projectile.cpp */,
				A96863661AE6FD0C004FE1FE /* Projectile.h */,
				A96863671AE6FD0C004FE1FE /* Radar.cpp */,
				A96863681AE6FD0C004FE1FE /* Radar.h */,
				A96863691AE6FD0D004FE1FE /* Random.cpp */,
				A968636A1AE6FD0D004FE1FE /* Random.h */,
				A00D4207B8915B5E7E9B4619 /* RandomEvent.h */,
				A90C15DA1D5BD56800708F3A /* Rectangle.cpp */,
				A90C15DB1D5BD56800708F3A /* Rectangle.h */,
				A968636B1AE6FD0D004FE1FE /* RingShader.cpp */,
				A968636C1AE6FD0D004FE1FE /* RingShader.h */,
				A968636D1AE6FD0D004FE1FE /* Sale.h */,
				A968636E1AE6FD0D004FE1FE /* SavedGame.cpp */,
				A968636F1AE6FD0D004FE1FE /* SavedGame.h */,
				A96863701AE6FD0D004FE1FE /* Screen.cpp */,
				A96863711AE6FD0D004FE1FE /* Screen.h */,
				A96863721AE6FD0D004FE1FE /* Set.h */,
				A96863731AE6FD0D004FE1FE /* Shader.cpp */,
				A96863741AE6FD0D004FE1FE /* Shader.h */,
				A96863751AE6FD0D004FE1FE /* shift.h */,
				A96863761AE6FD0D004FE1FE /* Ship.cpp */,
				A96863771AE6FD0D004FE1FE /* Ship.h */,
				A96863781AE6FD0D004FE1FE /* ShipEvent.cpp */,
				A96863791AE6FD0D004FE1FE /* ShipEvent.h */,
				A968637A1AE6FD0D004FE1FE /* ShipInfoDisplay.cpp */,
				A968637B1AE6FD0D004FE1FE /* ShipInfoDisplay.h */,
				A98150801EA9634A00428AD6 /* ShipInfoPanel.cpp */,
				A98150811EA9634A00428AD6 /* ShipInfoPanel.h */,
				A968637C1AE6FD0D004FE1FE /* ShipyardPanel.cpp */,
				A968637D1AE6FD0D004FE1FE /* ShipyardPanel.h */,
				A968637E1AE6FD0D004FE1FE /* ShopPanel.cpp */,
				A968637F1AE6FD0D004FE1FE /* ShopPanel.h */,
				A96863801AE6FD0D004FE1FE /* Sound.cpp */,
				A96863811AE6FD0D004FE1FE /* Sound.h */,
				A96863821AE6FD0D004FE1FE /* SpaceportPanel.cpp */,
				A96863831AE6FD0D004FE1FE /* SpaceportPanel.h */,
				A96863841AE6FD0D004FE1FE /* Sprite.cpp */,
				A96863851AE6FD0D004FE1FE /* Sprite.h */,
				A96863861AE6FD0D004FE1FE /* SpriteQueue.cpp */,
				A96863871AE6FD0D004FE1FE /* SpriteQueue.h */,
				A96863881AE6FD0D004FE1FE /* SpriteSet.cpp */,
				A96863891AE6FD0D004FE1FE /* SpriteSet.h */,
				A968638A1AE6FD0D004FE1FE /* SpriteShader.cpp */,
				A968638B1AE6FD0D004FE1FE /* SpriteShader.h */,
				A968638C1AE6FD0D004FE1FE /* StarField.cpp */,
				A968638D1AE6FD0D004FE1FE /* StarField.h */,
				A968638E1AE6FD0D004FE1FE /* StartConditions.cpp */,
				A968638F1AE6FD0D004FE1FE /* StartConditions.h */,
				11EA4AD7A889B6AC1441A198 /* StartConditionsPanel.cpp */,
				F434470BA8F3DE8B46D475C5 /* StartConditionsPanel.h */,
				A96863901AE6FD0D004FE1FE /* StellarObject.cpp */,
				A96863911AE6FD0D004FE1FE /* StellarObject.h */,
				A96863921AE6FD0D004FE1FE /* System.cpp */,
				A96863931AE6FD0D004FE1FE /* System.h */,
				A96863941AE6FD0D004FE1FE /* Table.cpp */,
				A96863951AE6FD0D004FE1FE /* Table.h */,
				2E8047A8987DD8EC99FF8E2E /* Test.cpp */,
				5CE3475B85CE8C48D98664B7 /* Test.h */,
				A3134EC4B1CCA5546A10C3EF /* TestContext.cpp */,
				A2A948EE929342C8F84C65D1 /* TestContext.h */,
				02D34A71AE3BC4C93FC6865B /* TestData.cpp */,
				9DA14712A9C68E00FBFD9C72 /* TestData.h */,
				6A4E42FEB3B265A91D5BD2FC /* TextReplacements.cpp */,
				86D9414E818561143BD298BC /* TextReplacements.h */,
				A96863961AE6FD0D004FE1FE /* Trade.cpp */,
				A96863971AE6FD0D004FE1FE /* Trade.h */,
				A96863981AE6FD0D004FE1FE /* TradingPanel.cpp */,
				A96863991AE6FD0D004FE1FE /* TradingPanel.h */,
				2CA44855BD0AFF45DCAEEA5D /* truncate.hpp */,
				A968639A1AE6FD0D004FE1FE /* UI.cpp */,
				A968639B1AE6FD0D004FE1FE /* UI.h */,
				389245138CF297EB417DF730 /* UniverseObjects.cpp */,
				DB9A43BA91B3BC47186BF05E /* UniverseObjects.h */,
				B590161121ED4A0E00799178 /* Utf8.cpp */,
				B590161221ED4A0F00799178 /* Utf8.h */,
				61FA4C2BB89E08C5E2B8B4B9 /* Variant.cpp */,
				5EBC44769E84CF0C953D08B3 /* Variant.h */,
				DF8D57E21FC25889001525DA /* Visual.cpp */,
				DF8D57E31FC25889001525DA /* Visual.h */,
				A968639C1AE6FD0D004FE1FE /* Weapon.cpp */,
				A968639D1AE6FD0D004FE1FE /* Weapon.h */,
				8E8A4C648B242742B22A34FA /* Weather.cpp */,
				F8C14CFB89472482F77C051D /* Weather.h */,
				0C90483BB01ECD0E3E8DDA44 /* WeightedList.h */,
<<<<<<< HEAD
				950742538F8CECF5D4168FBC /* EsUuid.cpp */,
				86AB4B6E9C4C0490AE7F029B /* EsUuid.h */,
				499B4DA7A9C7351120660643 /* MaskManager.cpp */,
				191E4107A4F1CBBC2526A0E9 /* MaskManager.h */,
				A00D4207B8915B5E7E9B4619 /* RandomEvent.h */,
				9F0F4096A9008E2D8F3304BB /* GameAction.cpp */,
				6833448DAEB9861D28445DD5 /* GameAction.h */,
				389245138CF297EB417DF730 /* UniverseObjects.cpp */,
				DB9A43BA91B3BC47186BF05E /* UniverseObjects.h */,
				A2A948EE929342C8F84C65D1 /* TestContext.h */,
				A3134EC4B1CCA5546A10C3EF /* TestContext.cpp */,
				A7E640C7A366679B27CCADAC /* GameLoadingPanel.cpp */,
				DC8146D5A145C2DA87D98F1F /* GameLoadingPanel.h */,
				6A4E42FEB3B265A91D5BD2FC /* TextReplacements.cpp */,
				86D9414E818561143BD298BC /* TextReplacements.h */,
				74F543598EEFB3745287E663 /* Bitset.cpp */,
				210C41C0BA33F71A694D5F98 /* Bitset.h */,
				A3754152958FBC924E9F76A9 /* opengl.cpp */,
				EB634E95A88454ADDB8644B1 /* opengl.h */,
				E8F645ACA30BA0E95F83803C /* FireCommand.cpp */,
				EB4645F28765D37290EA6F78 /* FireCommand.h */,
				46B444A6B2A67F93BB272686 /* ByGivenOrder.h */,
				DE844E2BBF82C39B568527CB /* ByName.h */,
				C62B4D15899E5F47443D0ED6 /* DamageProfile.cpp */,
				19184B47B496B414EC9CE671 /* DamageProfile.h */,
				5CF247B48EEC7A3C366C1DFA /* DamageDealt.h */,
				D0FA4800BE72C1B5A7D567B9 /* MenuAnimationPanel.cpp */,
				8CB543A1AA20F764DD7FC15A /* MenuAnimationPanel.h */,
				32404878BFF00A095AF2DD2C /* MapPlanetCard.cpp */,
				A2A94C40A8DCA99809AD5DEE /* MapPlanetCard.h */,
				61FA4C2BB89E08C5E2B8B4B9 /* Variant.cpp */,
				5EBC44769E84CF0C953D08B3 /* Variant.h */,
				086E48E490C9BAD6660C7274 /* ExclusiveItem.h */,
				02F347B587CDABE97B0D83C6 /* CategoryList.cpp */,
				D2084096AA5EA5209C647493 /* CategoryList.h */,
				1BC64A0181FB6E7EAE04AB9E /* BySeriesAndIndex.h */,
				341645FAA25F7901221B8965 /* PrintData.cpp */,
				CCE547DBB6C74E18E1B84D29 /* PrintData.h */,
				A7F240B4AC219841424A387A /* Logger.cpp */,
				AE57401AA43232EDEABFAE13 /* Logger.h */,
=======
				A968639E1AE6FD0D004FE1FE /* WrappedText.cpp */,
				A968639F1AE6FD0E004FE1FE /* WrappedText.h */,
>>>>>>> 6ce22ca6
			);
			name = source;
			sourceTree = "<group>";
		};
		A9CC52601950C9F6004E4E22 = {
			isa = PBXGroup;
			children = (
				654D33611BE92C9200D1E5AB /* source */,
				A99F7A6F195DF44B002C30B8 /* credits.txt */,
				A99F7A94195DF44B002C30B8 /* keys.txt */,
				A99F7A95195DF44B002C30B8 /* license.txt */,
				A94408A41982F3E600610427 /* endless-sky.iconset */,
				A9A5297319996C9F002D7C35 /* sounds */,
				A99F7B32195DF45E002C30B8 /* data */,
				A99F7B33195DF45E002C30B8 /* images */,
				A9CC52721950C9F6004E4E22 /* XCode */,
				A9CC526B1950C9F6004E4E22 /* Frameworks */,
				A9CC526A1950C9F6004E4E22 /* Products */,
			);
			sourceTree = "<group>";
		};
		A9CC526A1950C9F6004E4E22 /* Products */ = {
			isa = PBXGroup;
			children = (
				A9CC52691950C9F6004E4E22 /* Endless Sky.app */,
				072599BE26A8C67D007EC229 /* SDL2.dylib */,
				070CD8152818CC6B00A853BB /* libmad.dylib */,
			);
			name = Products;
			sourceTree = "<group>";
		};
		A9CC526B1950C9F6004E4E22 /* Frameworks */ = {
			isa = PBXGroup;
			children = (
				A9BDFB551E00B94700A6B27E /* libmad.0.dylib */,
				A93931FC1988136B00C2A87B /* libpng16.dylib */,
				A93931FA1988135200C2A87B /* libturbojpeg.0.dylib */,
				072599CC26A8C942007EC229 /* SDL2.framework */,
				A9A5297519996CC3002D7C35 /* OpenAL.framework */,
				A9D40D19195DFAA60086EE52 /* OpenGL.framework */,
				A9CC526C1950C9F6004E4E22 /* Cocoa.framework */,
				A9CC526E1950C9F6004E4E22 /* Other Frameworks */,
			);
			name = Frameworks;
			sourceTree = "<group>";
		};
		A9CC526E1950C9F6004E4E22 /* Other Frameworks */ = {
			isa = PBXGroup;
			children = (
				A9CC526F1950C9F6004E4E22 /* AppKit.framework */,
				A9CC52701950C9F6004E4E22 /* CoreData.framework */,
				A9CC52711950C9F6004E4E22 /* Foundation.framework */,
			);
			name = "Other Frameworks";
			sourceTree = "<group>";
		};
		A9CC52721950C9F6004E4E22 /* XCode */ = {
			isa = PBXGroup;
			children = (
				A99F7A4F195DF3E8002C30B8 /* Images.xcassets */,
				A9CC52731950C9F6004E4E22 /* Supporting Files */,
			);
			path = XCode;
			sourceTree = "<group>";
		};
		A9CC52731950C9F6004E4E22 /* Supporting Files */ = {
			isa = PBXGroup;
			children = (
				A99F7A51195DF3F9002C30B8 /* EndlessSky-Info.plist */,
			);
			name = "Supporting Files";
			sourceTree = "<group>";
		};
/* End PBXGroup section */

/* Begin PBXHeadersBuildPhase section */
		179C4966BD83E1B6FC2B24A0 /* Headers */ = {
			isa = PBXHeadersBuildPhase;
			buildActionMask = 2147483647;
			files = (
				AFF742E3BAA4AD9A5D001460 /* alignment.hpp in Headers */,
				F55745BDBC50E15DCEB2ED5B /* layout.hpp in Headers */,
				16AD4CACA629E8026777EA00 /* truncate.hpp in Headers */,
			);
			runOnlyForDeploymentPostprocessing = 0;
		};
/* End PBXHeadersBuildPhase section */

/* Begin PBXNativeTarget section */
		070CD8102818CC6B00A853BB /* libmad */ = {
			isa = PBXNativeTarget;
			buildConfigurationList = 070CD8122818CC6B00A853BB /* Build configuration list for PBXNativeTarget "libmad" */;
			buildPhases = (
				070CD8112818CC6B00A853BB /* ShellScript */,
			);
			buildRules = (
			);
			dependencies = (
			);
			name = libmad;
			productName = libmad;
			productReference = 070CD8152818CC6B00A853BB /* libmad.dylib */;
			productType = "com.apple.product-type.library.dynamic";
		};
		072599BD26A8C67D007EC229 /* SDL2 */ = {
			isa = PBXNativeTarget;
			buildConfigurationList = 072599C826A8C67D007EC229 /* Build configuration list for PBXNativeTarget "SDL2" */;
			buildPhases = (
				072599CB26A8C7AB007EC229 /* ShellScript */,
			);
			buildRules = (
			);
			dependencies = (
			);
			name = SDL2;
			productName = SDL2;
			productReference = 072599BE26A8C67D007EC229 /* SDL2.dylib */;
			productType = "com.apple.product-type.library.dynamic";
		};
		A9CC52681950C9F6004E4E22 /* EndlessSky */ = {
			isa = PBXNativeTarget;
			buildConfigurationList = A9CC529A1950C9F6004E4E22 /* Build configuration list for PBXNativeTarget "EndlessSky" */;
			buildPhases = (
				A93931ED19880ECA00C2A87B /* CopyFiles */,
				072599A726A0CDC9007EC229 /* ShellScript */,
				A9CC52651950C9F6004E4E22 /* Sources */,
				A9CC52661950C9F6004E4E22 /* Frameworks */,
				A9CC52671950C9F6004E4E22 /* Resources */,
				179C4966BD83E1B6FC2B24A0 /* Headers */,
			);
			buildRules = (
			);
			dependencies = (
				072599CF26A8CADA007EC229 /* PBXTargetDependency */,
				070CD8172818CE9200A853BB /* PBXTargetDependency */,
			);
			name = EndlessSky;
			productName = EndlessSky;
			productReference = A9CC52691950C9F6004E4E22 /* Endless Sky.app */;
			productType = "com.apple.product-type.application";
		};
/* End PBXNativeTarget section */

/* Begin PBXProject section */
		A9CC52611950C9F6004E4E22 /* Project object */ = {
			isa = PBXProject;
			attributes = {
				LastUpgradeCheck = 0920;
				TargetAttributes = {
					072599BD26A8C67D007EC229 = {
						CreatedOnToolsVersion = 9.2;
						ProvisioningStyle = Automatic;
					};
				};
			};
			buildConfigurationList = A9CC52641950C9F6004E4E22 /* Build configuration list for PBXProject "EndlessSky" */;
			compatibilityVersion = "Xcode 3.2";
			developmentRegion = English;
			hasScannedForEncodings = 0;
			knownRegions = (
				English,
				Base,
			);
			mainGroup = A9CC52601950C9F6004E4E22;
			productRefGroup = A9CC526A1950C9F6004E4E22 /* Products */;
			projectDirPath = "";
			projectRoot = "";
			targets = (
				A9CC52681950C9F6004E4E22 /* EndlessSky */,
				072599BD26A8C67D007EC229 /* SDL2 */,
				070CD8102818CC6B00A853BB /* libmad */,
			);
		};
/* End PBXProject section */

/* Begin PBXResourcesBuildPhase section */
		A9CC52671950C9F6004E4E22 /* Resources */ = {
			isa = PBXResourcesBuildPhase;
			buildActionMask = 2147483647;
			files = (
				A99F7A50195DF3E8002C30B8 /* Images.xcassets in Resources */,
				A99F7B09195DF44C002C30B8 /* license.txt in Resources */,
				A9A5297419996C9F002D7C35 /* sounds in Resources */,
				A99F7AF5195DF44C002C30B8 /* credits.txt in Resources */,
				A99F7B08195DF44C002C30B8 /* keys.txt in Resources */,
				A99F7B34195DF45E002C30B8 /* data in Resources */,
				A94408A51982F3E600610427 /* endless-sky.iconset in Resources */,
				A99F7B35195DF45E002C30B8 /* images in Resources */,
			);
			runOnlyForDeploymentPostprocessing = 0;
		};
/* End PBXResourcesBuildPhase section */

/* Begin PBXShellScriptBuildPhase section */
		070CD8112818CC6B00A853BB /* ShellScript */ = {
			isa = PBXShellScriptBuildPhase;
			buildActionMask = 2147483647;
			files = (
			);
			inputPaths = (
				"$(SRCROOT)/utils/mad-compat.rb",
			);
			outputPaths = (
				"$(PROJECT_DIR)/build/libmad.0.dylib",
			);
			runOnlyForDeploymentPostprocessing = 0;
			shellPath = /bin/sh;
			shellScript = "HOMEBREW_NO_COLOR=1 \"${SRCROOT}/utils/build_custom_libmad.sh\"";
			showEnvVarsInLog = 0;
		};
		072599A726A0CDC9007EC229 /* ShellScript */ = {
			isa = PBXShellScriptBuildPhase;
			buildActionMask = 2147483647;
			files = (
			);
			inputPaths = (
			);
			outputPaths = (
			);
			runOnlyForDeploymentPostprocessing = 0;
			shellPath = /bin/sh;
			shellScript = "\"${SRCROOT}/utils/set_dylibs_rpath.sh\"";
		};
		072599CB26A8C7AB007EC229 /* ShellScript */ = {
			isa = PBXShellScriptBuildPhase;
			buildActionMask = 2147483647;
			files = (
			);
			inputPaths = (
				"$(SRCROOT)/utils/fetch_sdl2_framework.sh",
			);
			outputPaths = (
				"$(PROJECT_DIR)/build/SDL2.framework",
			);
			runOnlyForDeploymentPostprocessing = 0;
			shellPath = /bin/sh;
			shellScript = "\"${SRCROOT}/utils/fetch_sdl2_framework.sh\"";
			showEnvVarsInLog = 0;
		};
/* End PBXShellScriptBuildPhase section */

/* Begin PBXSourcesBuildPhase section */
		A9CC52651950C9F6004E4E22 /* Sources */ = {
			isa = PBXSourcesBuildPhase;
			buildActionMask = 2147483647;
			files = (
				A96863AD1AE6FD0E004FE1FE /* Command.cpp in Sources */,
				A96863E71AE6FD0E004FE1FE /* PointerShader.cpp in Sources */,
				A96863E51AE6FD0E004FE1FE /* PlayerInfo.cpp in Sources */,
				A96863B81AE6FD0E004FE1FE /* DrawList.cpp in Sources */,
				A96863FB1AE6FD0E004FE1FE /* SpriteSet.cpp in Sources */,
				A96863CC1AE6FD0E004FE1FE /* Interface.cpp in Sources */,
				A96864041AE6FD0E004FE1FE /* UI.cpp in Sources */,
				A96863EE1AE6FD0E004FE1FE /* RingShader.cpp in Sources */,
				A96864001AE6FD0E004FE1FE /* System.cpp in Sources */,
				A96863AC1AE6FD0E004FE1FE /* Color.cpp in Sources */,
				A96864031AE6FD0E004FE1FE /* TradingPanel.cpp in Sources */,
				A96863C81AE6FD0E004FE1FE /* HiringPanel.cpp in Sources */,
				A96863B21AE6FD0E004FE1FE /* DataNode.cpp in Sources */,
				A96863B01AE6FD0E004FE1FE /* ConversationPanel.cpp in Sources */,
				A96863E41AE6FD0E004FE1FE /* PlanetPanel.cpp in Sources */,
				A96863E01AE6FD0E004FE1FE /* Panel.cpp in Sources */,
				A96863D21AE6FD0E004FE1FE /* MapDetailPanel.cpp in Sources */,
				DFAAE2AA1FD4A27B0072C0A8 /* ImageSet.cpp in Sources */,
				B590161321ED4A0F00799178 /* Utf8.cpp in Sources */,
				A96863D41AE6FD0E004FE1FE /* Mask.cpp in Sources */,
				A96863E61AE6FD0E004FE1FE /* Point.cpp in Sources */,
				938E07E4235970CE00DC2C2B /* FormationPattern.cpp in Sources */,
				A96863DE1AE6FD0E004FE1FE /* OutfitterPanel.cpp in Sources */,
				62C3111A1CE172D000409D91 /* Flotsam.cpp in Sources */,
				B55C239D2303CE8B005C1A14 /* GameWindow.cpp in Sources */,
				A96863B91AE6FD0E004FE1FE /* Effect.cpp in Sources */,
				A96863AE1AE6FD0E004FE1FE /* ConditionSet.cpp in Sources */,
				A96863DC1AE6FD0E004FE1FE /* Outfit.cpp in Sources */,
				A96863BB1AE6FD0E004FE1FE /* EscortDisplay.cpp in Sources */,
				A96863EB1AE6FD0E004FE1FE /* Projectile.cpp in Sources */,
				A96863D11AE6FD0E004FE1FE /* MainPanel.cpp in Sources */,
				A96863B31AE6FD0E004FE1FE /* DataWriter.cpp in Sources */,
				A96863A61AE6FD0E004FE1FE /* Audio.cpp in Sources */,
				A96863A21AE6FD0E004FE1FE /* Angle.cpp in Sources */,
				A966A5AB1B964E6300DFF69C /* Person.cpp in Sources */,
				A96863FE1AE6FD0E004FE1FE /* StartConditions.cpp in Sources */,
				A96863A71AE6FD0E004FE1FE /* BankPanel.cpp in Sources */,
				A96863DA1AE6FD0E004FE1FE /* Mortgage.cpp in Sources */,
				A96863C31AE6FD0E004FE1FE /* Galaxy.cpp in Sources */,
				A97C24EA1B17BE35007DDFA1 /* MapOutfitterPanel.cpp in Sources */,
				A96864061AE6FD0E004FE1FE /* WrappedText.cpp in Sources */,
				A96863D91AE6FD0E004FE1FE /* MissionPanel.cpp in Sources */,
				A96863DB1AE6FD0E004FE1FE /* NPC.cpp in Sources */,
				A96863F81AE6FD0E004FE1FE /* SpaceportPanel.cpp in Sources */,
				A96863AA1AE6FD0E004FE1FE /* CaptureOdds.cpp in Sources */,
				A96863B61AE6FD0E004FE1FE /* DistanceMap.cpp in Sources */,
				A96863CF1AE6FD0E004FE1FE /* LocationFilter.cpp in Sources */,
				A96863C11AE6FD0E004FE1FE /* Format.cpp in Sources */,
				A96863BF1AE6FD0E004FE1FE /* Font.cpp in Sources */,
				A96863ED1AE6FD0E004FE1FE /* Random.cpp in Sources */,
				A96864021AE6FD0E004FE1FE /* Trade.cpp in Sources */,
				6245F8251D301C7400A7A094 /* Body.cpp in Sources */,
				5155CD731DBB9FF900EF090B /* Depreciation.cpp in Sources */,
				A96863FC1AE6FD0E004FE1FE /* SpriteShader.cpp in Sources */,
				A96863E81AE6FD0E004FE1FE /* Politics.cpp in Sources */,
				A96863E91AE6FD0E004FE1FE /* Preferences.cpp in Sources */,
				A96863F31AE6FD0E004FE1FE /* ShipEvent.cpp in Sources */,
				DFAAE2A71FD4A25C0072C0A8 /* BatchShader.cpp in Sources */,
				A96863D51AE6FD0E004FE1FE /* MenuPanel.cpp in Sources */,
				A90C15DC1D5BD56800708F3A /* Rectangle.cpp in Sources */,
				A9B99D021C616AD000BE7C2E /* ItemInfoDisplay.cpp in Sources */,
				A96863EA1AE6FD0E004FE1FE /* PreferencesPanel.cpp in Sources */,
				A96863F11AE6FD0E004FE1FE /* Shader.cpp in Sources */,
				A9C70E101C0E5B51000B3D14 /* File.cpp in Sources */,
				1578F883250B5F8A00D318FB /* InfoPanelState.cpp in Sources */,
				A96863F41AE6FD0E004FE1FE /* ShipInfoDisplay.cpp in Sources */,
				A96863C21AE6FD0E004FE1FE /* FrameTimer.cpp in Sources */,
				A96863D81AE6FD0E004FE1FE /* MissionAction.cpp in Sources */,
				A96863FA1AE6FD0E004FE1FE /* SpriteQueue.cpp in Sources */,
				A96863E21AE6FD0E004FE1FE /* Phrase.cpp in Sources */,
				628BDAEF1CC5DC950062BCD2 /* PlanetLabel.cpp in Sources */,
				6245F8281D301C9000A7A094 /* Hardpoint.cpp in Sources */,
				A96863C01AE6FD0E004FE1FE /* FontSet.cpp in Sources */,
				A96863D61AE6FD0E004FE1FE /* Messages.cpp in Sources */,
				A97C24ED1B17BE3C007DDFA1 /* MapShipyardPanel.cpp in Sources */,
				A96863D71AE6FD0E004FE1FE /* Mission.cpp in Sources */,
				A96863D31AE6FD0E004FE1FE /* MapPanel.cpp in Sources */,
				A96863F21AE6FD0E004FE1FE /* Ship.cpp in Sources */,
				B5DDA6942001B7F600DBA76A /* News.cpp in Sources */,
				A96863D01AE6FD0E004FE1FE /* main.cpp in Sources */,
				A96863BE1AE6FD0E004FE1FE /* Fleet.cpp in Sources */,
				A98150821EA9634A00428AD6 /* ShipInfoPanel.cpp in Sources */,
				A96864011AE6FD0E004FE1FE /* Table.cpp in Sources */,
				A96863AB1AE6FD0E004FE1FE /* CargoHold.cpp in Sources */,
				A96864051AE6FD0E004FE1FE /* Weapon.cpp in Sources */,
				A96863EC1AE6FD0E004FE1FE /* Radar.cpp in Sources */,
				A96863F61AE6FD0E004FE1FE /* ShopPanel.cpp in Sources */,
				DFAAE2A61FD4A25C0072C0A8 /* BatchDrawList.cpp in Sources */,
				A98150851EA9635D00428AD6 /* PlayerInfoPanel.cpp in Sources */,
				A96863BC1AE6FD0E004FE1FE /* Files.cpp in Sources */,
				A96863CB1AE6FD0E004FE1FE /* Information.cpp in Sources */,
				A96863F91AE6FD0E004FE1FE /* Sprite.cpp in Sources */,
				A96863A91AE6FD0E004FE1FE /* BoardingPanel.cpp in Sources */,
				DF8D57E11FC25842001525DA /* Dictionary.cpp in Sources */,
				A9B99D051C616AF200BE7C2E /* MapSalesPanel.cpp in Sources */,
				A96863A01AE6FD0E004FE1FE /* Account.cpp in Sources */,
				A90C15D91D5BD55700708F3A /* Minable.cpp in Sources */,
				A96863F51AE6FD0E004FE1FE /* ShipyardPanel.cpp in Sources */,
				A96863DD1AE6FD0E004FE1FE /* OutfitInfoDisplay.cpp in Sources */,
				A96863C41AE6FD0E004FE1FE /* GameData.cpp in Sources */,
				A96863CD1AE6FD0E004FE1FE /* LineShader.cpp in Sources */,
				A96863C71AE6FD0E004FE1FE /* HailPanel.cpp in Sources */,
				62A405BA1D47DA4D0054F6A0 /* FogShader.cpp in Sources */,
				A96863C61AE6FD0E004FE1FE /* Government.cpp in Sources */,
				A96863B51AE6FD0E004FE1FE /* Dialog.cpp in Sources */,
				A96863AF1AE6FD0E004FE1FE /* Conversation.cpp in Sources */,
				A96863C51AE6FD0E004FE1FE /* GameEvent.cpp in Sources */,
				A90633FF1EE602FD000DA6C0 /* LogbookPanel.cpp in Sources */,
				A96863BD1AE6FD0E004FE1FE /* FillShader.cpp in Sources */,
				A96863FF1AE6FD0E004FE1FE /* StellarObject.cpp in Sources */,
				A96863A51AE6FD0E004FE1FE /* AsteroidField.cpp in Sources */,
				A96863FD1AE6FD0E004FE1FE /* StarField.cpp in Sources */,
				A96863B11AE6FD0E004FE1FE /* DataFile.cpp in Sources */,
				A96863E31AE6FD0E004FE1FE /* Planet.cpp in Sources */,
				A96863DF1AE6FD0E004FE1FE /* OutlineShader.cpp in Sources */,
				A96863C91AE6FD0E004FE1FE /* ImageBuffer.cpp in Sources */,
				6A5716331E25BE6F00585EB2 /* CollisionSet.cpp in Sources */,
				A96863E11AE6FD0E004FE1FE /* Personality.cpp in Sources */,
				A96863B41AE6FD0E004FE1FE /* Date.cpp in Sources */,
				DF8D57E51FC25889001525DA /* Visual.cpp in Sources */,
				A96863EF1AE6FD0E004FE1FE /* SavedGame.cpp in Sources */,
				A96863A11AE6FD0E004FE1FE /* AI.cpp in Sources */,
				A96863F71AE6FD0E004FE1FE /* Sound.cpp in Sources */,
				A9BDFB541E00B8AA00A6B27E /* Music.cpp in Sources */,
				A96863BA1AE6FD0E004FE1FE /* Engine.cpp in Sources */,
				A96863CE1AE6FD0E004FE1FE /* LoadPanel.cpp in Sources */,
				A96863A41AE6FD0E004FE1FE /* Armament.cpp in Sources */,
				A96863F01AE6FD0E004FE1FE /* Screen.cpp in Sources */,
				728B43FDACD43334E7A59BCF /* ConditionsStore.cpp in Sources */,
				9E1F4BF78F9E1FC4C96F76B5 /* Test.cpp in Sources */,
				C7354A3E9C53D6C5E3CC352F /* TestData.cpp in Sources */,
				5AB644C9B37C15C989A9DBE9 /* DisplayText.cpp in Sources */,
				C4264774A89C0001B6FFC60E /* Hazard.cpp in Sources */,
				94DF4B5B8619F6A3715D6168 /* Weather.cpp in Sources */,
				6EC347E6A79BA5602BA4D1EA /* StartConditionsPanel.cpp in Sources */,
				03624EC39EE09C7A786B4A3D /* CoreStartData.cpp in Sources */,
				90CF46CE84794C6186FC6CE2 /* EsUuid.cpp in Sources */,
				53DA422996419974ADADE346 /* Wormhole.cpp in Sources */,
				03DC4253AA8390FE0A8FB4EA /* MaskManager.cpp in Sources */,
				87D6407E8B579EB502BFBCE5 /* GameAction.cpp in Sources */,
				301A4FE885A7A12348986C4F /* UniverseObjects.cpp in Sources */,
				ED5E4F2ABA89E9DE00603E69 /* TestContext.cpp in Sources */,
				88A64339B56EBA1F7923E1C7 /* GameLoadingPanel.cpp in Sources */,
				F78A44BAA8252F6D53B24B69 /* TextReplacements.cpp in Sources */,
				A97C4460852BF852334C0CB1 /* Bitset.cpp in Sources */,
				CE3F49A88B6DCBE09A711110 /* opengl.cpp in Sources */,
				027A4E858B292CE9F0A06F89 /* FireCommand.cpp in Sources */,
				E3D54794A1EEF51CD4859170 /* DamageProfile.cpp in Sources */,
				F35E4D6EA465D71CDA282EBA /* MenuAnimationPanel.cpp in Sources */,
				497849B2A4C5EA58A64D316C /* MapPlanetCard.cpp in Sources */,
				920F40E0ADECA8926F423FDA /* Variant.cpp in Sources */,
				0A7F4B4793714E0A8C5D0BA4 /* CategoryList.cpp in Sources */,
				46A34BE4A0599886221093BA /* PrintData.cpp in Sources */,
				DAC24E909BF453D18AEE3DA3 /* Logger.cpp in Sources */,
				B770487BB26CFD0BFDD89588 /* AlertLabel.cpp in Sources */,
				1F884DB590D5152608510676 /* ShipJumpNavigation.cpp in Sources */,
			);
			runOnlyForDeploymentPostprocessing = 0;
		};
/* End PBXSourcesBuildPhase section */

/* Begin PBXTargetDependency section */
		070CD8172818CE9200A853BB /* PBXTargetDependency */ = {
			isa = PBXTargetDependency;
			target = 070CD8102818CC6B00A853BB /* libmad */;
			targetProxy = 070CD8162818CE9200A853BB /* PBXContainerItemProxy */;
		};
		072599CF26A8CADA007EC229 /* PBXTargetDependency */ = {
			isa = PBXTargetDependency;
			target = 072599BD26A8C67D007EC229 /* SDL2 */;
			targetProxy = 072599CE26A8CADA007EC229 /* PBXContainerItemProxy */;
		};
/* End PBXTargetDependency section */

/* Begin XCBuildConfiguration section */
		070CD8132818CC6B00A853BB /* Debug */ = {
			isa = XCBuildConfiguration;
			buildSettings = {
				CLANG_ANALYZER_NONNULL = YES;
				CLANG_ANALYZER_NUMBER_OBJECT_CONVERSION = YES_AGGRESSIVE;
				CLANG_CXX_LANGUAGE_STANDARD = "c++11";
				CLANG_WARN_DOCUMENTATION_COMMENTS = YES;
				CLANG_WARN_UNGUARDED_AVAILABILITY = YES_AGGRESSIVE;
				DEBUG_INFORMATION_FORMAT = dwarf;
				DYLIB_COMPATIBILITY_VERSION = 1;
				DYLIB_CURRENT_VERSION = 1;
				EXECUTABLE_PREFIX = "";
				GCC_C_LANGUAGE_STANDARD = gnu99;
				GCC_ENABLE_CPP_EXCEPTIONS = YES;
				GCC_ENABLE_CPP_RTTI = NO;
				GCC_SYMBOLS_PRIVATE_EXTERN = YES;
				GCC_WARN_64_TO_32_BIT_CONVERSION = NO;
				MACOSX_DEPLOYMENT_TARGET = 10.9;
				MTL_ENABLE_DEBUG_INFO = YES;
				ONLY_ACTIVE_ARCH = NO;
				PRODUCT_NAME = "$(TARGET_NAME)";
				STRIP_STYLE = all;
			};
			name = Debug;
		};
		070CD8142818CC6B00A853BB /* Release */ = {
			isa = XCBuildConfiguration;
			buildSettings = {
				CLANG_ANALYZER_NONNULL = YES;
				CLANG_ANALYZER_NUMBER_OBJECT_CONVERSION = YES_AGGRESSIVE;
				CLANG_CXX_LANGUAGE_STANDARD = "c++11";
				CLANG_WARN_DOCUMENTATION_COMMENTS = YES;
				CLANG_WARN_UNGUARDED_AVAILABILITY = YES_AGGRESSIVE;
				COPY_PHASE_STRIP = YES;
				DYLIB_COMPATIBILITY_VERSION = 1;
				DYLIB_CURRENT_VERSION = 1;
				EXECUTABLE_PREFIX = "";
				GCC_C_LANGUAGE_STANDARD = gnu99;
				GCC_ENABLE_CPP_EXCEPTIONS = YES;
				GCC_ENABLE_CPP_RTTI = NO;
				GCC_SYMBOLS_PRIVATE_EXTERN = YES;
				GCC_WARN_64_TO_32_BIT_CONVERSION = NO;
				MACOSX_DEPLOYMENT_TARGET = 10.9;
				MTL_ENABLE_DEBUG_INFO = NO;
				ONLY_ACTIVE_ARCH = NO;
				PRODUCT_NAME = "$(TARGET_NAME)";
				STRIP_STYLE = all;
			};
			name = Release;
		};
		072599C626A8C67D007EC229 /* Debug */ = {
			isa = XCBuildConfiguration;
			buildSettings = {
				CLANG_ANALYZER_NONNULL = YES;
				CLANG_ANALYZER_NUMBER_OBJECT_CONVERSION = YES_AGGRESSIVE;
				CLANG_CXX_LANGUAGE_STANDARD = "c++11";
				CLANG_WARN_DOCUMENTATION_COMMENTS = YES;
				CLANG_WARN_UNGUARDED_AVAILABILITY = YES_AGGRESSIVE;
				DEBUG_INFORMATION_FORMAT = dwarf;
				DYLIB_COMPATIBILITY_VERSION = 1;
				DYLIB_CURRENT_VERSION = 1;
				EXECUTABLE_PREFIX = "";
				GCC_C_LANGUAGE_STANDARD = gnu99;
				GCC_ENABLE_CPP_EXCEPTIONS = YES;
				GCC_ENABLE_CPP_RTTI = NO;
				GCC_SYMBOLS_PRIVATE_EXTERN = YES;
				GCC_WARN_64_TO_32_BIT_CONVERSION = NO;
				MACOSX_DEPLOYMENT_TARGET = 10.9;
				MTL_ENABLE_DEBUG_INFO = YES;
				ONLY_ACTIVE_ARCH = NO;
				PRODUCT_NAME = "$(TARGET_NAME)";
				STRIP_STYLE = all;
			};
			name = Debug;
		};
		072599C726A8C67D007EC229 /* Release */ = {
			isa = XCBuildConfiguration;
			buildSettings = {
				CLANG_ANALYZER_NONNULL = YES;
				CLANG_ANALYZER_NUMBER_OBJECT_CONVERSION = YES_AGGRESSIVE;
				CLANG_CXX_LANGUAGE_STANDARD = "c++11";
				CLANG_WARN_DOCUMENTATION_COMMENTS = YES;
				CLANG_WARN_UNGUARDED_AVAILABILITY = YES_AGGRESSIVE;
				COPY_PHASE_STRIP = YES;
				DYLIB_COMPATIBILITY_VERSION = 1;
				DYLIB_CURRENT_VERSION = 1;
				EXECUTABLE_PREFIX = "";
				GCC_C_LANGUAGE_STANDARD = gnu99;
				GCC_ENABLE_CPP_EXCEPTIONS = YES;
				GCC_ENABLE_CPP_RTTI = NO;
				GCC_SYMBOLS_PRIVATE_EXTERN = YES;
				GCC_WARN_64_TO_32_BIT_CONVERSION = NO;
				MACOSX_DEPLOYMENT_TARGET = 10.9;
				MTL_ENABLE_DEBUG_INFO = NO;
				ONLY_ACTIVE_ARCH = NO;
				PRODUCT_NAME = "$(TARGET_NAME)";
				STRIP_STYLE = all;
			};
			name = Release;
		};
		A9CC52981950C9F6004E4E22 /* Debug */ = {
			isa = XCBuildConfiguration;
			buildSettings = {
				ALWAYS_SEARCH_USER_PATHS = NO;
				ARCHS = x86_64;
				CLANG_CXX_LANGUAGE_STANDARD = "c++11";
				CLANG_CXX_LIBRARY = "libc++";
				CLANG_ENABLE_MODULES = YES;
				CLANG_ENABLE_OBJC_ARC = YES;
				CLANG_WARN_BLOCK_CAPTURE_AUTORELEASING = YES;
				CLANG_WARN_BOOL_CONVERSION = YES;
				CLANG_WARN_COMMA = YES;
				CLANG_WARN_CONSTANT_CONVERSION = YES;
				CLANG_WARN_DIRECT_OBJC_ISA_USAGE = YES_ERROR;
				CLANG_WARN_EMPTY_BODY = YES;
				CLANG_WARN_ENUM_CONVERSION = YES;
				CLANG_WARN_INFINITE_RECURSION = YES;
				CLANG_WARN_INT_CONVERSION = YES;
				CLANG_WARN_NON_LITERAL_NULL_CONVERSION = YES;
				CLANG_WARN_OBJC_LITERAL_CONVERSION = YES;
				CLANG_WARN_OBJC_ROOT_CLASS = YES_ERROR;
				CLANG_WARN_RANGE_LOOP_ANALYSIS = YES;
				CLANG_WARN_STRICT_PROTOTYPES = YES;
				CLANG_WARN_SUSPICIOUS_MOVE = YES;
				CLANG_WARN_UNREACHABLE_CODE = YES;
				CLANG_WARN__DUPLICATE_METHOD_MATCH = YES;
				COPY_PHASE_STRIP = NO;
				ENABLE_STRICT_OBJC_MSGSEND = YES;
				ENABLE_TESTABILITY = YES;
				GCC_C_LANGUAGE_STANDARD = gnu99;
				GCC_DYNAMIC_NO_PIC = NO;
				GCC_ENABLE_OBJC_EXCEPTIONS = YES;
				GCC_NO_COMMON_BLOCKS = YES;
				GCC_OPTIMIZATION_LEVEL = 0;
				GCC_PREPROCESSOR_DEFINITIONS = (
					"DEBUG=1",
					"$(inherited)",
				);
				GCC_SYMBOLS_PRIVATE_EXTERN = NO;
				GCC_WARN_64_TO_32_BIT_CONVERSION = NO;
				GCC_WARN_ABOUT_RETURN_TYPE = YES_ERROR;
				GCC_WARN_UNDECLARED_SELECTOR = YES;
				GCC_WARN_UNINITIALIZED_AUTOS = YES_AGGRESSIVE;
				GCC_WARN_UNUSED_FUNCTION = YES;
				GCC_WARN_UNUSED_VARIABLE = YES;
				MACOSX_DEPLOYMENT_TARGET = 10.9;
				OTHER_CFLAGS = "";
				SDKROOT = macosx;
				VALID_ARCHS = x86_64;
			};
			name = Debug;
		};
		A9CC52991950C9F6004E4E22 /* Release */ = {
			isa = XCBuildConfiguration;
			buildSettings = {
				ALWAYS_SEARCH_USER_PATHS = NO;
				ARCHS = x86_64;
				CLANG_CXX_LANGUAGE_STANDARD = "c++11";
				CLANG_CXX_LIBRARY = "libc++";
				CLANG_ENABLE_MODULES = YES;
				CLANG_ENABLE_OBJC_ARC = YES;
				CLANG_WARN_BLOCK_CAPTURE_AUTORELEASING = YES;
				CLANG_WARN_BOOL_CONVERSION = YES;
				CLANG_WARN_COMMA = YES;
				CLANG_WARN_CONSTANT_CONVERSION = YES;
				CLANG_WARN_DIRECT_OBJC_ISA_USAGE = YES_ERROR;
				CLANG_WARN_EMPTY_BODY = YES;
				CLANG_WARN_ENUM_CONVERSION = YES;
				CLANG_WARN_INFINITE_RECURSION = YES;
				CLANG_WARN_INT_CONVERSION = YES;
				CLANG_WARN_NON_LITERAL_NULL_CONVERSION = YES;
				CLANG_WARN_OBJC_LITERAL_CONVERSION = YES;
				CLANG_WARN_OBJC_ROOT_CLASS = YES_ERROR;
				CLANG_WARN_RANGE_LOOP_ANALYSIS = YES;
				CLANG_WARN_STRICT_PROTOTYPES = YES;
				CLANG_WARN_SUSPICIOUS_MOVE = YES;
				CLANG_WARN_UNREACHABLE_CODE = YES;
				CLANG_WARN__DUPLICATE_METHOD_MATCH = YES;
				COPY_PHASE_STRIP = YES;
				DEBUG_INFORMATION_FORMAT = "dwarf-with-dsym";
				ENABLE_NS_ASSERTIONS = NO;
				ENABLE_STRICT_OBJC_MSGSEND = YES;
				GCC_C_LANGUAGE_STANDARD = gnu99;
				GCC_ENABLE_OBJC_EXCEPTIONS = YES;
				GCC_NO_COMMON_BLOCKS = YES;
				GCC_WARN_64_TO_32_BIT_CONVERSION = NO;
				GCC_WARN_ABOUT_RETURN_TYPE = YES_ERROR;
				GCC_WARN_UNDECLARED_SELECTOR = YES;
				GCC_WARN_UNINITIALIZED_AUTOS = YES_AGGRESSIVE;
				GCC_WARN_UNUSED_FUNCTION = YES;
				GCC_WARN_UNUSED_VARIABLE = YES;
				MACOSX_DEPLOYMENT_TARGET = 10.9;
				OTHER_CFLAGS = "-Werror";
				SDKROOT = macosx;
				VALID_ARCHS = x86_64;
			};
			name = Release;
		};
		A9CC529B1950C9F6004E4E22 /* Debug */ = {
			isa = XCBuildConfiguration;
			buildSettings = {
				ASSETCATALOG_COMPILER_APPICON_NAME = AppIcon;
				FRAMEWORK_SEARCH_PATHS = (
					"$(inherited)",
					"$(PROJECT_DIR)/build",
				);
				GCC_PRECOMPILE_PREFIX_HEADER = NO;
				GCC_PREFIX_HEADER = "";
				GCC_WARN_64_TO_32_BIT_CONVERSION = NO;
				HEADER_SEARCH_PATHS = (
					"$(inherited)",
					"/usr/local/opt/jpeg-turbo/include",
					"/usr/local/opt/mad-compat/include",
					/usr/local/include,
				);
				INFOPLIST_FILE = "XCode/EndlessSky-Info.plist";
				LD_RUNPATH_SEARCH_PATHS = "@loader_path/../Frameworks";
				LIBRARY_SEARCH_PATHS = (
					"$(inherited)",
					"$(BUILT_PRODUCTS_DIR)/$(FRAMEWORKS_FOLDER_PATH)",
				);
				MACOSX_DEPLOYMENT_TARGET = 10.9;
				PRODUCT_BUNDLE_IDENTIFIER = "${PRODUCT_NAME:rfc1034identifier}";
				PRODUCT_NAME = "Endless Sky";
				WRAPPER_EXTENSION = app;
			};
			name = Debug;
		};
		A9CC529C1950C9F6004E4E22 /* Release */ = {
			isa = XCBuildConfiguration;
			buildSettings = {
				ASSETCATALOG_COMPILER_APPICON_NAME = AppIcon;
				FRAMEWORK_SEARCH_PATHS = (
					"$(inherited)",
					"$(PROJECT_DIR)/build",
				);
				GCC_PRECOMPILE_PREFIX_HEADER = NO;
				GCC_PREFIX_HEADER = "";
				GCC_WARN_64_TO_32_BIT_CONVERSION = NO;
				HEADER_SEARCH_PATHS = (
					"$(inherited)",
					"/usr/local/opt/jpeg-turbo/include",
					"/usr/local/opt/mad-compat/include",
					/usr/local/include,
				);
				INFOPLIST_FILE = "XCode/EndlessSky-Info.plist";
				LD_RUNPATH_SEARCH_PATHS = "@loader_path/../Frameworks";
				LIBRARY_SEARCH_PATHS = (
					"$(inherited)",
					"$(BUILT_PRODUCTS_DIR)/$(FRAMEWORKS_FOLDER_PATH)",
				);
				MACOSX_DEPLOYMENT_TARGET = 10.9;
				PRODUCT_BUNDLE_IDENTIFIER = "${PRODUCT_NAME:rfc1034identifier}";
				PRODUCT_NAME = "Endless Sky";
				WRAPPER_EXTENSION = app;
			};
			name = Release;
		};
/* End XCBuildConfiguration section */

/* Begin XCConfigurationList section */
		070CD8122818CC6B00A853BB /* Build configuration list for PBXNativeTarget "libmad" */ = {
			isa = XCConfigurationList;
			buildConfigurations = (
				070CD8132818CC6B00A853BB /* Debug */,
				070CD8142818CC6B00A853BB /* Release */,
			);
			defaultConfigurationIsVisible = 0;
			defaultConfigurationName = Release;
		};
		072599C826A8C67D007EC229 /* Build configuration list for PBXNativeTarget "SDL2" */ = {
			isa = XCConfigurationList;
			buildConfigurations = (
				072599C626A8C67D007EC229 /* Debug */,
				072599C726A8C67D007EC229 /* Release */,
			);
			defaultConfigurationIsVisible = 0;
			defaultConfigurationName = Release;
		};
		A9CC52641950C9F6004E4E22 /* Build configuration list for PBXProject "EndlessSky" */ = {
			isa = XCConfigurationList;
			buildConfigurations = (
				A9CC52981950C9F6004E4E22 /* Debug */,
				A9CC52991950C9F6004E4E22 /* Release */,
			);
			defaultConfigurationIsVisible = 0;
			defaultConfigurationName = Release;
		};
		A9CC529A1950C9F6004E4E22 /* Build configuration list for PBXNativeTarget "EndlessSky" */ = {
			isa = XCConfigurationList;
			buildConfigurations = (
				A9CC529B1950C9F6004E4E22 /* Debug */,
				A9CC529C1950C9F6004E4E22 /* Release */,
			);
			defaultConfigurationIsVisible = 0;
			defaultConfigurationName = Release;
		};
/* End XCConfigurationList section */
	};
	rootObject = A9CC52611950C9F6004E4E22 /* Project object */;
}<|MERGE_RESOLUTION|>--- conflicted
+++ resolved
@@ -911,7 +911,6 @@
 				8E8A4C648B242742B22A34FA /* Weather.cpp */,
 				F8C14CFB89472482F77C051D /* Weather.h */,
 				0C90483BB01ECD0E3E8DDA44 /* WeightedList.h */,
-<<<<<<< HEAD
 				950742538F8CECF5D4168FBC /* EsUuid.cpp */,
 				86AB4B6E9C4C0490AE7F029B /* EsUuid.h */,
 				499B4DA7A9C7351120660643 /* MaskManager.cpp */,
@@ -952,10 +951,8 @@
 				CCE547DBB6C74E18E1B84D29 /* PrintData.h */,
 				A7F240B4AC219841424A387A /* Logger.cpp */,
 				AE57401AA43232EDEABFAE13 /* Logger.h */,
-=======
 				A968639E1AE6FD0D004FE1FE /* WrappedText.cpp */,
 				A968639F1AE6FD0E004FE1FE /* WrappedText.h */,
->>>>>>> 6ce22ca6
 			);
 			name = source;
 			sourceTree = "<group>";
