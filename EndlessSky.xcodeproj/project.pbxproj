// !$*UTF8*$!
{
	archiveVersion = 1;
	classes = {
	};
	objectVersion = 46;
	objects = {

/* Begin PBXBuildFile section */
		4C2DEF56201B8FAE0062315E /* libSDL2-2.0.0.dylib in Frameworks */ = {isa = PBXBuildFile; fileRef = 4C2DEF55201B8FAD0062315E /* libSDL2-2.0.0.dylib */; };
		4C2DEF57201B90310062315E /* libSDL2-2.0.0.dylib in CopyFiles */ = {isa = PBXBuildFile; fileRef = 4C2DEF55201B8FAD0062315E /* libSDL2-2.0.0.dylib */; settings = {ATTRIBUTES = (CodeSignOnCopy, ); }; };
		5155CD731DBB9FF900EF090B /* Depreciation.cpp in Sources */ = {isa = PBXBuildFile; fileRef = 5155CD711DBB9FF900EF090B /* Depreciation.cpp */; };
		6245F8251D301C7400A7A094 /* Body.cpp in Sources */ = {isa = PBXBuildFile; fileRef = 6245F8231D301C7400A7A094 /* Body.cpp */; };
		6245F8281D301C9000A7A094 /* Hardpoint.cpp in Sources */ = {isa = PBXBuildFile; fileRef = 6245F8261D301C9000A7A094 /* Hardpoint.cpp */; };
		628BDAEF1CC5DC950062BCD2 /* PlanetLabel.cpp in Sources */ = {isa = PBXBuildFile; fileRef = 628BDAED1CC5DC950062BCD2 /* PlanetLabel.cpp */; };
		62A405BA1D47DA4D0054F6A0 /* FogShader.cpp in Sources */ = {isa = PBXBuildFile; fileRef = 62A405B81D47DA4D0054F6A0 /* FogShader.cpp */; };
		62C3111A1CE172D000409D91 /* Flotsam.cpp in Sources */ = {isa = PBXBuildFile; fileRef = 62C311181CE172D000409D91 /* Flotsam.cpp */; };
		6A5716331E25BE6F00585EB2 /* CollisionSet.cpp in Sources */ = {isa = PBXBuildFile; fileRef = 6A5716311E25BE6F00585EB2 /* CollisionSet.cpp */; };
		A90633FF1EE602FD000DA6C0 /* LogbookPanel.cpp in Sources */ = {isa = PBXBuildFile; fileRef = A90633FD1EE602FD000DA6C0 /* LogbookPanel.cpp */; };
		A90C15D91D5BD55700708F3A /* Minable.cpp in Sources */ = {isa = PBXBuildFile; fileRef = A90C15D71D5BD55700708F3A /* Minable.cpp */; };
		A90C15DC1D5BD56800708F3A /* Rectangle.cpp in Sources */ = {isa = PBXBuildFile; fileRef = A90C15DA1D5BD56800708F3A /* Rectangle.cpp */; };
		A93931FB1988135200C2A87B /* libturbojpeg.0.dylib in Frameworks */ = {isa = PBXBuildFile; fileRef = A93931FA1988135200C2A87B /* libturbojpeg.0.dylib */; };
		A93931FD1988136B00C2A87B /* libpng16.16.dylib in Frameworks */ = {isa = PBXBuildFile; fileRef = A93931FC1988136B00C2A87B /* libpng16.16.dylib */; };
		A93931FE1988136E00C2A87B /* libturbojpeg.0.dylib in CopyFiles */ = {isa = PBXBuildFile; fileRef = A93931FA1988135200C2A87B /* libturbojpeg.0.dylib */; settings = {ATTRIBUTES = (CodeSignOnCopy, ); }; };
		A93931FF1988136F00C2A87B /* libpng16.16.dylib in CopyFiles */ = {isa = PBXBuildFile; fileRef = A93931FC1988136B00C2A87B /* libpng16.16.dylib */; settings = {ATTRIBUTES = (CodeSignOnCopy, ); }; };
		A94408A51982F3E600610427 /* endless-sky.iconset in Resources */ = {isa = PBXBuildFile; fileRef = A94408A41982F3E600610427 /* endless-sky.iconset */; };
		A966A5AB1B964E6300DFF69C /* Person.cpp in Sources */ = {isa = PBXBuildFile; fileRef = A966A5A91B964E6300DFF69C /* Person.cpp */; };
		A96863A01AE6FD0E004FE1FE /* Account.cpp in Sources */ = {isa = PBXBuildFile; fileRef = A96862CD1AE6FD0A004FE1FE /* Account.cpp */; };
		A96863A11AE6FD0E004FE1FE /* AI.cpp in Sources */ = {isa = PBXBuildFile; fileRef = A96862CF1AE6FD0A004FE1FE /* AI.cpp */; };
		A96863A21AE6FD0E004FE1FE /* Angle.cpp in Sources */ = {isa = PBXBuildFile; fileRef = A96862D11AE6FD0A004FE1FE /* Angle.cpp */; };
		A96863A41AE6FD0E004FE1FE /* Armament.cpp in Sources */ = {isa = PBXBuildFile; fileRef = A96862D51AE6FD0A004FE1FE /* Armament.cpp */; };
		A96863A51AE6FD0E004FE1FE /* AsteroidField.cpp in Sources */ = {isa = PBXBuildFile; fileRef = A96862D71AE6FD0A004FE1FE /* AsteroidField.cpp */; };
		A96863A61AE6FD0E004FE1FE /* Audio.cpp in Sources */ = {isa = PBXBuildFile; fileRef = A96862D91AE6FD0A004FE1FE /* Audio.cpp */; };
		A96863A71AE6FD0E004FE1FE /* BankPanel.cpp in Sources */ = {isa = PBXBuildFile; fileRef = A96862DB1AE6FD0A004FE1FE /* BankPanel.cpp */; };
		A96863A91AE6FD0E004FE1FE /* BoardingPanel.cpp in Sources */ = {isa = PBXBuildFile; fileRef = A96862DF1AE6FD0A004FE1FE /* BoardingPanel.cpp */; };
		A96863AA1AE6FD0E004FE1FE /* CaptureOdds.cpp in Sources */ = {isa = PBXBuildFile; fileRef = A96862E11AE6FD0A004FE1FE /* CaptureOdds.cpp */; };
		A96863AB1AE6FD0E004FE1FE /* CargoHold.cpp in Sources */ = {isa = PBXBuildFile; fileRef = A96862E31AE6FD0A004FE1FE /* CargoHold.cpp */; };
		A96863AC1AE6FD0E004FE1FE /* Color.cpp in Sources */ = {isa = PBXBuildFile; fileRef = A96862E61AE6FD0A004FE1FE /* Color.cpp */; };
		A96863AD1AE6FD0E004FE1FE /* Command.cpp in Sources */ = {isa = PBXBuildFile; fileRef = A96862E81AE6FD0A004FE1FE /* Command.cpp */; };
		A96863AE1AE6FD0E004FE1FE /* ConditionSet.cpp in Sources */ = {isa = PBXBuildFile; fileRef = A96862EA1AE6FD0A004FE1FE /* ConditionSet.cpp */; };
		A96863AF1AE6FD0E004FE1FE /* Conversation.cpp in Sources */ = {isa = PBXBuildFile; fileRef = A96862EC1AE6FD0A004FE1FE /* Conversation.cpp */; };
		A96863B01AE6FD0E004FE1FE /* ConversationPanel.cpp in Sources */ = {isa = PBXBuildFile; fileRef = A96862EE1AE6FD0A004FE1FE /* ConversationPanel.cpp */; };
		A96863B11AE6FD0E004FE1FE /* DataFile.cpp in Sources */ = {isa = PBXBuildFile; fileRef = A96862F01AE6FD0A004FE1FE /* DataFile.cpp */; };
		A96863B21AE6FD0E004FE1FE /* DataNode.cpp in Sources */ = {isa = PBXBuildFile; fileRef = A96862F21AE6FD0A004FE1FE /* DataNode.cpp */; };
		A96863B31AE6FD0E004FE1FE /* DataWriter.cpp in Sources */ = {isa = PBXBuildFile; fileRef = A96862F41AE6FD0A004FE1FE /* DataWriter.cpp */; };
		A96863B41AE6FD0E004FE1FE /* Date.cpp in Sources */ = {isa = PBXBuildFile; fileRef = A96862F61AE6FD0A004FE1FE /* Date.cpp */; };
		A96863B51AE6FD0E004FE1FE /* Dialog.cpp in Sources */ = {isa = PBXBuildFile; fileRef = A96862F81AE6FD0A004FE1FE /* Dialog.cpp */; };
		A96863B61AE6FD0E004FE1FE /* DistanceMap.cpp in Sources */ = {isa = PBXBuildFile; fileRef = A96862FA1AE6FD0B004FE1FE /* DistanceMap.cpp */; };
		A96863B81AE6FD0E004FE1FE /* DrawList.cpp in Sources */ = {isa = PBXBuildFile; fileRef = A96862FE1AE6FD0B004FE1FE /* DrawList.cpp */; };
		A96863B91AE6FD0E004FE1FE /* Effect.cpp in Sources */ = {isa = PBXBuildFile; fileRef = A96863001AE6FD0B004FE1FE /* Effect.cpp */; };
		A96863BA1AE6FD0E004FE1FE /* Engine.cpp in Sources */ = {isa = PBXBuildFile; fileRef = A96863021AE6FD0B004FE1FE /* Engine.cpp */; };
		A96863BB1AE6FD0E004FE1FE /* EscortDisplay.cpp in Sources */ = {isa = PBXBuildFile; fileRef = A96863041AE6FD0B004FE1FE /* EscortDisplay.cpp */; };
		A96863BC1AE6FD0E004FE1FE /* Files.cpp in Sources */ = {isa = PBXBuildFile; fileRef = A96863061AE6FD0B004FE1FE /* Files.cpp */; };
		A96863BD1AE6FD0E004FE1FE /* FillShader.cpp in Sources */ = {isa = PBXBuildFile; fileRef = A96863081AE6FD0B004FE1FE /* FillShader.cpp */; };
		A96863BE1AE6FD0E004FE1FE /* Fleet.cpp in Sources */ = {isa = PBXBuildFile; fileRef = A968630A1AE6FD0B004FE1FE /* Fleet.cpp */; };
		A96863BF1AE6FD0E004FE1FE /* Font.cpp in Sources */ = {isa = PBXBuildFile; fileRef = A968630C1AE6FD0B004FE1FE /* Font.cpp */; };
		A96863C01AE6FD0E004FE1FE /* FontSet.cpp in Sources */ = {isa = PBXBuildFile; fileRef = A968630E1AE6FD0B004FE1FE /* FontSet.cpp */; };
		A96863C11AE6FD0E004FE1FE /* Format.cpp in Sources */ = {isa = PBXBuildFile; fileRef = A96863101AE6FD0B004FE1FE /* Format.cpp */; };
		A96863C21AE6FD0E004FE1FE /* FrameTimer.cpp in Sources */ = {isa = PBXBuildFile; fileRef = A96863121AE6FD0B004FE1FE /* FrameTimer.cpp */; };
		A96863C31AE6FD0E004FE1FE /* Galaxy.cpp in Sources */ = {isa = PBXBuildFile; fileRef = A96863141AE6FD0B004FE1FE /* Galaxy.cpp */; };
		A96863C41AE6FD0E004FE1FE /* GameData.cpp in Sources */ = {isa = PBXBuildFile; fileRef = A96863161AE6FD0B004FE1FE /* GameData.cpp */; };
		A96863C51AE6FD0E004FE1FE /* GameEvent.cpp in Sources */ = {isa = PBXBuildFile; fileRef = A96863181AE6FD0B004FE1FE /* GameEvent.cpp */; };
		A96863C61AE6FD0E004FE1FE /* Government.cpp in Sources */ = {isa = PBXBuildFile; fileRef = A968631B1AE6FD0B004FE1FE /* Government.cpp */; };
		A96863C71AE6FD0E004FE1FE /* HailPanel.cpp in Sources */ = {isa = PBXBuildFile; fileRef = A968631D1AE6FD0B004FE1FE /* HailPanel.cpp */; };
		A96863C81AE6FD0E004FE1FE /* HiringPanel.cpp in Sources */ = {isa = PBXBuildFile; fileRef = A968631F1AE6FD0B004FE1FE /* HiringPanel.cpp */; };
		A96863C91AE6FD0E004FE1FE /* ImageBuffer.cpp in Sources */ = {isa = PBXBuildFile; fileRef = A96863211AE6FD0B004FE1FE /* ImageBuffer.cpp */; };
		A96863CB1AE6FD0E004FE1FE /* Information.cpp in Sources */ = {isa = PBXBuildFile; fileRef = A96863251AE6FD0B004FE1FE /* Information.cpp */; };
		A96863CC1AE6FD0E004FE1FE /* Interface.cpp in Sources */ = {isa = PBXBuildFile; fileRef = A96863271AE6FD0B004FE1FE /* Interface.cpp */; };
		A96863CD1AE6FD0E004FE1FE /* LineShader.cpp in Sources */ = {isa = PBXBuildFile; fileRef = A96863291AE6FD0B004FE1FE /* LineShader.cpp */; };
		A96863CE1AE6FD0E004FE1FE /* LoadPanel.cpp in Sources */ = {isa = PBXBuildFile; fileRef = A968632B1AE6FD0B004FE1FE /* LoadPanel.cpp */; };
		A96863CF1AE6FD0E004FE1FE /* LocationFilter.cpp in Sources */ = {isa = PBXBuildFile; fileRef = A968632D1AE6FD0B004FE1FE /* LocationFilter.cpp */; };
		A96863D01AE6FD0E004FE1FE /* main.cpp in Sources */ = {isa = PBXBuildFile; fileRef = A968632F1AE6FD0B004FE1FE /* main.cpp */; };
		A96863D11AE6FD0E004FE1FE /* MainPanel.cpp in Sources */ = {isa = PBXBuildFile; fileRef = A96863301AE6FD0B004FE1FE /* MainPanel.cpp */; };
		A96863D21AE6FD0E004FE1FE /* MapDetailPanel.cpp in Sources */ = {isa = PBXBuildFile; fileRef = A96863321AE6FD0C004FE1FE /* MapDetailPanel.cpp */; };
		A96863D31AE6FD0E004FE1FE /* MapPanel.cpp in Sources */ = {isa = PBXBuildFile; fileRef = A96863341AE6FD0C004FE1FE /* MapPanel.cpp */; };
		A96863D41AE6FD0E004FE1FE /* Mask.cpp in Sources */ = {isa = PBXBuildFile; fileRef = A96863361AE6FD0C004FE1FE /* Mask.cpp */; };
		A96863D51AE6FD0E004FE1FE /* MenuPanel.cpp in Sources */ = {isa = PBXBuildFile; fileRef = A96863381AE6FD0C004FE1FE /* MenuPanel.cpp */; };
		A96863D61AE6FD0E004FE1FE /* Messages.cpp in Sources */ = {isa = PBXBuildFile; fileRef = A968633A1AE6FD0C004FE1FE /* Messages.cpp */; };
		A96863D71AE6FD0E004FE1FE /* Mission.cpp in Sources */ = {isa = PBXBuildFile; fileRef = A968633C1AE6FD0C004FE1FE /* Mission.cpp */; };
		A96863D81AE6FD0E004FE1FE /* MissionAction.cpp in Sources */ = {isa = PBXBuildFile; fileRef = A968633E1AE6FD0C004FE1FE /* MissionAction.cpp */; };
		A96863D91AE6FD0E004FE1FE /* MissionPanel.cpp in Sources */ = {isa = PBXBuildFile; fileRef = A96863401AE6FD0C004FE1FE /* MissionPanel.cpp */; };
		A96863DA1AE6FD0E004FE1FE /* Mortgage.cpp in Sources */ = {isa = PBXBuildFile; fileRef = A96863421AE6FD0C004FE1FE /* Mortgage.cpp */; };
		A96863DB1AE6FD0E004FE1FE /* NPC.cpp in Sources */ = {isa = PBXBuildFile; fileRef = A96863441AE6FD0C004FE1FE /* NPC.cpp */; };
		A96863DC1AE6FD0E004FE1FE /* Outfit.cpp in Sources */ = {isa = PBXBuildFile; fileRef = A96863461AE6FD0C004FE1FE /* Outfit.cpp */; };
		A96863DD1AE6FD0E004FE1FE /* OutfitInfoDisplay.cpp in Sources */ = {isa = PBXBuildFile; fileRef = A96863481AE6FD0C004FE1FE /* OutfitInfoDisplay.cpp */; };
		A96863DE1AE6FD0E004FE1FE /* OutfitterPanel.cpp in Sources */ = {isa = PBXBuildFile; fileRef = A968634A1AE6FD0C004FE1FE /* OutfitterPanel.cpp */; };
		A96863DF1AE6FD0E004FE1FE /* OutlineShader.cpp in Sources */ = {isa = PBXBuildFile; fileRef = A968634C1AE6FD0C004FE1FE /* OutlineShader.cpp */; };
		A96863E01AE6FD0E004FE1FE /* Panel.cpp in Sources */ = {isa = PBXBuildFile; fileRef = A968634E1AE6FD0C004FE1FE /* Panel.cpp */; };
		A96863E11AE6FD0E004FE1FE /* Personality.cpp in Sources */ = {isa = PBXBuildFile; fileRef = A96863501AE6FD0C004FE1FE /* Personality.cpp */; };
		A96863E21AE6FD0E004FE1FE /* Phrase.cpp in Sources */ = {isa = PBXBuildFile; fileRef = A96863521AE6FD0C004FE1FE /* Phrase.cpp */; };
		A96863E31AE6FD0E004FE1FE /* Planet.cpp in Sources */ = {isa = PBXBuildFile; fileRef = A96863551AE6FD0C004FE1FE /* Planet.cpp */; };
		A96863E41AE6FD0E004FE1FE /* PlanetPanel.cpp in Sources */ = {isa = PBXBuildFile; fileRef = A96863571AE6FD0C004FE1FE /* PlanetPanel.cpp */; };
		A96863E51AE6FD0E004FE1FE /* PlayerInfo.cpp in Sources */ = {isa = PBXBuildFile; fileRef = A96863591AE6FD0C004FE1FE /* PlayerInfo.cpp */; };
		A96863E61AE6FD0E004FE1FE /* Point.cpp in Sources */ = {isa = PBXBuildFile; fileRef = A968635B1AE6FD0C004FE1FE /* Point.cpp */; };
		A96863E71AE6FD0E004FE1FE /* PointerShader.cpp in Sources */ = {isa = PBXBuildFile; fileRef = A968635D1AE6FD0C004FE1FE /* PointerShader.cpp */; };
		A96863E81AE6FD0E004FE1FE /* Politics.cpp in Sources */ = {isa = PBXBuildFile; fileRef = A968635F1AE6FD0C004FE1FE /* Politics.cpp */; };
		A96863E91AE6FD0E004FE1FE /* Preferences.cpp in Sources */ = {isa = PBXBuildFile; fileRef = A96863611AE6FD0C004FE1FE /* Preferences.cpp */; };
		A96863EA1AE6FD0E004FE1FE /* PreferencesPanel.cpp in Sources */ = {isa = PBXBuildFile; fileRef = A96863631AE6FD0C004FE1FE /* PreferencesPanel.cpp */; };
		A96863EB1AE6FD0E004FE1FE /* Projectile.cpp in Sources */ = {isa = PBXBuildFile; fileRef = A96863651AE6FD0C004FE1FE /* Projectile.cpp */; };
		A96863EC1AE6FD0E004FE1FE /* Radar.cpp in Sources */ = {isa = PBXBuildFile; fileRef = A96863671AE6FD0C004FE1FE /* Radar.cpp */; };
		A96863ED1AE6FD0E004FE1FE /* Random.cpp in Sources */ = {isa = PBXBuildFile; fileRef = A96863691AE6FD0D004FE1FE /* Random.cpp */; };
		A96863EE1AE6FD0E004FE1FE /* RingShader.cpp in Sources */ = {isa = PBXBuildFile; fileRef = A968636B1AE6FD0D004FE1FE /* RingShader.cpp */; };
		A96863EF1AE6FD0E004FE1FE /* SavedGame.cpp in Sources */ = {isa = PBXBuildFile; fileRef = A968636E1AE6FD0D004FE1FE /* SavedGame.cpp */; };
		A96863F01AE6FD0E004FE1FE /* Screen.cpp in Sources */ = {isa = PBXBuildFile; fileRef = A96863701AE6FD0D004FE1FE /* Screen.cpp */; };
		A96863F11AE6FD0E004FE1FE /* Shader.cpp in Sources */ = {isa = PBXBuildFile; fileRef = A96863731AE6FD0D004FE1FE /* Shader.cpp */; };
		A96863F21AE6FD0E004FE1FE /* Ship.cpp in Sources */ = {isa = PBXBuildFile; fileRef = A96863761AE6FD0D004FE1FE /* Ship.cpp */; };
		A96863F31AE6FD0E004FE1FE /* ShipEvent.cpp in Sources */ = {isa = PBXBuildFile; fileRef = A96863781AE6FD0D004FE1FE /* ShipEvent.cpp */; };
		A96863F41AE6FD0E004FE1FE /* ShipInfoDisplay.cpp in Sources */ = {isa = PBXBuildFile; fileRef = A968637A1AE6FD0D004FE1FE /* ShipInfoDisplay.cpp */; };
		A96863F51AE6FD0E004FE1FE /* ShipyardPanel.cpp in Sources */ = {isa = PBXBuildFile; fileRef = A968637C1AE6FD0D004FE1FE /* ShipyardPanel.cpp */; };
		A96863F61AE6FD0E004FE1FE /* ShopPanel.cpp in Sources */ = {isa = PBXBuildFile; fileRef = A968637E1AE6FD0D004FE1FE /* ShopPanel.cpp */; };
		A96863F71AE6FD0E004FE1FE /* Sound.cpp in Sources */ = {isa = PBXBuildFile; fileRef = A96863801AE6FD0D004FE1FE /* Sound.cpp */; };
		A96863F81AE6FD0E004FE1FE /* SpaceportPanel.cpp in Sources */ = {isa = PBXBuildFile; fileRef = A96863821AE6FD0D004FE1FE /* SpaceportPanel.cpp */; };
		A96863F91AE6FD0E004FE1FE /* Sprite.cpp in Sources */ = {isa = PBXBuildFile; fileRef = A96863841AE6FD0D004FE1FE /* Sprite.cpp */; };
		A96863FA1AE6FD0E004FE1FE /* SpriteQueue.cpp in Sources */ = {isa = PBXBuildFile; fileRef = A96863861AE6FD0D004FE1FE /* SpriteQueue.cpp */; };
		A96863FB1AE6FD0E004FE1FE /* SpriteSet.cpp in Sources */ = {isa = PBXBuildFile; fileRef = A96863881AE6FD0D004FE1FE /* SpriteSet.cpp */; };
		A96863FC1AE6FD0E004FE1FE /* SpriteShader.cpp in Sources */ = {isa = PBXBuildFile; fileRef = A968638A1AE6FD0D004FE1FE /* SpriteShader.cpp */; };
		A96863FD1AE6FD0E004FE1FE /* StarField.cpp in Sources */ = {isa = PBXBuildFile; fileRef = A968638C1AE6FD0D004FE1FE /* StarField.cpp */; };
		A96863FE1AE6FD0E004FE1FE /* StartConditions.cpp in Sources */ = {isa = PBXBuildFile; fileRef = A968638E1AE6FD0D004FE1FE /* StartConditions.cpp */; };
		A96863FF1AE6FD0E004FE1FE /* StellarObject.cpp in Sources */ = {isa = PBXBuildFile; fileRef = A96863901AE6FD0D004FE1FE /* StellarObject.cpp */; };
		A96864001AE6FD0E004FE1FE /* System.cpp in Sources */ = {isa = PBXBuildFile; fileRef = A96863921AE6FD0D004FE1FE /* System.cpp */; };
		A96864011AE6FD0E004FE1FE /* Table.cpp in Sources */ = {isa = PBXBuildFile; fileRef = A96863941AE6FD0D004FE1FE /* Table.cpp */; };
		A96864021AE6FD0E004FE1FE /* Trade.cpp in Sources */ = {isa = PBXBuildFile; fileRef = A96863961AE6FD0D004FE1FE /* Trade.cpp */; };
		A96864031AE6FD0E004FE1FE /* TradingPanel.cpp in Sources */ = {isa = PBXBuildFile; fileRef = A96863981AE6FD0D004FE1FE /* TradingPanel.cpp */; };
		A96864041AE6FD0E004FE1FE /* UI.cpp in Sources */ = {isa = PBXBuildFile; fileRef = A968639A1AE6FD0D004FE1FE /* UI.cpp */; };
		A96864051AE6FD0E004FE1FE /* Weapon.cpp in Sources */ = {isa = PBXBuildFile; fileRef = A968639C1AE6FD0D004FE1FE /* Weapon.cpp */; };
		A96864061AE6FD0E004FE1FE /* WrappedText.cpp in Sources */ = {isa = PBXBuildFile; fileRef = A968639E1AE6FD0D004FE1FE /* WrappedText.cpp */; };
		A97C24EA1B17BE35007DDFA1 /* MapOutfitterPanel.cpp in Sources */ = {isa = PBXBuildFile; fileRef = A97C24E81B17BE35007DDFA1 /* MapOutfitterPanel.cpp */; };
		A97C24ED1B17BE3C007DDFA1 /* MapShipyardPanel.cpp in Sources */ = {isa = PBXBuildFile; fileRef = A97C24EB1B17BE3C007DDFA1 /* MapShipyardPanel.cpp */; };
		A98150821EA9634A00428AD6 /* ShipInfoPanel.cpp in Sources */ = {isa = PBXBuildFile; fileRef = A98150801EA9634A00428AD6 /* ShipInfoPanel.cpp */; };
		A98150851EA9635D00428AD6 /* PlayerInfoPanel.cpp in Sources */ = {isa = PBXBuildFile; fileRef = A98150831EA9635D00428AD6 /* PlayerInfoPanel.cpp */; };
		A99F7A50195DF3E8002C30B8 /* Images.xcassets in Resources */ = {isa = PBXBuildFile; fileRef = A99F7A4F195DF3E8002C30B8 /* Images.xcassets */; };
		A99F7AF5195DF44C002C30B8 /* credits.txt in Resources */ = {isa = PBXBuildFile; fileRef = A99F7A6F195DF44B002C30B8 /* credits.txt */; };
		A99F7B08195DF44C002C30B8 /* keys.txt in Resources */ = {isa = PBXBuildFile; fileRef = A99F7A94195DF44B002C30B8 /* keys.txt */; };
		A99F7B09195DF44C002C30B8 /* license.txt in Resources */ = {isa = PBXBuildFile; fileRef = A99F7A95195DF44B002C30B8 /* license.txt */; };
		A99F7B34195DF45E002C30B8 /* data in Resources */ = {isa = PBXBuildFile; fileRef = A99F7B32195DF45E002C30B8 /* data */; };
		A99F7B35195DF45E002C30B8 /* images in Resources */ = {isa = PBXBuildFile; fileRef = A99F7B33195DF45E002C30B8 /* images */; };
		A9A5297419996C9F002D7C35 /* sounds in Resources */ = {isa = PBXBuildFile; fileRef = A9A5297319996C9F002D7C35 /* sounds */; };
		A9A5297619996CC3002D7C35 /* OpenAL.framework in Frameworks */ = {isa = PBXBuildFile; fileRef = A9A5297519996CC3002D7C35 /* OpenAL.framework */; };
		A9B99D021C616AD000BE7C2E /* ItemInfoDisplay.cpp in Sources */ = {isa = PBXBuildFile; fileRef = A9B99D001C616AD000BE7C2E /* ItemInfoDisplay.cpp */; };
		A9B99D051C616AF200BE7C2E /* MapSalesPanel.cpp in Sources */ = {isa = PBXBuildFile; fileRef = A9B99D031C616AF200BE7C2E /* MapSalesPanel.cpp */; };
		A9BDFB541E00B8AA00A6B27E /* Music.cpp in Sources */ = {isa = PBXBuildFile; fileRef = A9BDFB521E00B8AA00A6B27E /* Music.cpp */; };
		A9BDFB561E00B94700A6B27E /* libmad.0.2.1.dylib in Frameworks */ = {isa = PBXBuildFile; fileRef = A9BDFB551E00B94700A6B27E /* libmad.0.2.1.dylib */; };
		A9BDFB571E00BD6A00A6B27E /* libmad.0.2.1.dylib in CopyFiles */ = {isa = PBXBuildFile; fileRef = A9BDFB551E00B94700A6B27E /* libmad.0.2.1.dylib */; settings = {ATTRIBUTES = (CodeSignOnCopy, ); }; };
		A9C70E101C0E5B51000B3D14 /* File.cpp in Sources */ = {isa = PBXBuildFile; fileRef = A9C70E0E1C0E5B51000B3D14 /* File.cpp */; };
		A9CC526D1950C9F6004E4E22 /* Cocoa.framework in Frameworks */ = {isa = PBXBuildFile; fileRef = A9CC526C1950C9F6004E4E22 /* Cocoa.framework */; };
		A9D40D1A195DFAA60086EE52 /* OpenGL.framework in Frameworks */ = {isa = PBXBuildFile; fileRef = A9D40D19195DFAA60086EE52 /* OpenGL.framework */; };
<<<<<<< HEAD
		B59015FB21ED2DD100799178 /* libpangocairo-1.0.0.dylib in Frameworks */ = {isa = PBXBuildFile; fileRef = B59015FA21ED2DD100799178 /* libpangocairo-1.0.0.dylib */; };
		B59015FE21ED2E7400799178 /* libpangocairo-1.0.0.dylib in CopyFiles */ = {isa = PBXBuildFile; fileRef = B59015FA21ED2DD100799178 /* libpangocairo-1.0.0.dylib */; settings = {ATTRIBUTES = (CodeSignOnCopy, ); }; };
		B590160021ED2EC400799178 /* libpango-1.0.0.dylib in Frameworks */ = {isa = PBXBuildFile; fileRef = B59015FF21ED2EC400799178 /* libpango-1.0.0.dylib */; };
		B590160121ED2ECC00799178 /* libpango-1.0.0.dylib in CopyFiles */ = {isa = PBXBuildFile; fileRef = B59015FF21ED2EC400799178 /* libpango-1.0.0.dylib */; settings = {ATTRIBUTES = (CodeSignOnCopy, ); }; };
		B590160321ED330400799178 /* libglib-2.0.0.dylib in Frameworks */ = {isa = PBXBuildFile; fileRef = B590160221ED330400799178 /* libglib-2.0.0.dylib */; };
		B590160421ED330900799178 /* libglib-2.0.0.dylib in CopyFiles */ = {isa = PBXBuildFile; fileRef = B590160221ED330400799178 /* libglib-2.0.0.dylib */; settings = {ATTRIBUTES = (CodeSignOnCopy, ); }; };
		B590160621ED3D0C00799178 /* libcairo.2.dylib in Frameworks */ = {isa = PBXBuildFile; fileRef = B590160521ED3D0C00799178 /* libcairo.2.dylib */; };
		B590160721ED3D1000799178 /* libcairo.2.dylib in CopyFiles */ = {isa = PBXBuildFile; fileRef = B590160521ED3D0C00799178 /* libcairo.2.dylib */; settings = {ATTRIBUTES = (CodeSignOnCopy, ); }; };
		B590160921ED3F7900799178 /* libfontconfig.1.dylib in Frameworks */ = {isa = PBXBuildFile; fileRef = B590160821ED3F7900799178 /* libfontconfig.1.dylib */; };
		B590160A21ED3F7C00799178 /* libfontconfig.1.dylib in CopyFiles */ = {isa = PBXBuildFile; fileRef = B590160821ED3F7900799178 /* libfontconfig.1.dylib */; settings = {ATTRIBUTES = (CodeSignOnCopy, ); }; };
		B590160C21ED43EB00799178 /* libgobject-2.0.0.dylib in Frameworks */ = {isa = PBXBuildFile; fileRef = B590160B21ED43EB00799178 /* libgobject-2.0.0.dylib */; };
		B590160D21ED43EF00799178 /* libgobject-2.0.0.dylib in CopyFiles */ = {isa = PBXBuildFile; fileRef = B590160B21ED43EB00799178 /* libgobject-2.0.0.dylib */; settings = {ATTRIBUTES = (CodeSignOnCopy, ); }; };
		B590161021ED49F300799178 /* Cache.cpp in Sources */ = {isa = PBXBuildFile; fileRef = B590160F21ED49F200799178 /* Cache.cpp */; };
=======
>>>>>>> c28295a1
		B590161321ED4A0F00799178 /* Utf8.cpp in Sources */ = {isa = PBXBuildFile; fileRef = B590161121ED4A0E00799178 /* Utf8.cpp */; };
		B55C239D2303CE8B005C1A14 /* GameWindow.cpp in Sources */ = {isa = PBXBuildFile; fileRef = B55C239B2303CE8A005C1A14 /* GameWindow.cpp */; };
		B5DDA6942001B7F600DBA76A /* News.cpp in Sources */ = {isa = PBXBuildFile; fileRef = B5DDA6922001B7F600DBA76A /* News.cpp */; };
		DF8D57E11FC25842001525DA /* Dictionary.cpp in Sources */ = {isa = PBXBuildFile; fileRef = DF8D57DF1FC25842001525DA /* Dictionary.cpp */; };
		DF8D57E51FC25889001525DA /* Visual.cpp in Sources */ = {isa = PBXBuildFile; fileRef = DF8D57E21FC25889001525DA /* Visual.cpp */; };
		DFAAE2A61FD4A25C0072C0A8 /* BatchDrawList.cpp in Sources */ = {isa = PBXBuildFile; fileRef = DFAAE2A21FD4A25C0072C0A8 /* BatchDrawList.cpp */; };
		DFAAE2A71FD4A25C0072C0A8 /* BatchShader.cpp in Sources */ = {isa = PBXBuildFile; fileRef = DFAAE2A41FD4A25C0072C0A8 /* BatchShader.cpp */; };
		DFAAE2AA1FD4A27B0072C0A8 /* ImageSet.cpp in Sources */ = {isa = PBXBuildFile; fileRef = DFAAE2A81FD4A27B0072C0A8 /* ImageSet.cpp */; };
/* End PBXBuildFile section */

/* Begin PBXCopyFilesBuildPhase section */
		A93931ED19880ECA00C2A87B /* CopyFiles */ = {
			isa = PBXCopyFilesBuildPhase;
			buildActionMask = 2147483647;
			dstPath = "";
			dstSubfolderSpec = 10;
			files = (
				B590160121ED2ECC00799178 /* libpango-1.0.0.dylib in CopyFiles */,
				4C2DEF57201B90310062315E /* libSDL2-2.0.0.dylib in CopyFiles */,
				A9BDFB571E00BD6A00A6B27E /* libmad.0.2.1.dylib in CopyFiles */,
				B590160421ED330900799178 /* libglib-2.0.0.dylib in CopyFiles */,
				B59015FE21ED2E7400799178 /* libpangocairo-1.0.0.dylib in CopyFiles */,
				B590160A21ED3F7C00799178 /* libfontconfig.1.dylib in CopyFiles */,
				B590160D21ED43EF00799178 /* libgobject-2.0.0.dylib in CopyFiles */,
				A93931FF1988136F00C2A87B /* libpng16.16.dylib in CopyFiles */,
				A93931FE1988136E00C2A87B /* libturbojpeg.0.dylib in CopyFiles */,
				B590160721ED3D1000799178 /* libcairo.2.dylib in CopyFiles */,
			);
			runOnlyForDeploymentPostprocessing = 0;
		};
/* End PBXCopyFilesBuildPhase section */

/* Begin PBXFileReference section */
		4C2DEF55201B8FAD0062315E /* libSDL2-2.0.0.dylib */ = {isa = PBXFileReference; lastKnownFileType = "compiled.mach-o.dylib"; name = "libSDL2-2.0.0.dylib"; path = "/usr/local/lib/libSDL2-2.0.0.dylib"; sourceTree = "<absolute>"; };
		5155CD711DBB9FF900EF090B /* Depreciation.cpp */ = {isa = PBXFileReference; fileEncoding = 4; lastKnownFileType = sourcecode.cpp.cpp; name = Depreciation.cpp; path = source/Depreciation.cpp; sourceTree = "<group>"; };
		5155CD721DBB9FF900EF090B /* Depreciation.h */ = {isa = PBXFileReference; fileEncoding = 4; lastKnownFileType = sourcecode.c.h; name = Depreciation.h; path = source/Depreciation.h; sourceTree = "<group>"; };
		6245F8231D301C7400A7A094 /* Body.cpp */ = {isa = PBXFileReference; fileEncoding = 4; lastKnownFileType = sourcecode.cpp.cpp; name = Body.cpp; path = source/Body.cpp; sourceTree = "<group>"; };
		6245F8241D301C7400A7A094 /* Body.h */ = {isa = PBXFileReference; fileEncoding = 4; lastKnownFileType = sourcecode.c.h; name = Body.h; path = source/Body.h; sourceTree = "<group>"; };
		6245F8261D301C9000A7A094 /* Hardpoint.cpp */ = {isa = PBXFileReference; fileEncoding = 4; lastKnownFileType = sourcecode.cpp.cpp; name = Hardpoint.cpp; path = source/Hardpoint.cpp; sourceTree = "<group>"; };
		6245F8271D301C9000A7A094 /* Hardpoint.h */ = {isa = PBXFileReference; fileEncoding = 4; lastKnownFileType = sourcecode.c.h; name = Hardpoint.h; path = source/Hardpoint.h; sourceTree = "<group>"; };
		628BDAED1CC5DC950062BCD2 /* PlanetLabel.cpp */ = {isa = PBXFileReference; fileEncoding = 4; lastKnownFileType = sourcecode.cpp.cpp; name = PlanetLabel.cpp; path = source/PlanetLabel.cpp; sourceTree = "<group>"; };
		628BDAEE1CC5DC950062BCD2 /* PlanetLabel.h */ = {isa = PBXFileReference; fileEncoding = 4; lastKnownFileType = sourcecode.c.h; name = PlanetLabel.h; path = source/PlanetLabel.h; sourceTree = "<group>"; };
		62A405B81D47DA4D0054F6A0 /* FogShader.cpp */ = {isa = PBXFileReference; fileEncoding = 4; lastKnownFileType = sourcecode.cpp.cpp; name = FogShader.cpp; path = source/FogShader.cpp; sourceTree = "<group>"; };
		62A405B91D47DA4D0054F6A0 /* FogShader.h */ = {isa = PBXFileReference; fileEncoding = 4; lastKnownFileType = sourcecode.c.h; name = FogShader.h; path = source/FogShader.h; sourceTree = "<group>"; };
		62C311181CE172D000409D91 /* Flotsam.cpp */ = {isa = PBXFileReference; fileEncoding = 4; lastKnownFileType = sourcecode.cpp.cpp; name = Flotsam.cpp; path = source/Flotsam.cpp; sourceTree = "<group>"; };
		62C311191CE172D000409D91 /* Flotsam.h */ = {isa = PBXFileReference; fileEncoding = 4; lastKnownFileType = sourcecode.c.h; name = Flotsam.h; path = source/Flotsam.h; sourceTree = "<group>"; };
		6A5716311E25BE6F00585EB2 /* CollisionSet.cpp */ = {isa = PBXFileReference; fileEncoding = 4; lastKnownFileType = sourcecode.cpp.cpp; name = CollisionSet.cpp; path = source/CollisionSet.cpp; sourceTree = "<group>"; };
		6A5716321E25BE6F00585EB2 /* CollisionSet.h */ = {isa = PBXFileReference; fileEncoding = 4; lastKnownFileType = sourcecode.c.h; name = CollisionSet.h; path = source/CollisionSet.h; sourceTree = "<group>"; };
		A90633FD1EE602FD000DA6C0 /* LogbookPanel.cpp */ = {isa = PBXFileReference; fileEncoding = 4; lastKnownFileType = sourcecode.cpp.cpp; name = LogbookPanel.cpp; path = source/LogbookPanel.cpp; sourceTree = "<group>"; };
		A90633FE1EE602FD000DA6C0 /* LogbookPanel.h */ = {isa = PBXFileReference; fileEncoding = 4; lastKnownFileType = sourcecode.c.h; name = LogbookPanel.h; path = source/LogbookPanel.h; sourceTree = "<group>"; };
		A90C15D71D5BD55700708F3A /* Minable.cpp */ = {isa = PBXFileReference; fileEncoding = 4; lastKnownFileType = sourcecode.cpp.cpp; name = Minable.cpp; path = source/Minable.cpp; sourceTree = "<group>"; };
		A90C15D81D5BD55700708F3A /* Minable.h */ = {isa = PBXFileReference; fileEncoding = 4; lastKnownFileType = sourcecode.c.h; name = Minable.h; path = source/Minable.h; sourceTree = "<group>"; };
		A90C15DA1D5BD56800708F3A /* Rectangle.cpp */ = {isa = PBXFileReference; fileEncoding = 4; lastKnownFileType = sourcecode.cpp.cpp; name = Rectangle.cpp; path = source/Rectangle.cpp; sourceTree = "<group>"; };
		A90C15DB1D5BD56800708F3A /* Rectangle.h */ = {isa = PBXFileReference; fileEncoding = 4; lastKnownFileType = sourcecode.c.h; name = Rectangle.h; path = source/Rectangle.h; sourceTree = "<group>"; };
		A93931FA1988135200C2A87B /* libturbojpeg.0.dylib */ = {isa = PBXFileReference; lastKnownFileType = "compiled.mach-o.dylib"; name = libturbojpeg.0.dylib; path = "/usr/local/opt/libjpeg-turbo/lib/libturbojpeg.0.dylib"; sourceTree = "<absolute>"; };
		A93931FC1988136B00C2A87B /* libpng16.16.dylib */ = {isa = PBXFileReference; lastKnownFileType = "compiled.mach-o.dylib"; name = libpng16.16.dylib; path = /usr/local/lib/libpng16.16.dylib; sourceTree = "<absolute>"; };
		A94408A41982F3E600610427 /* endless-sky.iconset */ = {isa = PBXFileReference; lastKnownFileType = folder.iconset; name = "endless-sky.iconset"; path = "icons/endless-sky.iconset"; sourceTree = "<group>"; };
		A966A5A91B964E6300DFF69C /* Person.cpp */ = {isa = PBXFileReference; fileEncoding = 4; lastKnownFileType = sourcecode.cpp.cpp; name = Person.cpp; path = source/Person.cpp; sourceTree = "<group>"; };
		A966A5AA1B964E6300DFF69C /* Person.h */ = {isa = PBXFileReference; fileEncoding = 4; lastKnownFileType = sourcecode.c.h; name = Person.h; path = source/Person.h; sourceTree = "<group>"; };
		A96862CD1AE6FD0A004FE1FE /* Account.cpp */ = {isa = PBXFileReference; fileEncoding = 4; lastKnownFileType = sourcecode.cpp.cpp; name = Account.cpp; path = source/Account.cpp; sourceTree = "<group>"; };
		A96862CE1AE6FD0A004FE1FE /* Account.h */ = {isa = PBXFileReference; fileEncoding = 4; lastKnownFileType = sourcecode.c.h; name = Account.h; path = source/Account.h; sourceTree = "<group>"; };
		A96862CF1AE6FD0A004FE1FE /* AI.cpp */ = {isa = PBXFileReference; fileEncoding = 4; lastKnownFileType = sourcecode.cpp.cpp; name = AI.cpp; path = source/AI.cpp; sourceTree = "<group>"; };
		A96862D01AE6FD0A004FE1FE /* AI.h */ = {isa = PBXFileReference; fileEncoding = 4; lastKnownFileType = sourcecode.c.h; name = AI.h; path = source/AI.h; sourceTree = "<group>"; };
		A96862D11AE6FD0A004FE1FE /* Angle.cpp */ = {isa = PBXFileReference; fileEncoding = 4; lastKnownFileType = sourcecode.cpp.cpp; name = Angle.cpp; path = source/Angle.cpp; sourceTree = "<group>"; };
		A96862D21AE6FD0A004FE1FE /* Angle.h */ = {isa = PBXFileReference; fileEncoding = 4; lastKnownFileType = sourcecode.c.h; name = Angle.h; path = source/Angle.h; sourceTree = "<group>"; };
		A96862D51AE6FD0A004FE1FE /* Armament.cpp */ = {isa = PBXFileReference; fileEncoding = 4; lastKnownFileType = sourcecode.cpp.cpp; name = Armament.cpp; path = source/Armament.cpp; sourceTree = "<group>"; };
		A96862D61AE6FD0A004FE1FE /* Armament.h */ = {isa = PBXFileReference; fileEncoding = 4; lastKnownFileType = sourcecode.c.h; name = Armament.h; path = source/Armament.h; sourceTree = "<group>"; };
		A96862D71AE6FD0A004FE1FE /* AsteroidField.cpp */ = {isa = PBXFileReference; fileEncoding = 4; lastKnownFileType = sourcecode.cpp.cpp; name = AsteroidField.cpp; path = source/AsteroidField.cpp; sourceTree = "<group>"; };
		A96862D81AE6FD0A004FE1FE /* AsteroidField.h */ = {isa = PBXFileReference; fileEncoding = 4; lastKnownFileType = sourcecode.c.h; name = AsteroidField.h; path = source/AsteroidField.h; sourceTree = "<group>"; };
		A96862D91AE6FD0A004FE1FE /* Audio.cpp */ = {isa = PBXFileReference; fileEncoding = 4; lastKnownFileType = sourcecode.cpp.cpp; name = Audio.cpp; path = source/Audio.cpp; sourceTree = "<group>"; };
		A96862DA1AE6FD0A004FE1FE /* Audio.h */ = {isa = PBXFileReference; fileEncoding = 4; lastKnownFileType = sourcecode.c.h; name = Audio.h; path = source/Audio.h; sourceTree = "<group>"; };
		A96862DB1AE6FD0A004FE1FE /* BankPanel.cpp */ = {isa = PBXFileReference; fileEncoding = 4; lastKnownFileType = sourcecode.cpp.cpp; name = BankPanel.cpp; path = source/BankPanel.cpp; sourceTree = "<group>"; };
		A96862DC1AE6FD0A004FE1FE /* BankPanel.h */ = {isa = PBXFileReference; fileEncoding = 4; lastKnownFileType = sourcecode.c.h; name = BankPanel.h; path = source/BankPanel.h; sourceTree = "<group>"; };
		A96862DF1AE6FD0A004FE1FE /* BoardingPanel.cpp */ = {isa = PBXFileReference; fileEncoding = 4; lastKnownFileType = sourcecode.cpp.cpp; name = BoardingPanel.cpp; path = source/BoardingPanel.cpp; sourceTree = "<group>"; };
		A96862E01AE6FD0A004FE1FE /* BoardingPanel.h */ = {isa = PBXFileReference; fileEncoding = 4; lastKnownFileType = sourcecode.c.h; name = BoardingPanel.h; path = source/BoardingPanel.h; sourceTree = "<group>"; };
		A96862E11AE6FD0A004FE1FE /* CaptureOdds.cpp */ = {isa = PBXFileReference; fileEncoding = 4; lastKnownFileType = sourcecode.cpp.cpp; name = CaptureOdds.cpp; path = source/CaptureOdds.cpp; sourceTree = "<group>"; };
		A96862E21AE6FD0A004FE1FE /* CaptureOdds.h */ = {isa = PBXFileReference; fileEncoding = 4; lastKnownFileType = sourcecode.c.h; name = CaptureOdds.h; path = source/CaptureOdds.h; sourceTree = "<group>"; };
		A96862E31AE6FD0A004FE1FE /* CargoHold.cpp */ = {isa = PBXFileReference; fileEncoding = 4; lastKnownFileType = sourcecode.cpp.cpp; name = CargoHold.cpp; path = source/CargoHold.cpp; sourceTree = "<group>"; };
		A96862E41AE6FD0A004FE1FE /* CargoHold.h */ = {isa = PBXFileReference; fileEncoding = 4; lastKnownFileType = sourcecode.c.h; name = CargoHold.h; path = source/CargoHold.h; sourceTree = "<group>"; };
		A96862E51AE6FD0A004FE1FE /* ClickZone.h */ = {isa = PBXFileReference; fileEncoding = 4; lastKnownFileType = sourcecode.c.h; name = ClickZone.h; path = source/ClickZone.h; sourceTree = "<group>"; };
		A96862E61AE6FD0A004FE1FE /* Color.cpp */ = {isa = PBXFileReference; fileEncoding = 4; lastKnownFileType = sourcecode.cpp.cpp; name = Color.cpp; path = source/Color.cpp; sourceTree = "<group>"; };
		A96862E71AE6FD0A004FE1FE /* Color.h */ = {isa = PBXFileReference; fileEncoding = 4; lastKnownFileType = sourcecode.c.h; name = Color.h; path = source/Color.h; sourceTree = "<group>"; };
		A96862E81AE6FD0A004FE1FE /* Command.cpp */ = {isa = PBXFileReference; fileEncoding = 4; lastKnownFileType = sourcecode.cpp.cpp; name = Command.cpp; path = source/Command.cpp; sourceTree = "<group>"; };
		A96862E91AE6FD0A004FE1FE /* Command.h */ = {isa = PBXFileReference; fileEncoding = 4; lastKnownFileType = sourcecode.c.h; name = Command.h; path = source/Command.h; sourceTree = "<group>"; };
		A96862EA1AE6FD0A004FE1FE /* ConditionSet.cpp */ = {isa = PBXFileReference; fileEncoding = 4; lastKnownFileType = sourcecode.cpp.cpp; name = ConditionSet.cpp; path = source/ConditionSet.cpp; sourceTree = "<group>"; };
		A96862EB1AE6FD0A004FE1FE /* ConditionSet.h */ = {isa = PBXFileReference; fileEncoding = 4; lastKnownFileType = sourcecode.c.h; name = ConditionSet.h; path = source/ConditionSet.h; sourceTree = "<group>"; };
		A96862EC1AE6FD0A004FE1FE /* Conversation.cpp */ = {isa = PBXFileReference; fileEncoding = 4; lastKnownFileType = sourcecode.cpp.cpp; name = Conversation.cpp; path = source/Conversation.cpp; sourceTree = "<group>"; };
		A96862ED1AE6FD0A004FE1FE /* Conversation.h */ = {isa = PBXFileReference; fileEncoding = 4; lastKnownFileType = sourcecode.c.h; name = Conversation.h; path = source/Conversation.h; sourceTree = "<group>"; };
		A96862EE1AE6FD0A004FE1FE /* ConversationPanel.cpp */ = {isa = PBXFileReference; fileEncoding = 4; lastKnownFileType = sourcecode.cpp.cpp; name = ConversationPanel.cpp; path = source/ConversationPanel.cpp; sourceTree = "<group>"; };
		A96862EF1AE6FD0A004FE1FE /* ConversationPanel.h */ = {isa = PBXFileReference; fileEncoding = 4; lastKnownFileType = sourcecode.c.h; name = ConversationPanel.h; path = source/ConversationPanel.h; sourceTree = "<group>"; };
		A96862F01AE6FD0A004FE1FE /* DataFile.cpp */ = {isa = PBXFileReference; fileEncoding = 4; lastKnownFileType = sourcecode.cpp.cpp; name = DataFile.cpp; path = source/DataFile.cpp; sourceTree = "<group>"; };
		A96862F11AE6FD0A004FE1FE /* DataFile.h */ = {isa = PBXFileReference; fileEncoding = 4; lastKnownFileType = sourcecode.c.h; name = DataFile.h; path = source/DataFile.h; sourceTree = "<group>"; };
		A96862F21AE6FD0A004FE1FE /* DataNode.cpp */ = {isa = PBXFileReference; fileEncoding = 4; lastKnownFileType = sourcecode.cpp.cpp; name = DataNode.cpp; path = source/DataNode.cpp; sourceTree = "<group>"; };
		A96862F31AE6FD0A004FE1FE /* DataNode.h */ = {isa = PBXFileReference; fileEncoding = 4; lastKnownFileType = sourcecode.c.h; name = DataNode.h; path = source/DataNode.h; sourceTree = "<group>"; };
		A96862F41AE6FD0A004FE1FE /* DataWriter.cpp */ = {isa = PBXFileReference; fileEncoding = 4; lastKnownFileType = sourcecode.cpp.cpp; name = DataWriter.cpp; path = source/DataWriter.cpp; sourceTree = "<group>"; };
		A96862F51AE6FD0A004FE1FE /* DataWriter.h */ = {isa = PBXFileReference; fileEncoding = 4; lastKnownFileType = sourcecode.c.h; name = DataWriter.h; path = source/DataWriter.h; sourceTree = "<group>"; };
		A96862F61AE6FD0A004FE1FE /* Date.cpp */ = {isa = PBXFileReference; fileEncoding = 4; lastKnownFileType = sourcecode.cpp.cpp; name = Date.cpp; path = source/Date.cpp; sourceTree = "<group>"; };
		A96862F71AE6FD0A004FE1FE /* Date.h */ = {isa = PBXFileReference; fileEncoding = 4; lastKnownFileType = sourcecode.c.h; name = Date.h; path = source/Date.h; sourceTree = "<group>"; };
		A96862F81AE6FD0A004FE1FE /* Dialog.cpp */ = {isa = PBXFileReference; fileEncoding = 4; lastKnownFileType = sourcecode.cpp.cpp; name = Dialog.cpp; path = source/Dialog.cpp; sourceTree = "<group>"; };
		A96862F91AE6FD0B004FE1FE /* Dialog.h */ = {isa = PBXFileReference; fileEncoding = 4; lastKnownFileType = sourcecode.c.h; name = Dialog.h; path = source/Dialog.h; sourceTree = "<group>"; };
		A96862FA1AE6FD0B004FE1FE /* DistanceMap.cpp */ = {isa = PBXFileReference; fileEncoding = 4; lastKnownFileType = sourcecode.cpp.cpp; name = DistanceMap.cpp; path = source/DistanceMap.cpp; sourceTree = "<group>"; };
		A96862FB1AE6FD0B004FE1FE /* DistanceMap.h */ = {isa = PBXFileReference; fileEncoding = 4; lastKnownFileType = sourcecode.c.h; name = DistanceMap.h; path = source/DistanceMap.h; sourceTree = "<group>"; };
		A96862FE1AE6FD0B004FE1FE /* DrawList.cpp */ = {isa = PBXFileReference; fileEncoding = 4; lastKnownFileType = sourcecode.cpp.cpp; name = DrawList.cpp; path = source/DrawList.cpp; sourceTree = "<group>"; };
		A96862FF1AE6FD0B004FE1FE /* DrawList.h */ = {isa = PBXFileReference; fileEncoding = 4; lastKnownFileType = sourcecode.c.h; name = DrawList.h; path = source/DrawList.h; sourceTree = "<group>"; };
		A96863001AE6FD0B004FE1FE /* Effect.cpp */ = {isa = PBXFileReference; fileEncoding = 4; lastKnownFileType = sourcecode.cpp.cpp; name = Effect.cpp; path = source/Effect.cpp; sourceTree = "<group>"; };
		A96863011AE6FD0B004FE1FE /* Effect.h */ = {isa = PBXFileReference; fileEncoding = 4; lastKnownFileType = sourcecode.c.h; name = Effect.h; path = source/Effect.h; sourceTree = "<group>"; };
		A96863021AE6FD0B004FE1FE /* Engine.cpp */ = {isa = PBXFileReference; fileEncoding = 4; lastKnownFileType = sourcecode.cpp.cpp; name = Engine.cpp; path = source/Engine.cpp; sourceTree = "<group>"; };
		A96863031AE6FD0B004FE1FE /* Engine.h */ = {isa = PBXFileReference; fileEncoding = 4; lastKnownFileType = sourcecode.c.h; name = Engine.h; path = source/Engine.h; sourceTree = "<group>"; };
		A96863041AE6FD0B004FE1FE /* EscortDisplay.cpp */ = {isa = PBXFileReference; fileEncoding = 4; lastKnownFileType = sourcecode.cpp.cpp; name = EscortDisplay.cpp; path = source/EscortDisplay.cpp; sourceTree = "<group>"; };
		A96863051AE6FD0B004FE1FE /* EscortDisplay.h */ = {isa = PBXFileReference; fileEncoding = 4; lastKnownFileType = sourcecode.c.h; name = EscortDisplay.h; path = source/EscortDisplay.h; sourceTree = "<group>"; };
		A96863061AE6FD0B004FE1FE /* Files.cpp */ = {isa = PBXFileReference; fileEncoding = 4; lastKnownFileType = sourcecode.cpp.cpp; name = Files.cpp; path = source/Files.cpp; sourceTree = "<group>"; };
		A96863071AE6FD0B004FE1FE /* Files.h */ = {isa = PBXFileReference; fileEncoding = 4; lastKnownFileType = sourcecode.c.h; name = Files.h; path = source/Files.h; sourceTree = "<group>"; };
		A96863081AE6FD0B004FE1FE /* FillShader.cpp */ = {isa = PBXFileReference; fileEncoding = 4; lastKnownFileType = sourcecode.cpp.cpp; name = FillShader.cpp; path = source/FillShader.cpp; sourceTree = "<group>"; };
		A96863091AE6FD0B004FE1FE /* FillShader.h */ = {isa = PBXFileReference; fileEncoding = 4; lastKnownFileType = sourcecode.c.h; name = FillShader.h; path = source/FillShader.h; sourceTree = "<group>"; };
		A968630A1AE6FD0B004FE1FE /* Fleet.cpp */ = {isa = PBXFileReference; fileEncoding = 4; lastKnownFileType = sourcecode.cpp.cpp; name = Fleet.cpp; path = source/Fleet.cpp; sourceTree = "<group>"; };
		A968630B1AE6FD0B004FE1FE /* Fleet.h */ = {isa = PBXFileReference; fileEncoding = 4; lastKnownFileType = sourcecode.c.h; name = Fleet.h; path = source/Fleet.h; sourceTree = "<group>"; };
		A968630C1AE6FD0B004FE1FE /* Font.cpp */ = {isa = PBXFileReference; fileEncoding = 4; lastKnownFileType = sourcecode.cpp.cpp; name = Font.cpp; path = source/Font.cpp; sourceTree = "<group>"; };
		A968630D1AE6FD0B004FE1FE /* Font.h */ = {isa = PBXFileReference; fileEncoding = 4; lastKnownFileType = sourcecode.c.h; name = Font.h; path = source/Font.h; sourceTree = "<group>"; };
		A968630E1AE6FD0B004FE1FE /* FontSet.cpp */ = {isa = PBXFileReference; fileEncoding = 4; lastKnownFileType = sourcecode.cpp.cpp; name = FontSet.cpp; path = source/FontSet.cpp; sourceTree = "<group>"; };
		A968630F1AE6FD0B004FE1FE /* FontSet.h */ = {isa = PBXFileReference; fileEncoding = 4; lastKnownFileType = sourcecode.c.h; name = FontSet.h; path = source/FontSet.h; sourceTree = "<group>"; };
		A96863101AE6FD0B004FE1FE /* Format.cpp */ = {isa = PBXFileReference; fileEncoding = 4; lastKnownFileType = sourcecode.cpp.cpp; name = Format.cpp; path = source/Format.cpp; sourceTree = "<group>"; };
		A96863111AE6FD0B004FE1FE /* Format.h */ = {isa = PBXFileReference; fileEncoding = 4; lastKnownFileType = sourcecode.c.h; name = Format.h; path = source/Format.h; sourceTree = "<group>"; };
		A96863121AE6FD0B004FE1FE /* FrameTimer.cpp */ = {isa = PBXFileReference; fileEncoding = 4; lastKnownFileType = sourcecode.cpp.cpp; name = FrameTimer.cpp; path = source/FrameTimer.cpp; sourceTree = "<group>"; };
		A96863131AE6FD0B004FE1FE /* FrameTimer.h */ = {isa = PBXFileReference; fileEncoding = 4; lastKnownFileType = sourcecode.c.h; name = FrameTimer.h; path = source/FrameTimer.h; sourceTree = "<group>"; };
		A96863141AE6FD0B004FE1FE /* Galaxy.cpp */ = {isa = PBXFileReference; fileEncoding = 4; lastKnownFileType = sourcecode.cpp.cpp; name = Galaxy.cpp; path = source/Galaxy.cpp; sourceTree = "<group>"; };
		A96863151AE6FD0B004FE1FE /* Galaxy.h */ = {isa = PBXFileReference; fileEncoding = 4; lastKnownFileType = sourcecode.c.h; name = Galaxy.h; path = source/Galaxy.h; sourceTree = "<group>"; };
		A96863161AE6FD0B004FE1FE /* GameData.cpp */ = {isa = PBXFileReference; fileEncoding = 4; lastKnownFileType = sourcecode.cpp.cpp; name = GameData.cpp; path = source/GameData.cpp; sourceTree = "<group>"; };
		A96863171AE6FD0B004FE1FE /* GameData.h */ = {isa = PBXFileReference; fileEncoding = 4; lastKnownFileType = sourcecode.c.h; name = GameData.h; path = source/GameData.h; sourceTree = "<group>"; };
		A96863181AE6FD0B004FE1FE /* GameEvent.cpp */ = {isa = PBXFileReference; fileEncoding = 4; lastKnownFileType = sourcecode.cpp.cpp; name = GameEvent.cpp; path = source/GameEvent.cpp; sourceTree = "<group>"; };
		A96863191AE6FD0B004FE1FE /* GameEvent.h */ = {isa = PBXFileReference; fileEncoding = 4; lastKnownFileType = sourcecode.c.h; name = GameEvent.h; path = source/GameEvent.h; sourceTree = "<group>"; };
		A968631A1AE6FD0B004FE1FE /* gl_header.h */ = {isa = PBXFileReference; fileEncoding = 4; lastKnownFileType = sourcecode.c.h; name = gl_header.h; path = source/gl_header.h; sourceTree = "<group>"; };
		A968631B1AE6FD0B004FE1FE /* Government.cpp */ = {isa = PBXFileReference; fileEncoding = 4; lastKnownFileType = sourcecode.cpp.cpp; name = Government.cpp; path = source/Government.cpp; sourceTree = "<group>"; };
		A968631C1AE6FD0B004FE1FE /* Government.h */ = {isa = PBXFileReference; fileEncoding = 4; lastKnownFileType = sourcecode.c.h; name = Government.h; path = source/Government.h; sourceTree = "<group>"; };
		A968631D1AE6FD0B004FE1FE /* HailPanel.cpp */ = {isa = PBXFileReference; fileEncoding = 4; lastKnownFileType = sourcecode.cpp.cpp; name = HailPanel.cpp; path = source/HailPanel.cpp; sourceTree = "<group>"; };
		A968631E1AE6FD0B004FE1FE /* HailPanel.h */ = {isa = PBXFileReference; fileEncoding = 4; lastKnownFileType = sourcecode.c.h; name = HailPanel.h; path = source/HailPanel.h; sourceTree = "<group>"; };
		A968631F1AE6FD0B004FE1FE /* HiringPanel.cpp */ = {isa = PBXFileReference; fileEncoding = 4; lastKnownFileType = sourcecode.cpp.cpp; name = HiringPanel.cpp; path = source/HiringPanel.cpp; sourceTree = "<group>"; };
		A96863201AE6FD0B004FE1FE /* HiringPanel.h */ = {isa = PBXFileReference; fileEncoding = 4; lastKnownFileType = sourcecode.c.h; name = HiringPanel.h; path = source/HiringPanel.h; sourceTree = "<group>"; };
		A96863211AE6FD0B004FE1FE /* ImageBuffer.cpp */ = {isa = PBXFileReference; fileEncoding = 4; lastKnownFileType = sourcecode.cpp.cpp; name = ImageBuffer.cpp; path = source/ImageBuffer.cpp; sourceTree = "<group>"; };
		A96863221AE6FD0B004FE1FE /* ImageBuffer.h */ = {isa = PBXFileReference; fileEncoding = 4; lastKnownFileType = sourcecode.c.h; name = ImageBuffer.h; path = source/ImageBuffer.h; sourceTree = "<group>"; };
		A96863251AE6FD0B004FE1FE /* Information.cpp */ = {isa = PBXFileReference; fileEncoding = 4; lastKnownFileType = sourcecode.cpp.cpp; name = Information.cpp; path = source/Information.cpp; sourceTree = "<group>"; };
		A96863261AE6FD0B004FE1FE /* Information.h */ = {isa = PBXFileReference; fileEncoding = 4; lastKnownFileType = sourcecode.c.h; name = Information.h; path = source/Information.h; sourceTree = "<group>"; };
		A96863271AE6FD0B004FE1FE /* Interface.cpp */ = {isa = PBXFileReference; fileEncoding = 4; lastKnownFileType = sourcecode.cpp.cpp; name = Interface.cpp; path = source/Interface.cpp; sourceTree = "<group>"; };
		A96863281AE6FD0B004FE1FE /* Interface.h */ = {isa = PBXFileReference; fileEncoding = 4; lastKnownFileType = sourcecode.c.h; name = Interface.h; path = source/Interface.h; sourceTree = "<group>"; };
		A96863291AE6FD0B004FE1FE /* LineShader.cpp */ = {isa = PBXFileReference; fileEncoding = 4; lastKnownFileType = sourcecode.cpp.cpp; name = LineShader.cpp; path = source/LineShader.cpp; sourceTree = "<group>"; };
		A968632A1AE6FD0B004FE1FE /* LineShader.h */ = {isa = PBXFileReference; fileEncoding = 4; lastKnownFileType = sourcecode.c.h; name = LineShader.h; path = source/LineShader.h; sourceTree = "<group>"; };
		A968632B1AE6FD0B004FE1FE /* LoadPanel.cpp */ = {isa = PBXFileReference; fileEncoding = 4; lastKnownFileType = sourcecode.cpp.cpp; name = LoadPanel.cpp; path = source/LoadPanel.cpp; sourceTree = "<group>"; };
		A968632C1AE6FD0B004FE1FE /* LoadPanel.h */ = {isa = PBXFileReference; fileEncoding = 4; lastKnownFileType = sourcecode.c.h; name = LoadPanel.h; path = source/LoadPanel.h; sourceTree = "<group>"; };
		A968632D1AE6FD0B004FE1FE /* LocationFilter.cpp */ = {isa = PBXFileReference; fileEncoding = 4; lastKnownFileType = sourcecode.cpp.cpp; name = LocationFilter.cpp; path = source/LocationFilter.cpp; sourceTree = "<group>"; };
		A968632E1AE6FD0B004FE1FE /* LocationFilter.h */ = {isa = PBXFileReference; fileEncoding = 4; lastKnownFileType = sourcecode.c.h; name = LocationFilter.h; path = source/LocationFilter.h; sourceTree = "<group>"; };
		A968632F1AE6FD0B004FE1FE /* main.cpp */ = {isa = PBXFileReference; fileEncoding = 4; lastKnownFileType = sourcecode.cpp.cpp; name = main.cpp; path = source/main.cpp; sourceTree = "<group>"; };
		A96863301AE6FD0B004FE1FE /* MainPanel.cpp */ = {isa = PBXFileReference; fileEncoding = 4; lastKnownFileType = sourcecode.cpp.cpp; name = MainPanel.cpp; path = source/MainPanel.cpp; sourceTree = "<group>"; };
		A96863311AE6FD0B004FE1FE /* MainPanel.h */ = {isa = PBXFileReference; fileEncoding = 4; lastKnownFileType = sourcecode.c.h; name = MainPanel.h; path = source/MainPanel.h; sourceTree = "<group>"; };
		A96863321AE6FD0C004FE1FE /* MapDetailPanel.cpp */ = {isa = PBXFileReference; fileEncoding = 4; lastKnownFileType = sourcecode.cpp.cpp; name = MapDetailPanel.cpp; path = source/MapDetailPanel.cpp; sourceTree = "<group>"; };
		A96863331AE6FD0C004FE1FE /* MapDetailPanel.h */ = {isa = PBXFileReference; fileEncoding = 4; lastKnownFileType = sourcecode.c.h; name = MapDetailPanel.h; path = source/MapDetailPanel.h; sourceTree = "<group>"; };
		A96863341AE6FD0C004FE1FE /* MapPanel.cpp */ = {isa = PBXFileReference; fileEncoding = 4; lastKnownFileType = sourcecode.cpp.cpp; name = MapPanel.cpp; path = source/MapPanel.cpp; sourceTree = "<group>"; };
		A96863351AE6FD0C004FE1FE /* MapPanel.h */ = {isa = PBXFileReference; fileEncoding = 4; lastKnownFileType = sourcecode.c.h; name = MapPanel.h; path = source/MapPanel.h; sourceTree = "<group>"; };
		A96863361AE6FD0C004FE1FE /* Mask.cpp */ = {isa = PBXFileReference; fileEncoding = 4; lastKnownFileType = sourcecode.cpp.cpp; name = Mask.cpp; path = source/Mask.cpp; sourceTree = "<group>"; };
		A96863371AE6FD0C004FE1FE /* Mask.h */ = {isa = PBXFileReference; fileEncoding = 4; lastKnownFileType = sourcecode.c.h; name = Mask.h; path = source/Mask.h; sourceTree = "<group>"; };
		A96863381AE6FD0C004FE1FE /* MenuPanel.cpp */ = {isa = PBXFileReference; fileEncoding = 4; lastKnownFileType = sourcecode.cpp.cpp; name = MenuPanel.cpp; path = source/MenuPanel.cpp; sourceTree = "<group>"; };
		A96863391AE6FD0C004FE1FE /* MenuPanel.h */ = {isa = PBXFileReference; fileEncoding = 4; lastKnownFileType = sourcecode.c.h; name = MenuPanel.h; path = source/MenuPanel.h; sourceTree = "<group>"; };
		A968633A1AE6FD0C004FE1FE /* Messages.cpp */ = {isa = PBXFileReference; fileEncoding = 4; lastKnownFileType = sourcecode.cpp.cpp; name = Messages.cpp; path = source/Messages.cpp; sourceTree = "<group>"; };
		A968633B1AE6FD0C004FE1FE /* Messages.h */ = {isa = PBXFileReference; fileEncoding = 4; lastKnownFileType = sourcecode.c.h; name = Messages.h; path = source/Messages.h; sourceTree = "<group>"; };
		A968633C1AE6FD0C004FE1FE /* Mission.cpp */ = {isa = PBXFileReference; fileEncoding = 4; lastKnownFileType = sourcecode.cpp.cpp; name = Mission.cpp; path = source/Mission.cpp; sourceTree = "<group>"; };
		A968633D1AE6FD0C004FE1FE /* Mission.h */ = {isa = PBXFileReference; fileEncoding = 4; lastKnownFileType = sourcecode.c.h; name = Mission.h; path = source/Mission.h; sourceTree = "<group>"; };
		A968633E1AE6FD0C004FE1FE /* MissionAction.cpp */ = {isa = PBXFileReference; fileEncoding = 4; lastKnownFileType = sourcecode.cpp.cpp; name = MissionAction.cpp; path = source/MissionAction.cpp; sourceTree = "<group>"; };
		A968633F1AE6FD0C004FE1FE /* MissionAction.h */ = {isa = PBXFileReference; fileEncoding = 4; lastKnownFileType = sourcecode.c.h; name = MissionAction.h; path = source/MissionAction.h; sourceTree = "<group>"; };
		A96863401AE6FD0C004FE1FE /* MissionPanel.cpp */ = {isa = PBXFileReference; fileEncoding = 4; lastKnownFileType = sourcecode.cpp.cpp; name = MissionPanel.cpp; path = source/MissionPanel.cpp; sourceTree = "<group>"; };
		A96863411AE6FD0C004FE1FE /* MissionPanel.h */ = {isa = PBXFileReference; fileEncoding = 4; lastKnownFileType = sourcecode.c.h; name = MissionPanel.h; path = source/MissionPanel.h; sourceTree = "<group>"; };
		A96863421AE6FD0C004FE1FE /* Mortgage.cpp */ = {isa = PBXFileReference; fileEncoding = 4; lastKnownFileType = sourcecode.cpp.cpp; name = Mortgage.cpp; path = source/Mortgage.cpp; sourceTree = "<group>"; };
		A96863431AE6FD0C004FE1FE /* Mortgage.h */ = {isa = PBXFileReference; fileEncoding = 4; lastKnownFileType = sourcecode.c.h; name = Mortgage.h; path = source/Mortgage.h; sourceTree = "<group>"; };
		A96863441AE6FD0C004FE1FE /* NPC.cpp */ = {isa = PBXFileReference; fileEncoding = 4; lastKnownFileType = sourcecode.cpp.cpp; name = NPC.cpp; path = source/NPC.cpp; sourceTree = "<group>"; };
		A96863451AE6FD0C004FE1FE /* NPC.h */ = {isa = PBXFileReference; fileEncoding = 4; lastKnownFileType = sourcecode.c.h; name = NPC.h; path = source/NPC.h; sourceTree = "<group>"; };
		A96863461AE6FD0C004FE1FE /* Outfit.cpp */ = {isa = PBXFileReference; fileEncoding = 4; lastKnownFileType = sourcecode.cpp.cpp; name = Outfit.cpp; path = source/Outfit.cpp; sourceTree = "<group>"; };
		A96863471AE6FD0C004FE1FE /* Outfit.h */ = {isa = PBXFileReference; fileEncoding = 4; lastKnownFileType = sourcecode.c.h; name = Outfit.h; path = source/Outfit.h; sourceTree = "<group>"; };
		A96863481AE6FD0C004FE1FE /* OutfitInfoDisplay.cpp */ = {isa = PBXFileReference; fileEncoding = 4; lastKnownFileType = sourcecode.cpp.cpp; name = OutfitInfoDisplay.cpp; path = source/OutfitInfoDisplay.cpp; sourceTree = "<group>"; };
		A96863491AE6FD0C004FE1FE /* OutfitInfoDisplay.h */ = {isa = PBXFileReference; fileEncoding = 4; lastKnownFileType = sourcecode.c.h; name = OutfitInfoDisplay.h; path = source/OutfitInfoDisplay.h; sourceTree = "<group>"; };
		A968634A1AE6FD0C004FE1FE /* OutfitterPanel.cpp */ = {isa = PBXFileReference; fileEncoding = 4; lastKnownFileType = sourcecode.cpp.cpp; name = OutfitterPanel.cpp; path = source/OutfitterPanel.cpp; sourceTree = "<group>"; };
		A968634B1AE6FD0C004FE1FE /* OutfitterPanel.h */ = {isa = PBXFileReference; fileEncoding = 4; lastKnownFileType = sourcecode.c.h; name = OutfitterPanel.h; path = source/OutfitterPanel.h; sourceTree = "<group>"; };
		A968634C1AE6FD0C004FE1FE /* OutlineShader.cpp */ = {isa = PBXFileReference; fileEncoding = 4; lastKnownFileType = sourcecode.cpp.cpp; name = OutlineShader.cpp; path = source/OutlineShader.cpp; sourceTree = "<group>"; };
		A968634D1AE6FD0C004FE1FE /* OutlineShader.h */ = {isa = PBXFileReference; fileEncoding = 4; lastKnownFileType = sourcecode.c.h; name = OutlineShader.h; path = source/OutlineShader.h; sourceTree = "<group>"; };
		A968634E1AE6FD0C004FE1FE /* Panel.cpp */ = {isa = PBXFileReference; fileEncoding = 4; lastKnownFileType = sourcecode.cpp.cpp; name = Panel.cpp; path = source/Panel.cpp; sourceTree = "<group>"; };
		A968634F1AE6FD0C004FE1FE /* Panel.h */ = {isa = PBXFileReference; fileEncoding = 4; lastKnownFileType = sourcecode.c.h; name = Panel.h; path = source/Panel.h; sourceTree = "<group>"; };
		A96863501AE6FD0C004FE1FE /* Personality.cpp */ = {isa = PBXFileReference; fileEncoding = 4; lastKnownFileType = sourcecode.cpp.cpp; name = Personality.cpp; path = source/Personality.cpp; sourceTree = "<group>"; };
		A96863511AE6FD0C004FE1FE /* Personality.h */ = {isa = PBXFileReference; fileEncoding = 4; lastKnownFileType = sourcecode.c.h; name = Personality.h; path = source/Personality.h; sourceTree = "<group>"; };
		A96863521AE6FD0C004FE1FE /* Phrase.cpp */ = {isa = PBXFileReference; fileEncoding = 4; lastKnownFileType = sourcecode.cpp.cpp; name = Phrase.cpp; path = source/Phrase.cpp; sourceTree = "<group>"; };
		A96863531AE6FD0C004FE1FE /* Phrase.h */ = {isa = PBXFileReference; fileEncoding = 4; lastKnownFileType = sourcecode.c.h; name = Phrase.h; path = source/Phrase.h; sourceTree = "<group>"; };
		A96863541AE6FD0C004FE1FE /* pi.h */ = {isa = PBXFileReference; fileEncoding = 4; lastKnownFileType = sourcecode.c.h; name = pi.h; path = source/pi.h; sourceTree = "<group>"; };
		A96863551AE6FD0C004FE1FE /* Planet.cpp */ = {isa = PBXFileReference; fileEncoding = 4; lastKnownFileType = sourcecode.cpp.cpp; name = Planet.cpp; path = source/Planet.cpp; sourceTree = "<group>"; };
		A96863561AE6FD0C004FE1FE /* Planet.h */ = {isa = PBXFileReference; fileEncoding = 4; lastKnownFileType = sourcecode.c.h; name = Planet.h; path = source/Planet.h; sourceTree = "<group>"; };
		A96863571AE6FD0C004FE1FE /* PlanetPanel.cpp */ = {isa = PBXFileReference; fileEncoding = 4; lastKnownFileType = sourcecode.cpp.cpp; name = PlanetPanel.cpp; path = source/PlanetPanel.cpp; sourceTree = "<group>"; };
		A96863581AE6FD0C004FE1FE /* PlanetPanel.h */ = {isa = PBXFileReference; fileEncoding = 4; lastKnownFileType = sourcecode.c.h; name = PlanetPanel.h; path = source/PlanetPanel.h; sourceTree = "<group>"; };
		A96863591AE6FD0C004FE1FE /* PlayerInfo.cpp */ = {isa = PBXFileReference; fileEncoding = 4; lastKnownFileType = sourcecode.cpp.cpp; name = PlayerInfo.cpp; path = source/PlayerInfo.cpp; sourceTree = "<group>"; };
		A968635A1AE6FD0C004FE1FE /* PlayerInfo.h */ = {isa = PBXFileReference; fileEncoding = 4; lastKnownFileType = sourcecode.c.h; name = PlayerInfo.h; path = source/PlayerInfo.h; sourceTree = "<group>"; };
		A968635B1AE6FD0C004FE1FE /* Point.cpp */ = {isa = PBXFileReference; fileEncoding = 4; lastKnownFileType = sourcecode.cpp.cpp; name = Point.cpp; path = source/Point.cpp; sourceTree = "<group>"; };
		A968635C1AE6FD0C004FE1FE /* Point.h */ = {isa = PBXFileReference; fileEncoding = 4; lastKnownFileType = sourcecode.c.h; name = Point.h; path = source/Point.h; sourceTree = "<group>"; };
		A968635D1AE6FD0C004FE1FE /* PointerShader.cpp */ = {isa = PBXFileReference; fileEncoding = 4; lastKnownFileType = sourcecode.cpp.cpp; name = PointerShader.cpp; path = source/PointerShader.cpp; sourceTree = "<group>"; };
		A968635E1AE6FD0C004FE1FE /* PointerShader.h */ = {isa = PBXFileReference; fileEncoding = 4; lastKnownFileType = sourcecode.c.h; name = PointerShader.h; path = source/PointerShader.h; sourceTree = "<group>"; };
		A968635F1AE6FD0C004FE1FE /* Politics.cpp */ = {isa = PBXFileReference; fileEncoding = 4; lastKnownFileType = sourcecode.cpp.cpp; name = Politics.cpp; path = source/Politics.cpp; sourceTree = "<group>"; };
		A96863601AE6FD0C004FE1FE /* Politics.h */ = {isa = PBXFileReference; fileEncoding = 4; lastKnownFileType = sourcecode.c.h; name = Politics.h; path = source/Politics.h; sourceTree = "<group>"; };
		A96863611AE6FD0C004FE1FE /* Preferences.cpp */ = {isa = PBXFileReference; fileEncoding = 4; lastKnownFileType = sourcecode.cpp.cpp; name = Preferences.cpp; path = source/Preferences.cpp; sourceTree = "<group>"; };
		A96863621AE6FD0C004FE1FE /* Preferences.h */ = {isa = PBXFileReference; fileEncoding = 4; lastKnownFileType = sourcecode.c.h; name = Preferences.h; path = source/Preferences.h; sourceTree = "<group>"; };
		A96863631AE6FD0C004FE1FE /* PreferencesPanel.cpp */ = {isa = PBXFileReference; fileEncoding = 4; lastKnownFileType = sourcecode.cpp.cpp; name = PreferencesPanel.cpp; path = source/PreferencesPanel.cpp; sourceTree = "<group>"; };
		A96863641AE6FD0C004FE1FE /* PreferencesPanel.h */ = {isa = PBXFileReference; fileEncoding = 4; lastKnownFileType = sourcecode.c.h; name = PreferencesPanel.h; path = source/PreferencesPanel.h; sourceTree = "<group>"; };
		A96863651AE6FD0C004FE1FE /* Projectile.cpp */ = {isa = PBXFileReference; fileEncoding = 4; lastKnownFileType = sourcecode.cpp.cpp; name = Projectile.cpp; path = source/Projectile.cpp; sourceTree = "<group>"; };
		A96863661AE6FD0C004FE1FE /* Projectile.h */ = {isa = PBXFileReference; fileEncoding = 4; lastKnownFileType = sourcecode.c.h; name = Projectile.h; path = source/Projectile.h; sourceTree = "<group>"; };
		A96863671AE6FD0C004FE1FE /* Radar.cpp */ = {isa = PBXFileReference; fileEncoding = 4; lastKnownFileType = sourcecode.cpp.cpp; name = Radar.cpp; path = source/Radar.cpp; sourceTree = "<group>"; };
		A96863681AE6FD0C004FE1FE /* Radar.h */ = {isa = PBXFileReference; fileEncoding = 4; lastKnownFileType = sourcecode.c.h; name = Radar.h; path = source/Radar.h; sourceTree = "<group>"; };
		A96863691AE6FD0D004FE1FE /* Random.cpp */ = {isa = PBXFileReference; fileEncoding = 4; lastKnownFileType = sourcecode.cpp.cpp; name = Random.cpp; path = source/Random.cpp; sourceTree = "<group>"; };
		A968636A1AE6FD0D004FE1FE /* Random.h */ = {isa = PBXFileReference; fileEncoding = 4; lastKnownFileType = sourcecode.c.h; name = Random.h; path = source/Random.h; sourceTree = "<group>"; };
		A968636B1AE6FD0D004FE1FE /* RingShader.cpp */ = {isa = PBXFileReference; fileEncoding = 4; lastKnownFileType = sourcecode.cpp.cpp; name = RingShader.cpp; path = source/RingShader.cpp; sourceTree = "<group>"; };
		A968636C1AE6FD0D004FE1FE /* RingShader.h */ = {isa = PBXFileReference; fileEncoding = 4; lastKnownFileType = sourcecode.c.h; name = RingShader.h; path = source/RingShader.h; sourceTree = "<group>"; };
		A968636D1AE6FD0D004FE1FE /* Sale.h */ = {isa = PBXFileReference; fileEncoding = 4; lastKnownFileType = sourcecode.c.h; name = Sale.h; path = source/Sale.h; sourceTree = "<group>"; };
		A968636E1AE6FD0D004FE1FE /* SavedGame.cpp */ = {isa = PBXFileReference; fileEncoding = 4; lastKnownFileType = sourcecode.cpp.cpp; name = SavedGame.cpp; path = source/SavedGame.cpp; sourceTree = "<group>"; };
		A968636F1AE6FD0D004FE1FE /* SavedGame.h */ = {isa = PBXFileReference; fileEncoding = 4; lastKnownFileType = sourcecode.c.h; name = SavedGame.h; path = source/SavedGame.h; sourceTree = "<group>"; };
		A96863701AE6FD0D004FE1FE /* Screen.cpp */ = {isa = PBXFileReference; fileEncoding = 4; lastKnownFileType = sourcecode.cpp.cpp; name = Screen.cpp; path = source/Screen.cpp; sourceTree = "<group>"; };
		A96863711AE6FD0D004FE1FE /* Screen.h */ = {isa = PBXFileReference; fileEncoding = 4; lastKnownFileType = sourcecode.c.h; name = Screen.h; path = source/Screen.h; sourceTree = "<group>"; };
		A96863721AE6FD0D004FE1FE /* Set.h */ = {isa = PBXFileReference; fileEncoding = 4; lastKnownFileType = sourcecode.c.h; name = Set.h; path = source/Set.h; sourceTree = "<group>"; };
		A96863731AE6FD0D004FE1FE /* Shader.cpp */ = {isa = PBXFileReference; fileEncoding = 4; lastKnownFileType = sourcecode.cpp.cpp; name = Shader.cpp; path = source/Shader.cpp; sourceTree = "<group>"; };
		A96863741AE6FD0D004FE1FE /* Shader.h */ = {isa = PBXFileReference; fileEncoding = 4; lastKnownFileType = sourcecode.c.h; name = Shader.h; path = source/Shader.h; sourceTree = "<group>"; };
		A96863751AE6FD0D004FE1FE /* shift.h */ = {isa = PBXFileReference; fileEncoding = 4; lastKnownFileType = sourcecode.c.h; name = shift.h; path = source/shift.h; sourceTree = "<group>"; };
		A96863761AE6FD0D004FE1FE /* Ship.cpp */ = {isa = PBXFileReference; fileEncoding = 4; lastKnownFileType = sourcecode.cpp.cpp; name = Ship.cpp; path = source/Ship.cpp; sourceTree = "<group>"; };
		A96863771AE6FD0D004FE1FE /* Ship.h */ = {isa = PBXFileReference; fileEncoding = 4; lastKnownFileType = sourcecode.c.h; name = Ship.h; path = source/Ship.h; sourceTree = "<group>"; };
		A96863781AE6FD0D004FE1FE /* ShipEvent.cpp */ = {isa = PBXFileReference; fileEncoding = 4; lastKnownFileType = sourcecode.cpp.cpp; name = ShipEvent.cpp; path = source/ShipEvent.cpp; sourceTree = "<group>"; };
		A96863791AE6FD0D004FE1FE /* ShipEvent.h */ = {isa = PBXFileReference; fileEncoding = 4; lastKnownFileType = sourcecode.c.h; name = ShipEvent.h; path = source/ShipEvent.h; sourceTree = "<group>"; };
		A968637A1AE6FD0D004FE1FE /* ShipInfoDisplay.cpp */ = {isa = PBXFileReference; fileEncoding = 4; lastKnownFileType = sourcecode.cpp.cpp; name = ShipInfoDisplay.cpp; path = source/ShipInfoDisplay.cpp; sourceTree = "<group>"; };
		A968637B1AE6FD0D004FE1FE /* ShipInfoDisplay.h */ = {isa = PBXFileReference; fileEncoding = 4; lastKnownFileType = sourcecode.c.h; name = ShipInfoDisplay.h; path = source/ShipInfoDisplay.h; sourceTree = "<group>"; };
		A968637C1AE6FD0D004FE1FE /* ShipyardPanel.cpp */ = {isa = PBXFileReference; fileEncoding = 4; lastKnownFileType = sourcecode.cpp.cpp; name = ShipyardPanel.cpp; path = source/ShipyardPanel.cpp; sourceTree = "<group>"; };
		A968637D1AE6FD0D004FE1FE /* ShipyardPanel.h */ = {isa = PBXFileReference; fileEncoding = 4; lastKnownFileType = sourcecode.c.h; name = ShipyardPanel.h; path = source/ShipyardPanel.h; sourceTree = "<group>"; };
		A968637E1AE6FD0D004FE1FE /* ShopPanel.cpp */ = {isa = PBXFileReference; fileEncoding = 4; lastKnownFileType = sourcecode.cpp.cpp; name = ShopPanel.cpp; path = source/ShopPanel.cpp; sourceTree = "<group>"; };
		A968637F1AE6FD0D004FE1FE /* ShopPanel.h */ = {isa = PBXFileReference; fileEncoding = 4; lastKnownFileType = sourcecode.c.h; name = ShopPanel.h; path = source/ShopPanel.h; sourceTree = "<group>"; };
		A96863801AE6FD0D004FE1FE /* Sound.cpp */ = {isa = PBXFileReference; fileEncoding = 4; lastKnownFileType = sourcecode.cpp.cpp; name = Sound.cpp; path = source/Sound.cpp; sourceTree = "<group>"; };
		A96863811AE6FD0D004FE1FE /* Sound.h */ = {isa = PBXFileReference; fileEncoding = 4; lastKnownFileType = sourcecode.c.h; name = Sound.h; path = source/Sound.h; sourceTree = "<group>"; };
		A96863821AE6FD0D004FE1FE /* SpaceportPanel.cpp */ = {isa = PBXFileReference; fileEncoding = 4; lastKnownFileType = sourcecode.cpp.cpp; name = SpaceportPanel.cpp; path = source/SpaceportPanel.cpp; sourceTree = "<group>"; };
		A96863831AE6FD0D004FE1FE /* SpaceportPanel.h */ = {isa = PBXFileReference; fileEncoding = 4; lastKnownFileType = sourcecode.c.h; name = SpaceportPanel.h; path = source/SpaceportPanel.h; sourceTree = "<group>"; };
		A96863841AE6FD0D004FE1FE /* Sprite.cpp */ = {isa = PBXFileReference; fileEncoding = 4; lastKnownFileType = sourcecode.cpp.cpp; name = Sprite.cpp; path = source/Sprite.cpp; sourceTree = "<group>"; };
		A96863851AE6FD0D004FE1FE /* Sprite.h */ = {isa = PBXFileReference; fileEncoding = 4; lastKnownFileType = sourcecode.c.h; name = Sprite.h; path = source/Sprite.h; sourceTree = "<group>"; };
		A96863861AE6FD0D004FE1FE /* SpriteQueue.cpp */ = {isa = PBXFileReference; fileEncoding = 4; lastKnownFileType = sourcecode.cpp.cpp; name = SpriteQueue.cpp; path = source/SpriteQueue.cpp; sourceTree = "<group>"; };
		A96863871AE6FD0D004FE1FE /* SpriteQueue.h */ = {isa = PBXFileReference; fileEncoding = 4; lastKnownFileType = sourcecode.c.h; name = SpriteQueue.h; path = source/SpriteQueue.h; sourceTree = "<group>"; };
		A96863881AE6FD0D004FE1FE /* SpriteSet.cpp */ = {isa = PBXFileReference; fileEncoding = 4; lastKnownFileType = sourcecode.cpp.cpp; name = SpriteSet.cpp; path = source/SpriteSet.cpp; sourceTree = "<group>"; };
		A96863891AE6FD0D004FE1FE /* SpriteSet.h */ = {isa = PBXFileReference; fileEncoding = 4; lastKnownFileType = sourcecode.c.h; name = SpriteSet.h; path = source/SpriteSet.h; sourceTree = "<group>"; };
		A968638A1AE6FD0D004FE1FE /* SpriteShader.cpp */ = {isa = PBXFileReference; fileEncoding = 4; lastKnownFileType = sourcecode.cpp.cpp; name = SpriteShader.cpp; path = source/SpriteShader.cpp; sourceTree = "<group>"; };
		A968638B1AE6FD0D004FE1FE /* SpriteShader.h */ = {isa = PBXFileReference; fileEncoding = 4; lastKnownFileType = sourcecode.c.h; name = SpriteShader.h; path = source/SpriteShader.h; sourceTree = "<group>"; };
		A968638C1AE6FD0D004FE1FE /* StarField.cpp */ = {isa = PBXFileReference; fileEncoding = 4; lastKnownFileType = sourcecode.cpp.cpp; name = StarField.cpp; path = source/StarField.cpp; sourceTree = "<group>"; };
		A968638D1AE6FD0D004FE1FE /* StarField.h */ = {isa = PBXFileReference; fileEncoding = 4; lastKnownFileType = sourcecode.c.h; name = StarField.h; path = source/StarField.h; sourceTree = "<group>"; };
		A968638E1AE6FD0D004FE1FE /* StartConditions.cpp */ = {isa = PBXFileReference; fileEncoding = 4; lastKnownFileType = sourcecode.cpp.cpp; name = StartConditions.cpp; path = source/StartConditions.cpp; sourceTree = "<group>"; };
		A968638F1AE6FD0D004FE1FE /* StartConditions.h */ = {isa = PBXFileReference; fileEncoding = 4; lastKnownFileType = sourcecode.c.h; name = StartConditions.h; path = source/StartConditions.h; sourceTree = "<group>"; };
		A96863901AE6FD0D004FE1FE /* StellarObject.cpp */ = {isa = PBXFileReference; fileEncoding = 4; lastKnownFileType = sourcecode.cpp.cpp; name = StellarObject.cpp; path = source/StellarObject.cpp; sourceTree = "<group>"; };
		A96863911AE6FD0D004FE1FE /* StellarObject.h */ = {isa = PBXFileReference; fileEncoding = 4; lastKnownFileType = sourcecode.c.h; name = StellarObject.h; path = source/StellarObject.h; sourceTree = "<group>"; };
		A96863921AE6FD0D004FE1FE /* System.cpp */ = {isa = PBXFileReference; fileEncoding = 4; lastKnownFileType = sourcecode.cpp.cpp; name = System.cpp; path = source/System.cpp; sourceTree = "<group>"; };
		A96863931AE6FD0D004FE1FE /* System.h */ = {isa = PBXFileReference; fileEncoding = 4; lastKnownFileType = sourcecode.c.h; name = System.h; path = source/System.h; sourceTree = "<group>"; };
		A96863941AE6FD0D004FE1FE /* Table.cpp */ = {isa = PBXFileReference; fileEncoding = 4; lastKnownFileType = sourcecode.cpp.cpp; name = Table.cpp; path = source/Table.cpp; sourceTree = "<group>"; };
		A96863951AE6FD0D004FE1FE /* Table.h */ = {isa = PBXFileReference; fileEncoding = 4; lastKnownFileType = sourcecode.c.h; name = Table.h; path = source/Table.h; sourceTree = "<group>"; };
		A96863961AE6FD0D004FE1FE /* Trade.cpp */ = {isa = PBXFileReference; fileEncoding = 4; lastKnownFileType = sourcecode.cpp.cpp; name = Trade.cpp; path = source/Trade.cpp; sourceTree = "<group>"; };
		A96863971AE6FD0D004FE1FE /* Trade.h */ = {isa = PBXFileReference; fileEncoding = 4; lastKnownFileType = sourcecode.c.h; name = Trade.h; path = source/Trade.h; sourceTree = "<group>"; };
		A96863981AE6FD0D004FE1FE /* TradingPanel.cpp */ = {isa = PBXFileReference; fileEncoding = 4; lastKnownFileType = sourcecode.cpp.cpp; name = TradingPanel.cpp; path = source/TradingPanel.cpp; sourceTree = "<group>"; };
		A96863991AE6FD0D004FE1FE /* TradingPanel.h */ = {isa = PBXFileReference; fileEncoding = 4; lastKnownFileType = sourcecode.c.h; name = TradingPanel.h; path = source/TradingPanel.h; sourceTree = "<group>"; };
		A968639A1AE6FD0D004FE1FE /* UI.cpp */ = {isa = PBXFileReference; fileEncoding = 4; lastKnownFileType = sourcecode.cpp.cpp; name = UI.cpp; path = source/UI.cpp; sourceTree = "<group>"; };
		A968639B1AE6FD0D004FE1FE /* UI.h */ = {isa = PBXFileReference; fileEncoding = 4; lastKnownFileType = sourcecode.c.h; name = UI.h; path = source/UI.h; sourceTree = "<group>"; };
		A968639C1AE6FD0D004FE1FE /* Weapon.cpp */ = {isa = PBXFileReference; fileEncoding = 4; lastKnownFileType = sourcecode.cpp.cpp; name = Weapon.cpp; path = source/Weapon.cpp; sourceTree = "<group>"; };
		A968639D1AE6FD0D004FE1FE /* Weapon.h */ = {isa = PBXFileReference; fileEncoding = 4; lastKnownFileType = sourcecode.c.h; name = Weapon.h; path = source/Weapon.h; sourceTree = "<group>"; };
		A968639E1AE6FD0D004FE1FE /* WrappedText.cpp */ = {isa = PBXFileReference; fileEncoding = 4; lastKnownFileType = sourcecode.cpp.cpp; name = WrappedText.cpp; path = source/WrappedText.cpp; sourceTree = "<group>"; };
		A968639F1AE6FD0E004FE1FE /* WrappedText.h */ = {isa = PBXFileReference; fileEncoding = 4; lastKnownFileType = sourcecode.c.h; name = WrappedText.h; path = source/WrappedText.h; sourceTree = "<group>"; };
		A97C24E81B17BE35007DDFA1 /* MapOutfitterPanel.cpp */ = {isa = PBXFileReference; fileEncoding = 4; lastKnownFileType = sourcecode.cpp.cpp; name = MapOutfitterPanel.cpp; path = source/MapOutfitterPanel.cpp; sourceTree = "<group>"; };
		A97C24E91B17BE35007DDFA1 /* MapOutfitterPanel.h */ = {isa = PBXFileReference; fileEncoding = 4; lastKnownFileType = sourcecode.c.h; name = MapOutfitterPanel.h; path = source/MapOutfitterPanel.h; sourceTree = "<group>"; };
		A97C24EB1B17BE3C007DDFA1 /* MapShipyardPanel.cpp */ = {isa = PBXFileReference; fileEncoding = 4; lastKnownFileType = sourcecode.cpp.cpp; name = MapShipyardPanel.cpp; path = source/MapShipyardPanel.cpp; sourceTree = "<group>"; };
		A97C24EC1B17BE3C007DDFA1 /* MapShipyardPanel.h */ = {isa = PBXFileReference; fileEncoding = 4; lastKnownFileType = sourcecode.c.h; name = MapShipyardPanel.h; path = source/MapShipyardPanel.h; sourceTree = "<group>"; };
		A98150801EA9634A00428AD6 /* ShipInfoPanel.cpp */ = {isa = PBXFileReference; fileEncoding = 4; lastKnownFileType = sourcecode.cpp.cpp; name = ShipInfoPanel.cpp; path = source/ShipInfoPanel.cpp; sourceTree = "<group>"; };
		A98150811EA9634A00428AD6 /* ShipInfoPanel.h */ = {isa = PBXFileReference; fileEncoding = 4; lastKnownFileType = sourcecode.c.h; name = ShipInfoPanel.h; path = source/ShipInfoPanel.h; sourceTree = "<group>"; };
		A98150831EA9635D00428AD6 /* PlayerInfoPanel.cpp */ = {isa = PBXFileReference; fileEncoding = 4; lastKnownFileType = sourcecode.cpp.cpp; name = PlayerInfoPanel.cpp; path = source/PlayerInfoPanel.cpp; sourceTree = "<group>"; };
		A98150841EA9635D00428AD6 /* PlayerInfoPanel.h */ = {isa = PBXFileReference; fileEncoding = 4; lastKnownFileType = sourcecode.c.h; name = PlayerInfoPanel.h; path = source/PlayerInfoPanel.h; sourceTree = "<group>"; };
		A99F7A4F195DF3E8002C30B8 /* Images.xcassets */ = {isa = PBXFileReference; lastKnownFileType = folder.assetcatalog; name = Images.xcassets; path = XCode/Images.xcassets; sourceTree = SOURCE_ROOT; };
		A99F7A51195DF3F9002C30B8 /* EndlessSky-Info.plist */ = {isa = PBXFileReference; fileEncoding = 4; lastKnownFileType = text.plist.xml; name = "EndlessSky-Info.plist"; path = "XCode/EndlessSky-Info.plist"; sourceTree = SOURCE_ROOT; };
		A99F7A6F195DF44B002C30B8 /* credits.txt */ = {isa = PBXFileReference; fileEncoding = 4; lastKnownFileType = text; path = credits.txt; sourceTree = "<group>"; };
		A99F7A94195DF44B002C30B8 /* keys.txt */ = {isa = PBXFileReference; fileEncoding = 4; lastKnownFileType = text; path = keys.txt; sourceTree = "<group>"; };
		A99F7A95195DF44B002C30B8 /* license.txt */ = {isa = PBXFileReference; fileEncoding = 4; lastKnownFileType = text; path = license.txt; sourceTree = "<group>"; };
		A99F7B32195DF45E002C30B8 /* data */ = {isa = PBXFileReference; lastKnownFileType = folder; path = data; sourceTree = "<group>"; };
		A99F7B33195DF45E002C30B8 /* images */ = {isa = PBXFileReference; lastKnownFileType = folder; path = images; sourceTree = "<group>"; };
		A9A5297319996C9F002D7C35 /* sounds */ = {isa = PBXFileReference; lastKnownFileType = folder; path = sounds; sourceTree = "<group>"; };
		A9A5297519996CC3002D7C35 /* OpenAL.framework */ = {isa = PBXFileReference; lastKnownFileType = wrapper.framework; name = OpenAL.framework; path = System/Library/Frameworks/OpenAL.framework; sourceTree = SDKROOT; };
		A9B99D001C616AD000BE7C2E /* ItemInfoDisplay.cpp */ = {isa = PBXFileReference; fileEncoding = 4; lastKnownFileType = sourcecode.cpp.cpp; name = ItemInfoDisplay.cpp; path = source/ItemInfoDisplay.cpp; sourceTree = "<group>"; };
		A9B99D011C616AD000BE7C2E /* ItemInfoDisplay.h */ = {isa = PBXFileReference; fileEncoding = 4; lastKnownFileType = sourcecode.c.h; name = ItemInfoDisplay.h; path = source/ItemInfoDisplay.h; sourceTree = "<group>"; };
		A9B99D031C616AF200BE7C2E /* MapSalesPanel.cpp */ = {isa = PBXFileReference; fileEncoding = 4; lastKnownFileType = sourcecode.cpp.cpp; name = MapSalesPanel.cpp; path = source/MapSalesPanel.cpp; sourceTree = "<group>"; };
		A9B99D041C616AF200BE7C2E /* MapSalesPanel.h */ = {isa = PBXFileReference; fileEncoding = 4; lastKnownFileType = sourcecode.c.h; name = MapSalesPanel.h; path = source/MapSalesPanel.h; sourceTree = "<group>"; };
		A9BDFB521E00B8AA00A6B27E /* Music.cpp */ = {isa = PBXFileReference; fileEncoding = 4; lastKnownFileType = sourcecode.cpp.cpp; name = Music.cpp; path = source/Music.cpp; sourceTree = "<group>"; };
		A9BDFB531E00B8AA00A6B27E /* Music.h */ = {isa = PBXFileReference; fileEncoding = 4; lastKnownFileType = sourcecode.c.h; name = Music.h; path = source/Music.h; sourceTree = "<group>"; };
		A9BDFB551E00B94700A6B27E /* libmad.0.2.1.dylib */ = {isa = PBXFileReference; lastKnownFileType = "compiled.mach-o.dylib"; name = libmad.0.2.1.dylib; path = /usr/local/lib/libmad.0.2.1.dylib; sourceTree = "<absolute>"; };
		A9C70E0E1C0E5B51000B3D14 /* File.cpp */ = {isa = PBXFileReference; fileEncoding = 4; lastKnownFileType = sourcecode.cpp.cpp; name = File.cpp; path = source/File.cpp; sourceTree = "<group>"; };
		A9C70E0F1C0E5B51000B3D14 /* File.h */ = {isa = PBXFileReference; fileEncoding = 4; lastKnownFileType = sourcecode.c.h; name = File.h; path = source/File.h; sourceTree = "<group>"; };
		A9CC52691950C9F6004E4E22 /* Endless Sky.app */ = {isa = PBXFileReference; explicitFileType = wrapper.application; includeInIndex = 0; path = "Endless Sky.app"; sourceTree = BUILT_PRODUCTS_DIR; };
		A9CC526C1950C9F6004E4E22 /* Cocoa.framework */ = {isa = PBXFileReference; lastKnownFileType = wrapper.framework; name = Cocoa.framework; path = System/Library/Frameworks/Cocoa.framework; sourceTree = SDKROOT; };
		A9CC526F1950C9F6004E4E22 /* AppKit.framework */ = {isa = PBXFileReference; lastKnownFileType = wrapper.framework; name = AppKit.framework; path = System/Library/Frameworks/AppKit.framework; sourceTree = SDKROOT; };
		A9CC52701950C9F6004E4E22 /* CoreData.framework */ = {isa = PBXFileReference; lastKnownFileType = wrapper.framework; name = CoreData.framework; path = System/Library/Frameworks/CoreData.framework; sourceTree = SDKROOT; };
		A9CC52711950C9F6004E4E22 /* Foundation.framework */ = {isa = PBXFileReference; lastKnownFileType = wrapper.framework; name = Foundation.framework; path = System/Library/Frameworks/Foundation.framework; sourceTree = SDKROOT; };
		A9D40D19195DFAA60086EE52 /* OpenGL.framework */ = {isa = PBXFileReference; lastKnownFileType = wrapper.framework; name = OpenGL.framework; path = System/Library/Frameworks/OpenGL.framework; sourceTree = SDKROOT; };
<<<<<<< HEAD
		B59015FA21ED2DD100799178 /* libpangocairo-1.0.0.dylib */ = {isa = PBXFileReference; lastKnownFileType = "compiled.mach-o.dylib"; name = "libpangocairo-1.0.0.dylib"; path = "/usr/local/lib/libpangocairo-1.0.0.dylib"; sourceTree = "<absolute>"; };
		B59015FF21ED2EC400799178 /* libpango-1.0.0.dylib */ = {isa = PBXFileReference; lastKnownFileType = "compiled.mach-o.dylib"; name = "libpango-1.0.0.dylib"; path = "/usr/local/lib/libpango-1.0.0.dylib"; sourceTree = "<absolute>"; };
		B590160221ED330400799178 /* libglib-2.0.0.dylib */ = {isa = PBXFileReference; lastKnownFileType = "compiled.mach-o.dylib"; name = "libglib-2.0.0.dylib"; path = "/usr/local/lib/libglib-2.0.0.dylib"; sourceTree = "<absolute>"; };
		B590160521ED3D0C00799178 /* libcairo.2.dylib */ = {isa = PBXFileReference; lastKnownFileType = "compiled.mach-o.dylib"; name = libcairo.2.dylib; path = /usr/local/lib/libcairo.2.dylib; sourceTree = "<absolute>"; };
		B590160821ED3F7900799178 /* libfontconfig.1.dylib */ = {isa = PBXFileReference; lastKnownFileType = "compiled.mach-o.dylib"; name = libfontconfig.1.dylib; path = /usr/local/lib/libfontconfig.1.dylib; sourceTree = "<absolute>"; };
		B590160B21ED43EB00799178 /* libgobject-2.0.0.dylib */ = {isa = PBXFileReference; lastKnownFileType = "compiled.mach-o.dylib"; name = "libgobject-2.0.0.dylib"; path = "/usr/local/lib/libgobject-2.0.0.dylib"; sourceTree = "<absolute>"; };
		B590160E21ED49F200799178 /* Cache.h */ = {isa = PBXFileReference; fileEncoding = 4; lastKnownFileType = sourcecode.c.h; name = Cache.h; path = source/Cache.h; sourceTree = "<group>"; };
		B590160F21ED49F200799178 /* Cache.cpp */ = {isa = PBXFileReference; fileEncoding = 4; lastKnownFileType = sourcecode.cpp.cpp; name = Cache.cpp; path = source/Cache.cpp; sourceTree = "<group>"; };
=======
>>>>>>> c28295a1
		B590161121ED4A0E00799178 /* Utf8.cpp */ = {isa = PBXFileReference; fileEncoding = 4; lastKnownFileType = sourcecode.cpp.cpp; name = Utf8.cpp; path = source/Utf8.cpp; sourceTree = "<group>"; };
		B590161221ED4A0F00799178 /* Utf8.h */ = {isa = PBXFileReference; fileEncoding = 4; lastKnownFileType = sourcecode.c.h; name = Utf8.h; path = source/Utf8.h; sourceTree = "<group>"; };
		B55C239B2303CE8A005C1A14 /* GameWindow.cpp */ = {isa = PBXFileReference; fileEncoding = 4; lastKnownFileType = sourcecode.cpp.cpp; name = GameWindow.cpp; path = source/GameWindow.cpp; sourceTree = "<group>"; };
		B55C239C2303CE8A005C1A14 /* GameWindow.h */ = {isa = PBXFileReference; fileEncoding = 4; lastKnownFileType = sourcecode.c.h; name = GameWindow.h; path = source/GameWindow.h; sourceTree = "<group>"; };
		B5DDA6922001B7F600DBA76A /* News.cpp */ = {isa = PBXFileReference; fileEncoding = 4; lastKnownFileType = sourcecode.cpp.cpp; name = News.cpp; path = source/News.cpp; sourceTree = "<group>"; };
		B5DDA6932001B7F600DBA76A /* News.h */ = {isa = PBXFileReference; fileEncoding = 4; lastKnownFileType = sourcecode.c.h; name = News.h; path = source/News.h; sourceTree = "<group>"; };
		DF8D57DF1FC25842001525DA /* Dictionary.cpp */ = {isa = PBXFileReference; fileEncoding = 4; lastKnownFileType = sourcecode.cpp.cpp; name = Dictionary.cpp; path = source/Dictionary.cpp; sourceTree = "<group>"; };
		DF8D57E01FC25842001525DA /* Dictionary.h */ = {isa = PBXFileReference; fileEncoding = 4; lastKnownFileType = sourcecode.c.h; name = Dictionary.h; path = source/Dictionary.h; sourceTree = "<group>"; };
		DF8D57E21FC25889001525DA /* Visual.cpp */ = {isa = PBXFileReference; fileEncoding = 4; lastKnownFileType = sourcecode.cpp.cpp; name = Visual.cpp; path = source/Visual.cpp; sourceTree = "<group>"; };
		DF8D57E31FC25889001525DA /* Visual.h */ = {isa = PBXFileReference; fileEncoding = 4; lastKnownFileType = sourcecode.c.h; name = Visual.h; path = source/Visual.h; sourceTree = "<group>"; };
		DFAAE2A21FD4A25C0072C0A8 /* BatchDrawList.cpp */ = {isa = PBXFileReference; fileEncoding = 4; lastKnownFileType = sourcecode.cpp.cpp; name = BatchDrawList.cpp; path = source/BatchDrawList.cpp; sourceTree = "<group>"; };
		DFAAE2A31FD4A25C0072C0A8 /* BatchDrawList.h */ = {isa = PBXFileReference; fileEncoding = 4; lastKnownFileType = sourcecode.c.h; name = BatchDrawList.h; path = source/BatchDrawList.h; sourceTree = "<group>"; };
		DFAAE2A41FD4A25C0072C0A8 /* BatchShader.cpp */ = {isa = PBXFileReference; fileEncoding = 4; lastKnownFileType = sourcecode.cpp.cpp; name = BatchShader.cpp; path = source/BatchShader.cpp; sourceTree = "<group>"; };
		DFAAE2A51FD4A25C0072C0A8 /* BatchShader.h */ = {isa = PBXFileReference; fileEncoding = 4; lastKnownFileType = sourcecode.c.h; name = BatchShader.h; path = source/BatchShader.h; sourceTree = "<group>"; };
		DFAAE2A81FD4A27B0072C0A8 /* ImageSet.cpp */ = {isa = PBXFileReference; fileEncoding = 4; lastKnownFileType = sourcecode.cpp.cpp; name = ImageSet.cpp; path = source/ImageSet.cpp; sourceTree = "<group>"; };
		DFAAE2A91FD4A27B0072C0A8 /* ImageSet.h */ = {isa = PBXFileReference; fileEncoding = 4; lastKnownFileType = sourcecode.c.h; name = ImageSet.h; path = source/ImageSet.h; sourceTree = "<group>"; };
/* End PBXFileReference section */

/* Begin PBXFrameworksBuildPhase section */
		A9CC52661950C9F6004E4E22 /* Frameworks */ = {
			isa = PBXFrameworksBuildPhase;
			buildActionMask = 2147483647;
			files = (
				B590160C21ED43EB00799178 /* libgobject-2.0.0.dylib in Frameworks */,
				B590160921ED3F7900799178 /* libfontconfig.1.dylib in Frameworks */,
				B590160621ED3D0C00799178 /* libcairo.2.dylib in Frameworks */,
				B590160321ED330400799178 /* libglib-2.0.0.dylib in Frameworks */,
				B590160021ED2EC400799178 /* libpango-1.0.0.dylib in Frameworks */,
				B59015FB21ED2DD100799178 /* libpangocairo-1.0.0.dylib in Frameworks */,
				A9BDFB561E00B94700A6B27E /* libmad.0.2.1.dylib in Frameworks */,
				A9A5297619996CC3002D7C35 /* OpenAL.framework in Frameworks */,
				4C2DEF56201B8FAE0062315E /* libSDL2-2.0.0.dylib in Frameworks */,
				A9D40D1A195DFAA60086EE52 /* OpenGL.framework in Frameworks */,
				A93931FB1988135200C2A87B /* libturbojpeg.0.dylib in Frameworks */,
				A93931FD1988136B00C2A87B /* libpng16.16.dylib in Frameworks */,
				A9CC526D1950C9F6004E4E22 /* Cocoa.framework in Frameworks */,
			);
			runOnlyForDeploymentPostprocessing = 0;
		};
/* End PBXFrameworksBuildPhase section */

/* Begin PBXGroup section */
		654D33611BE92C9200D1E5AB /* source */ = {
			isa = PBXGroup;
			children = (
				A96862CD1AE6FD0A004FE1FE /* Account.cpp */,
				A96862CE1AE6FD0A004FE1FE /* Account.h */,
				A96862CF1AE6FD0A004FE1FE /* AI.cpp */,
				A96862D01AE6FD0A004FE1FE /* AI.h */,
				A96862D11AE6FD0A004FE1FE /* Angle.cpp */,
				A96862D21AE6FD0A004FE1FE /* Angle.h */,
				A96862D51AE6FD0A004FE1FE /* Armament.cpp */,
				A96862D61AE6FD0A004FE1FE /* Armament.h */,
				A96862D71AE6FD0A004FE1FE /* AsteroidField.cpp */,
				A96862D81AE6FD0A004FE1FE /* AsteroidField.h */,
				A96862D91AE6FD0A004FE1FE /* Audio.cpp */,
				A96862DA1AE6FD0A004FE1FE /* Audio.h */,
				A96862DB1AE6FD0A004FE1FE /* BankPanel.cpp */,
				A96862DC1AE6FD0A004FE1FE /* BankPanel.h */,
				DFAAE2A21FD4A25C0072C0A8 /* BatchDrawList.cpp */,
				DFAAE2A31FD4A25C0072C0A8 /* BatchDrawList.h */,
				DFAAE2A41FD4A25C0072C0A8 /* BatchShader.cpp */,
				DFAAE2A51FD4A25C0072C0A8 /* BatchShader.h */,
				A96862DF1AE6FD0A004FE1FE /* BoardingPanel.cpp */,
				A96862E01AE6FD0A004FE1FE /* BoardingPanel.h */,
				6245F8231D301C7400A7A094 /* Body.cpp */,
				6245F8241D301C7400A7A094 /* Body.h */,
				B590160F21ED49F200799178 /* Cache.cpp */,
				B590160E21ED49F200799178 /* Cache.h */,
				A96862E11AE6FD0A004FE1FE /* CaptureOdds.cpp */,
				A96862E21AE6FD0A004FE1FE /* CaptureOdds.h */,
				A96862E31AE6FD0A004FE1FE /* CargoHold.cpp */,
				A96862E41AE6FD0A004FE1FE /* CargoHold.h */,
				A96862E51AE6FD0A004FE1FE /* ClickZone.h */,
				6A5716311E25BE6F00585EB2 /* CollisionSet.cpp */,
				6A5716321E25BE6F00585EB2 /* CollisionSet.h */,
				A96862E61AE6FD0A004FE1FE /* Color.cpp */,
				A96862E71AE6FD0A004FE1FE /* Color.h */,
				A96862E81AE6FD0A004FE1FE /* Command.cpp */,
				A96862E91AE6FD0A004FE1FE /* Command.h */,
				A96862EA1AE6FD0A004FE1FE /* ConditionSet.cpp */,
				A96862EB1AE6FD0A004FE1FE /* ConditionSet.h */,
				A96862EC1AE6FD0A004FE1FE /* Conversation.cpp */,
				A96862ED1AE6FD0A004FE1FE /* Conversation.h */,
				A96862EE1AE6FD0A004FE1FE /* ConversationPanel.cpp */,
				A96862EF1AE6FD0A004FE1FE /* ConversationPanel.h */,
				A96862F01AE6FD0A004FE1FE /* DataFile.cpp */,
				A96862F11AE6FD0A004FE1FE /* DataFile.h */,
				A96862F21AE6FD0A004FE1FE /* DataNode.cpp */,
				A96862F31AE6FD0A004FE1FE /* DataNode.h */,
				A96862F41AE6FD0A004FE1FE /* DataWriter.cpp */,
				A96862F51AE6FD0A004FE1FE /* DataWriter.h */,
				A96862F61AE6FD0A004FE1FE /* Date.cpp */,
				A96862F71AE6FD0A004FE1FE /* Date.h */,
				5155CD711DBB9FF900EF090B /* Depreciation.cpp */,
				5155CD721DBB9FF900EF090B /* Depreciation.h */,
				A96862F81AE6FD0A004FE1FE /* Dialog.cpp */,
				A96862F91AE6FD0B004FE1FE /* Dialog.h */,
				DF8D57DF1FC25842001525DA /* Dictionary.cpp */,
				DF8D57E01FC25842001525DA /* Dictionary.h */,
				A96862FA1AE6FD0B004FE1FE /* DistanceMap.cpp */,
				A96862FB1AE6FD0B004FE1FE /* DistanceMap.h */,
				A96862FE1AE6FD0B004FE1FE /* DrawList.cpp */,
				A96862FF1AE6FD0B004FE1FE /* DrawList.h */,
				A96863001AE6FD0B004FE1FE /* Effect.cpp */,
				A96863011AE6FD0B004FE1FE /* Effect.h */,
				A96863021AE6FD0B004FE1FE /* Engine.cpp */,
				A96863031AE6FD0B004FE1FE /* Engine.h */,
				A96863041AE6FD0B004FE1FE /* EscortDisplay.cpp */,
				A96863051AE6FD0B004FE1FE /* EscortDisplay.h */,
				A9C70E0E1C0E5B51000B3D14 /* File.cpp */,
				A9C70E0F1C0E5B51000B3D14 /* File.h */,
				A96863061AE6FD0B004FE1FE /* Files.cpp */,
				A96863071AE6FD0B004FE1FE /* Files.h */,
				A96863081AE6FD0B004FE1FE /* FillShader.cpp */,
				A96863091AE6FD0B004FE1FE /* FillShader.h */,
				A968630A1AE6FD0B004FE1FE /* Fleet.cpp */,
				A968630B1AE6FD0B004FE1FE /* Fleet.h */,
				62C311181CE172D000409D91 /* Flotsam.cpp */,
				62C311191CE172D000409D91 /* Flotsam.h */,
				62A405B81D47DA4D0054F6A0 /* FogShader.cpp */,
				62A405B91D47DA4D0054F6A0 /* FogShader.h */,
				A968630C1AE6FD0B004FE1FE /* Font.cpp */,
				A968630D1AE6FD0B004FE1FE /* Font.h */,
				A968630E1AE6FD0B004FE1FE /* FontSet.cpp */,
				A968630F1AE6FD0B004FE1FE /* FontSet.h */,
				A96863101AE6FD0B004FE1FE /* Format.cpp */,
				A96863111AE6FD0B004FE1FE /* Format.h */,
				A96863121AE6FD0B004FE1FE /* FrameTimer.cpp */,
				A96863131AE6FD0B004FE1FE /* FrameTimer.h */,
				A96863141AE6FD0B004FE1FE /* Galaxy.cpp */,
				A96863151AE6FD0B004FE1FE /* Galaxy.h */,
				A96863161AE6FD0B004FE1FE /* GameData.cpp */,
				A96863171AE6FD0B004FE1FE /* GameData.h */,
				A96863181AE6FD0B004FE1FE /* GameEvent.cpp */,
				A96863191AE6FD0B004FE1FE /* GameEvent.h */,
				B55C239B2303CE8A005C1A14 /* GameWindow.cpp */,
				B55C239C2303CE8A005C1A14 /* GameWindow.h */,
				A968631A1AE6FD0B004FE1FE /* gl_header.h */,
				A968631B1AE6FD0B004FE1FE /* Government.cpp */,
				A968631C1AE6FD0B004FE1FE /* Government.h */,
				A968631D1AE6FD0B004FE1FE /* HailPanel.cpp */,
				A968631E1AE6FD0B004FE1FE /* HailPanel.h */,
				6245F8261D301C9000A7A094 /* Hardpoint.cpp */,
				6245F8271D301C9000A7A094 /* Hardpoint.h */,
				A968631F1AE6FD0B004FE1FE /* HiringPanel.cpp */,
				A96863201AE6FD0B004FE1FE /* HiringPanel.h */,
				A96863211AE6FD0B004FE1FE /* ImageBuffer.cpp */,
				A96863221AE6FD0B004FE1FE /* ImageBuffer.h */,
				A96863251AE6FD0B004FE1FE /* Information.cpp */,
				A96863261AE6FD0B004FE1FE /* Information.h */,
				A96863271AE6FD0B004FE1FE /* Interface.cpp */,
				A96863281AE6FD0B004FE1FE /* Interface.h */,
				DFAAE2A81FD4A27B0072C0A8 /* ImageSet.cpp */,
				DFAAE2A91FD4A27B0072C0A8 /* ImageSet.h */,
				A9B99D001C616AD000BE7C2E /* ItemInfoDisplay.cpp */,
				A9B99D011C616AD000BE7C2E /* ItemInfoDisplay.h */,
				A96863291AE6FD0B004FE1FE /* LineShader.cpp */,
				A968632A1AE6FD0B004FE1FE /* LineShader.h */,
				A968632B1AE6FD0B004FE1FE /* LoadPanel.cpp */,
				A968632C1AE6FD0B004FE1FE /* LoadPanel.h */,
				A968632D1AE6FD0B004FE1FE /* LocationFilter.cpp */,
				A968632E1AE6FD0B004FE1FE /* LocationFilter.h */,
				A90633FD1EE602FD000DA6C0 /* LogbookPanel.cpp */,
				A90633FE1EE602FD000DA6C0 /* LogbookPanel.h */,
				A968632F1AE6FD0B004FE1FE /* main.cpp */,
				A96863301AE6FD0B004FE1FE /* MainPanel.cpp */,
				A96863311AE6FD0B004FE1FE /* MainPanel.h */,
				A96863321AE6FD0C004FE1FE /* MapDetailPanel.cpp */,
				A96863331AE6FD0C004FE1FE /* MapDetailPanel.h */,
				A97C24E81B17BE35007DDFA1 /* MapOutfitterPanel.cpp */,
				A97C24E91B17BE35007DDFA1 /* MapOutfitterPanel.h */,
				A96863341AE6FD0C004FE1FE /* MapPanel.cpp */,
				A96863351AE6FD0C004FE1FE /* MapPanel.h */,
				A9B99D031C616AF200BE7C2E /* MapSalesPanel.cpp */,
				A9B99D041C616AF200BE7C2E /* MapSalesPanel.h */,
				A97C24EB1B17BE3C007DDFA1 /* MapShipyardPanel.cpp */,
				A97C24EC1B17BE3C007DDFA1 /* MapShipyardPanel.h */,
				A96863361AE6FD0C004FE1FE /* Mask.cpp */,
				A96863371AE6FD0C004FE1FE /* Mask.h */,
				A96863381AE6FD0C004FE1FE /* MenuPanel.cpp */,
				A96863391AE6FD0C004FE1FE /* MenuPanel.h */,
				A968633A1AE6FD0C004FE1FE /* Messages.cpp */,
				A968633B1AE6FD0C004FE1FE /* Messages.h */,
				A90C15D71D5BD55700708F3A /* Minable.cpp */,
				A90C15D81D5BD55700708F3A /* Minable.h */,
				A968633C1AE6FD0C004FE1FE /* Mission.cpp */,
				A968633D1AE6FD0C004FE1FE /* Mission.h */,
				A968633E1AE6FD0C004FE1FE /* MissionAction.cpp */,
				A968633F1AE6FD0C004FE1FE /* MissionAction.h */,
				A96863401AE6FD0C004FE1FE /* MissionPanel.cpp */,
				A96863411AE6FD0C004FE1FE /* MissionPanel.h */,
				A96863421AE6FD0C004FE1FE /* Mortgage.cpp */,
				A96863431AE6FD0C004FE1FE /* Mortgage.h */,
				A9BDFB521E00B8AA00A6B27E /* Music.cpp */,
				A9BDFB531E00B8AA00A6B27E /* Music.h */,
				B5DDA6922001B7F600DBA76A /* News.cpp */,
				B5DDA6932001B7F600DBA76A /* News.h */,
				A96863441AE6FD0C004FE1FE /* NPC.cpp */,
				A96863451AE6FD0C004FE1FE /* NPC.h */,
				A96863461AE6FD0C004FE1FE /* Outfit.cpp */,
				A96863471AE6FD0C004FE1FE /* Outfit.h */,
				A96863481AE6FD0C004FE1FE /* OutfitInfoDisplay.cpp */,
				A96863491AE6FD0C004FE1FE /* OutfitInfoDisplay.h */,
				A968634A1AE6FD0C004FE1FE /* OutfitterPanel.cpp */,
				A968634B1AE6FD0C004FE1FE /* OutfitterPanel.h */,
				A968634C1AE6FD0C004FE1FE /* OutlineShader.cpp */,
				A968634D1AE6FD0C004FE1FE /* OutlineShader.h */,
				A968634E1AE6FD0C004FE1FE /* Panel.cpp */,
				A968634F1AE6FD0C004FE1FE /* Panel.h */,
				A966A5A91B964E6300DFF69C /* Person.cpp */,
				A966A5AA1B964E6300DFF69C /* Person.h */,
				A96863501AE6FD0C004FE1FE /* Personality.cpp */,
				A96863511AE6FD0C004FE1FE /* Personality.h */,
				A96863521AE6FD0C004FE1FE /* Phrase.cpp */,
				A96863531AE6FD0C004FE1FE /* Phrase.h */,
				A96863541AE6FD0C004FE1FE /* pi.h */,
				A96863551AE6FD0C004FE1FE /* Planet.cpp */,
				A96863561AE6FD0C004FE1FE /* Planet.h */,
				628BDAED1CC5DC950062BCD2 /* PlanetLabel.cpp */,
				628BDAEE1CC5DC950062BCD2 /* PlanetLabel.h */,
				A96863571AE6FD0C004FE1FE /* PlanetPanel.cpp */,
				A96863581AE6FD0C004FE1FE /* PlanetPanel.h */,
				A96863591AE6FD0C004FE1FE /* PlayerInfo.cpp */,
				A968635A1AE6FD0C004FE1FE /* PlayerInfo.h */,
				A98150831EA9635D00428AD6 /* PlayerInfoPanel.cpp */,
				A98150841EA9635D00428AD6 /* PlayerInfoPanel.h */,
				A968635B1AE6FD0C004FE1FE /* Point.cpp */,
				A968635C1AE6FD0C004FE1FE /* Point.h */,
				A968635D1AE6FD0C004FE1FE /* PointerShader.cpp */,
				A968635E1AE6FD0C004FE1FE /* PointerShader.h */,
				A968635F1AE6FD0C004FE1FE /* Politics.cpp */,
				A96863601AE6FD0C004FE1FE /* Politics.h */,
				A96863611AE6FD0C004FE1FE /* Preferences.cpp */,
				A96863621AE6FD0C004FE1FE /* Preferences.h */,
				A96863631AE6FD0C004FE1FE /* PreferencesPanel.cpp */,
				A96863641AE6FD0C004FE1FE /* PreferencesPanel.h */,
				A96863651AE6FD0C004FE1FE /* Projectile.cpp */,
				A96863661AE6FD0C004FE1FE /* Projectile.h */,
				A96863671AE6FD0C004FE1FE /* Radar.cpp */,
				A96863681AE6FD0C004FE1FE /* Radar.h */,
				A96863691AE6FD0D004FE1FE /* Random.cpp */,
				A968636A1AE6FD0D004FE1FE /* Random.h */,
				A90C15DA1D5BD56800708F3A /* Rectangle.cpp */,
				A90C15DB1D5BD56800708F3A /* Rectangle.h */,
				A968636B1AE6FD0D004FE1FE /* RingShader.cpp */,
				A968636C1AE6FD0D004FE1FE /* RingShader.h */,
				A968636D1AE6FD0D004FE1FE /* Sale.h */,
				A968636E1AE6FD0D004FE1FE /* SavedGame.cpp */,
				A968636F1AE6FD0D004FE1FE /* SavedGame.h */,
				A96863701AE6FD0D004FE1FE /* Screen.cpp */,
				A96863711AE6FD0D004FE1FE /* Screen.h */,
				A96863721AE6FD0D004FE1FE /* Set.h */,
				A96863731AE6FD0D004FE1FE /* Shader.cpp */,
				A96863741AE6FD0D004FE1FE /* Shader.h */,
				A96863751AE6FD0D004FE1FE /* shift.h */,
				A96863761AE6FD0D004FE1FE /* Ship.cpp */,
				A96863771AE6FD0D004FE1FE /* Ship.h */,
				A96863781AE6FD0D004FE1FE /* ShipEvent.cpp */,
				A96863791AE6FD0D004FE1FE /* ShipEvent.h */,
				A968637A1AE6FD0D004FE1FE /* ShipInfoDisplay.cpp */,
				A968637B1AE6FD0D004FE1FE /* ShipInfoDisplay.h */,
				A98150801EA9634A00428AD6 /* ShipInfoPanel.cpp */,
				A98150811EA9634A00428AD6 /* ShipInfoPanel.h */,
				A968637C1AE6FD0D004FE1FE /* ShipyardPanel.cpp */,
				A968637D1AE6FD0D004FE1FE /* ShipyardPanel.h */,
				A968637E1AE6FD0D004FE1FE /* ShopPanel.cpp */,
				A968637F1AE6FD0D004FE1FE /* ShopPanel.h */,
				A96863801AE6FD0D004FE1FE /* Sound.cpp */,
				A96863811AE6FD0D004FE1FE /* Sound.h */,
				A96863821AE6FD0D004FE1FE /* SpaceportPanel.cpp */,
				A96863831AE6FD0D004FE1FE /* SpaceportPanel.h */,
				A96863841AE6FD0D004FE1FE /* Sprite.cpp */,
				A96863851AE6FD0D004FE1FE /* Sprite.h */,
				A96863861AE6FD0D004FE1FE /* SpriteQueue.cpp */,
				A96863871AE6FD0D004FE1FE /* SpriteQueue.h */,
				A96863881AE6FD0D004FE1FE /* SpriteSet.cpp */,
				A96863891AE6FD0D004FE1FE /* SpriteSet.h */,
				A968638A1AE6FD0D004FE1FE /* SpriteShader.cpp */,
				A968638B1AE6FD0D004FE1FE /* SpriteShader.h */,
				A968638C1AE6FD0D004FE1FE /* StarField.cpp */,
				A968638D1AE6FD0D004FE1FE /* StarField.h */,
				A968638E1AE6FD0D004FE1FE /* StartConditions.cpp */,
				A968638F1AE6FD0D004FE1FE /* StartConditions.h */,
				A96863901AE6FD0D004FE1FE /* StellarObject.cpp */,
				A96863911AE6FD0D004FE1FE /* StellarObject.h */,
				A96863921AE6FD0D004FE1FE /* System.cpp */,
				A96863931AE6FD0D004FE1FE /* System.h */,
				A96863941AE6FD0D004FE1FE /* Table.cpp */,
				A96863951AE6FD0D004FE1FE /* Table.h */,
				A96863961AE6FD0D004FE1FE /* Trade.cpp */,
				A96863971AE6FD0D004FE1FE /* Trade.h */,
				A96863981AE6FD0D004FE1FE /* TradingPanel.cpp */,
				A96863991AE6FD0D004FE1FE /* TradingPanel.h */,
				A968639A1AE6FD0D004FE1FE /* UI.cpp */,
				A968639B1AE6FD0D004FE1FE /* UI.h */,
				B590161121ED4A0E00799178 /* Utf8.cpp */,
				B590161221ED4A0F00799178 /* Utf8.h */,
				DF8D57E21FC25889001525DA /* Visual.cpp */,
				DF8D57E31FC25889001525DA /* Visual.h */,
				A968639C1AE6FD0D004FE1FE /* Weapon.cpp */,
				A968639D1AE6FD0D004FE1FE /* Weapon.h */,
				A968639E1AE6FD0D004FE1FE /* WrappedText.cpp */,
				A968639F1AE6FD0E004FE1FE /* WrappedText.h */,
			);
			name = source;
			sourceTree = "<group>";
		};
		A9CC52601950C9F6004E4E22 = {
			isa = PBXGroup;
			children = (
				654D33611BE92C9200D1E5AB /* source */,
				A99F7A6F195DF44B002C30B8 /* credits.txt */,
				A99F7A94195DF44B002C30B8 /* keys.txt */,
				A99F7A95195DF44B002C30B8 /* license.txt */,
				A94408A41982F3E600610427 /* endless-sky.iconset */,
				A9A5297319996C9F002D7C35 /* sounds */,
				A99F7B32195DF45E002C30B8 /* data */,
				A99F7B33195DF45E002C30B8 /* images */,
				A9CC52721950C9F6004E4E22 /* XCode */,
				A9CC526B1950C9F6004E4E22 /* Frameworks */,
				A9CC526A1950C9F6004E4E22 /* Products */,
			);
			sourceTree = "<group>";
		};
		A9CC526A1950C9F6004E4E22 /* Products */ = {
			isa = PBXGroup;
			children = (
				A9CC52691950C9F6004E4E22 /* Endless Sky.app */,
			);
			name = Products;
			sourceTree = "<group>";
		};
		A9CC526B1950C9F6004E4E22 /* Frameworks */ = {
			isa = PBXGroup;
			children = (
				B590160B21ED43EB00799178 /* libgobject-2.0.0.dylib */,
				B590160821ED3F7900799178 /* libfontconfig.1.dylib */,
				B590160521ED3D0C00799178 /* libcairo.2.dylib */,
				B590160221ED330400799178 /* libglib-2.0.0.dylib */,
				B59015FF21ED2EC400799178 /* libpango-1.0.0.dylib */,
				B59015FA21ED2DD100799178 /* libpangocairo-1.0.0.dylib */,
				A9A5297519996CC3002D7C35 /* OpenAL.framework */,
				A93931FA1988135200C2A87B /* libturbojpeg.0.dylib */,
				A93931FC1988136B00C2A87B /* libpng16.16.dylib */,
				A9BDFB551E00B94700A6B27E /* libmad.0.2.1.dylib */,
				4C2DEF55201B8FAD0062315E /* libSDL2-2.0.0.dylib */,
				A9D40D19195DFAA60086EE52 /* OpenGL.framework */,
				A9CC526C1950C9F6004E4E22 /* Cocoa.framework */,
				A9CC526E1950C9F6004E4E22 /* Other Frameworks */,
			);
			name = Frameworks;
			sourceTree = "<group>";
		};
		A9CC526E1950C9F6004E4E22 /* Other Frameworks */ = {
			isa = PBXGroup;
			children = (
				A9CC526F1950C9F6004E4E22 /* AppKit.framework */,
				A9CC52701950C9F6004E4E22 /* CoreData.framework */,
				A9CC52711950C9F6004E4E22 /* Foundation.framework */,
			);
			name = "Other Frameworks";
			sourceTree = "<group>";
		};
		A9CC52721950C9F6004E4E22 /* XCode */ = {
			isa = PBXGroup;
			children = (
				A99F7A4F195DF3E8002C30B8 /* Images.xcassets */,
				A9CC52731950C9F6004E4E22 /* Supporting Files */,
			);
			path = XCode;
			sourceTree = "<group>";
		};
		A9CC52731950C9F6004E4E22 /* Supporting Files */ = {
			isa = PBXGroup;
			children = (
				A99F7A51195DF3F9002C30B8 /* EndlessSky-Info.plist */,
			);
			name = "Supporting Files";
			sourceTree = "<group>";
		};
/* End PBXGroup section */

/* Begin PBXNativeTarget section */
		A9CC52681950C9F6004E4E22 /* EndlessSky */ = {
			isa = PBXNativeTarget;
			buildConfigurationList = A9CC529A1950C9F6004E4E22 /* Build configuration list for PBXNativeTarget "EndlessSky" */;
			buildPhases = (
				A9CC52651950C9F6004E4E22 /* Sources */,
				A9CC52661950C9F6004E4E22 /* Frameworks */,
				A9CC52671950C9F6004E4E22 /* Resources */,
				A93931ED19880ECA00C2A87B /* CopyFiles */,
			);
			buildRules = (
			);
			dependencies = (
			);
			name = EndlessSky;
			productName = EndlessSky;
			productReference = A9CC52691950C9F6004E4E22 /* Endless Sky.app */;
			productType = "com.apple.product-type.application";
		};
/* End PBXNativeTarget section */

/* Begin PBXProject section */
		A9CC52611950C9F6004E4E22 /* Project object */ = {
			isa = PBXProject;
			attributes = {
				LastUpgradeCheck = 0920;
			};
			buildConfigurationList = A9CC52641950C9F6004E4E22 /* Build configuration list for PBXProject "EndlessSky" */;
			compatibilityVersion = "Xcode 3.2";
			developmentRegion = English;
			hasScannedForEncodings = 0;
			knownRegions = (
				Base,
			);
			mainGroup = A9CC52601950C9F6004E4E22;
			productRefGroup = A9CC526A1950C9F6004E4E22 /* Products */;
			projectDirPath = "";
			projectRoot = "";
			targets = (
				A9CC52681950C9F6004E4E22 /* EndlessSky */,
			);
		};
/* End PBXProject section */

/* Begin PBXResourcesBuildPhase section */
		A9CC52671950C9F6004E4E22 /* Resources */ = {
			isa = PBXResourcesBuildPhase;
			buildActionMask = 2147483647;
			files = (
				A99F7A50195DF3E8002C30B8 /* Images.xcassets in Resources */,
				A99F7B09195DF44C002C30B8 /* license.txt in Resources */,
				A9A5297419996C9F002D7C35 /* sounds in Resources */,
				A99F7AF5195DF44C002C30B8 /* credits.txt in Resources */,
				A99F7B08195DF44C002C30B8 /* keys.txt in Resources */,
				A99F7B34195DF45E002C30B8 /* data in Resources */,
				A94408A51982F3E600610427 /* endless-sky.iconset in Resources */,
				A99F7B35195DF45E002C30B8 /* images in Resources */,
			);
			runOnlyForDeploymentPostprocessing = 0;
		};
/* End PBXResourcesBuildPhase section */

/* Begin PBXSourcesBuildPhase section */
		A9CC52651950C9F6004E4E22 /* Sources */ = {
			isa = PBXSourcesBuildPhase;
			buildActionMask = 2147483647;
			files = (
				A96863AD1AE6FD0E004FE1FE /* Command.cpp in Sources */,
				A96863E71AE6FD0E004FE1FE /* PointerShader.cpp in Sources */,
				A96863E51AE6FD0E004FE1FE /* PlayerInfo.cpp in Sources */,
				A96863B81AE6FD0E004FE1FE /* DrawList.cpp in Sources */,
				A96863FB1AE6FD0E004FE1FE /* SpriteSet.cpp in Sources */,
				A96863CC1AE6FD0E004FE1FE /* Interface.cpp in Sources */,
				A96864041AE6FD0E004FE1FE /* UI.cpp in Sources */,
				A96863EE1AE6FD0E004FE1FE /* RingShader.cpp in Sources */,
				A96864001AE6FD0E004FE1FE /* System.cpp in Sources */,
				A96863AC1AE6FD0E004FE1FE /* Color.cpp in Sources */,
				A96864031AE6FD0E004FE1FE /* TradingPanel.cpp in Sources */,
				A96863C81AE6FD0E004FE1FE /* HiringPanel.cpp in Sources */,
				A96863B21AE6FD0E004FE1FE /* DataNode.cpp in Sources */,
				A96863B01AE6FD0E004FE1FE /* ConversationPanel.cpp in Sources */,
				A96863E41AE6FD0E004FE1FE /* PlanetPanel.cpp in Sources */,
				A96863E01AE6FD0E004FE1FE /* Panel.cpp in Sources */,
				A96863D21AE6FD0E004FE1FE /* MapDetailPanel.cpp in Sources */,
				DFAAE2AA1FD4A27B0072C0A8 /* ImageSet.cpp in Sources */,
				B590161321ED4A0F00799178 /* Utf8.cpp in Sources */,
				A96863D41AE6FD0E004FE1FE /* Mask.cpp in Sources */,
				A96863E61AE6FD0E004FE1FE /* Point.cpp in Sources */,
				A96863DE1AE6FD0E004FE1FE /* OutfitterPanel.cpp in Sources */,
				62C3111A1CE172D000409D91 /* Flotsam.cpp in Sources */,
				B55C239D2303CE8B005C1A14 /* GameWindow.cpp in Sources */,
				A96863B91AE6FD0E004FE1FE /* Effect.cpp in Sources */,
				A96863AE1AE6FD0E004FE1FE /* ConditionSet.cpp in Sources */,
				A96863DC1AE6FD0E004FE1FE /* Outfit.cpp in Sources */,
				A96863BB1AE6FD0E004FE1FE /* EscortDisplay.cpp in Sources */,
				A96863EB1AE6FD0E004FE1FE /* Projectile.cpp in Sources */,
				A96863D11AE6FD0E004FE1FE /* MainPanel.cpp in Sources */,
				A96863B31AE6FD0E004FE1FE /* DataWriter.cpp in Sources */,
				A96863A61AE6FD0E004FE1FE /* Audio.cpp in Sources */,
				A96863A21AE6FD0E004FE1FE /* Angle.cpp in Sources */,
				A966A5AB1B964E6300DFF69C /* Person.cpp in Sources */,
				A96863FE1AE6FD0E004FE1FE /* StartConditions.cpp in Sources */,
				A96863A71AE6FD0E004FE1FE /* BankPanel.cpp in Sources */,
				A96863DA1AE6FD0E004FE1FE /* Mortgage.cpp in Sources */,
				A96863C31AE6FD0E004FE1FE /* Galaxy.cpp in Sources */,
				A97C24EA1B17BE35007DDFA1 /* MapOutfitterPanel.cpp in Sources */,
				A96864061AE6FD0E004FE1FE /* WrappedText.cpp in Sources */,
				A96863D91AE6FD0E004FE1FE /* MissionPanel.cpp in Sources */,
				A96863DB1AE6FD0E004FE1FE /* NPC.cpp in Sources */,
				A96863F81AE6FD0E004FE1FE /* SpaceportPanel.cpp in Sources */,
				A96863AA1AE6FD0E004FE1FE /* CaptureOdds.cpp in Sources */,
				A96863B61AE6FD0E004FE1FE /* DistanceMap.cpp in Sources */,
				A96863CF1AE6FD0E004FE1FE /* LocationFilter.cpp in Sources */,
				A96863C11AE6FD0E004FE1FE /* Format.cpp in Sources */,
				A96863BF1AE6FD0E004FE1FE /* Font.cpp in Sources */,
				A96863ED1AE6FD0E004FE1FE /* Random.cpp in Sources */,
				A96864021AE6FD0E004FE1FE /* Trade.cpp in Sources */,
				6245F8251D301C7400A7A094 /* Body.cpp in Sources */,
				5155CD731DBB9FF900EF090B /* Depreciation.cpp in Sources */,
				A96863FC1AE6FD0E004FE1FE /* SpriteShader.cpp in Sources */,
				A96863E81AE6FD0E004FE1FE /* Politics.cpp in Sources */,
				A96863E91AE6FD0E004FE1FE /* Preferences.cpp in Sources */,
				A96863F31AE6FD0E004FE1FE /* ShipEvent.cpp in Sources */,
				DFAAE2A71FD4A25C0072C0A8 /* BatchShader.cpp in Sources */,
				A96863D51AE6FD0E004FE1FE /* MenuPanel.cpp in Sources */,
				A90C15DC1D5BD56800708F3A /* Rectangle.cpp in Sources */,
				A9B99D021C616AD000BE7C2E /* ItemInfoDisplay.cpp in Sources */,
				A96863EA1AE6FD0E004FE1FE /* PreferencesPanel.cpp in Sources */,
				A96863F11AE6FD0E004FE1FE /* Shader.cpp in Sources */,
				A9C70E101C0E5B51000B3D14 /* File.cpp in Sources */,
				A96863F41AE6FD0E004FE1FE /* ShipInfoDisplay.cpp in Sources */,
				A96863C21AE6FD0E004FE1FE /* FrameTimer.cpp in Sources */,
				A96863D81AE6FD0E004FE1FE /* MissionAction.cpp in Sources */,
				A96863FA1AE6FD0E004FE1FE /* SpriteQueue.cpp in Sources */,
				A96863E21AE6FD0E004FE1FE /* Phrase.cpp in Sources */,
				628BDAEF1CC5DC950062BCD2 /* PlanetLabel.cpp in Sources */,
				6245F8281D301C9000A7A094 /* Hardpoint.cpp in Sources */,
				A96863C01AE6FD0E004FE1FE /* FontSet.cpp in Sources */,
				A96863D61AE6FD0E004FE1FE /* Messages.cpp in Sources */,
				A97C24ED1B17BE3C007DDFA1 /* MapShipyardPanel.cpp in Sources */,
				A96863D71AE6FD0E004FE1FE /* Mission.cpp in Sources */,
				A96863D31AE6FD0E004FE1FE /* MapPanel.cpp in Sources */,
				A96863F21AE6FD0E004FE1FE /* Ship.cpp in Sources */,
				B5DDA6942001B7F600DBA76A /* News.cpp in Sources */,
				A96863D01AE6FD0E004FE1FE /* main.cpp in Sources */,
				A96863BE1AE6FD0E004FE1FE /* Fleet.cpp in Sources */,
				A98150821EA9634A00428AD6 /* ShipInfoPanel.cpp in Sources */,
				A96864011AE6FD0E004FE1FE /* Table.cpp in Sources */,
				A96863AB1AE6FD0E004FE1FE /* CargoHold.cpp in Sources */,
				A96864051AE6FD0E004FE1FE /* Weapon.cpp in Sources */,
				A96863EC1AE6FD0E004FE1FE /* Radar.cpp in Sources */,
				A96863F61AE6FD0E004FE1FE /* ShopPanel.cpp in Sources */,
				DFAAE2A61FD4A25C0072C0A8 /* BatchDrawList.cpp in Sources */,
				A98150851EA9635D00428AD6 /* PlayerInfoPanel.cpp in Sources */,
				A96863BC1AE6FD0E004FE1FE /* Files.cpp in Sources */,
				A96863CB1AE6FD0E004FE1FE /* Information.cpp in Sources */,
				A96863F91AE6FD0E004FE1FE /* Sprite.cpp in Sources */,
				A96863A91AE6FD0E004FE1FE /* BoardingPanel.cpp in Sources */,
				DF8D57E11FC25842001525DA /* Dictionary.cpp in Sources */,
				A9B99D051C616AF200BE7C2E /* MapSalesPanel.cpp in Sources */,
				A96863A01AE6FD0E004FE1FE /* Account.cpp in Sources */,
				A90C15D91D5BD55700708F3A /* Minable.cpp in Sources */,
				A96863F51AE6FD0E004FE1FE /* ShipyardPanel.cpp in Sources */,
				A96863DD1AE6FD0E004FE1FE /* OutfitInfoDisplay.cpp in Sources */,
				A96863C41AE6FD0E004FE1FE /* GameData.cpp in Sources */,
				A96863CD1AE6FD0E004FE1FE /* LineShader.cpp in Sources */,
				A96863C71AE6FD0E004FE1FE /* HailPanel.cpp in Sources */,
				62A405BA1D47DA4D0054F6A0 /* FogShader.cpp in Sources */,
				A96863C61AE6FD0E004FE1FE /* Government.cpp in Sources */,
				A96863B51AE6FD0E004FE1FE /* Dialog.cpp in Sources */,
				A96863AF1AE6FD0E004FE1FE /* Conversation.cpp in Sources */,
				A96863C51AE6FD0E004FE1FE /* GameEvent.cpp in Sources */,
				A90633FF1EE602FD000DA6C0 /* LogbookPanel.cpp in Sources */,
				A96863BD1AE6FD0E004FE1FE /* FillShader.cpp in Sources */,
				A96863FF1AE6FD0E004FE1FE /* StellarObject.cpp in Sources */,
				A96863A51AE6FD0E004FE1FE /* AsteroidField.cpp in Sources */,
				A96863FD1AE6FD0E004FE1FE /* StarField.cpp in Sources */,
				A96863B11AE6FD0E004FE1FE /* DataFile.cpp in Sources */,
				A96863E31AE6FD0E004FE1FE /* Planet.cpp in Sources */,
				A96863DF1AE6FD0E004FE1FE /* OutlineShader.cpp in Sources */,
				A96863C91AE6FD0E004FE1FE /* ImageBuffer.cpp in Sources */,
				6A5716331E25BE6F00585EB2 /* CollisionSet.cpp in Sources */,
				A96863E11AE6FD0E004FE1FE /* Personality.cpp in Sources */,
				B590161021ED49F300799178 /* Cache.cpp in Sources */,
				A96863B41AE6FD0E004FE1FE /* Date.cpp in Sources */,
				DF8D57E51FC25889001525DA /* Visual.cpp in Sources */,
				A96863EF1AE6FD0E004FE1FE /* SavedGame.cpp in Sources */,
				A96863A11AE6FD0E004FE1FE /* AI.cpp in Sources */,
				A96863F71AE6FD0E004FE1FE /* Sound.cpp in Sources */,
				A9BDFB541E00B8AA00A6B27E /* Music.cpp in Sources */,
				A96863BA1AE6FD0E004FE1FE /* Engine.cpp in Sources */,
				A96863CE1AE6FD0E004FE1FE /* LoadPanel.cpp in Sources */,
				A96863A41AE6FD0E004FE1FE /* Armament.cpp in Sources */,
				A96863F01AE6FD0E004FE1FE /* Screen.cpp in Sources */,
			);
			runOnlyForDeploymentPostprocessing = 0;
		};
/* End PBXSourcesBuildPhase section */

/* Begin XCBuildConfiguration section */
		A9CC52981950C9F6004E4E22 /* Debug */ = {
			isa = XCBuildConfiguration;
			buildSettings = {
				ALWAYS_SEARCH_USER_PATHS = NO;
				CLANG_CXX_LANGUAGE_STANDARD = "c++11";
				CLANG_CXX_LIBRARY = "libc++";
				CLANG_ENABLE_MODULES = YES;
				CLANG_ENABLE_OBJC_ARC = YES;
				CLANG_WARN_BLOCK_CAPTURE_AUTORELEASING = YES;
				CLANG_WARN_BOOL_CONVERSION = YES;
				CLANG_WARN_COMMA = YES;
				CLANG_WARN_CONSTANT_CONVERSION = YES;
				CLANG_WARN_DIRECT_OBJC_ISA_USAGE = YES_ERROR;
				CLANG_WARN_EMPTY_BODY = YES;
				CLANG_WARN_ENUM_CONVERSION = YES;
				CLANG_WARN_INFINITE_RECURSION = YES;
				CLANG_WARN_INT_CONVERSION = YES;
				CLANG_WARN_NON_LITERAL_NULL_CONVERSION = YES;
				CLANG_WARN_OBJC_LITERAL_CONVERSION = YES;
				CLANG_WARN_OBJC_ROOT_CLASS = YES_ERROR;
				CLANG_WARN_RANGE_LOOP_ANALYSIS = YES;
				CLANG_WARN_STRICT_PROTOTYPES = YES;
				CLANG_WARN_SUSPICIOUS_MOVE = YES;
				CLANG_WARN_UNREACHABLE_CODE = YES;
				CLANG_WARN__DUPLICATE_METHOD_MATCH = YES;
				COPY_PHASE_STRIP = NO;
				ENABLE_STRICT_OBJC_MSGSEND = YES;
				ENABLE_TESTABILITY = YES;
				GCC_C_LANGUAGE_STANDARD = gnu99;
				GCC_DYNAMIC_NO_PIC = NO;
				GCC_ENABLE_OBJC_EXCEPTIONS = YES;
				GCC_NO_COMMON_BLOCKS = YES;
				GCC_OPTIMIZATION_LEVEL = 0;
				GCC_PREPROCESSOR_DEFINITIONS = (
					"DEBUG=1",
					"$(inherited)",
				);
				GCC_SYMBOLS_PRIVATE_EXTERN = NO;
				GCC_WARN_64_TO_32_BIT_CONVERSION = YES;
				GCC_WARN_ABOUT_RETURN_TYPE = YES_ERROR;
				GCC_WARN_UNDECLARED_SELECTOR = YES;
				GCC_WARN_UNINITIALIZED_AUTOS = YES_AGGRESSIVE;
				GCC_WARN_UNUSED_FUNCTION = YES;
				GCC_WARN_UNUSED_VARIABLE = YES;
				MACOSX_DEPLOYMENT_TARGET = 10.9;
				ONLY_ACTIVE_ARCH = YES;
				OTHER_CFLAGS = "-Werror";
				SDKROOT = macosx;
			};
			name = Debug;
		};
		A9CC52991950C9F6004E4E22 /* Release */ = {
			isa = XCBuildConfiguration;
			buildSettings = {
				ALWAYS_SEARCH_USER_PATHS = NO;
				CLANG_CXX_LANGUAGE_STANDARD = "c++11";
				CLANG_CXX_LIBRARY = "libc++";
				CLANG_ENABLE_MODULES = YES;
				CLANG_ENABLE_OBJC_ARC = YES;
				CLANG_WARN_BLOCK_CAPTURE_AUTORELEASING = YES;
				CLANG_WARN_BOOL_CONVERSION = YES;
				CLANG_WARN_COMMA = YES;
				CLANG_WARN_CONSTANT_CONVERSION = YES;
				CLANG_WARN_DIRECT_OBJC_ISA_USAGE = YES_ERROR;
				CLANG_WARN_EMPTY_BODY = YES;
				CLANG_WARN_ENUM_CONVERSION = YES;
				CLANG_WARN_INFINITE_RECURSION = YES;
				CLANG_WARN_INT_CONVERSION = YES;
				CLANG_WARN_NON_LITERAL_NULL_CONVERSION = YES;
				CLANG_WARN_OBJC_LITERAL_CONVERSION = YES;
				CLANG_WARN_OBJC_ROOT_CLASS = YES_ERROR;
				CLANG_WARN_RANGE_LOOP_ANALYSIS = YES;
				CLANG_WARN_STRICT_PROTOTYPES = YES;
				CLANG_WARN_SUSPICIOUS_MOVE = YES;
				CLANG_WARN_UNREACHABLE_CODE = YES;
				CLANG_WARN__DUPLICATE_METHOD_MATCH = YES;
				COPY_PHASE_STRIP = YES;
				DEBUG_INFORMATION_FORMAT = "dwarf-with-dsym";
				ENABLE_NS_ASSERTIONS = NO;
				ENABLE_STRICT_OBJC_MSGSEND = YES;
				GCC_C_LANGUAGE_STANDARD = gnu99;
				GCC_ENABLE_OBJC_EXCEPTIONS = YES;
				GCC_NO_COMMON_BLOCKS = YES;
				GCC_WARN_64_TO_32_BIT_CONVERSION = YES;
				GCC_WARN_ABOUT_RETURN_TYPE = YES_ERROR;
				GCC_WARN_UNDECLARED_SELECTOR = YES;
				GCC_WARN_UNINITIALIZED_AUTOS = YES_AGGRESSIVE;
				GCC_WARN_UNUSED_FUNCTION = YES;
				GCC_WARN_UNUSED_VARIABLE = YES;
				MACOSX_DEPLOYMENT_TARGET = 10.9;
				OTHER_CFLAGS = "-Werror";
				SDKROOT = macosx;
			};
			name = Release;
		};
		A9CC529B1950C9F6004E4E22 /* Debug */ = {
			isa = XCBuildConfiguration;
			buildSettings = {
				ASSETCATALOG_COMPILER_APPICON_NAME = AppIcon;
				GCC_PRECOMPILE_PREFIX_HEADER = NO;
				GCC_PREFIX_HEADER = "";
				GCC_WARN_64_TO_32_BIT_CONVERSION = NO;
				HEADER_SEARCH_PATHS = (
					"$(inherited)",
					"/usr/local/opt/libjpeg-turbo/include",
					/usr/local/include,
					/usr/local/include/pango-1.0,
					/usr/local/include/harfbuzz,
					/usr/local/include/fribidi,
					/usr/local/include/cairo,
					/usr/local/include/glib-2.0,
					/usr/local/include/glib-2.0/include,
					/usr/local/include/pixman-1,
					/usr/local/include/freetype2,
					/usr/local/include/libpng16,
					/usr/local/lib/glib-2.0/include,
				);
				INFOPLIST_FILE = "XCode/EndlessSky-Info.plist";
				LD_RUNPATH_SEARCH_PATHS = "@loader_path/../Frameworks";
				LIBRARY_SEARCH_PATHS = (
					"$(inherited)",
					"/usr/local/opt/libjpeg-turbo/lib",
					/usr/local/lib,
				);
				MACOSX_DEPLOYMENT_TARGET = 10.7;
				PRODUCT_BUNDLE_IDENTIFIER = "${PRODUCT_NAME:rfc1034identifier}";
				PRODUCT_NAME = "Endless Sky";
				WRAPPER_EXTENSION = app;
			};
			name = Debug;
		};
		A9CC529C1950C9F6004E4E22 /* Release */ = {
			isa = XCBuildConfiguration;
			buildSettings = {
				ASSETCATALOG_COMPILER_APPICON_NAME = AppIcon;
				GCC_PRECOMPILE_PREFIX_HEADER = NO;
				GCC_PREFIX_HEADER = "";
				GCC_WARN_64_TO_32_BIT_CONVERSION = NO;
				HEADER_SEARCH_PATHS = (
					"$(inherited)",
					"/usr/local/opt/libjpeg-turbo/include",
					/usr/local/include,
					/usr/local/include/pango-1.0,
					/usr/local/include/harfbuzz,
					/usr/local/include/fribidi,
					/usr/local/include/cairo,
					/usr/local/include/glib-2.0,
					/usr/local/include/glib-2.0/include,
					/usr/local/include/pixman-1,
					/usr/local/include/freetype2,
					/usr/local/include/libpng16,
					/usr/local/lib/glib-2.0/include,
				);
				INFOPLIST_FILE = "XCode/EndlessSky-Info.plist";
				LD_RUNPATH_SEARCH_PATHS = "@loader_path/../Frameworks";
				LIBRARY_SEARCH_PATHS = (
					"$(inherited)",
					"/usr/local/opt/libjpeg-turbo/lib",
					/usr/local/lib,
				);
				MACOSX_DEPLOYMENT_TARGET = 10.7;
				PRODUCT_BUNDLE_IDENTIFIER = "${PRODUCT_NAME:rfc1034identifier}";
				PRODUCT_NAME = "Endless Sky";
				WRAPPER_EXTENSION = app;
			};
			name = Release;
		};
/* End XCBuildConfiguration section */

/* Begin XCConfigurationList section */
		A9CC52641950C9F6004E4E22 /* Build configuration list for PBXProject "EndlessSky" */ = {
			isa = XCConfigurationList;
			buildConfigurations = (
				A9CC52981950C9F6004E4E22 /* Debug */,
				A9CC52991950C9F6004E4E22 /* Release */,
			);
			defaultConfigurationIsVisible = 0;
			defaultConfigurationName = Release;
		};
		A9CC529A1950C9F6004E4E22 /* Build configuration list for PBXNativeTarget "EndlessSky" */ = {
			isa = XCConfigurationList;
			buildConfigurations = (
				A9CC529B1950C9F6004E4E22 /* Debug */,
				A9CC529C1950C9F6004E4E22 /* Release */,
			);
			defaultConfigurationIsVisible = 0;
			defaultConfigurationName = Release;
		};
/* End XCConfigurationList section */
	};
	rootObject = A9CC52611950C9F6004E4E22 /* Project object */;
}<|MERGE_RESOLUTION|>--- conflicted
+++ resolved
@@ -144,7 +144,6 @@
 		A9C70E101C0E5B51000B3D14 /* File.cpp in Sources */ = {isa = PBXBuildFile; fileRef = A9C70E0E1C0E5B51000B3D14 /* File.cpp */; };
 		A9CC526D1950C9F6004E4E22 /* Cocoa.framework in Frameworks */ = {isa = PBXBuildFile; fileRef = A9CC526C1950C9F6004E4E22 /* Cocoa.framework */; };
 		A9D40D1A195DFAA60086EE52 /* OpenGL.framework in Frameworks */ = {isa = PBXBuildFile; fileRef = A9D40D19195DFAA60086EE52 /* OpenGL.framework */; };
-<<<<<<< HEAD
 		B59015FB21ED2DD100799178 /* libpangocairo-1.0.0.dylib in Frameworks */ = {isa = PBXBuildFile; fileRef = B59015FA21ED2DD100799178 /* libpangocairo-1.0.0.dylib */; };
 		B59015FE21ED2E7400799178 /* libpangocairo-1.0.0.dylib in CopyFiles */ = {isa = PBXBuildFile; fileRef = B59015FA21ED2DD100799178 /* libpangocairo-1.0.0.dylib */; settings = {ATTRIBUTES = (CodeSignOnCopy, ); }; };
 		B590160021ED2EC400799178 /* libpango-1.0.0.dylib in Frameworks */ = {isa = PBXBuildFile; fileRef = B59015FF21ED2EC400799178 /* libpango-1.0.0.dylib */; };
@@ -158,8 +157,6 @@
 		B590160C21ED43EB00799178 /* libgobject-2.0.0.dylib in Frameworks */ = {isa = PBXBuildFile; fileRef = B590160B21ED43EB00799178 /* libgobject-2.0.0.dylib */; };
 		B590160D21ED43EF00799178 /* libgobject-2.0.0.dylib in CopyFiles */ = {isa = PBXBuildFile; fileRef = B590160B21ED43EB00799178 /* libgobject-2.0.0.dylib */; settings = {ATTRIBUTES = (CodeSignOnCopy, ); }; };
 		B590161021ED49F300799178 /* Cache.cpp in Sources */ = {isa = PBXBuildFile; fileRef = B590160F21ED49F200799178 /* Cache.cpp */; };
-=======
->>>>>>> c28295a1
 		B590161321ED4A0F00799178 /* Utf8.cpp in Sources */ = {isa = PBXBuildFile; fileRef = B590161121ED4A0E00799178 /* Utf8.cpp */; };
 		B55C239D2303CE8B005C1A14 /* GameWindow.cpp in Sources */ = {isa = PBXBuildFile; fileRef = B55C239B2303CE8A005C1A14 /* GameWindow.cpp */; };
 		B5DDA6942001B7F600DBA76A /* News.cpp in Sources */ = {isa = PBXBuildFile; fileRef = B5DDA6922001B7F600DBA76A /* News.cpp */; };
@@ -454,7 +451,6 @@
 		A9CC52701950C9F6004E4E22 /* CoreData.framework */ = {isa = PBXFileReference; lastKnownFileType = wrapper.framework; name = CoreData.framework; path = System/Library/Frameworks/CoreData.framework; sourceTree = SDKROOT; };
 		A9CC52711950C9F6004E4E22 /* Foundation.framework */ = {isa = PBXFileReference; lastKnownFileType = wrapper.framework; name = Foundation.framework; path = System/Library/Frameworks/Foundation.framework; sourceTree = SDKROOT; };
 		A9D40D19195DFAA60086EE52 /* OpenGL.framework */ = {isa = PBXFileReference; lastKnownFileType = wrapper.framework; name = OpenGL.framework; path = System/Library/Frameworks/OpenGL.framework; sourceTree = SDKROOT; };
-<<<<<<< HEAD
 		B59015FA21ED2DD100799178 /* libpangocairo-1.0.0.dylib */ = {isa = PBXFileReference; lastKnownFileType = "compiled.mach-o.dylib"; name = "libpangocairo-1.0.0.dylib"; path = "/usr/local/lib/libpangocairo-1.0.0.dylib"; sourceTree = "<absolute>"; };
 		B59015FF21ED2EC400799178 /* libpango-1.0.0.dylib */ = {isa = PBXFileReference; lastKnownFileType = "compiled.mach-o.dylib"; name = "libpango-1.0.0.dylib"; path = "/usr/local/lib/libpango-1.0.0.dylib"; sourceTree = "<absolute>"; };
 		B590160221ED330400799178 /* libglib-2.0.0.dylib */ = {isa = PBXFileReference; lastKnownFileType = "compiled.mach-o.dylib"; name = "libglib-2.0.0.dylib"; path = "/usr/local/lib/libglib-2.0.0.dylib"; sourceTree = "<absolute>"; };
@@ -463,8 +459,6 @@
 		B590160B21ED43EB00799178 /* libgobject-2.0.0.dylib */ = {isa = PBXFileReference; lastKnownFileType = "compiled.mach-o.dylib"; name = "libgobject-2.0.0.dylib"; path = "/usr/local/lib/libgobject-2.0.0.dylib"; sourceTree = "<absolute>"; };
 		B590160E21ED49F200799178 /* Cache.h */ = {isa = PBXFileReference; fileEncoding = 4; lastKnownFileType = sourcecode.c.h; name = Cache.h; path = source/Cache.h; sourceTree = "<group>"; };
 		B590160F21ED49F200799178 /* Cache.cpp */ = {isa = PBXFileReference; fileEncoding = 4; lastKnownFileType = sourcecode.cpp.cpp; name = Cache.cpp; path = source/Cache.cpp; sourceTree = "<group>"; };
-=======
->>>>>>> c28295a1
 		B590161121ED4A0E00799178 /* Utf8.cpp */ = {isa = PBXFileReference; fileEncoding = 4; lastKnownFileType = sourcecode.cpp.cpp; name = Utf8.cpp; path = source/Utf8.cpp; sourceTree = "<group>"; };
 		B590161221ED4A0F00799178 /* Utf8.h */ = {isa = PBXFileReference; fileEncoding = 4; lastKnownFileType = sourcecode.c.h; name = Utf8.h; path = source/Utf8.h; sourceTree = "<group>"; };
 		B55C239B2303CE8A005C1A14 /* GameWindow.cpp */ = {isa = PBXFileReference; fileEncoding = 4; lastKnownFileType = sourcecode.cpp.cpp; name = GameWindow.cpp; path = source/GameWindow.cpp; sourceTree = "<group>"; };
