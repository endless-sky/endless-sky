// !$*UTF8*$!
{
	archiveVersion = 1;
	classes = {
	};
	objectVersion = 46;
	objects = {

/* Begin PBXBuildFile section */
		03624EC39EE09C7A786B4A3D /* CoreStartData.cpp in Sources */ = {isa = PBXBuildFile; fileRef = 0DF34095B64BC64F666ECF5F /* CoreStartData.cpp */; };
		03DC4253AA8390FE0A8FB4EA /* MaskManager.cpp in Sources */ = {isa = PBXBuildFile; fileRef = 499B4DA7A9C7351120660643 /* MaskManager.cpp */; };
		072599D126A8CB2F007EC229 /* SDL2.framework in Frameworks */ = {isa = PBXBuildFile; fileRef = 072599CC26A8C942007EC229 /* SDL2.framework */; };
		072599D426A8CD5D007EC229 /* SDL2.framework in CopyFiles */ = {isa = PBXBuildFile; fileRef = 072599CC26A8C942007EC229 /* SDL2.framework */; settings = {ATTRIBUTES = (CodeSignOnCopy, RemoveHeadersOnCopy, ); }; };
		16AD4CACA629E8026777EA00 /* truncate.hpp in Headers */ = {isa = PBXBuildFile; fileRef = 2CA44855BD0AFF45DCAEEA5D /* truncate.hpp */; settings = {ATTRIBUTES = (Project, ); }; };
		5155CD731DBB9FF900EF090B /* Depreciation.cpp in Sources */ = {isa = PBXBuildFile; fileRef = 5155CD711DBB9FF900EF090B /* Depreciation.cpp */; };
		5AB644C9B37C15C989A9DBE9 /* DisplayText.cpp in Sources */ = {isa = PBXBuildFile; fileRef = 2E1E458DB603BF979429117C /* DisplayText.cpp */; };
		6245F8251D301C7400A7A094 /* Body.cpp in Sources */ = {isa = PBXBuildFile; fileRef = 6245F8231D301C7400A7A094 /* Body.cpp */; };
		6245F8281D301C9000A7A094 /* Hardpoint.cpp in Sources */ = {isa = PBXBuildFile; fileRef = 6245F8261D301C9000A7A094 /* Hardpoint.cpp */; };
		628BDAEF1CC5DC950062BCD2 /* PlanetLabel.cpp in Sources */ = {isa = PBXBuildFile; fileRef = 628BDAED1CC5DC950062BCD2 /* PlanetLabel.cpp */; };
		62A405BA1D47DA4D0054F6A0 /* FogShader.cpp in Sources */ = {isa = PBXBuildFile; fileRef = 62A405B81D47DA4D0054F6A0 /* FogShader.cpp */; };
		62C3111A1CE172D000409D91 /* Flotsam.cpp in Sources */ = {isa = PBXBuildFile; fileRef = 62C311181CE172D000409D91 /* Flotsam.cpp */; };
		6A5716331E25BE6F00585EB2 /* CollisionSet.cpp in Sources */ = {isa = PBXBuildFile; fileRef = 6A5716311E25BE6F00585EB2 /* CollisionSet.cpp */; };
		6EC347E6A79BA5602BA4D1EA /* StartConditionsPanel.cpp in Sources */ = {isa = PBXBuildFile; fileRef = 11EA4AD7A889B6AC1441A198 /* StartConditionsPanel.cpp */; };
		87D6407E8B579EB502BFBCE5 /* GameAction.cpp in Sources */ = {isa = PBXBuildFile; fileRef = 9F0F4096A9008E2D8F3304BB /* GameAction.cpp */; };
		90CF46CE84794C6186FC6CE2 /* EsUuid.cpp in Sources */ = {isa = PBXBuildFile; fileRef = 950742538F8CECF5D4168FBC /* EsUuid.cpp */; };
		94DF4B5B8619F6A3715D6168 /* Weather.cpp in Sources */ = {isa = PBXBuildFile; fileRef = 8E8A4C648B242742B22A34FA /* Weather.cpp */; };
		9E1F4BF78F9E1FC4C96F76B5 /* Test.cpp in Sources */ = {isa = PBXBuildFile; fileRef = 2E8047A8987DD8EC99FF8E2E /* Test.cpp */; };
		A90633FF1EE602FD000DA6C0 /* LogbookPanel.cpp in Sources */ = {isa = PBXBuildFile; fileRef = A90633FD1EE602FD000DA6C0 /* LogbookPanel.cpp */; };
		A90C15D91D5BD55700708F3A /* Minable.cpp in Sources */ = {isa = PBXBuildFile; fileRef = A90C15D71D5BD55700708F3A /* Minable.cpp */; };
		A90C15DC1D5BD56800708F3A /* Rectangle.cpp in Sources */ = {isa = PBXBuildFile; fileRef = A90C15DA1D5BD56800708F3A /* Rectangle.cpp */; };
		A93931FB1988135200C2A87B /* libturbojpeg.0.dylib in Frameworks */ = {isa = PBXBuildFile; fileRef = A93931FA1988135200C2A87B /* libturbojpeg.0.dylib */; };
		A93931FD1988136B00C2A87B /* libpng16.dylib in Frameworks */ = {isa = PBXBuildFile; fileRef = A93931FC1988136B00C2A87B /* libpng16.dylib */; };
		A93931FE1988136E00C2A87B /* libturbojpeg.0.dylib in CopyFiles */ = {isa = PBXBuildFile; fileRef = A93931FA1988135200C2A87B /* libturbojpeg.0.dylib */; };
		A93931FF1988136F00C2A87B /* libpng16.dylib in CopyFiles */ = {isa = PBXBuildFile; fileRef = A93931FC1988136B00C2A87B /* libpng16.dylib */; };
		A94408A51982F3E600610427 /* endless-sky.iconset in Resources */ = {isa = PBXBuildFile; fileRef = A94408A41982F3E600610427 /* endless-sky.iconset */; };
		A966A5AB1B964E6300DFF69C /* Person.cpp in Sources */ = {isa = PBXBuildFile; fileRef = A966A5A91B964E6300DFF69C /* Person.cpp */; };
		A96863A01AE6FD0E004FE1FE /* Account.cpp in Sources */ = {isa = PBXBuildFile; fileRef = A96862CD1AE6FD0A004FE1FE /* Account.cpp */; };
		A96863A11AE6FD0E004FE1FE /* AI.cpp in Sources */ = {isa = PBXBuildFile; fileRef = A96862CF1AE6FD0A004FE1FE /* AI.cpp */; };
		A96863A21AE6FD0E004FE1FE /* Angle.cpp in Sources */ = {isa = PBXBuildFile; fileRef = A96862D11AE6FD0A004FE1FE /* Angle.cpp */; };
		A96863A41AE6FD0E004FE1FE /* Armament.cpp in Sources */ = {isa = PBXBuildFile; fileRef = A96862D51AE6FD0A004FE1FE /* Armament.cpp */; };
		A96863A51AE6FD0E004FE1FE /* AsteroidField.cpp in Sources */ = {isa = PBXBuildFile; fileRef = A96862D71AE6FD0A004FE1FE /* AsteroidField.cpp */; };
		A96863A61AE6FD0E004FE1FE /* Audio.cpp in Sources */ = {isa = PBXBuildFile; fileRef = A96862D91AE6FD0A004FE1FE /* Audio.cpp */; };
		A96863A71AE6FD0E004FE1FE /* BankPanel.cpp in Sources */ = {isa = PBXBuildFile; fileRef = A96862DB1AE6FD0A004FE1FE /* BankPanel.cpp */; };
		A96863A91AE6FD0E004FE1FE /* BoardingPanel.cpp in Sources */ = {isa = PBXBuildFile; fileRef = A96862DF1AE6FD0A004FE1FE /* BoardingPanel.cpp */; };
		A96863AA1AE6FD0E004FE1FE /* CaptureOdds.cpp in Sources */ = {isa = PBXBuildFile; fileRef = A96862E11AE6FD0A004FE1FE /* CaptureOdds.cpp */; };
		A96863AB1AE6FD0E004FE1FE /* CargoHold.cpp in Sources */ = {isa = PBXBuildFile; fileRef = A96862E31AE6FD0A004FE1FE /* CargoHold.cpp */; };
		A96863AC1AE6FD0E004FE1FE /* Color.cpp in Sources */ = {isa = PBXBuildFile; fileRef = A96862E61AE6FD0A004FE1FE /* Color.cpp */; };
		A96863AD1AE6FD0E004FE1FE /* Command.cpp in Sources */ = {isa = PBXBuildFile; fileRef = A96862E81AE6FD0A004FE1FE /* Command.cpp */; };
		A96863AE1AE6FD0E004FE1FE /* ConditionSet.cpp in Sources */ = {isa = PBXBuildFile; fileRef = A96862EA1AE6FD0A004FE1FE /* ConditionSet.cpp */; };
		A96863AF1AE6FD0E004FE1FE /* Conversation.cpp in Sources */ = {isa = PBXBuildFile; fileRef = A96862EC1AE6FD0A004FE1FE /* Conversation.cpp */; };
		A96863B01AE6FD0E004FE1FE /* ConversationPanel.cpp in Sources */ = {isa = PBXBuildFile; fileRef = A96862EE1AE6FD0A004FE1FE /* ConversationPanel.cpp */; };
		A96863B11AE6FD0E004FE1FE /* DataFile.cpp in Sources */ = {isa = PBXBuildFile; fileRef = A96862F01AE6FD0A004FE1FE /* DataFile.cpp */; };
		A96863B21AE6FD0E004FE1FE /* DataNode.cpp in Sources */ = {isa = PBXBuildFile; fileRef = A96862F21AE6FD0A004FE1FE /* DataNode.cpp */; };
		A96863B31AE6FD0E004FE1FE /* DataWriter.cpp in Sources */ = {isa = PBXBuildFile; fileRef = A96862F41AE6FD0A004FE1FE /* DataWriter.cpp */; };
		A96863B41AE6FD0E004FE1FE /* Date.cpp in Sources */ = {isa = PBXBuildFile; fileRef = A96862F61AE6FD0A004FE1FE /* Date.cpp */; };
		A96863B51AE6FD0E004FE1FE /* Dialog.cpp in Sources */ = {isa = PBXBuildFile; fileRef = A96862F81AE6FD0A004FE1FE /* Dialog.cpp */; };
		A96863B61AE6FD0E004FE1FE /* DistanceMap.cpp in Sources */ = {isa = PBXBuildFile; fileRef = A96862FA1AE6FD0B004FE1FE /* DistanceMap.cpp */; };
		A96863B81AE6FD0E004FE1FE /* DrawList.cpp in Sources */ = {isa = PBXBuildFile; fileRef = A96862FE1AE6FD0B004FE1FE /* DrawList.cpp */; };
		A96863B91AE6FD0E004FE1FE /* Effect.cpp in Sources */ = {isa = PBXBuildFile; fileRef = A96863001AE6FD0B004FE1FE /* Effect.cpp */; };
		A96863BA1AE6FD0E004FE1FE /* Engine.cpp in Sources */ = {isa = PBXBuildFile; fileRef = A96863021AE6FD0B004FE1FE /* Engine.cpp */; };
		A96863BB1AE6FD0E004FE1FE /* EscortDisplay.cpp in Sources */ = {isa = PBXBuildFile; fileRef = A96863041AE6FD0B004FE1FE /* EscortDisplay.cpp */; };
		A96863BC1AE6FD0E004FE1FE /* Files.cpp in Sources */ = {isa = PBXBuildFile; fileRef = A96863061AE6FD0B004FE1FE /* Files.cpp */; };
		A96863BD1AE6FD0E004FE1FE /* FillShader.cpp in Sources */ = {isa = PBXBuildFile; fileRef = A96863081AE6FD0B004FE1FE /* FillShader.cpp */; };
		A96863BE1AE6FD0E004FE1FE /* Fleet.cpp in Sources */ = {isa = PBXBuildFile; fileRef = A968630A1AE6FD0B004FE1FE /* Fleet.cpp */; };
		A96863BF1AE6FD0E004FE1FE /* Font.cpp in Sources */ = {isa = PBXBuildFile; fileRef = A968630C1AE6FD0B004FE1FE /* Font.cpp */; };
		A96863C01AE6FD0E004FE1FE /* FontSet.cpp in Sources */ = {isa = PBXBuildFile; fileRef = A968630E1AE6FD0B004FE1FE /* FontSet.cpp */; };
		A96863C11AE6FD0E004FE1FE /* Format.cpp in Sources */ = {isa = PBXBuildFile; fileRef = A96863101AE6FD0B004FE1FE /* Format.cpp */; };
		A96863C21AE6FD0E004FE1FE /* FrameTimer.cpp in Sources */ = {isa = PBXBuildFile; fileRef = A96863121AE6FD0B004FE1FE /* FrameTimer.cpp */; };
		A96863C31AE6FD0E004FE1FE /* Galaxy.cpp in Sources */ = {isa = PBXBuildFile; fileRef = A96863141AE6FD0B004FE1FE /* Galaxy.cpp */; };
		A96863C41AE6FD0E004FE1FE /* GameData.cpp in Sources */ = {isa = PBXBuildFile; fileRef = A96863161AE6FD0B004FE1FE /* GameData.cpp */; };
		A96863C51AE6FD0E004FE1FE /* GameEvent.cpp in Sources */ = {isa = PBXBuildFile; fileRef = A96863181AE6FD0B004FE1FE /* GameEvent.cpp */; };
		A96863C61AE6FD0E004FE1FE /* Government.cpp in Sources */ = {isa = PBXBuildFile; fileRef = A968631B1AE6FD0B004FE1FE /* Government.cpp */; };
		A96863C71AE6FD0E004FE1FE /* HailPanel.cpp in Sources */ = {isa = PBXBuildFile; fileRef = A968631D1AE6FD0B004FE1FE /* HailPanel.cpp */; };
		A96863C81AE6FD0E004FE1FE /* HiringPanel.cpp in Sources */ = {isa = PBXBuildFile; fileRef = A968631F1AE6FD0B004FE1FE /* HiringPanel.cpp */; };
		A96863C91AE6FD0E004FE1FE /* ImageBuffer.cpp in Sources */ = {isa = PBXBuildFile; fileRef = A96863211AE6FD0B004FE1FE /* ImageBuffer.cpp */; };
		A96863CB1AE6FD0E004FE1FE /* Information.cpp in Sources */ = {isa = PBXBuildFile; fileRef = A96863251AE6FD0B004FE1FE /* Information.cpp */; };
		A96863CC1AE6FD0E004FE1FE /* Interface.cpp in Sources */ = {isa = PBXBuildFile; fileRef = A96863271AE6FD0B004FE1FE /* Interface.cpp */; };
		A96863CD1AE6FD0E004FE1FE /* LineShader.cpp in Sources */ = {isa = PBXBuildFile; fileRef = A96863291AE6FD0B004FE1FE /* LineShader.cpp */; };
		A96863CE1AE6FD0E004FE1FE /* LoadPanel.cpp in Sources */ = {isa = PBXBuildFile; fileRef = A968632B1AE6FD0B004FE1FE /* LoadPanel.cpp */; };
		A96863CF1AE6FD0E004FE1FE /* LocationFilter.cpp in Sources */ = {isa = PBXBuildFile; fileRef = A968632D1AE6FD0B004FE1FE /* LocationFilter.cpp */; };
		A96863D01AE6FD0E004FE1FE /* main.cpp in Sources */ = {isa = PBXBuildFile; fileRef = A968632F1AE6FD0B004FE1FE /* main.cpp */; };
		A96863D11AE6FD0E004FE1FE /* MainPanel.cpp in Sources */ = {isa = PBXBuildFile; fileRef = A96863301AE6FD0B004FE1FE /* MainPanel.cpp */; };
		A96863D21AE6FD0E004FE1FE /* MapDetailPanel.cpp in Sources */ = {isa = PBXBuildFile; fileRef = A96863321AE6FD0C004FE1FE /* MapDetailPanel.cpp */; };
		A96863D31AE6FD0E004FE1FE /* MapPanel.cpp in Sources */ = {isa = PBXBuildFile; fileRef = A96863341AE6FD0C004FE1FE /* MapPanel.cpp */; };
		A96863D41AE6FD0E004FE1FE /* Mask.cpp in Sources */ = {isa = PBXBuildFile; fileRef = A96863361AE6FD0C004FE1FE /* Mask.cpp */; };
		A96863D51AE6FD0E004FE1FE /* MenuPanel.cpp in Sources */ = {isa = PBXBuildFile; fileRef = A96863381AE6FD0C004FE1FE /* MenuPanel.cpp */; };
		A96863D61AE6FD0E004FE1FE /* Messages.cpp in Sources */ = {isa = PBXBuildFile; fileRef = A968633A1AE6FD0C004FE1FE /* Messages.cpp */; };
		A96863D71AE6FD0E004FE1FE /* Mission.cpp in Sources */ = {isa = PBXBuildFile; fileRef = A968633C1AE6FD0C004FE1FE /* Mission.cpp */; };
		A96863D81AE6FD0E004FE1FE /* MissionAction.cpp in Sources */ = {isa = PBXBuildFile; fileRef = A968633E1AE6FD0C004FE1FE /* MissionAction.cpp */; };
		A96863D91AE6FD0E004FE1FE /* MissionPanel.cpp in Sources */ = {isa = PBXBuildFile; fileRef = A96863401AE6FD0C004FE1FE /* MissionPanel.cpp */; };
		A96863DA1AE6FD0E004FE1FE /* Mortgage.cpp in Sources */ = {isa = PBXBuildFile; fileRef = A96863421AE6FD0C004FE1FE /* Mortgage.cpp */; };
		A96863DB1AE6FD0E004FE1FE /* NPC.cpp in Sources */ = {isa = PBXBuildFile; fileRef = A96863441AE6FD0C004FE1FE /* NPC.cpp */; };
		A96863DC1AE6FD0E004FE1FE /* Outfit.cpp in Sources */ = {isa = PBXBuildFile; fileRef = A96863461AE6FD0C004FE1FE /* Outfit.cpp */; };
		A96863DD1AE6FD0E004FE1FE /* OutfitInfoDisplay.cpp in Sources */ = {isa = PBXBuildFile; fileRef = A96863481AE6FD0C004FE1FE /* OutfitInfoDisplay.cpp */; };
		A96863DE1AE6FD0E004FE1FE /* OutfitterPanel.cpp in Sources */ = {isa = PBXBuildFile; fileRef = A968634A1AE6FD0C004FE1FE /* OutfitterPanel.cpp */; };
		A96863DF1AE6FD0E004FE1FE /* OutlineShader.cpp in Sources */ = {isa = PBXBuildFile; fileRef = A968634C1AE6FD0C004FE1FE /* OutlineShader.cpp */; };
		A96863E01AE6FD0E004FE1FE /* Panel.cpp in Sources */ = {isa = PBXBuildFile; fileRef = A968634E1AE6FD0C004FE1FE /* Panel.cpp */; };
		A96863E11AE6FD0E004FE1FE /* Personality.cpp in Sources */ = {isa = PBXBuildFile; fileRef = A96863501AE6FD0C004FE1FE /* Personality.cpp */; };
		A96863E21AE6FD0E004FE1FE /* Phrase.cpp in Sources */ = {isa = PBXBuildFile; fileRef = A96863521AE6FD0C004FE1FE /* Phrase.cpp */; };
		A96863E31AE6FD0E004FE1FE /* Planet.cpp in Sources */ = {isa = PBXBuildFile; fileRef = A96863551AE6FD0C004FE1FE /* Planet.cpp */; };
		A96863E41AE6FD0E004FE1FE /* PlanetPanel.cpp in Sources */ = {isa = PBXBuildFile; fileRef = A96863571AE6FD0C004FE1FE /* PlanetPanel.cpp */; };
		A96863E51AE6FD0E004FE1FE /* PlayerInfo.cpp in Sources */ = {isa = PBXBuildFile; fileRef = A96863591AE6FD0C004FE1FE /* PlayerInfo.cpp */; };
		A96863E61AE6FD0E004FE1FE /* Point.cpp in Sources */ = {isa = PBXBuildFile; fileRef = A968635B1AE6FD0C004FE1FE /* Point.cpp */; };
		A96863E71AE6FD0E004FE1FE /* PointerShader.cpp in Sources */ = {isa = PBXBuildFile; fileRef = A968635D1AE6FD0C004FE1FE /* PointerShader.cpp */; };
		A96863E81AE6FD0E004FE1FE /* Politics.cpp in Sources */ = {isa = PBXBuildFile; fileRef = A968635F1AE6FD0C004FE1FE /* Politics.cpp */; };
		A96863E91AE6FD0E004FE1FE /* Preferences.cpp in Sources */ = {isa = PBXBuildFile; fileRef = A96863611AE6FD0C004FE1FE /* Preferences.cpp */; };
		A96863EA1AE6FD0E004FE1FE /* PreferencesPanel.cpp in Sources */ = {isa = PBXBuildFile; fileRef = A96863631AE6FD0C004FE1FE /* PreferencesPanel.cpp */; };
		A96863EB1AE6FD0E004FE1FE /* Projectile.cpp in Sources */ = {isa = PBXBuildFile; fileRef = A96863651AE6FD0C004FE1FE /* Projectile.cpp */; };
		A96863EC1AE6FD0E004FE1FE /* Radar.cpp in Sources */ = {isa = PBXBuildFile; fileRef = A96863671AE6FD0C004FE1FE /* Radar.cpp */; };
		A96863ED1AE6FD0E004FE1FE /* Random.cpp in Sources */ = {isa = PBXBuildFile; fileRef = A96863691AE6FD0D004FE1FE /* Random.cpp */; };
		A96863EE1AE6FD0E004FE1FE /* RingShader.cpp in Sources */ = {isa = PBXBuildFile; fileRef = A968636B1AE6FD0D004FE1FE /* RingShader.cpp */; };
		A96863EF1AE6FD0E004FE1FE /* SavedGame.cpp in Sources */ = {isa = PBXBuildFile; fileRef = A968636E1AE6FD0D004FE1FE /* SavedGame.cpp */; };
		A96863F01AE6FD0E004FE1FE /* Screen.cpp in Sources */ = {isa = PBXBuildFile; fileRef = A96863701AE6FD0D004FE1FE /* Screen.cpp */; };
		A96863F11AE6FD0E004FE1FE /* Shader.cpp in Sources */ = {isa = PBXBuildFile; fileRef = A96863731AE6FD0D004FE1FE /* Shader.cpp */; };
		A96863F21AE6FD0E004FE1FE /* Ship.cpp in Sources */ = {isa = PBXBuildFile; fileRef = A96863761AE6FD0D004FE1FE /* Ship.cpp */; };
		A96863F31AE6FD0E004FE1FE /* ShipEvent.cpp in Sources */ = {isa = PBXBuildFile; fileRef = A96863781AE6FD0D004FE1FE /* ShipEvent.cpp */; };
		A96863F41AE6FD0E004FE1FE /* ShipInfoDisplay.cpp in Sources */ = {isa = PBXBuildFile; fileRef = A968637A1AE6FD0D004FE1FE /* ShipInfoDisplay.cpp */; };
		A96863F51AE6FD0E004FE1FE /* ShipyardPanel.cpp in Sources */ = {isa = PBXBuildFile; fileRef = A968637C1AE6FD0D004FE1FE /* ShipyardPanel.cpp */; };
		A96863F61AE6FD0E004FE1FE /* ShopPanel.cpp in Sources */ = {isa = PBXBuildFile; fileRef = A968637E1AE6FD0D004FE1FE /* ShopPanel.cpp */; };
		A96863F71AE6FD0E004FE1FE /* Sound.cpp in Sources */ = {isa = PBXBuildFile; fileRef = A96863801AE6FD0D004FE1FE /* Sound.cpp */; };
		A96863F81AE6FD0E004FE1FE /* SpaceportPanel.cpp in Sources */ = {isa = PBXBuildFile; fileRef = A96863821AE6FD0D004FE1FE /* SpaceportPanel.cpp */; };
		A96863F91AE6FD0E004FE1FE /* Sprite.cpp in Sources */ = {isa = PBXBuildFile; fileRef = A96863841AE6FD0D004FE1FE /* Sprite.cpp */; };
		A96863FA1AE6FD0E004FE1FE /* SpriteQueue.cpp in Sources */ = {isa = PBXBuildFile; fileRef = A96863861AE6FD0D004FE1FE /* SpriteQueue.cpp */; };
		A96863FB1AE6FD0E004FE1FE /* SpriteSet.cpp in Sources */ = {isa = PBXBuildFile; fileRef = A96863881AE6FD0D004FE1FE /* SpriteSet.cpp */; };
		A96863FC1AE6FD0E004FE1FE /* SpriteShader.cpp in Sources */ = {isa = PBXBuildFile; fileRef = A968638A1AE6FD0D004FE1FE /* SpriteShader.cpp */; };
		A96863FD1AE6FD0E004FE1FE /* StarField.cpp in Sources */ = {isa = PBXBuildFile; fileRef = A968638C1AE6FD0D004FE1FE /* StarField.cpp */; };
		A96863FE1AE6FD0E004FE1FE /* StartConditions.cpp in Sources */ = {isa = PBXBuildFile; fileRef = A968638E1AE6FD0D004FE1FE /* StartConditions.cpp */; };
		A96863FF1AE6FD0E004FE1FE /* StellarObject.cpp in Sources */ = {isa = PBXBuildFile; fileRef = A96863901AE6FD0D004FE1FE /* StellarObject.cpp */; };
		A96864001AE6FD0E004FE1FE /* System.cpp in Sources */ = {isa = PBXBuildFile; fileRef = A96863921AE6FD0D004FE1FE /* System.cpp */; };
		A96864011AE6FD0E004FE1FE /* Table.cpp in Sources */ = {isa = PBXBuildFile; fileRef = A96863941AE6FD0D004FE1FE /* Table.cpp */; };
		A96864021AE6FD0E004FE1FE /* Trade.cpp in Sources */ = {isa = PBXBuildFile; fileRef = A96863961AE6FD0D004FE1FE /* Trade.cpp */; };
		A96864031AE6FD0E004FE1FE /* TradingPanel.cpp in Sources */ = {isa = PBXBuildFile; fileRef = A96863981AE6FD0D004FE1FE /* TradingPanel.cpp */; };
		A96864041AE6FD0E004FE1FE /* UI.cpp in Sources */ = {isa = PBXBuildFile; fileRef = A968639A1AE6FD0D004FE1FE /* UI.cpp */; };
		A96864051AE6FD0E004FE1FE /* Weapon.cpp in Sources */ = {isa = PBXBuildFile; fileRef = A968639C1AE6FD0D004FE1FE /* Weapon.cpp */; };
		A96864061AE6FD0E004FE1FE /* WrappedText.cpp in Sources */ = {isa = PBXBuildFile; fileRef = A968639E1AE6FD0D004FE1FE /* WrappedText.cpp */; };
		A97C24EA1B17BE35007DDFA1 /* MapOutfitterPanel.cpp in Sources */ = {isa = PBXBuildFile; fileRef = A97C24E81B17BE35007DDFA1 /* MapOutfitterPanel.cpp */; };
		A97C24ED1B17BE3C007DDFA1 /* MapShipyardPanel.cpp in Sources */ = {isa = PBXBuildFile; fileRef = A97C24EB1B17BE3C007DDFA1 /* MapShipyardPanel.cpp */; };
		A98150821EA9634A00428AD6 /* ShipInfoPanel.cpp in Sources */ = {isa = PBXBuildFile; fileRef = A98150801EA9634A00428AD6 /* ShipInfoPanel.cpp */; };
		A98150851EA9635D00428AD6 /* PlayerInfoPanel.cpp in Sources */ = {isa = PBXBuildFile; fileRef = A98150831EA9635D00428AD6 /* PlayerInfoPanel.cpp */; };
		A99F7A50195DF3E8002C30B8 /* Images.xcassets in Resources */ = {isa = PBXBuildFile; fileRef = A99F7A4F195DF3E8002C30B8 /* Images.xcassets */; };
		A99F7AF5195DF44C002C30B8 /* credits.txt in Resources */ = {isa = PBXBuildFile; fileRef = A99F7A6F195DF44B002C30B8 /* credits.txt */; };
		A99F7B08195DF44C002C30B8 /* keys.txt in Resources */ = {isa = PBXBuildFile; fileRef = A99F7A94195DF44B002C30B8 /* keys.txt */; };
		A99F7B09195DF44C002C30B8 /* license.txt in Resources */ = {isa = PBXBuildFile; fileRef = A99F7A95195DF44B002C30B8 /* license.txt */; };
		A99F7B34195DF45E002C30B8 /* data in Resources */ = {isa = PBXBuildFile; fileRef = A99F7B32195DF45E002C30B8 /* data */; };
		A99F7B35195DF45E002C30B8 /* images in Resources */ = {isa = PBXBuildFile; fileRef = A99F7B33195DF45E002C30B8 /* images */; };
		A9A5297419996C9F002D7C35 /* sounds in Resources */ = {isa = PBXBuildFile; fileRef = A9A5297319996C9F002D7C35 /* sounds */; };
		A9A5297619996CC3002D7C35 /* OpenAL.framework in Frameworks */ = {isa = PBXBuildFile; fileRef = A9A5297519996CC3002D7C35 /* OpenAL.framework */; };
		A9B99D021C616AD000BE7C2E /* ItemInfoDisplay.cpp in Sources */ = {isa = PBXBuildFile; fileRef = A9B99D001C616AD000BE7C2E /* ItemInfoDisplay.cpp */; };
		A9B99D051C616AF200BE7C2E /* MapSalesPanel.cpp in Sources */ = {isa = PBXBuildFile; fileRef = A9B99D031C616AF200BE7C2E /* MapSalesPanel.cpp */; };
		A9BDFB541E00B8AA00A6B27E /* Music.cpp in Sources */ = {isa = PBXBuildFile; fileRef = A9BDFB521E00B8AA00A6B27E /* Music.cpp */; };
		A9BDFB561E00B94700A6B27E /* libmad.0.dylib in Frameworks */ = {isa = PBXBuildFile; fileRef = A9BDFB551E00B94700A6B27E /* libmad.0.dylib */; };
		A9BDFB571E00BD6A00A6B27E /* libmad.0.dylib in CopyFiles */ = {isa = PBXBuildFile; fileRef = A9BDFB551E00B94700A6B27E /* libmad.0.dylib */; };
		A9C70E101C0E5B51000B3D14 /* File.cpp in Sources */ = {isa = PBXBuildFile; fileRef = A9C70E0E1C0E5B51000B3D14 /* File.cpp */; };
		A9CC526D1950C9F6004E4E22 /* Cocoa.framework in Frameworks */ = {isa = PBXBuildFile; fileRef = A9CC526C1950C9F6004E4E22 /* Cocoa.framework */; };
		A9D40D1A195DFAA60086EE52 /* OpenGL.framework in Frameworks */ = {isa = PBXBuildFile; fileRef = A9D40D19195DFAA60086EE52 /* OpenGL.framework */; };
		AFF742E3BAA4AD9A5D001460 /* alignment.hpp in Headers */ = {isa = PBXBuildFile; fileRef = 13B643F6BEC24349F9BC9F42 /* alignment.hpp */; settings = {ATTRIBUTES = (Project, ); }; };
		B55C239D2303CE8B005C1A14 /* GameWindow.cpp in Sources */ = {isa = PBXBuildFile; fileRef = B55C239B2303CE8A005C1A14 /* GameWindow.cpp */; };
		B590161321ED4A0F00799178 /* Utf8.cpp in Sources */ = {isa = PBXBuildFile; fileRef = B590161121ED4A0E00799178 /* Utf8.cpp */; };
		B5DDA6942001B7F600DBA76A /* News.cpp in Sources */ = {isa = PBXBuildFile; fileRef = B5DDA6922001B7F600DBA76A /* News.cpp */; };
		C4264774A89C0001B6FFC60E /* Hazard.cpp in Sources */ = {isa = PBXBuildFile; fileRef = C49D4EA08DF168A83B1C7B07 /* Hazard.cpp */; };
		C7354A3E9C53D6C5E3CC352F /* TestData.cpp in Sources */ = {isa = PBXBuildFile; fileRef = 02D34A71AE3BC4C93FC6865B /* TestData.cpp */; };
		DF8D57E11FC25842001525DA /* Dictionary.cpp in Sources */ = {isa = PBXBuildFile; fileRef = DF8D57DF1FC25842001525DA /* Dictionary.cpp */; };
		DF8D57E51FC25889001525DA /* Visual.cpp in Sources */ = {isa = PBXBuildFile; fileRef = DF8D57E21FC25889001525DA /* Visual.cpp */; };
		DFAAE2A61FD4A25C0072C0A8 /* BatchDrawList.cpp in Sources */ = {isa = PBXBuildFile; fileRef = DFAAE2A21FD4A25C0072C0A8 /* BatchDrawList.cpp */; };
		DFAAE2A71FD4A25C0072C0A8 /* BatchShader.cpp in Sources */ = {isa = PBXBuildFile; fileRef = DFAAE2A41FD4A25C0072C0A8 /* BatchShader.cpp */; };
		DFAAE2AA1FD4A27B0072C0A8 /* ImageSet.cpp in Sources */ = {isa = PBXBuildFile; fileRef = DFAAE2A81FD4A27B0072C0A8 /* ImageSet.cpp */; };
		F55745BDBC50E15DCEB2ED5B /* layout.hpp in Headers */ = {isa = PBXBuildFile; fileRef = 9BCF4321AF819E944EC02FB9 /* layout.hpp */; settings = {ATTRIBUTES = (Project, ); }; };
/* End PBXBuildFile section */

/* Begin PBXContainerItemProxy section */
		072599CE26A8CADA007EC229 /* PBXContainerItemProxy */ = {
			isa = PBXContainerItemProxy;
			containerPortal = A9CC52611950C9F6004E4E22 /* Project object */;
			proxyType = 1;
			remoteGlobalIDString = 072599BD26A8C67D007EC229;
			remoteInfo = SDL2;
		};
/* End PBXContainerItemProxy section */

/* Begin PBXCopyFilesBuildPhase section */
		A93931ED19880ECA00C2A87B /* CopyFiles */ = {
			isa = PBXCopyFilesBuildPhase;
			buildActionMask = 2147483647;
			dstPath = "";
			dstSubfolderSpec = 10;
			files = (
				A9BDFB571E00BD6A00A6B27E /* libmad.0.dylib in CopyFiles */,
				A93931FF1988136F00C2A87B /* libpng16.dylib in CopyFiles */,
				A93931FE1988136E00C2A87B /* libturbojpeg.0.dylib in CopyFiles */,
				072599D426A8CD5D007EC229 /* SDL2.framework in CopyFiles */,
			);
			runOnlyForDeploymentPostprocessing = 0;
		};
/* End PBXCopyFilesBuildPhase section */

/* Begin PBXFileReference section */
		02D34A71AE3BC4C93FC6865B /* TestData.cpp */ = {isa = PBXFileReference; fileEncoding = 4; lastKnownFileType = sourcecode.cpp.cpp; name = TestData.cpp; path = source/TestData.cpp; sourceTree = "<group>"; };
		072599BE26A8C67D007EC229 /* SDL2.dylib */ = {isa = PBXFileReference; explicitFileType = "compiled.mach-o.dylib"; includeInIndex = 0; path = SDL2.dylib; sourceTree = BUILT_PRODUCTS_DIR; };
		072599CC26A8C942007EC229 /* SDL2.framework */ = {isa = PBXFileReference; lastKnownFileType = wrapper.framework; name = SDL2.framework; path = build/SDL2.framework; sourceTree = "<group>"; };
		0C90483BB01ECD0E3E8DDA44 /* WeightedList.h */ = {isa = PBXFileReference; fileEncoding = 4; lastKnownFileType = sourcecode.c.h; name = WeightedList.h; path = source/WeightedList.h; sourceTree = "<group>"; };
		0DF34095B64BC64F666ECF5F /* CoreStartData.cpp */ = {isa = PBXFileReference; fileEncoding = 4; lastKnownFileType = sourcecode.cpp.cpp; name = CoreStartData.cpp; path = source/CoreStartData.cpp; sourceTree = "<group>"; };
		11EA4AD7A889B6AC1441A198 /* StartConditionsPanel.cpp */ = {isa = PBXFileReference; fileEncoding = 4; lastKnownFileType = sourcecode.cpp.cpp; name = StartConditionsPanel.cpp; path = source/StartConditionsPanel.cpp; sourceTree = "<group>"; };
		13B643F6BEC24349F9BC9F42 /* alignment.hpp */ = {isa = PBXFileReference; fileEncoding = 4; lastKnownFileType = sourcecode.c.h; name = alignment.hpp; path = source/text/alignment.hpp; sourceTree = "<group>"; };
		191E4107A4F1CBBC2526A0E9 /* MaskManager.h */ = {isa = PBXFileReference; fileEncoding = 4; lastKnownFileType = sourcecode.c.h; name = MaskManager.h; path = source/MaskManager.h; sourceTree = "<group>"; };
		2CA44855BD0AFF45DCAEEA5D /* truncate.hpp */ = {isa = PBXFileReference; fileEncoding = 4; lastKnownFileType = sourcecode.c.h; name = truncate.hpp; path = source/text/truncate.hpp; sourceTree = "<group>"; };
		2E1E458DB603BF979429117C /* DisplayText.cpp */ = {isa = PBXFileReference; fileEncoding = 4; lastKnownFileType = sourcecode.cpp.cpp; name = DisplayText.cpp; path = source/text/DisplayText.cpp; sourceTree = "<group>"; };
		2E644A108BCD762A2A1A899C /* Hazard.h */ = {isa = PBXFileReference; fileEncoding = 4; lastKnownFileType = sourcecode.c.h; name = Hazard.h; path = source/Hazard.h; sourceTree = "<group>"; };
		2E8047A8987DD8EC99FF8E2E /* Test.cpp */ = {isa = PBXFileReference; fileEncoding = 4; lastKnownFileType = sourcecode.cpp.cpp; name = Test.cpp; path = source/Test.cpp; sourceTree = "<group>"; };
		499B4DA7A9C7351120660643 /* MaskManager.cpp */ = {isa = PBXFileReference; fileEncoding = 4; lastKnownFileType = sourcecode.cpp.cpp; name = MaskManager.cpp; path = source/MaskManager.cpp; sourceTree = "<group>"; };
		5155CD711DBB9FF900EF090B /* Depreciation.cpp */ = {isa = PBXFileReference; fileEncoding = 4; lastKnownFileType = sourcecode.cpp.cpp; name = Depreciation.cpp; path = source/Depreciation.cpp; sourceTree = "<group>"; };
		5155CD721DBB9FF900EF090B /* Depreciation.h */ = {isa = PBXFileReference; fileEncoding = 4; lastKnownFileType = sourcecode.c.h; name = Depreciation.h; path = source/Depreciation.h; sourceTree = "<group>"; };
		5CE3475B85CE8C48D98664B7 /* Test.h */ = {isa = PBXFileReference; fileEncoding = 4; lastKnownFileType = sourcecode.c.h; name = Test.h; path = source/Test.h; sourceTree = "<group>"; };
		6245F8231D301C7400A7A094 /* Body.cpp */ = {isa = PBXFileReference; fileEncoding = 4; lastKnownFileType = sourcecode.cpp.cpp; name = Body.cpp; path = source/Body.cpp; sourceTree = "<group>"; };
		6245F8241D301C7400A7A094 /* Body.h */ = {isa = PBXFileReference; fileEncoding = 4; lastKnownFileType = sourcecode.c.h; name = Body.h; path = source/Body.h; sourceTree = "<group>"; };
		6245F8261D301C9000A7A094 /* Hardpoint.cpp */ = {isa = PBXFileReference; fileEncoding = 4; lastKnownFileType = sourcecode.cpp.cpp; name = Hardpoint.cpp; path = source/Hardpoint.cpp; sourceTree = "<group>"; };
		6245F8271D301C9000A7A094 /* Hardpoint.h */ = {isa = PBXFileReference; fileEncoding = 4; lastKnownFileType = sourcecode.c.h; name = Hardpoint.h; path = source/Hardpoint.h; sourceTree = "<group>"; };
		628BDAED1CC5DC950062BCD2 /* PlanetLabel.cpp */ = {isa = PBXFileReference; fileEncoding = 4; lastKnownFileType = sourcecode.cpp.cpp; name = PlanetLabel.cpp; path = source/PlanetLabel.cpp; sourceTree = "<group>"; };
		628BDAEE1CC5DC950062BCD2 /* PlanetLabel.h */ = {isa = PBXFileReference; fileEncoding = 4; lastKnownFileType = sourcecode.c.h; name = PlanetLabel.h; path = source/PlanetLabel.h; sourceTree = "<group>"; };
		62A405B81D47DA4D0054F6A0 /* FogShader.cpp */ = {isa = PBXFileReference; fileEncoding = 4; lastKnownFileType = sourcecode.cpp.cpp; name = FogShader.cpp; path = source/FogShader.cpp; sourceTree = "<group>"; };
		62A405B91D47DA4D0054F6A0 /* FogShader.h */ = {isa = PBXFileReference; fileEncoding = 4; lastKnownFileType = sourcecode.c.h; name = FogShader.h; path = source/FogShader.h; sourceTree = "<group>"; };
		62C311181CE172D000409D91 /* Flotsam.cpp */ = {isa = PBXFileReference; fileEncoding = 4; lastKnownFileType = sourcecode.cpp.cpp; name = Flotsam.cpp; path = source/Flotsam.cpp; sourceTree = "<group>"; };
		62C311191CE172D000409D91 /* Flotsam.h */ = {isa = PBXFileReference; fileEncoding = 4; lastKnownFileType = sourcecode.c.h; name = Flotsam.h; path = source/Flotsam.h; sourceTree = "<group>"; };
		6833448DAEB9861D28445DD5 /* GameAction.h */ = {isa = PBXFileReference; fileEncoding = 4; lastKnownFileType = sourcecode.c.h; name = GameAction.h; path = source/GameAction.h; sourceTree = "<group>"; };
		6A5716311E25BE6F00585EB2 /* CollisionSet.cpp */ = {isa = PBXFileReference; fileEncoding = 4; lastKnownFileType = sourcecode.cpp.cpp; name = CollisionSet.cpp; path = source/CollisionSet.cpp; sourceTree = "<group>"; };
		6A5716321E25BE6F00585EB2 /* CollisionSet.h */ = {isa = PBXFileReference; fileEncoding = 4; lastKnownFileType = sourcecode.c.h; name = CollisionSet.h; path = source/CollisionSet.h; sourceTree = "<group>"; };
		6DCF4CF2972F569E6DBB8578 /* CategoryTypes.h */ = {isa = PBXFileReference; fileEncoding = 4; lastKnownFileType = sourcecode.c.h; name = CategoryTypes.h; path = source/CategoryTypes.h; sourceTree = "<group>"; };
		86AB4B6E9C4C0490AE7F029B /* EsUuid.h */ = {isa = PBXFileReference; fileEncoding = 4; lastKnownFileType = sourcecode.c.h; name = EsUuid.h; path = source/EsUuid.h; sourceTree = "<group>"; };
		8E8A4C648B242742B22A34FA /* Weather.cpp */ = {isa = PBXFileReference; fileEncoding = 4; lastKnownFileType = sourcecode.cpp.cpp; name = Weather.cpp; path = source/Weather.cpp; sourceTree = "<group>"; };
		950742538F8CECF5D4168FBC /* EsUuid.cpp */ = {isa = PBXFileReference; fileEncoding = 4; lastKnownFileType = sourcecode.cpp.cpp; name = EsUuid.cpp; path = source/EsUuid.cpp; sourceTree = "<group>"; };
		98104FFDA18E40F4A712A8BE /* CoreStartData.h */ = {isa = PBXFileReference; fileEncoding = 4; lastKnownFileType = sourcecode.c.h; name = CoreStartData.h; path = source/CoreStartData.h; sourceTree = "<group>"; };
		9BCF4321AF819E944EC02FB9 /* layout.hpp */ = {isa = PBXFileReference; fileEncoding = 4; lastKnownFileType = sourcecode.c.h; name = layout.hpp; path = source/text/layout.hpp; sourceTree = "<group>"; };
		9DA14712A9C68E00FBFD9C72 /* TestData.h */ = {isa = PBXFileReference; fileEncoding = 4; lastKnownFileType = sourcecode.c.h; name = TestData.h; path = source/TestData.h; sourceTree = "<group>"; };
<<<<<<< HEAD
		9F0F4096A9008E2D8F3304BB /* GameAction.cpp */ = {isa = PBXFileReference; fileEncoding = 4; lastKnownFileType = sourcecode.cpp.cpp; name = GameAction.cpp; path = source/GameAction.cpp; sourceTree = "<group>"; };
=======
		A00D4207B8915B5E7E9B4619 /* RandomEvent.h */ = {isa = PBXFileReference; fileEncoding = 4; lastKnownFileType = sourcecode.c.h; name = RandomEvent.h; path = source/RandomEvent.h; sourceTree = "<group>"; };
>>>>>>> 0efba18a
		A90633FD1EE602FD000DA6C0 /* LogbookPanel.cpp */ = {isa = PBXFileReference; fileEncoding = 4; lastKnownFileType = sourcecode.cpp.cpp; name = LogbookPanel.cpp; path = source/LogbookPanel.cpp; sourceTree = "<group>"; };
		A90633FE1EE602FD000DA6C0 /* LogbookPanel.h */ = {isa = PBXFileReference; fileEncoding = 4; lastKnownFileType = sourcecode.c.h; name = LogbookPanel.h; path = source/LogbookPanel.h; sourceTree = "<group>"; };
		A90C15D71D5BD55700708F3A /* Minable.cpp */ = {isa = PBXFileReference; fileEncoding = 4; lastKnownFileType = sourcecode.cpp.cpp; name = Minable.cpp; path = source/Minable.cpp; sourceTree = "<group>"; };
		A90C15D81D5BD55700708F3A /* Minable.h */ = {isa = PBXFileReference; fileEncoding = 4; lastKnownFileType = sourcecode.c.h; name = Minable.h; path = source/Minable.h; sourceTree = "<group>"; };
		A90C15DA1D5BD56800708F3A /* Rectangle.cpp */ = {isa = PBXFileReference; fileEncoding = 4; lastKnownFileType = sourcecode.cpp.cpp; name = Rectangle.cpp; path = source/Rectangle.cpp; sourceTree = "<group>"; };
		A90C15DB1D5BD56800708F3A /* Rectangle.h */ = {isa = PBXFileReference; fileEncoding = 4; lastKnownFileType = sourcecode.c.h; name = Rectangle.h; path = source/Rectangle.h; sourceTree = "<group>"; };
		A93931FA1988135200C2A87B /* libturbojpeg.0.dylib */ = {isa = PBXFileReference; lastKnownFileType = "compiled.mach-o.dylib"; name = libturbojpeg.0.dylib; path = "/usr/local/opt/jpeg-turbo/lib/libturbojpeg.0.dylib"; sourceTree = "<absolute>"; };
		A93931FC1988136B00C2A87B /* libpng16.dylib */ = {isa = PBXFileReference; lastKnownFileType = "compiled.mach-o.dylib"; name = libpng16.dylib; path = /usr/local/opt/libpng/lib/libpng16.dylib; sourceTree = "<absolute>"; };
		A94408A41982F3E600610427 /* endless-sky.iconset */ = {isa = PBXFileReference; lastKnownFileType = folder.iconset; name = "endless-sky.iconset"; path = "icons/endless-sky.iconset"; sourceTree = "<group>"; };
		A966A5A91B964E6300DFF69C /* Person.cpp */ = {isa = PBXFileReference; fileEncoding = 4; lastKnownFileType = sourcecode.cpp.cpp; name = Person.cpp; path = source/Person.cpp; sourceTree = "<group>"; };
		A966A5AA1B964E6300DFF69C /* Person.h */ = {isa = PBXFileReference; fileEncoding = 4; lastKnownFileType = sourcecode.c.h; name = Person.h; path = source/Person.h; sourceTree = "<group>"; };
		A96862CD1AE6FD0A004FE1FE /* Account.cpp */ = {isa = PBXFileReference; fileEncoding = 4; lastKnownFileType = sourcecode.cpp.cpp; name = Account.cpp; path = source/Account.cpp; sourceTree = "<group>"; };
		A96862CE1AE6FD0A004FE1FE /* Account.h */ = {isa = PBXFileReference; fileEncoding = 4; lastKnownFileType = sourcecode.c.h; name = Account.h; path = source/Account.h; sourceTree = "<group>"; };
		A96862CF1AE6FD0A004FE1FE /* AI.cpp */ = {isa = PBXFileReference; fileEncoding = 4; lastKnownFileType = sourcecode.cpp.cpp; name = AI.cpp; path = source/AI.cpp; sourceTree = "<group>"; };
		A96862D01AE6FD0A004FE1FE /* AI.h */ = {isa = PBXFileReference; fileEncoding = 4; lastKnownFileType = sourcecode.c.h; name = AI.h; path = source/AI.h; sourceTree = "<group>"; };
		A96862D11AE6FD0A004FE1FE /* Angle.cpp */ = {isa = PBXFileReference; fileEncoding = 4; lastKnownFileType = sourcecode.cpp.cpp; name = Angle.cpp; path = source/Angle.cpp; sourceTree = "<group>"; };
		A96862D21AE6FD0A004FE1FE /* Angle.h */ = {isa = PBXFileReference; fileEncoding = 4; lastKnownFileType = sourcecode.c.h; name = Angle.h; path = source/Angle.h; sourceTree = "<group>"; };
		A96862D51AE6FD0A004FE1FE /* Armament.cpp */ = {isa = PBXFileReference; fileEncoding = 4; lastKnownFileType = sourcecode.cpp.cpp; name = Armament.cpp; path = source/Armament.cpp; sourceTree = "<group>"; };
		A96862D61AE6FD0A004FE1FE /* Armament.h */ = {isa = PBXFileReference; fileEncoding = 4; lastKnownFileType = sourcecode.c.h; name = Armament.h; path = source/Armament.h; sourceTree = "<group>"; };
		A96862D71AE6FD0A004FE1FE /* AsteroidField.cpp */ = {isa = PBXFileReference; fileEncoding = 4; lastKnownFileType = sourcecode.cpp.cpp; name = AsteroidField.cpp; path = source/AsteroidField.cpp; sourceTree = "<group>"; };
		A96862D81AE6FD0A004FE1FE /* AsteroidField.h */ = {isa = PBXFileReference; fileEncoding = 4; lastKnownFileType = sourcecode.c.h; name = AsteroidField.h; path = source/AsteroidField.h; sourceTree = "<group>"; };
		A96862D91AE6FD0A004FE1FE /* Audio.cpp */ = {isa = PBXFileReference; fileEncoding = 4; lastKnownFileType = sourcecode.cpp.cpp; name = Audio.cpp; path = source/Audio.cpp; sourceTree = "<group>"; };
		A96862DA1AE6FD0A004FE1FE /* Audio.h */ = {isa = PBXFileReference; fileEncoding = 4; lastKnownFileType = sourcecode.c.h; name = Audio.h; path = source/Audio.h; sourceTree = "<group>"; };
		A96862DB1AE6FD0A004FE1FE /* BankPanel.cpp */ = {isa = PBXFileReference; fileEncoding = 4; lastKnownFileType = sourcecode.cpp.cpp; name = BankPanel.cpp; path = source/BankPanel.cpp; sourceTree = "<group>"; };
		A96862DC1AE6FD0A004FE1FE /* BankPanel.h */ = {isa = PBXFileReference; fileEncoding = 4; lastKnownFileType = sourcecode.c.h; name = BankPanel.h; path = source/BankPanel.h; sourceTree = "<group>"; };
		A96862DF1AE6FD0A004FE1FE /* BoardingPanel.cpp */ = {isa = PBXFileReference; fileEncoding = 4; lastKnownFileType = sourcecode.cpp.cpp; name = BoardingPanel.cpp; path = source/BoardingPanel.cpp; sourceTree = "<group>"; };
		A96862E01AE6FD0A004FE1FE /* BoardingPanel.h */ = {isa = PBXFileReference; fileEncoding = 4; lastKnownFileType = sourcecode.c.h; name = BoardingPanel.h; path = source/BoardingPanel.h; sourceTree = "<group>"; };
		A96862E11AE6FD0A004FE1FE /* CaptureOdds.cpp */ = {isa = PBXFileReference; fileEncoding = 4; lastKnownFileType = sourcecode.cpp.cpp; name = CaptureOdds.cpp; path = source/CaptureOdds.cpp; sourceTree = "<group>"; };
		A96862E21AE6FD0A004FE1FE /* CaptureOdds.h */ = {isa = PBXFileReference; fileEncoding = 4; lastKnownFileType = sourcecode.c.h; name = CaptureOdds.h; path = source/CaptureOdds.h; sourceTree = "<group>"; };
		A96862E31AE6FD0A004FE1FE /* CargoHold.cpp */ = {isa = PBXFileReference; fileEncoding = 4; lastKnownFileType = sourcecode.cpp.cpp; name = CargoHold.cpp; path = source/CargoHold.cpp; sourceTree = "<group>"; };
		A96862E41AE6FD0A004FE1FE /* CargoHold.h */ = {isa = PBXFileReference; fileEncoding = 4; lastKnownFileType = sourcecode.c.h; name = CargoHold.h; path = source/CargoHold.h; sourceTree = "<group>"; };
		A96862E51AE6FD0A004FE1FE /* ClickZone.h */ = {isa = PBXFileReference; fileEncoding = 4; lastKnownFileType = sourcecode.c.h; name = ClickZone.h; path = source/ClickZone.h; sourceTree = "<group>"; };
		A96862E61AE6FD0A004FE1FE /* Color.cpp */ = {isa = PBXFileReference; fileEncoding = 4; lastKnownFileType = sourcecode.cpp.cpp; name = Color.cpp; path = source/Color.cpp; sourceTree = "<group>"; };
		A96862E71AE6FD0A004FE1FE /* Color.h */ = {isa = PBXFileReference; fileEncoding = 4; lastKnownFileType = sourcecode.c.h; name = Color.h; path = source/Color.h; sourceTree = "<group>"; };
		A96862E81AE6FD0A004FE1FE /* Command.cpp */ = {isa = PBXFileReference; fileEncoding = 4; lastKnownFileType = sourcecode.cpp.cpp; name = Command.cpp; path = source/Command.cpp; sourceTree = "<group>"; };
		A96862E91AE6FD0A004FE1FE /* Command.h */ = {isa = PBXFileReference; fileEncoding = 4; lastKnownFileType = sourcecode.c.h; name = Command.h; path = source/Command.h; sourceTree = "<group>"; };
		A96862EA1AE6FD0A004FE1FE /* ConditionSet.cpp */ = {isa = PBXFileReference; fileEncoding = 4; lastKnownFileType = sourcecode.cpp.cpp; name = ConditionSet.cpp; path = source/ConditionSet.cpp; sourceTree = "<group>"; };
		A96862EB1AE6FD0A004FE1FE /* ConditionSet.h */ = {isa = PBXFileReference; fileEncoding = 4; lastKnownFileType = sourcecode.c.h; name = ConditionSet.h; path = source/ConditionSet.h; sourceTree = "<group>"; };
		A96862EC1AE6FD0A004FE1FE /* Conversation.cpp */ = {isa = PBXFileReference; fileEncoding = 4; lastKnownFileType = sourcecode.cpp.cpp; name = Conversation.cpp; path = source/Conversation.cpp; sourceTree = "<group>"; };
		A96862ED1AE6FD0A004FE1FE /* Conversation.h */ = {isa = PBXFileReference; fileEncoding = 4; lastKnownFileType = sourcecode.c.h; name = Conversation.h; path = source/Conversation.h; sourceTree = "<group>"; };
		A96862EE1AE6FD0A004FE1FE /* ConversationPanel.cpp */ = {isa = PBXFileReference; fileEncoding = 4; lastKnownFileType = sourcecode.cpp.cpp; name = ConversationPanel.cpp; path = source/ConversationPanel.cpp; sourceTree = "<group>"; };
		A96862EF1AE6FD0A004FE1FE /* ConversationPanel.h */ = {isa = PBXFileReference; fileEncoding = 4; lastKnownFileType = sourcecode.c.h; name = ConversationPanel.h; path = source/ConversationPanel.h; sourceTree = "<group>"; };
		A96862F01AE6FD0A004FE1FE /* DataFile.cpp */ = {isa = PBXFileReference; fileEncoding = 4; lastKnownFileType = sourcecode.cpp.cpp; name = DataFile.cpp; path = source/DataFile.cpp; sourceTree = "<group>"; };
		A96862F11AE6FD0A004FE1FE /* DataFile.h */ = {isa = PBXFileReference; fileEncoding = 4; lastKnownFileType = sourcecode.c.h; name = DataFile.h; path = source/DataFile.h; sourceTree = "<group>"; };
		A96862F21AE6FD0A004FE1FE /* DataNode.cpp */ = {isa = PBXFileReference; fileEncoding = 4; lastKnownFileType = sourcecode.cpp.cpp; name = DataNode.cpp; path = source/DataNode.cpp; sourceTree = "<group>"; };
		A96862F31AE6FD0A004FE1FE /* DataNode.h */ = {isa = PBXFileReference; fileEncoding = 4; lastKnownFileType = sourcecode.c.h; name = DataNode.h; path = source/DataNode.h; sourceTree = "<group>"; };
		A96862F41AE6FD0A004FE1FE /* DataWriter.cpp */ = {isa = PBXFileReference; fileEncoding = 4; lastKnownFileType = sourcecode.cpp.cpp; name = DataWriter.cpp; path = source/DataWriter.cpp; sourceTree = "<group>"; };
		A96862F51AE6FD0A004FE1FE /* DataWriter.h */ = {isa = PBXFileReference; fileEncoding = 4; lastKnownFileType = sourcecode.c.h; name = DataWriter.h; path = source/DataWriter.h; sourceTree = "<group>"; };
		A96862F61AE6FD0A004FE1FE /* Date.cpp */ = {isa = PBXFileReference; fileEncoding = 4; lastKnownFileType = sourcecode.cpp.cpp; name = Date.cpp; path = source/Date.cpp; sourceTree = "<group>"; };
		A96862F71AE6FD0A004FE1FE /* Date.h */ = {isa = PBXFileReference; fileEncoding = 4; lastKnownFileType = sourcecode.c.h; name = Date.h; path = source/Date.h; sourceTree = "<group>"; };
		A96862F81AE6FD0A004FE1FE /* Dialog.cpp */ = {isa = PBXFileReference; fileEncoding = 4; lastKnownFileType = sourcecode.cpp.cpp; name = Dialog.cpp; path = source/Dialog.cpp; sourceTree = "<group>"; };
		A96862F91AE6FD0B004FE1FE /* Dialog.h */ = {isa = PBXFileReference; fileEncoding = 4; lastKnownFileType = sourcecode.c.h; name = Dialog.h; path = source/Dialog.h; sourceTree = "<group>"; };
		A96862FA1AE6FD0B004FE1FE /* DistanceMap.cpp */ = {isa = PBXFileReference; fileEncoding = 4; lastKnownFileType = sourcecode.cpp.cpp; name = DistanceMap.cpp; path = source/DistanceMap.cpp; sourceTree = "<group>"; };
		A96862FB1AE6FD0B004FE1FE /* DistanceMap.h */ = {isa = PBXFileReference; fileEncoding = 4; lastKnownFileType = sourcecode.c.h; name = DistanceMap.h; path = source/DistanceMap.h; sourceTree = "<group>"; };
		A96862FE1AE6FD0B004FE1FE /* DrawList.cpp */ = {isa = PBXFileReference; fileEncoding = 4; lastKnownFileType = sourcecode.cpp.cpp; name = DrawList.cpp; path = source/DrawList.cpp; sourceTree = "<group>"; };
		A96862FF1AE6FD0B004FE1FE /* DrawList.h */ = {isa = PBXFileReference; fileEncoding = 4; lastKnownFileType = sourcecode.c.h; name = DrawList.h; path = source/DrawList.h; sourceTree = "<group>"; };
		A96863001AE6FD0B004FE1FE /* Effect.cpp */ = {isa = PBXFileReference; fileEncoding = 4; lastKnownFileType = sourcecode.cpp.cpp; name = Effect.cpp; path = source/Effect.cpp; sourceTree = "<group>"; };
		A96863011AE6FD0B004FE1FE /* Effect.h */ = {isa = PBXFileReference; fileEncoding = 4; lastKnownFileType = sourcecode.c.h; name = Effect.h; path = source/Effect.h; sourceTree = "<group>"; };
		A96863021AE6FD0B004FE1FE /* Engine.cpp */ = {isa = PBXFileReference; fileEncoding = 4; lastKnownFileType = sourcecode.cpp.cpp; name = Engine.cpp; path = source/Engine.cpp; sourceTree = "<group>"; };
		A96863031AE6FD0B004FE1FE /* Engine.h */ = {isa = PBXFileReference; fileEncoding = 4; lastKnownFileType = sourcecode.c.h; name = Engine.h; path = source/Engine.h; sourceTree = "<group>"; };
		A96863041AE6FD0B004FE1FE /* EscortDisplay.cpp */ = {isa = PBXFileReference; fileEncoding = 4; lastKnownFileType = sourcecode.cpp.cpp; name = EscortDisplay.cpp; path = source/EscortDisplay.cpp; sourceTree = "<group>"; };
		A96863051AE6FD0B004FE1FE /* EscortDisplay.h */ = {isa = PBXFileReference; fileEncoding = 4; lastKnownFileType = sourcecode.c.h; name = EscortDisplay.h; path = source/EscortDisplay.h; sourceTree = "<group>"; };
		A96863061AE6FD0B004FE1FE /* Files.cpp */ = {isa = PBXFileReference; fileEncoding = 4; lastKnownFileType = sourcecode.cpp.cpp; name = Files.cpp; path = source/Files.cpp; sourceTree = "<group>"; };
		A96863071AE6FD0B004FE1FE /* Files.h */ = {isa = PBXFileReference; fileEncoding = 4; lastKnownFileType = sourcecode.c.h; name = Files.h; path = source/Files.h; sourceTree = "<group>"; };
		A96863081AE6FD0B004FE1FE /* FillShader.cpp */ = {isa = PBXFileReference; fileEncoding = 4; lastKnownFileType = sourcecode.cpp.cpp; name = FillShader.cpp; path = source/FillShader.cpp; sourceTree = "<group>"; };
		A96863091AE6FD0B004FE1FE /* FillShader.h */ = {isa = PBXFileReference; fileEncoding = 4; lastKnownFileType = sourcecode.c.h; name = FillShader.h; path = source/FillShader.h; sourceTree = "<group>"; };
		A968630A1AE6FD0B004FE1FE /* Fleet.cpp */ = {isa = PBXFileReference; fileEncoding = 4; lastKnownFileType = sourcecode.cpp.cpp; name = Fleet.cpp; path = source/Fleet.cpp; sourceTree = "<group>"; };
		A968630B1AE6FD0B004FE1FE /* Fleet.h */ = {isa = PBXFileReference; fileEncoding = 4; lastKnownFileType = sourcecode.c.h; name = Fleet.h; path = source/Fleet.h; sourceTree = "<group>"; };
		A968630C1AE6FD0B004FE1FE /* Font.cpp */ = {isa = PBXFileReference; fileEncoding = 4; lastKnownFileType = sourcecode.cpp.cpp; name = Font.cpp; path = source/text/Font.cpp; sourceTree = "<group>"; };
		A968630D1AE6FD0B004FE1FE /* Font.h */ = {isa = PBXFileReference; fileEncoding = 4; lastKnownFileType = sourcecode.c.h; name = Font.h; path = source/text/Font.h; sourceTree = "<group>"; };
		A968630E1AE6FD0B004FE1FE /* FontSet.cpp */ = {isa = PBXFileReference; fileEncoding = 4; lastKnownFileType = sourcecode.cpp.cpp; name = FontSet.cpp; path = source/text/FontSet.cpp; sourceTree = "<group>"; };
		A968630F1AE6FD0B004FE1FE /* FontSet.h */ = {isa = PBXFileReference; fileEncoding = 4; lastKnownFileType = sourcecode.c.h; name = FontSet.h; path = source/text/FontSet.h; sourceTree = "<group>"; };
		A96863101AE6FD0B004FE1FE /* Format.cpp */ = {isa = PBXFileReference; fileEncoding = 4; lastKnownFileType = sourcecode.cpp.cpp; name = Format.cpp; path = source/text/Format.cpp; sourceTree = "<group>"; };
		A96863111AE6FD0B004FE1FE /* Format.h */ = {isa = PBXFileReference; fileEncoding = 4; lastKnownFileType = sourcecode.c.h; name = Format.h; path = source/text/Format.h; sourceTree = "<group>"; };
		A96863121AE6FD0B004FE1FE /* FrameTimer.cpp */ = {isa = PBXFileReference; fileEncoding = 4; lastKnownFileType = sourcecode.cpp.cpp; name = FrameTimer.cpp; path = source/FrameTimer.cpp; sourceTree = "<group>"; };
		A96863131AE6FD0B004FE1FE /* FrameTimer.h */ = {isa = PBXFileReference; fileEncoding = 4; lastKnownFileType = sourcecode.c.h; name = FrameTimer.h; path = source/FrameTimer.h; sourceTree = "<group>"; };
		A96863141AE6FD0B004FE1FE /* Galaxy.cpp */ = {isa = PBXFileReference; fileEncoding = 4; lastKnownFileType = sourcecode.cpp.cpp; name = Galaxy.cpp; path = source/Galaxy.cpp; sourceTree = "<group>"; };
		A96863151AE6FD0B004FE1FE /* Galaxy.h */ = {isa = PBXFileReference; fileEncoding = 4; lastKnownFileType = sourcecode.c.h; name = Galaxy.h; path = source/Galaxy.h; sourceTree = "<group>"; };
		A96863161AE6FD0B004FE1FE /* GameData.cpp */ = {isa = PBXFileReference; fileEncoding = 4; lastKnownFileType = sourcecode.cpp.cpp; name = GameData.cpp; path = source/GameData.cpp; sourceTree = "<group>"; };
		A96863171AE6FD0B004FE1FE /* GameData.h */ = {isa = PBXFileReference; fileEncoding = 4; lastKnownFileType = sourcecode.c.h; name = GameData.h; path = source/GameData.h; sourceTree = "<group>"; };
		A96863181AE6FD0B004FE1FE /* GameEvent.cpp */ = {isa = PBXFileReference; fileEncoding = 4; lastKnownFileType = sourcecode.cpp.cpp; name = GameEvent.cpp; path = source/GameEvent.cpp; sourceTree = "<group>"; };
		A96863191AE6FD0B004FE1FE /* GameEvent.h */ = {isa = PBXFileReference; fileEncoding = 4; lastKnownFileType = sourcecode.c.h; name = GameEvent.h; path = source/GameEvent.h; sourceTree = "<group>"; };
		A968631A1AE6FD0B004FE1FE /* gl_header.h */ = {isa = PBXFileReference; fileEncoding = 4; lastKnownFileType = sourcecode.c.h; name = gl_header.h; path = source/gl_header.h; sourceTree = "<group>"; };
		A968631B1AE6FD0B004FE1FE /* Government.cpp */ = {isa = PBXFileReference; fileEncoding = 4; lastKnownFileType = sourcecode.cpp.cpp; name = Government.cpp; path = source/Government.cpp; sourceTree = "<group>"; };
		A968631C1AE6FD0B004FE1FE /* Government.h */ = {isa = PBXFileReference; fileEncoding = 4; lastKnownFileType = sourcecode.c.h; name = Government.h; path = source/Government.h; sourceTree = "<group>"; };
		A968631D1AE6FD0B004FE1FE /* HailPanel.cpp */ = {isa = PBXFileReference; fileEncoding = 4; lastKnownFileType = sourcecode.cpp.cpp; name = HailPanel.cpp; path = source/HailPanel.cpp; sourceTree = "<group>"; };
		A968631E1AE6FD0B004FE1FE /* HailPanel.h */ = {isa = PBXFileReference; fileEncoding = 4; lastKnownFileType = sourcecode.c.h; name = HailPanel.h; path = source/HailPanel.h; sourceTree = "<group>"; };
		A968631F1AE6FD0B004FE1FE /* HiringPanel.cpp */ = {isa = PBXFileReference; fileEncoding = 4; lastKnownFileType = sourcecode.cpp.cpp; name = HiringPanel.cpp; path = source/HiringPanel.cpp; sourceTree = "<group>"; };
		A96863201AE6FD0B004FE1FE /* HiringPanel.h */ = {isa = PBXFileReference; fileEncoding = 4; lastKnownFileType = sourcecode.c.h; name = HiringPanel.h; path = source/HiringPanel.h; sourceTree = "<group>"; };
		A96863211AE6FD0B004FE1FE /* ImageBuffer.cpp */ = {isa = PBXFileReference; fileEncoding = 4; lastKnownFileType = sourcecode.cpp.cpp; name = ImageBuffer.cpp; path = source/ImageBuffer.cpp; sourceTree = "<group>"; };
		A96863221AE6FD0B004FE1FE /* ImageBuffer.h */ = {isa = PBXFileReference; fileEncoding = 4; lastKnownFileType = sourcecode.c.h; name = ImageBuffer.h; path = source/ImageBuffer.h; sourceTree = "<group>"; };
		A96863251AE6FD0B004FE1FE /* Information.cpp */ = {isa = PBXFileReference; fileEncoding = 4; lastKnownFileType = sourcecode.cpp.cpp; name = Information.cpp; path = source/Information.cpp; sourceTree = "<group>"; };
		A96863261AE6FD0B004FE1FE /* Information.h */ = {isa = PBXFileReference; fileEncoding = 4; lastKnownFileType = sourcecode.c.h; name = Information.h; path = source/Information.h; sourceTree = "<group>"; };
		A96863271AE6FD0B004FE1FE /* Interface.cpp */ = {isa = PBXFileReference; fileEncoding = 4; lastKnownFileType = sourcecode.cpp.cpp; name = Interface.cpp; path = source/Interface.cpp; sourceTree = "<group>"; };
		A96863281AE6FD0B004FE1FE /* Interface.h */ = {isa = PBXFileReference; fileEncoding = 4; lastKnownFileType = sourcecode.c.h; name = Interface.h; path = source/Interface.h; sourceTree = "<group>"; };
		A96863291AE6FD0B004FE1FE /* LineShader.cpp */ = {isa = PBXFileReference; fileEncoding = 4; lastKnownFileType = sourcecode.cpp.cpp; name = LineShader.cpp; path = source/LineShader.cpp; sourceTree = "<group>"; };
		A968632A1AE6FD0B004FE1FE /* LineShader.h */ = {isa = PBXFileReference; fileEncoding = 4; lastKnownFileType = sourcecode.c.h; name = LineShader.h; path = source/LineShader.h; sourceTree = "<group>"; };
		A968632B1AE6FD0B004FE1FE /* LoadPanel.cpp */ = {isa = PBXFileReference; fileEncoding = 4; lastKnownFileType = sourcecode.cpp.cpp; name = LoadPanel.cpp; path = source/LoadPanel.cpp; sourceTree = "<group>"; };
		A968632C1AE6FD0B004FE1FE /* LoadPanel.h */ = {isa = PBXFileReference; fileEncoding = 4; lastKnownFileType = sourcecode.c.h; name = LoadPanel.h; path = source/LoadPanel.h; sourceTree = "<group>"; };
		A968632D1AE6FD0B004FE1FE /* LocationFilter.cpp */ = {isa = PBXFileReference; fileEncoding = 4; lastKnownFileType = sourcecode.cpp.cpp; name = LocationFilter.cpp; path = source/LocationFilter.cpp; sourceTree = "<group>"; };
		A968632E1AE6FD0B004FE1FE /* LocationFilter.h */ = {isa = PBXFileReference; fileEncoding = 4; lastKnownFileType = sourcecode.c.h; name = LocationFilter.h; path = source/LocationFilter.h; sourceTree = "<group>"; };
		A968632F1AE6FD0B004FE1FE /* main.cpp */ = {isa = PBXFileReference; fileEncoding = 4; lastKnownFileType = sourcecode.cpp.cpp; name = main.cpp; path = source/main.cpp; sourceTree = "<group>"; };
		A96863301AE6FD0B004FE1FE /* MainPanel.cpp */ = {isa = PBXFileReference; fileEncoding = 4; lastKnownFileType = sourcecode.cpp.cpp; name = MainPanel.cpp; path = source/MainPanel.cpp; sourceTree = "<group>"; };
		A96863311AE6FD0B004FE1FE /* MainPanel.h */ = {isa = PBXFileReference; fileEncoding = 4; lastKnownFileType = sourcecode.c.h; name = MainPanel.h; path = source/MainPanel.h; sourceTree = "<group>"; };
		A96863321AE6FD0C004FE1FE /* MapDetailPanel.cpp */ = {isa = PBXFileReference; fileEncoding = 4; lastKnownFileType = sourcecode.cpp.cpp; name = MapDetailPanel.cpp; path = source/MapDetailPanel.cpp; sourceTree = "<group>"; };
		A96863331AE6FD0C004FE1FE /* MapDetailPanel.h */ = {isa = PBXFileReference; fileEncoding = 4; lastKnownFileType = sourcecode.c.h; name = MapDetailPanel.h; path = source/MapDetailPanel.h; sourceTree = "<group>"; };
		A96863341AE6FD0C004FE1FE /* MapPanel.cpp */ = {isa = PBXFileReference; fileEncoding = 4; lastKnownFileType = sourcecode.cpp.cpp; name = MapPanel.cpp; path = source/MapPanel.cpp; sourceTree = "<group>"; };
		A96863351AE6FD0C004FE1FE /* MapPanel.h */ = {isa = PBXFileReference; fileEncoding = 4; lastKnownFileType = sourcecode.c.h; name = MapPanel.h; path = source/MapPanel.h; sourceTree = "<group>"; };
		A96863361AE6FD0C004FE1FE /* Mask.cpp */ = {isa = PBXFileReference; fileEncoding = 4; lastKnownFileType = sourcecode.cpp.cpp; name = Mask.cpp; path = source/Mask.cpp; sourceTree = "<group>"; };
		A96863371AE6FD0C004FE1FE /* Mask.h */ = {isa = PBXFileReference; fileEncoding = 4; lastKnownFileType = sourcecode.c.h; name = Mask.h; path = source/Mask.h; sourceTree = "<group>"; };
		A96863381AE6FD0C004FE1FE /* MenuPanel.cpp */ = {isa = PBXFileReference; fileEncoding = 4; lastKnownFileType = sourcecode.cpp.cpp; name = MenuPanel.cpp; path = source/MenuPanel.cpp; sourceTree = "<group>"; };
		A96863391AE6FD0C004FE1FE /* MenuPanel.h */ = {isa = PBXFileReference; fileEncoding = 4; lastKnownFileType = sourcecode.c.h; name = MenuPanel.h; path = source/MenuPanel.h; sourceTree = "<group>"; };
		A968633A1AE6FD0C004FE1FE /* Messages.cpp */ = {isa = PBXFileReference; fileEncoding = 4; lastKnownFileType = sourcecode.cpp.cpp; name = Messages.cpp; path = source/Messages.cpp; sourceTree = "<group>"; };
		A968633B1AE6FD0C004FE1FE /* Messages.h */ = {isa = PBXFileReference; fileEncoding = 4; lastKnownFileType = sourcecode.c.h; name = Messages.h; path = source/Messages.h; sourceTree = "<group>"; };
		A968633C1AE6FD0C004FE1FE /* Mission.cpp */ = {isa = PBXFileReference; fileEncoding = 4; lastKnownFileType = sourcecode.cpp.cpp; name = Mission.cpp; path = source/Mission.cpp; sourceTree = "<group>"; };
		A968633D1AE6FD0C004FE1FE /* Mission.h */ = {isa = PBXFileReference; fileEncoding = 4; lastKnownFileType = sourcecode.c.h; name = Mission.h; path = source/Mission.h; sourceTree = "<group>"; };
		A968633E1AE6FD0C004FE1FE /* MissionAction.cpp */ = {isa = PBXFileReference; fileEncoding = 4; lastKnownFileType = sourcecode.cpp.cpp; name = MissionAction.cpp; path = source/MissionAction.cpp; sourceTree = "<group>"; };
		A968633F1AE6FD0C004FE1FE /* MissionAction.h */ = {isa = PBXFileReference; fileEncoding = 4; lastKnownFileType = sourcecode.c.h; name = MissionAction.h; path = source/MissionAction.h; sourceTree = "<group>"; };
		A96863401AE6FD0C004FE1FE /* MissionPanel.cpp */ = {isa = PBXFileReference; fileEncoding = 4; lastKnownFileType = sourcecode.cpp.cpp; name = MissionPanel.cpp; path = source/MissionPanel.cpp; sourceTree = "<group>"; };
		A96863411AE6FD0C004FE1FE /* MissionPanel.h */ = {isa = PBXFileReference; fileEncoding = 4; lastKnownFileType = sourcecode.c.h; name = MissionPanel.h; path = source/MissionPanel.h; sourceTree = "<group>"; };
		A96863421AE6FD0C004FE1FE /* Mortgage.cpp */ = {isa = PBXFileReference; fileEncoding = 4; lastKnownFileType = sourcecode.cpp.cpp; name = Mortgage.cpp; path = source/Mortgage.cpp; sourceTree = "<group>"; };
		A96863431AE6FD0C004FE1FE /* Mortgage.h */ = {isa = PBXFileReference; fileEncoding = 4; lastKnownFileType = sourcecode.c.h; name = Mortgage.h; path = source/Mortgage.h; sourceTree = "<group>"; };
		A96863441AE6FD0C004FE1FE /* NPC.cpp */ = {isa = PBXFileReference; fileEncoding = 4; lastKnownFileType = sourcecode.cpp.cpp; name = NPC.cpp; path = source/NPC.cpp; sourceTree = "<group>"; };
		A96863451AE6FD0C004FE1FE /* NPC.h */ = {isa = PBXFileReference; fileEncoding = 4; lastKnownFileType = sourcecode.c.h; name = NPC.h; path = source/NPC.h; sourceTree = "<group>"; };
		A96863461AE6FD0C004FE1FE /* Outfit.cpp */ = {isa = PBXFileReference; fileEncoding = 4; lastKnownFileType = sourcecode.cpp.cpp; name = Outfit.cpp; path = source/Outfit.cpp; sourceTree = "<group>"; };
		A96863471AE6FD0C004FE1FE /* Outfit.h */ = {isa = PBXFileReference; fileEncoding = 4; lastKnownFileType = sourcecode.c.h; name = Outfit.h; path = source/Outfit.h; sourceTree = "<group>"; };
		A96863481AE6FD0C004FE1FE /* OutfitInfoDisplay.cpp */ = {isa = PBXFileReference; fileEncoding = 4; lastKnownFileType = sourcecode.cpp.cpp; name = OutfitInfoDisplay.cpp; path = source/OutfitInfoDisplay.cpp; sourceTree = "<group>"; };
		A96863491AE6FD0C004FE1FE /* OutfitInfoDisplay.h */ = {isa = PBXFileReference; fileEncoding = 4; lastKnownFileType = sourcecode.c.h; name = OutfitInfoDisplay.h; path = source/OutfitInfoDisplay.h; sourceTree = "<group>"; };
		A968634A1AE6FD0C004FE1FE /* OutfitterPanel.cpp */ = {isa = PBXFileReference; fileEncoding = 4; lastKnownFileType = sourcecode.cpp.cpp; name = OutfitterPanel.cpp; path = source/OutfitterPanel.cpp; sourceTree = "<group>"; };
		A968634B1AE6FD0C004FE1FE /* OutfitterPanel.h */ = {isa = PBXFileReference; fileEncoding = 4; lastKnownFileType = sourcecode.c.h; name = OutfitterPanel.h; path = source/OutfitterPanel.h; sourceTree = "<group>"; };
		A968634C1AE6FD0C004FE1FE /* OutlineShader.cpp */ = {isa = PBXFileReference; fileEncoding = 4; lastKnownFileType = sourcecode.cpp.cpp; name = OutlineShader.cpp; path = source/OutlineShader.cpp; sourceTree = "<group>"; };
		A968634D1AE6FD0C004FE1FE /* OutlineShader.h */ = {isa = PBXFileReference; fileEncoding = 4; lastKnownFileType = sourcecode.c.h; name = OutlineShader.h; path = source/OutlineShader.h; sourceTree = "<group>"; };
		A968634E1AE6FD0C004FE1FE /* Panel.cpp */ = {isa = PBXFileReference; fileEncoding = 4; lastKnownFileType = sourcecode.cpp.cpp; name = Panel.cpp; path = source/Panel.cpp; sourceTree = "<group>"; };
		A968634F1AE6FD0C004FE1FE /* Panel.h */ = {isa = PBXFileReference; fileEncoding = 4; lastKnownFileType = sourcecode.c.h; name = Panel.h; path = source/Panel.h; sourceTree = "<group>"; };
		A96863501AE6FD0C004FE1FE /* Personality.cpp */ = {isa = PBXFileReference; fileEncoding = 4; lastKnownFileType = sourcecode.cpp.cpp; name = Personality.cpp; path = source/Personality.cpp; sourceTree = "<group>"; };
		A96863511AE6FD0C004FE1FE /* Personality.h */ = {isa = PBXFileReference; fileEncoding = 4; lastKnownFileType = sourcecode.c.h; name = Personality.h; path = source/Personality.h; sourceTree = "<group>"; };
		A96863521AE6FD0C004FE1FE /* Phrase.cpp */ = {isa = PBXFileReference; fileEncoding = 4; lastKnownFileType = sourcecode.cpp.cpp; name = Phrase.cpp; path = source/Phrase.cpp; sourceTree = "<group>"; };
		A96863531AE6FD0C004FE1FE /* Phrase.h */ = {isa = PBXFileReference; fileEncoding = 4; lastKnownFileType = sourcecode.c.h; name = Phrase.h; path = source/Phrase.h; sourceTree = "<group>"; };
		A96863541AE6FD0C004FE1FE /* pi.h */ = {isa = PBXFileReference; fileEncoding = 4; lastKnownFileType = sourcecode.c.h; name = pi.h; path = source/pi.h; sourceTree = "<group>"; };
		A96863551AE6FD0C004FE1FE /* Planet.cpp */ = {isa = PBXFileReference; fileEncoding = 4; lastKnownFileType = sourcecode.cpp.cpp; name = Planet.cpp; path = source/Planet.cpp; sourceTree = "<group>"; };
		A96863561AE6FD0C004FE1FE /* Planet.h */ = {isa = PBXFileReference; fileEncoding = 4; lastKnownFileType = sourcecode.c.h; name = Planet.h; path = source/Planet.h; sourceTree = "<group>"; };
		A96863571AE6FD0C004FE1FE /* PlanetPanel.cpp */ = {isa = PBXFileReference; fileEncoding = 4; lastKnownFileType = sourcecode.cpp.cpp; name = PlanetPanel.cpp; path = source/PlanetPanel.cpp; sourceTree = "<group>"; };
		A96863581AE6FD0C004FE1FE /* PlanetPanel.h */ = {isa = PBXFileReference; fileEncoding = 4; lastKnownFileType = sourcecode.c.h; name = PlanetPanel.h; path = source/PlanetPanel.h; sourceTree = "<group>"; };
		A96863591AE6FD0C004FE1FE /* PlayerInfo.cpp */ = {isa = PBXFileReference; fileEncoding = 4; lastKnownFileType = sourcecode.cpp.cpp; name = PlayerInfo.cpp; path = source/PlayerInfo.cpp; sourceTree = "<group>"; };
		A968635A1AE6FD0C004FE1FE /* PlayerInfo.h */ = {isa = PBXFileReference; fileEncoding = 4; lastKnownFileType = sourcecode.c.h; name = PlayerInfo.h; path = source/PlayerInfo.h; sourceTree = "<group>"; };
		A968635B1AE6FD0C004FE1FE /* Point.cpp */ = {isa = PBXFileReference; fileEncoding = 4; lastKnownFileType = sourcecode.cpp.cpp; name = Point.cpp; path = source/Point.cpp; sourceTree = "<group>"; };
		A968635C1AE6FD0C004FE1FE /* Point.h */ = {isa = PBXFileReference; fileEncoding = 4; lastKnownFileType = sourcecode.c.h; name = Point.h; path = source/Point.h; sourceTree = "<group>"; };
		A968635D1AE6FD0C004FE1FE /* PointerShader.cpp */ = {isa = PBXFileReference; fileEncoding = 4; lastKnownFileType = sourcecode.cpp.cpp; name = PointerShader.cpp; path = source/PointerShader.cpp; sourceTree = "<group>"; };
		A968635E1AE6FD0C004FE1FE /* PointerShader.h */ = {isa = PBXFileReference; fileEncoding = 4; lastKnownFileType = sourcecode.c.h; name = PointerShader.h; path = source/PointerShader.h; sourceTree = "<group>"; };
		A968635F1AE6FD0C004FE1FE /* Politics.cpp */ = {isa = PBXFileReference; fileEncoding = 4; lastKnownFileType = sourcecode.cpp.cpp; name = Politics.cpp; path = source/Politics.cpp; sourceTree = "<group>"; };
		A96863601AE6FD0C004FE1FE /* Politics.h */ = {isa = PBXFileReference; fileEncoding = 4; lastKnownFileType = sourcecode.c.h; name = Politics.h; path = source/Politics.h; sourceTree = "<group>"; };
		A96863611AE6FD0C004FE1FE /* Preferences.cpp */ = {isa = PBXFileReference; fileEncoding = 4; lastKnownFileType = sourcecode.cpp.cpp; name = Preferences.cpp; path = source/Preferences.cpp; sourceTree = "<group>"; };
		A96863621AE6FD0C004FE1FE /* Preferences.h */ = {isa = PBXFileReference; fileEncoding = 4; lastKnownFileType = sourcecode.c.h; name = Preferences.h; path = source/Preferences.h; sourceTree = "<group>"; };
		A96863631AE6FD0C004FE1FE /* PreferencesPanel.cpp */ = {isa = PBXFileReference; fileEncoding = 4; lastKnownFileType = sourcecode.cpp.cpp; name = PreferencesPanel.cpp; path = source/PreferencesPanel.cpp; sourceTree = "<group>"; };
		A96863641AE6FD0C004FE1FE /* PreferencesPanel.h */ = {isa = PBXFileReference; fileEncoding = 4; lastKnownFileType = sourcecode.c.h; name = PreferencesPanel.h; path = source/PreferencesPanel.h; sourceTree = "<group>"; };
		A96863651AE6FD0C004FE1FE /* Projectile.cpp */ = {isa = PBXFileReference; fileEncoding = 4; lastKnownFileType = sourcecode.cpp.cpp; name = Projectile.cpp; path = source/Projectile.cpp; sourceTree = "<group>"; };
		A96863661AE6FD0C004FE1FE /* Projectile.h */ = {isa = PBXFileReference; fileEncoding = 4; lastKnownFileType = sourcecode.c.h; name = Projectile.h; path = source/Projectile.h; sourceTree = "<group>"; };
		A96863671AE6FD0C004FE1FE /* Radar.cpp */ = {isa = PBXFileReference; fileEncoding = 4; lastKnownFileType = sourcecode.cpp.cpp; name = Radar.cpp; path = source/Radar.cpp; sourceTree = "<group>"; };
		A96863681AE6FD0C004FE1FE /* Radar.h */ = {isa = PBXFileReference; fileEncoding = 4; lastKnownFileType = sourcecode.c.h; name = Radar.h; path = source/Radar.h; sourceTree = "<group>"; };
		A96863691AE6FD0D004FE1FE /* Random.cpp */ = {isa = PBXFileReference; fileEncoding = 4; lastKnownFileType = sourcecode.cpp.cpp; name = Random.cpp; path = source/Random.cpp; sourceTree = "<group>"; };
		A968636A1AE6FD0D004FE1FE /* Random.h */ = {isa = PBXFileReference; fileEncoding = 4; lastKnownFileType = sourcecode.c.h; name = Random.h; path = source/Random.h; sourceTree = "<group>"; };
		A968636B1AE6FD0D004FE1FE /* RingShader.cpp */ = {isa = PBXFileReference; fileEncoding = 4; lastKnownFileType = sourcecode.cpp.cpp; name = RingShader.cpp; path = source/RingShader.cpp; sourceTree = "<group>"; };
		A968636C1AE6FD0D004FE1FE /* RingShader.h */ = {isa = PBXFileReference; fileEncoding = 4; lastKnownFileType = sourcecode.c.h; name = RingShader.h; path = source/RingShader.h; sourceTree = "<group>"; };
		A968636D1AE6FD0D004FE1FE /* Sale.h */ = {isa = PBXFileReference; fileEncoding = 4; lastKnownFileType = sourcecode.c.h; name = Sale.h; path = source/Sale.h; sourceTree = "<group>"; };
		A968636E1AE6FD0D004FE1FE /* SavedGame.cpp */ = {isa = PBXFileReference; fileEncoding = 4; lastKnownFileType = sourcecode.cpp.cpp; name = SavedGame.cpp; path = source/SavedGame.cpp; sourceTree = "<group>"; };
		A968636F1AE6FD0D004FE1FE /* SavedGame.h */ = {isa = PBXFileReference; fileEncoding = 4; lastKnownFileType = sourcecode.c.h; name = SavedGame.h; path = source/SavedGame.h; sourceTree = "<group>"; };
		A96863701AE6FD0D004FE1FE /* Screen.cpp */ = {isa = PBXFileReference; fileEncoding = 4; lastKnownFileType = sourcecode.cpp.cpp; name = Screen.cpp; path = source/Screen.cpp; sourceTree = "<group>"; };
		A96863711AE6FD0D004FE1FE /* Screen.h */ = {isa = PBXFileReference; fileEncoding = 4; lastKnownFileType = sourcecode.c.h; name = Screen.h; path = source/Screen.h; sourceTree = "<group>"; };
		A96863721AE6FD0D004FE1FE /* Set.h */ = {isa = PBXFileReference; fileEncoding = 4; lastKnownFileType = sourcecode.c.h; name = Set.h; path = source/Set.h; sourceTree = "<group>"; };
		A96863731AE6FD0D004FE1FE /* Shader.cpp */ = {isa = PBXFileReference; fileEncoding = 4; lastKnownFileType = sourcecode.cpp.cpp; name = Shader.cpp; path = source/Shader.cpp; sourceTree = "<group>"; };
		A96863741AE6FD0D004FE1FE /* Shader.h */ = {isa = PBXFileReference; fileEncoding = 4; lastKnownFileType = sourcecode.c.h; name = Shader.h; path = source/Shader.h; sourceTree = "<group>"; };
		A96863751AE6FD0D004FE1FE /* shift.h */ = {isa = PBXFileReference; fileEncoding = 4; lastKnownFileType = sourcecode.c.h; name = shift.h; path = source/shift.h; sourceTree = "<group>"; };
		A96863761AE6FD0D004FE1FE /* Ship.cpp */ = {isa = PBXFileReference; fileEncoding = 4; lastKnownFileType = sourcecode.cpp.cpp; name = Ship.cpp; path = source/Ship.cpp; sourceTree = "<group>"; };
		A96863771AE6FD0D004FE1FE /* Ship.h */ = {isa = PBXFileReference; fileEncoding = 4; lastKnownFileType = sourcecode.c.h; name = Ship.h; path = source/Ship.h; sourceTree = "<group>"; };
		A96863781AE6FD0D004FE1FE /* ShipEvent.cpp */ = {isa = PBXFileReference; fileEncoding = 4; lastKnownFileType = sourcecode.cpp.cpp; name = ShipEvent.cpp; path = source/ShipEvent.cpp; sourceTree = "<group>"; };
		A96863791AE6FD0D004FE1FE /* ShipEvent.h */ = {isa = PBXFileReference; fileEncoding = 4; lastKnownFileType = sourcecode.c.h; name = ShipEvent.h; path = source/ShipEvent.h; sourceTree = "<group>"; };
		A968637A1AE6FD0D004FE1FE /* ShipInfoDisplay.cpp */ = {isa = PBXFileReference; fileEncoding = 4; lastKnownFileType = sourcecode.cpp.cpp; name = ShipInfoDisplay.cpp; path = source/ShipInfoDisplay.cpp; sourceTree = "<group>"; };
		A968637B1AE6FD0D004FE1FE /* ShipInfoDisplay.h */ = {isa = PBXFileReference; fileEncoding = 4; lastKnownFileType = sourcecode.c.h; name = ShipInfoDisplay.h; path = source/ShipInfoDisplay.h; sourceTree = "<group>"; };
		A968637C1AE6FD0D004FE1FE /* ShipyardPanel.cpp */ = {isa = PBXFileReference; fileEncoding = 4; lastKnownFileType = sourcecode.cpp.cpp; name = ShipyardPanel.cpp; path = source/ShipyardPanel.cpp; sourceTree = "<group>"; };
		A968637D1AE6FD0D004FE1FE /* ShipyardPanel.h */ = {isa = PBXFileReference; fileEncoding = 4; lastKnownFileType = sourcecode.c.h; name = ShipyardPanel.h; path = source/ShipyardPanel.h; sourceTree = "<group>"; };
		A968637E1AE6FD0D004FE1FE /* ShopPanel.cpp */ = {isa = PBXFileReference; fileEncoding = 4; lastKnownFileType = sourcecode.cpp.cpp; name = ShopPanel.cpp; path = source/ShopPanel.cpp; sourceTree = "<group>"; };
		A968637F1AE6FD0D004FE1FE /* ShopPanel.h */ = {isa = PBXFileReference; fileEncoding = 4; lastKnownFileType = sourcecode.c.h; name = ShopPanel.h; path = source/ShopPanel.h; sourceTree = "<group>"; };
		A96863801AE6FD0D004FE1FE /* Sound.cpp */ = {isa = PBXFileReference; fileEncoding = 4; lastKnownFileType = sourcecode.cpp.cpp; name = Sound.cpp; path = source/Sound.cpp; sourceTree = "<group>"; };
		A96863811AE6FD0D004FE1FE /* Sound.h */ = {isa = PBXFileReference; fileEncoding = 4; lastKnownFileType = sourcecode.c.h; name = Sound.h; path = source/Sound.h; sourceTree = "<group>"; };
		A96863821AE6FD0D004FE1FE /* SpaceportPanel.cpp */ = {isa = PBXFileReference; fileEncoding = 4; lastKnownFileType = sourcecode.cpp.cpp; name = SpaceportPanel.cpp; path = source/SpaceportPanel.cpp; sourceTree = "<group>"; };
		A96863831AE6FD0D004FE1FE /* SpaceportPanel.h */ = {isa = PBXFileReference; fileEncoding = 4; lastKnownFileType = sourcecode.c.h; name = SpaceportPanel.h; path = source/SpaceportPanel.h; sourceTree = "<group>"; };
		A96863841AE6FD0D004FE1FE /* Sprite.cpp */ = {isa = PBXFileReference; fileEncoding = 4; lastKnownFileType = sourcecode.cpp.cpp; name = Sprite.cpp; path = source/Sprite.cpp; sourceTree = "<group>"; };
		A96863851AE6FD0D004FE1FE /* Sprite.h */ = {isa = PBXFileReference; fileEncoding = 4; lastKnownFileType = sourcecode.c.h; name = Sprite.h; path = source/Sprite.h; sourceTree = "<group>"; };
		A96863861AE6FD0D004FE1FE /* SpriteQueue.cpp */ = {isa = PBXFileReference; fileEncoding = 4; lastKnownFileType = sourcecode.cpp.cpp; name = SpriteQueue.cpp; path = source/SpriteQueue.cpp; sourceTree = "<group>"; };
		A96863871AE6FD0D004FE1FE /* SpriteQueue.h */ = {isa = PBXFileReference; fileEncoding = 4; lastKnownFileType = sourcecode.c.h; name = SpriteQueue.h; path = source/SpriteQueue.h; sourceTree = "<group>"; };
		A96863881AE6FD0D004FE1FE /* SpriteSet.cpp */ = {isa = PBXFileReference; fileEncoding = 4; lastKnownFileType = sourcecode.cpp.cpp; name = SpriteSet.cpp; path = source/SpriteSet.cpp; sourceTree = "<group>"; };
		A96863891AE6FD0D004FE1FE /* SpriteSet.h */ = {isa = PBXFileReference; fileEncoding = 4; lastKnownFileType = sourcecode.c.h; name = SpriteSet.h; path = source/SpriteSet.h; sourceTree = "<group>"; };
		A968638A1AE6FD0D004FE1FE /* SpriteShader.cpp */ = {isa = PBXFileReference; fileEncoding = 4; lastKnownFileType = sourcecode.cpp.cpp; name = SpriteShader.cpp; path = source/SpriteShader.cpp; sourceTree = "<group>"; };
		A968638B1AE6FD0D004FE1FE /* SpriteShader.h */ = {isa = PBXFileReference; fileEncoding = 4; lastKnownFileType = sourcecode.c.h; name = SpriteShader.h; path = source/SpriteShader.h; sourceTree = "<group>"; };
		A968638C1AE6FD0D004FE1FE /* StarField.cpp */ = {isa = PBXFileReference; fileEncoding = 4; lastKnownFileType = sourcecode.cpp.cpp; name = StarField.cpp; path = source/StarField.cpp; sourceTree = "<group>"; };
		A968638D1AE6FD0D004FE1FE /* StarField.h */ = {isa = PBXFileReference; fileEncoding = 4; lastKnownFileType = sourcecode.c.h; name = StarField.h; path = source/StarField.h; sourceTree = "<group>"; };
		A968638E1AE6FD0D004FE1FE /* StartConditions.cpp */ = {isa = PBXFileReference; fileEncoding = 4; lastKnownFileType = sourcecode.cpp.cpp; name = StartConditions.cpp; path = source/StartConditions.cpp; sourceTree = "<group>"; };
		A968638F1AE6FD0D004FE1FE /* StartConditions.h */ = {isa = PBXFileReference; fileEncoding = 4; lastKnownFileType = sourcecode.c.h; name = StartConditions.h; path = source/StartConditions.h; sourceTree = "<group>"; };
		A96863901AE6FD0D004FE1FE /* StellarObject.cpp */ = {isa = PBXFileReference; fileEncoding = 4; lastKnownFileType = sourcecode.cpp.cpp; name = StellarObject.cpp; path = source/StellarObject.cpp; sourceTree = "<group>"; };
		A96863911AE6FD0D004FE1FE /* StellarObject.h */ = {isa = PBXFileReference; fileEncoding = 4; lastKnownFileType = sourcecode.c.h; name = StellarObject.h; path = source/StellarObject.h; sourceTree = "<group>"; };
		A96863921AE6FD0D004FE1FE /* System.cpp */ = {isa = PBXFileReference; fileEncoding = 4; lastKnownFileType = sourcecode.cpp.cpp; name = System.cpp; path = source/System.cpp; sourceTree = "<group>"; };
		A96863931AE6FD0D004FE1FE /* System.h */ = {isa = PBXFileReference; fileEncoding = 4; lastKnownFileType = sourcecode.c.h; name = System.h; path = source/System.h; sourceTree = "<group>"; };
		A96863941AE6FD0D004FE1FE /* Table.cpp */ = {isa = PBXFileReference; fileEncoding = 4; lastKnownFileType = sourcecode.cpp.cpp; name = Table.cpp; path = source/text/Table.cpp; sourceTree = "<group>"; };
		A96863951AE6FD0D004FE1FE /* Table.h */ = {isa = PBXFileReference; fileEncoding = 4; lastKnownFileType = sourcecode.c.h; name = Table.h; path = source/text/Table.h; sourceTree = "<group>"; };
		A96863961AE6FD0D004FE1FE /* Trade.cpp */ = {isa = PBXFileReference; fileEncoding = 4; lastKnownFileType = sourcecode.cpp.cpp; name = Trade.cpp; path = source/Trade.cpp; sourceTree = "<group>"; };
		A96863971AE6FD0D004FE1FE /* Trade.h */ = {isa = PBXFileReference; fileEncoding = 4; lastKnownFileType = sourcecode.c.h; name = Trade.h; path = source/Trade.h; sourceTree = "<group>"; };
		A96863981AE6FD0D004FE1FE /* TradingPanel.cpp */ = {isa = PBXFileReference; fileEncoding = 4; lastKnownFileType = sourcecode.cpp.cpp; name = TradingPanel.cpp; path = source/TradingPanel.cpp; sourceTree = "<group>"; };
		A96863991AE6FD0D004FE1FE /* TradingPanel.h */ = {isa = PBXFileReference; fileEncoding = 4; lastKnownFileType = sourcecode.c.h; name = TradingPanel.h; path = source/TradingPanel.h; sourceTree = "<group>"; };
		A968639A1AE6FD0D004FE1FE /* UI.cpp */ = {isa = PBXFileReference; fileEncoding = 4; lastKnownFileType = sourcecode.cpp.cpp; name = UI.cpp; path = source/UI.cpp; sourceTree = "<group>"; };
		A968639B1AE6FD0D004FE1FE /* UI.h */ = {isa = PBXFileReference; fileEncoding = 4; lastKnownFileType = sourcecode.c.h; name = UI.h; path = source/UI.h; sourceTree = "<group>"; };
		A968639C1AE6FD0D004FE1FE /* Weapon.cpp */ = {isa = PBXFileReference; fileEncoding = 4; lastKnownFileType = sourcecode.cpp.cpp; name = Weapon.cpp; path = source/Weapon.cpp; sourceTree = "<group>"; };
		A968639D1AE6FD0D004FE1FE /* Weapon.h */ = {isa = PBXFileReference; fileEncoding = 4; lastKnownFileType = sourcecode.c.h; name = Weapon.h; path = source/Weapon.h; sourceTree = "<group>"; };
		A968639E1AE6FD0D004FE1FE /* WrappedText.cpp */ = {isa = PBXFileReference; fileEncoding = 4; lastKnownFileType = sourcecode.cpp.cpp; name = WrappedText.cpp; path = source/text/WrappedText.cpp; sourceTree = "<group>"; };
		A968639F1AE6FD0E004FE1FE /* WrappedText.h */ = {isa = PBXFileReference; fileEncoding = 4; lastKnownFileType = sourcecode.c.h; name = WrappedText.h; path = source/text/WrappedText.h; sourceTree = "<group>"; };
		A97C24E81B17BE35007DDFA1 /* MapOutfitterPanel.cpp */ = {isa = PBXFileReference; fileEncoding = 4; lastKnownFileType = sourcecode.cpp.cpp; name = MapOutfitterPanel.cpp; path = source/MapOutfitterPanel.cpp; sourceTree = "<group>"; };
		A97C24E91B17BE35007DDFA1 /* MapOutfitterPanel.h */ = {isa = PBXFileReference; fileEncoding = 4; lastKnownFileType = sourcecode.c.h; name = MapOutfitterPanel.h; path = source/MapOutfitterPanel.h; sourceTree = "<group>"; };
		A97C24EB1B17BE3C007DDFA1 /* MapShipyardPanel.cpp */ = {isa = PBXFileReference; fileEncoding = 4; lastKnownFileType = sourcecode.cpp.cpp; name = MapShipyardPanel.cpp; path = source/MapShipyardPanel.cpp; sourceTree = "<group>"; };
		A97C24EC1B17BE3C007DDFA1 /* MapShipyardPanel.h */ = {isa = PBXFileReference; fileEncoding = 4; lastKnownFileType = sourcecode.c.h; name = MapShipyardPanel.h; path = source/MapShipyardPanel.h; sourceTree = "<group>"; };
		A98150801EA9634A00428AD6 /* ShipInfoPanel.cpp */ = {isa = PBXFileReference; fileEncoding = 4; lastKnownFileType = sourcecode.cpp.cpp; name = ShipInfoPanel.cpp; path = source/ShipInfoPanel.cpp; sourceTree = "<group>"; };
		A98150811EA9634A00428AD6 /* ShipInfoPanel.h */ = {isa = PBXFileReference; fileEncoding = 4; lastKnownFileType = sourcecode.c.h; name = ShipInfoPanel.h; path = source/ShipInfoPanel.h; sourceTree = "<group>"; };
		A98150831EA9635D00428AD6 /* PlayerInfoPanel.cpp */ = {isa = PBXFileReference; fileEncoding = 4; lastKnownFileType = sourcecode.cpp.cpp; name = PlayerInfoPanel.cpp; path = source/PlayerInfoPanel.cpp; sourceTree = "<group>"; };
		A98150841EA9635D00428AD6 /* PlayerInfoPanel.h */ = {isa = PBXFileReference; fileEncoding = 4; lastKnownFileType = sourcecode.c.h; name = PlayerInfoPanel.h; path = source/PlayerInfoPanel.h; sourceTree = "<group>"; };
		A99F7A4F195DF3E8002C30B8 /* Images.xcassets */ = {isa = PBXFileReference; lastKnownFileType = folder.assetcatalog; name = Images.xcassets; path = XCode/Images.xcassets; sourceTree = SOURCE_ROOT; };
		A99F7A51195DF3F9002C30B8 /* EndlessSky-Info.plist */ = {isa = PBXFileReference; fileEncoding = 4; lastKnownFileType = text.plist.xml; name = "EndlessSky-Info.plist"; path = "XCode/EndlessSky-Info.plist"; sourceTree = SOURCE_ROOT; };
		A99F7A6F195DF44B002C30B8 /* credits.txt */ = {isa = PBXFileReference; fileEncoding = 4; lastKnownFileType = text; path = credits.txt; sourceTree = "<group>"; };
		A99F7A94195DF44B002C30B8 /* keys.txt */ = {isa = PBXFileReference; fileEncoding = 4; lastKnownFileType = text; path = keys.txt; sourceTree = "<group>"; };
		A99F7A95195DF44B002C30B8 /* license.txt */ = {isa = PBXFileReference; fileEncoding = 4; lastKnownFileType = text; path = license.txt; sourceTree = "<group>"; };
		A99F7B32195DF45E002C30B8 /* data */ = {isa = PBXFileReference; lastKnownFileType = folder; path = data; sourceTree = "<group>"; };
		A99F7B33195DF45E002C30B8 /* images */ = {isa = PBXFileReference; lastKnownFileType = folder; path = images; sourceTree = "<group>"; };
		A9A5297319996C9F002D7C35 /* sounds */ = {isa = PBXFileReference; lastKnownFileType = folder; path = sounds; sourceTree = "<group>"; };
		A9A5297519996CC3002D7C35 /* OpenAL.framework */ = {isa = PBXFileReference; lastKnownFileType = wrapper.framework; name = OpenAL.framework; path = System/Library/Frameworks/OpenAL.framework; sourceTree = SDKROOT; };
		A9B99D001C616AD000BE7C2E /* ItemInfoDisplay.cpp */ = {isa = PBXFileReference; fileEncoding = 4; lastKnownFileType = sourcecode.cpp.cpp; name = ItemInfoDisplay.cpp; path = source/ItemInfoDisplay.cpp; sourceTree = "<group>"; };
		A9B99D011C616AD000BE7C2E /* ItemInfoDisplay.h */ = {isa = PBXFileReference; fileEncoding = 4; lastKnownFileType = sourcecode.c.h; name = ItemInfoDisplay.h; path = source/ItemInfoDisplay.h; sourceTree = "<group>"; };
		A9B99D031C616AF200BE7C2E /* MapSalesPanel.cpp */ = {isa = PBXFileReference; fileEncoding = 4; lastKnownFileType = sourcecode.cpp.cpp; name = MapSalesPanel.cpp; path = source/MapSalesPanel.cpp; sourceTree = "<group>"; };
		A9B99D041C616AF200BE7C2E /* MapSalesPanel.h */ = {isa = PBXFileReference; fileEncoding = 4; lastKnownFileType = sourcecode.c.h; name = MapSalesPanel.h; path = source/MapSalesPanel.h; sourceTree = "<group>"; };
		A9BDFB521E00B8AA00A6B27E /* Music.cpp */ = {isa = PBXFileReference; fileEncoding = 4; lastKnownFileType = sourcecode.cpp.cpp; name = Music.cpp; path = source/Music.cpp; sourceTree = "<group>"; };
		A9BDFB531E00B8AA00A6B27E /* Music.h */ = {isa = PBXFileReference; fileEncoding = 4; lastKnownFileType = sourcecode.c.h; name = Music.h; path = source/Music.h; sourceTree = "<group>"; };
		A9BDFB551E00B94700A6B27E /* libmad.0.dylib */ = {isa = PBXFileReference; lastKnownFileType = "compiled.mach-o.dylib"; name = libmad.0.dylib; path = /usr/local/opt/libmad/lib/libmad.0.dylib; sourceTree = "<absolute>"; };
		A9C70E0E1C0E5B51000B3D14 /* File.cpp */ = {isa = PBXFileReference; fileEncoding = 4; lastKnownFileType = sourcecode.cpp.cpp; name = File.cpp; path = source/File.cpp; sourceTree = "<group>"; };
		A9C70E0F1C0E5B51000B3D14 /* File.h */ = {isa = PBXFileReference; fileEncoding = 4; lastKnownFileType = sourcecode.c.h; name = File.h; path = source/File.h; sourceTree = "<group>"; };
		A9CC52691950C9F6004E4E22 /* Endless Sky.app */ = {isa = PBXFileReference; explicitFileType = wrapper.application; includeInIndex = 0; path = "Endless Sky.app"; sourceTree = BUILT_PRODUCTS_DIR; };
		A9CC526C1950C9F6004E4E22 /* Cocoa.framework */ = {isa = PBXFileReference; lastKnownFileType = wrapper.framework; name = Cocoa.framework; path = System/Library/Frameworks/Cocoa.framework; sourceTree = SDKROOT; };
		A9CC526F1950C9F6004E4E22 /* AppKit.framework */ = {isa = PBXFileReference; lastKnownFileType = wrapper.framework; name = AppKit.framework; path = System/Library/Frameworks/AppKit.framework; sourceTree = SDKROOT; };
		A9CC52701950C9F6004E4E22 /* CoreData.framework */ = {isa = PBXFileReference; lastKnownFileType = wrapper.framework; name = CoreData.framework; path = System/Library/Frameworks/CoreData.framework; sourceTree = SDKROOT; };
		A9CC52711950C9F6004E4E22 /* Foundation.framework */ = {isa = PBXFileReference; lastKnownFileType = wrapper.framework; name = Foundation.framework; path = System/Library/Frameworks/Foundation.framework; sourceTree = SDKROOT; };
		A9D40D19195DFAA60086EE52 /* OpenGL.framework */ = {isa = PBXFileReference; lastKnownFileType = wrapper.framework; name = OpenGL.framework; path = System/Library/Frameworks/OpenGL.framework; sourceTree = SDKROOT; };
		B55C239B2303CE8A005C1A14 /* GameWindow.cpp */ = {isa = PBXFileReference; fileEncoding = 4; lastKnownFileType = sourcecode.cpp.cpp; name = GameWindow.cpp; path = source/GameWindow.cpp; sourceTree = "<group>"; };
		B55C239C2303CE8A005C1A14 /* GameWindow.h */ = {isa = PBXFileReference; fileEncoding = 4; lastKnownFileType = sourcecode.c.h; name = GameWindow.h; path = source/GameWindow.h; sourceTree = "<group>"; };
		B590161121ED4A0E00799178 /* Utf8.cpp */ = {isa = PBXFileReference; fileEncoding = 4; lastKnownFileType = sourcecode.cpp.cpp; name = Utf8.cpp; path = source/text/Utf8.cpp; sourceTree = "<group>"; };
		B590161221ED4A0F00799178 /* Utf8.h */ = {isa = PBXFileReference; fileEncoding = 4; lastKnownFileType = sourcecode.c.h; name = Utf8.h; path = source/text/Utf8.h; sourceTree = "<group>"; };
		B590162021ED4A0F00799178 /* DisplayText.h */ = {isa = PBXFileReference; fileEncoding = 4; lastKnownFileType = sourcecode.c.h; name = DisplayText.h; path = source/text/DisplayText.h; sourceTree = "<group>"; };
		B5DDA6922001B7F600DBA76A /* News.cpp */ = {isa = PBXFileReference; fileEncoding = 4; lastKnownFileType = sourcecode.cpp.cpp; name = News.cpp; path = source/News.cpp; sourceTree = "<group>"; };
		B5DDA6932001B7F600DBA76A /* News.h */ = {isa = PBXFileReference; fileEncoding = 4; lastKnownFileType = sourcecode.c.h; name = News.h; path = source/News.h; sourceTree = "<group>"; };
		C49D4EA08DF168A83B1C7B07 /* Hazard.cpp */ = {isa = PBXFileReference; fileEncoding = 4; lastKnownFileType = sourcecode.cpp.cpp; name = Hazard.cpp; path = source/Hazard.cpp; sourceTree = "<group>"; };
		DF8D57DF1FC25842001525DA /* Dictionary.cpp */ = {isa = PBXFileReference; fileEncoding = 4; lastKnownFileType = sourcecode.cpp.cpp; name = Dictionary.cpp; path = source/Dictionary.cpp; sourceTree = "<group>"; };
		DF8D57E01FC25842001525DA /* Dictionary.h */ = {isa = PBXFileReference; fileEncoding = 4; lastKnownFileType = sourcecode.c.h; name = Dictionary.h; path = source/Dictionary.h; sourceTree = "<group>"; };
		DF8D57E21FC25889001525DA /* Visual.cpp */ = {isa = PBXFileReference; fileEncoding = 4; lastKnownFileType = sourcecode.cpp.cpp; name = Visual.cpp; path = source/Visual.cpp; sourceTree = "<group>"; };
		DF8D57E31FC25889001525DA /* Visual.h */ = {isa = PBXFileReference; fileEncoding = 4; lastKnownFileType = sourcecode.c.h; name = Visual.h; path = source/Visual.h; sourceTree = "<group>"; };
		DFAAE2A21FD4A25C0072C0A8 /* BatchDrawList.cpp */ = {isa = PBXFileReference; fileEncoding = 4; lastKnownFileType = sourcecode.cpp.cpp; name = BatchDrawList.cpp; path = source/BatchDrawList.cpp; sourceTree = "<group>"; };
		DFAAE2A31FD4A25C0072C0A8 /* BatchDrawList.h */ = {isa = PBXFileReference; fileEncoding = 4; lastKnownFileType = sourcecode.c.h; name = BatchDrawList.h; path = source/BatchDrawList.h; sourceTree = "<group>"; };
		DFAAE2A41FD4A25C0072C0A8 /* BatchShader.cpp */ = {isa = PBXFileReference; fileEncoding = 4; lastKnownFileType = sourcecode.cpp.cpp; name = BatchShader.cpp; path = source/BatchShader.cpp; sourceTree = "<group>"; };
		DFAAE2A51FD4A25C0072C0A8 /* BatchShader.h */ = {isa = PBXFileReference; fileEncoding = 4; lastKnownFileType = sourcecode.c.h; name = BatchShader.h; path = source/BatchShader.h; sourceTree = "<group>"; };
		DFAAE2A81FD4A27B0072C0A8 /* ImageSet.cpp */ = {isa = PBXFileReference; fileEncoding = 4; lastKnownFileType = sourcecode.cpp.cpp; name = ImageSet.cpp; path = source/ImageSet.cpp; sourceTree = "<group>"; };
		DFAAE2A91FD4A27B0072C0A8 /* ImageSet.h */ = {isa = PBXFileReference; fileEncoding = 4; lastKnownFileType = sourcecode.c.h; name = ImageSet.h; path = source/ImageSet.h; sourceTree = "<group>"; };
		F434470BA8F3DE8B46D475C5 /* StartConditionsPanel.h */ = {isa = PBXFileReference; fileEncoding = 4; lastKnownFileType = sourcecode.c.h; name = StartConditionsPanel.h; path = source/StartConditionsPanel.h; sourceTree = "<group>"; };
		F8C14CFB89472482F77C051D /* Weather.h */ = {isa = PBXFileReference; fileEncoding = 4; lastKnownFileType = sourcecode.c.h; name = Weather.h; path = source/Weather.h; sourceTree = "<group>"; };
/* End PBXFileReference section */

/* Begin PBXFrameworksBuildPhase section */
		A9CC52661950C9F6004E4E22 /* Frameworks */ = {
			isa = PBXFrameworksBuildPhase;
			buildActionMask = 2147483647;
			files = (
				A9BDFB561E00B94700A6B27E /* libmad.0.dylib in Frameworks */,
				A93931FD1988136B00C2A87B /* libpng16.dylib in Frameworks */,
				A93931FB1988135200C2A87B /* libturbojpeg.0.dylib in Frameworks */,
				072599D126A8CB2F007EC229 /* SDL2.framework in Frameworks */,
				A9A5297619996CC3002D7C35 /* OpenAL.framework in Frameworks */,
				A9D40D1A195DFAA60086EE52 /* OpenGL.framework in Frameworks */,
				A9CC526D1950C9F6004E4E22 /* Cocoa.framework in Frameworks */,
			);
			runOnlyForDeploymentPostprocessing = 0;
		};
/* End PBXFrameworksBuildPhase section */

/* Begin PBXGroup section */
		654D33611BE92C9200D1E5AB /* source */ = {
			isa = PBXGroup;
			children = (
				A96862CD1AE6FD0A004FE1FE /* Account.cpp */,
				A96862CE1AE6FD0A004FE1FE /* Account.h */,
				A96862CF1AE6FD0A004FE1FE /* AI.cpp */,
				A96862D01AE6FD0A004FE1FE /* AI.h */,
				A96862D11AE6FD0A004FE1FE /* Angle.cpp */,
				A96862D21AE6FD0A004FE1FE /* Angle.h */,
				A96862D51AE6FD0A004FE1FE /* Armament.cpp */,
				A96862D61AE6FD0A004FE1FE /* Armament.h */,
				A96862D71AE6FD0A004FE1FE /* AsteroidField.cpp */,
				A96862D81AE6FD0A004FE1FE /* AsteroidField.h */,
				A96862D91AE6FD0A004FE1FE /* Audio.cpp */,
				A96862DA1AE6FD0A004FE1FE /* Audio.h */,
				A96862DB1AE6FD0A004FE1FE /* BankPanel.cpp */,
				A96862DC1AE6FD0A004FE1FE /* BankPanel.h */,
				DFAAE2A21FD4A25C0072C0A8 /* BatchDrawList.cpp */,
				DFAAE2A31FD4A25C0072C0A8 /* BatchDrawList.h */,
				DFAAE2A41FD4A25C0072C0A8 /* BatchShader.cpp */,
				DFAAE2A51FD4A25C0072C0A8 /* BatchShader.h */,
				A96862DF1AE6FD0A004FE1FE /* BoardingPanel.cpp */,
				A96862E01AE6FD0A004FE1FE /* BoardingPanel.h */,
				6245F8231D301C7400A7A094 /* Body.cpp */,
				6245F8241D301C7400A7A094 /* Body.h */,
				A96862E11AE6FD0A004FE1FE /* CaptureOdds.cpp */,
				A96862E21AE6FD0A004FE1FE /* CaptureOdds.h */,
				A96862E31AE6FD0A004FE1FE /* CargoHold.cpp */,
				A96862E41AE6FD0A004FE1FE /* CargoHold.h */,
				A96862E51AE6FD0A004FE1FE /* ClickZone.h */,
				6A5716311E25BE6F00585EB2 /* CollisionSet.cpp */,
				6A5716321E25BE6F00585EB2 /* CollisionSet.h */,
				A96862E61AE6FD0A004FE1FE /* Color.cpp */,
				A96862E71AE6FD0A004FE1FE /* Color.h */,
				A96862E81AE6FD0A004FE1FE /* Command.cpp */,
				A96862E91AE6FD0A004FE1FE /* Command.h */,
				A96862EA1AE6FD0A004FE1FE /* ConditionSet.cpp */,
				A96862EB1AE6FD0A004FE1FE /* ConditionSet.h */,
				A96862EC1AE6FD0A004FE1FE /* Conversation.cpp */,
				A96862ED1AE6FD0A004FE1FE /* Conversation.h */,
				A96862EE1AE6FD0A004FE1FE /* ConversationPanel.cpp */,
				A96862EF1AE6FD0A004FE1FE /* ConversationPanel.h */,
				A96862F01AE6FD0A004FE1FE /* DataFile.cpp */,
				A96862F11AE6FD0A004FE1FE /* DataFile.h */,
				A96862F21AE6FD0A004FE1FE /* DataNode.cpp */,
				A96862F31AE6FD0A004FE1FE /* DataNode.h */,
				A96862F41AE6FD0A004FE1FE /* DataWriter.cpp */,
				A96862F51AE6FD0A004FE1FE /* DataWriter.h */,
				A96862F61AE6FD0A004FE1FE /* Date.cpp */,
				A96862F71AE6FD0A004FE1FE /* Date.h */,
				5155CD711DBB9FF900EF090B /* Depreciation.cpp */,
				5155CD721DBB9FF900EF090B /* Depreciation.h */,
				A96862F81AE6FD0A004FE1FE /* Dialog.cpp */,
				A96862F91AE6FD0B004FE1FE /* Dialog.h */,
				DF8D57DF1FC25842001525DA /* Dictionary.cpp */,
				DF8D57E01FC25842001525DA /* Dictionary.h */,
				B590162021ED4A0F00799178 /* DisplayText.h */,
				A96862FA1AE6FD0B004FE1FE /* DistanceMap.cpp */,
				A96862FB1AE6FD0B004FE1FE /* DistanceMap.h */,
				A96862FE1AE6FD0B004FE1FE /* DrawList.cpp */,
				A96862FF1AE6FD0B004FE1FE /* DrawList.h */,
				A96863001AE6FD0B004FE1FE /* Effect.cpp */,
				A96863011AE6FD0B004FE1FE /* Effect.h */,
				A96863021AE6FD0B004FE1FE /* Engine.cpp */,
				A96863031AE6FD0B004FE1FE /* Engine.h */,
				A96863041AE6FD0B004FE1FE /* EscortDisplay.cpp */,
				A96863051AE6FD0B004FE1FE /* EscortDisplay.h */,
				A9C70E0E1C0E5B51000B3D14 /* File.cpp */,
				A9C70E0F1C0E5B51000B3D14 /* File.h */,
				A96863061AE6FD0B004FE1FE /* Files.cpp */,
				A96863071AE6FD0B004FE1FE /* Files.h */,
				A96863081AE6FD0B004FE1FE /* FillShader.cpp */,
				A96863091AE6FD0B004FE1FE /* FillShader.h */,
				A968630A1AE6FD0B004FE1FE /* Fleet.cpp */,
				A968630B1AE6FD0B004FE1FE /* Fleet.h */,
				62C311181CE172D000409D91 /* Flotsam.cpp */,
				62C311191CE172D000409D91 /* Flotsam.h */,
				62A405B81D47DA4D0054F6A0 /* FogShader.cpp */,
				62A405B91D47DA4D0054F6A0 /* FogShader.h */,
				A968630C1AE6FD0B004FE1FE /* Font.cpp */,
				A968630D1AE6FD0B004FE1FE /* Font.h */,
				A968630E1AE6FD0B004FE1FE /* FontSet.cpp */,
				A968630F1AE6FD0B004FE1FE /* FontSet.h */,
				A96863101AE6FD0B004FE1FE /* Format.cpp */,
				A96863111AE6FD0B004FE1FE /* Format.h */,
				A96863121AE6FD0B004FE1FE /* FrameTimer.cpp */,
				A96863131AE6FD0B004FE1FE /* FrameTimer.h */,
				A96863141AE6FD0B004FE1FE /* Galaxy.cpp */,
				A96863151AE6FD0B004FE1FE /* Galaxy.h */,
				A96863161AE6FD0B004FE1FE /* GameData.cpp */,
				A96863171AE6FD0B004FE1FE /* GameData.h */,
				A96863181AE6FD0B004FE1FE /* GameEvent.cpp */,
				A96863191AE6FD0B004FE1FE /* GameEvent.h */,
				B55C239B2303CE8A005C1A14 /* GameWindow.cpp */,
				B55C239C2303CE8A005C1A14 /* GameWindow.h */,
				A968631A1AE6FD0B004FE1FE /* gl_header.h */,
				A968631B1AE6FD0B004FE1FE /* Government.cpp */,
				A968631C1AE6FD0B004FE1FE /* Government.h */,
				A968631D1AE6FD0B004FE1FE /* HailPanel.cpp */,
				A968631E1AE6FD0B004FE1FE /* HailPanel.h */,
				6245F8261D301C9000A7A094 /* Hardpoint.cpp */,
				6245F8271D301C9000A7A094 /* Hardpoint.h */,
				A968631F1AE6FD0B004FE1FE /* HiringPanel.cpp */,
				A96863201AE6FD0B004FE1FE /* HiringPanel.h */,
				A96863211AE6FD0B004FE1FE /* ImageBuffer.cpp */,
				A96863221AE6FD0B004FE1FE /* ImageBuffer.h */,
				A96863251AE6FD0B004FE1FE /* Information.cpp */,
				A96863261AE6FD0B004FE1FE /* Information.h */,
				A96863271AE6FD0B004FE1FE /* Interface.cpp */,
				A96863281AE6FD0B004FE1FE /* Interface.h */,
				DFAAE2A81FD4A27B0072C0A8 /* ImageSet.cpp */,
				DFAAE2A91FD4A27B0072C0A8 /* ImageSet.h */,
				A9B99D001C616AD000BE7C2E /* ItemInfoDisplay.cpp */,
				A9B99D011C616AD000BE7C2E /* ItemInfoDisplay.h */,
				A96863291AE6FD0B004FE1FE /* LineShader.cpp */,
				A968632A1AE6FD0B004FE1FE /* LineShader.h */,
				A968632B1AE6FD0B004FE1FE /* LoadPanel.cpp */,
				A968632C1AE6FD0B004FE1FE /* LoadPanel.h */,
				A968632D1AE6FD0B004FE1FE /* LocationFilter.cpp */,
				A968632E1AE6FD0B004FE1FE /* LocationFilter.h */,
				A90633FD1EE602FD000DA6C0 /* LogbookPanel.cpp */,
				A90633FE1EE602FD000DA6C0 /* LogbookPanel.h */,
				A968632F1AE6FD0B004FE1FE /* main.cpp */,
				A96863301AE6FD0B004FE1FE /* MainPanel.cpp */,
				A96863311AE6FD0B004FE1FE /* MainPanel.h */,
				A96863321AE6FD0C004FE1FE /* MapDetailPanel.cpp */,
				A96863331AE6FD0C004FE1FE /* MapDetailPanel.h */,
				A97C24E81B17BE35007DDFA1 /* MapOutfitterPanel.cpp */,
				A97C24E91B17BE35007DDFA1 /* MapOutfitterPanel.h */,
				A96863341AE6FD0C004FE1FE /* MapPanel.cpp */,
				A96863351AE6FD0C004FE1FE /* MapPanel.h */,
				A9B99D031C616AF200BE7C2E /* MapSalesPanel.cpp */,
				A9B99D041C616AF200BE7C2E /* MapSalesPanel.h */,
				A97C24EB1B17BE3C007DDFA1 /* MapShipyardPanel.cpp */,
				A97C24EC1B17BE3C007DDFA1 /* MapShipyardPanel.h */,
				A96863361AE6FD0C004FE1FE /* Mask.cpp */,
				A96863371AE6FD0C004FE1FE /* Mask.h */,
				A96863381AE6FD0C004FE1FE /* MenuPanel.cpp */,
				A96863391AE6FD0C004FE1FE /* MenuPanel.h */,
				A968633A1AE6FD0C004FE1FE /* Messages.cpp */,
				A968633B1AE6FD0C004FE1FE /* Messages.h */,
				A90C15D71D5BD55700708F3A /* Minable.cpp */,
				A90C15D81D5BD55700708F3A /* Minable.h */,
				A968633C1AE6FD0C004FE1FE /* Mission.cpp */,
				A968633D1AE6FD0C004FE1FE /* Mission.h */,
				A968633E1AE6FD0C004FE1FE /* MissionAction.cpp */,
				A968633F1AE6FD0C004FE1FE /* MissionAction.h */,
				A96863401AE6FD0C004FE1FE /* MissionPanel.cpp */,
				A96863411AE6FD0C004FE1FE /* MissionPanel.h */,
				A96863421AE6FD0C004FE1FE /* Mortgage.cpp */,
				A96863431AE6FD0C004FE1FE /* Mortgage.h */,
				A9BDFB521E00B8AA00A6B27E /* Music.cpp */,
				A9BDFB531E00B8AA00A6B27E /* Music.h */,
				B5DDA6922001B7F600DBA76A /* News.cpp */,
				B5DDA6932001B7F600DBA76A /* News.h */,
				A96863441AE6FD0C004FE1FE /* NPC.cpp */,
				A96863451AE6FD0C004FE1FE /* NPC.h */,
				A96863461AE6FD0C004FE1FE /* Outfit.cpp */,
				A96863471AE6FD0C004FE1FE /* Outfit.h */,
				A96863481AE6FD0C004FE1FE /* OutfitInfoDisplay.cpp */,
				A96863491AE6FD0C004FE1FE /* OutfitInfoDisplay.h */,
				A968634A1AE6FD0C004FE1FE /* OutfitterPanel.cpp */,
				A968634B1AE6FD0C004FE1FE /* OutfitterPanel.h */,
				A968634C1AE6FD0C004FE1FE /* OutlineShader.cpp */,
				A968634D1AE6FD0C004FE1FE /* OutlineShader.h */,
				A968634E1AE6FD0C004FE1FE /* Panel.cpp */,
				A968634F1AE6FD0C004FE1FE /* Panel.h */,
				A966A5A91B964E6300DFF69C /* Person.cpp */,
				A966A5AA1B964E6300DFF69C /* Person.h */,
				A96863501AE6FD0C004FE1FE /* Personality.cpp */,
				A96863511AE6FD0C004FE1FE /* Personality.h */,
				A96863521AE6FD0C004FE1FE /* Phrase.cpp */,
				A96863531AE6FD0C004FE1FE /* Phrase.h */,
				A96863541AE6FD0C004FE1FE /* pi.h */,
				A96863551AE6FD0C004FE1FE /* Planet.cpp */,
				A96863561AE6FD0C004FE1FE /* Planet.h */,
				628BDAED1CC5DC950062BCD2 /* PlanetLabel.cpp */,
				628BDAEE1CC5DC950062BCD2 /* PlanetLabel.h */,
				A96863571AE6FD0C004FE1FE /* PlanetPanel.cpp */,
				A96863581AE6FD0C004FE1FE /* PlanetPanel.h */,
				A96863591AE6FD0C004FE1FE /* PlayerInfo.cpp */,
				A968635A1AE6FD0C004FE1FE /* PlayerInfo.h */,
				A98150831EA9635D00428AD6 /* PlayerInfoPanel.cpp */,
				A98150841EA9635D00428AD6 /* PlayerInfoPanel.h */,
				A968635B1AE6FD0C004FE1FE /* Point.cpp */,
				A968635C1AE6FD0C004FE1FE /* Point.h */,
				A968635D1AE6FD0C004FE1FE /* PointerShader.cpp */,
				A968635E1AE6FD0C004FE1FE /* PointerShader.h */,
				A968635F1AE6FD0C004FE1FE /* Politics.cpp */,
				A96863601AE6FD0C004FE1FE /* Politics.h */,
				A96863611AE6FD0C004FE1FE /* Preferences.cpp */,
				A96863621AE6FD0C004FE1FE /* Preferences.h */,
				A96863631AE6FD0C004FE1FE /* PreferencesPanel.cpp */,
				A96863641AE6FD0C004FE1FE /* PreferencesPanel.h */,
				A96863651AE6FD0C004FE1FE /* Projectile.cpp */,
				A96863661AE6FD0C004FE1FE /* Projectile.h */,
				A96863671AE6FD0C004FE1FE /* Radar.cpp */,
				A96863681AE6FD0C004FE1FE /* Radar.h */,
				A96863691AE6FD0D004FE1FE /* Random.cpp */,
				A968636A1AE6FD0D004FE1FE /* Random.h */,
				A90C15DA1D5BD56800708F3A /* Rectangle.cpp */,
				A90C15DB1D5BD56800708F3A /* Rectangle.h */,
				A968636B1AE6FD0D004FE1FE /* RingShader.cpp */,
				A968636C1AE6FD0D004FE1FE /* RingShader.h */,
				A968636D1AE6FD0D004FE1FE /* Sale.h */,
				A968636E1AE6FD0D004FE1FE /* SavedGame.cpp */,
				A968636F1AE6FD0D004FE1FE /* SavedGame.h */,
				A96863701AE6FD0D004FE1FE /* Screen.cpp */,
				A96863711AE6FD0D004FE1FE /* Screen.h */,
				A96863721AE6FD0D004FE1FE /* Set.h */,
				A96863731AE6FD0D004FE1FE /* Shader.cpp */,
				A96863741AE6FD0D004FE1FE /* Shader.h */,
				A96863751AE6FD0D004FE1FE /* shift.h */,
				A96863761AE6FD0D004FE1FE /* Ship.cpp */,
				A96863771AE6FD0D004FE1FE /* Ship.h */,
				A96863781AE6FD0D004FE1FE /* ShipEvent.cpp */,
				A96863791AE6FD0D004FE1FE /* ShipEvent.h */,
				A968637A1AE6FD0D004FE1FE /* ShipInfoDisplay.cpp */,
				A968637B1AE6FD0D004FE1FE /* ShipInfoDisplay.h */,
				A98150801EA9634A00428AD6 /* ShipInfoPanel.cpp */,
				A98150811EA9634A00428AD6 /* ShipInfoPanel.h */,
				A968637C1AE6FD0D004FE1FE /* ShipyardPanel.cpp */,
				A968637D1AE6FD0D004FE1FE /* ShipyardPanel.h */,
				A968637E1AE6FD0D004FE1FE /* ShopPanel.cpp */,
				A968637F1AE6FD0D004FE1FE /* ShopPanel.h */,
				A96863801AE6FD0D004FE1FE /* Sound.cpp */,
				A96863811AE6FD0D004FE1FE /* Sound.h */,
				A96863821AE6FD0D004FE1FE /* SpaceportPanel.cpp */,
				A96863831AE6FD0D004FE1FE /* SpaceportPanel.h */,
				A96863841AE6FD0D004FE1FE /* Sprite.cpp */,
				A96863851AE6FD0D004FE1FE /* Sprite.h */,
				A96863861AE6FD0D004FE1FE /* SpriteQueue.cpp */,
				A96863871AE6FD0D004FE1FE /* SpriteQueue.h */,
				A96863881AE6FD0D004FE1FE /* SpriteSet.cpp */,
				A96863891AE6FD0D004FE1FE /* SpriteSet.h */,
				A968638A1AE6FD0D004FE1FE /* SpriteShader.cpp */,
				A968638B1AE6FD0D004FE1FE /* SpriteShader.h */,
				A968638C1AE6FD0D004FE1FE /* StarField.cpp */,
				A968638D1AE6FD0D004FE1FE /* StarField.h */,
				A968638E1AE6FD0D004FE1FE /* StartConditions.cpp */,
				A968638F1AE6FD0D004FE1FE /* StartConditions.h */,
				A96863901AE6FD0D004FE1FE /* StellarObject.cpp */,
				A96863911AE6FD0D004FE1FE /* StellarObject.h */,
				A96863921AE6FD0D004FE1FE /* System.cpp */,
				A96863931AE6FD0D004FE1FE /* System.h */,
				A96863941AE6FD0D004FE1FE /* Table.cpp */,
				A96863951AE6FD0D004FE1FE /* Table.h */,
				A96863961AE6FD0D004FE1FE /* Trade.cpp */,
				A96863971AE6FD0D004FE1FE /* Trade.h */,
				A96863981AE6FD0D004FE1FE /* TradingPanel.cpp */,
				A96863991AE6FD0D004FE1FE /* TradingPanel.h */,
				A968639A1AE6FD0D004FE1FE /* UI.cpp */,
				A968639B1AE6FD0D004FE1FE /* UI.h */,
				B590161121ED4A0E00799178 /* Utf8.cpp */,
				B590161221ED4A0F00799178 /* Utf8.h */,
				DF8D57E21FC25889001525DA /* Visual.cpp */,
				DF8D57E31FC25889001525DA /* Visual.h */,
				A968639C1AE6FD0D004FE1FE /* Weapon.cpp */,
				A968639D1AE6FD0D004FE1FE /* Weapon.h */,
				A968639E1AE6FD0D004FE1FE /* WrappedText.cpp */,
				A968639F1AE6FD0E004FE1FE /* WrappedText.h */,
				2E8047A8987DD8EC99FF8E2E /* Test.cpp */,
				02D34A71AE3BC4C93FC6865B /* TestData.cpp */,
				9DA14712A9C68E00FBFD9C72 /* TestData.h */,
				5CE3475B85CE8C48D98664B7 /* Test.h */,
				2E1E458DB603BF979429117C /* DisplayText.cpp */,
				13B643F6BEC24349F9BC9F42 /* alignment.hpp */,
				9BCF4321AF819E944EC02FB9 /* layout.hpp */,
				2CA44855BD0AFF45DCAEEA5D /* truncate.hpp */,
				C49D4EA08DF168A83B1C7B07 /* Hazard.cpp */,
				2E644A108BCD762A2A1A899C /* Hazard.h */,
				8E8A4C648B242742B22A34FA /* Weather.cpp */,
				F8C14CFB89472482F77C051D /* Weather.h */,
				11EA4AD7A889B6AC1441A198 /* StartConditionsPanel.cpp */,
				F434470BA8F3DE8B46D475C5 /* StartConditionsPanel.h */,
				0DF34095B64BC64F666ECF5F /* CoreStartData.cpp */,
				98104FFDA18E40F4A712A8BE /* CoreStartData.h */,
				6DCF4CF2972F569E6DBB8578 /* CategoryTypes.h */,
				0C90483BB01ECD0E3E8DDA44 /* WeightedList.h */,
				950742538F8CECF5D4168FBC /* EsUuid.cpp */,
				86AB4B6E9C4C0490AE7F029B /* EsUuid.h */,
<<<<<<< HEAD
				9F0F4096A9008E2D8F3304BB /* GameAction.cpp */,
				6833448DAEB9861D28445DD5 /* GameAction.h */,
=======
				499B4DA7A9C7351120660643 /* MaskManager.cpp */,
				191E4107A4F1CBBC2526A0E9 /* MaskManager.h */,
				A00D4207B8915B5E7E9B4619 /* RandomEvent.h */,
>>>>>>> 0efba18a
			);
			name = source;
			sourceTree = "<group>";
		};
		A9CC52601950C9F6004E4E22 = {
			isa = PBXGroup;
			children = (
				654D33611BE92C9200D1E5AB /* source */,
				A99F7A6F195DF44B002C30B8 /* credits.txt */,
				A99F7A94195DF44B002C30B8 /* keys.txt */,
				A99F7A95195DF44B002C30B8 /* license.txt */,
				A94408A41982F3E600610427 /* endless-sky.iconset */,
				A9A5297319996C9F002D7C35 /* sounds */,
				A99F7B32195DF45E002C30B8 /* data */,
				A99F7B33195DF45E002C30B8 /* images */,
				A9CC52721950C9F6004E4E22 /* XCode */,
				A9CC526B1950C9F6004E4E22 /* Frameworks */,
				A9CC526A1950C9F6004E4E22 /* Products */,
			);
			sourceTree = "<group>";
		};
		A9CC526A1950C9F6004E4E22 /* Products */ = {
			isa = PBXGroup;
			children = (
				A9CC52691950C9F6004E4E22 /* Endless Sky.app */,
				072599BE26A8C67D007EC229 /* SDL2.dylib */,
			);
			name = Products;
			sourceTree = "<group>";
		};
		A9CC526B1950C9F6004E4E22 /* Frameworks */ = {
			isa = PBXGroup;
			children = (
				A9BDFB551E00B94700A6B27E /* libmad.0.dylib */,
				A93931FC1988136B00C2A87B /* libpng16.dylib */,
				A93931FA1988135200C2A87B /* libturbojpeg.0.dylib */,
				072599CC26A8C942007EC229 /* SDL2.framework */,
				A9A5297519996CC3002D7C35 /* OpenAL.framework */,
				A9D40D19195DFAA60086EE52 /* OpenGL.framework */,
				A9CC526C1950C9F6004E4E22 /* Cocoa.framework */,
				A9CC526E1950C9F6004E4E22 /* Other Frameworks */,
			);
			name = Frameworks;
			sourceTree = "<group>";
		};
		A9CC526E1950C9F6004E4E22 /* Other Frameworks */ = {
			isa = PBXGroup;
			children = (
				A9CC526F1950C9F6004E4E22 /* AppKit.framework */,
				A9CC52701950C9F6004E4E22 /* CoreData.framework */,
				A9CC52711950C9F6004E4E22 /* Foundation.framework */,
			);
			name = "Other Frameworks";
			sourceTree = "<group>";
		};
		A9CC52721950C9F6004E4E22 /* XCode */ = {
			isa = PBXGroup;
			children = (
				A99F7A4F195DF3E8002C30B8 /* Images.xcassets */,
				A9CC52731950C9F6004E4E22 /* Supporting Files */,
			);
			path = XCode;
			sourceTree = "<group>";
		};
		A9CC52731950C9F6004E4E22 /* Supporting Files */ = {
			isa = PBXGroup;
			children = (
				A99F7A51195DF3F9002C30B8 /* EndlessSky-Info.plist */,
			);
			name = "Supporting Files";
			sourceTree = "<group>";
		};
/* End PBXGroup section */

/* Begin PBXHeadersBuildPhase section */
		179C4966BD83E1B6FC2B24A0 /* Headers */ = {
			isa = PBXHeadersBuildPhase;
			buildActionMask = 2147483647;
			files = (
				AFF742E3BAA4AD9A5D001460 /* alignment.hpp in Headers */,
				F55745BDBC50E15DCEB2ED5B /* layout.hpp in Headers */,
				16AD4CACA629E8026777EA00 /* truncate.hpp in Headers */,
			);
			runOnlyForDeploymentPostprocessing = 0;
		};
/* End PBXHeadersBuildPhase section */

/* Begin PBXNativeTarget section */
		072599BD26A8C67D007EC229 /* SDL2 */ = {
			isa = PBXNativeTarget;
			buildConfigurationList = 072599C826A8C67D007EC229 /* Build configuration list for PBXNativeTarget "SDL2" */;
			buildPhases = (
				072599CB26A8C7AB007EC229 /* ShellScript */,
			);
			buildRules = (
			);
			dependencies = (
			);
			name = SDL2;
			productName = SDL2;
			productReference = 072599BE26A8C67D007EC229 /* SDL2.dylib */;
			productType = "com.apple.product-type.library.dynamic";
		};
		A9CC52681950C9F6004E4E22 /* EndlessSky */ = {
			isa = PBXNativeTarget;
			buildConfigurationList = A9CC529A1950C9F6004E4E22 /* Build configuration list for PBXNativeTarget "EndlessSky" */;
			buildPhases = (
				A93931ED19880ECA00C2A87B /* CopyFiles */,
				072599A726A0CDC9007EC229 /* ShellScript */,
				A9CC52651950C9F6004E4E22 /* Sources */,
				A9CC52661950C9F6004E4E22 /* Frameworks */,
				A9CC52671950C9F6004E4E22 /* Resources */,
				179C4966BD83E1B6FC2B24A0 /* Headers */,
			);
			buildRules = (
			);
			dependencies = (
				072599CF26A8CADA007EC229 /* PBXTargetDependency */,
			);
			name = EndlessSky;
			productName = EndlessSky;
			productReference = A9CC52691950C9F6004E4E22 /* Endless Sky.app */;
			productType = "com.apple.product-type.application";
		};
/* End PBXNativeTarget section */

/* Begin PBXProject section */
		A9CC52611950C9F6004E4E22 /* Project object */ = {
			isa = PBXProject;
			attributes = {
				LastUpgradeCheck = 0920;
				TargetAttributes = {
					072599BD26A8C67D007EC229 = {
						CreatedOnToolsVersion = 9.2;
						ProvisioningStyle = Automatic;
					};
				};
			};
			buildConfigurationList = A9CC52641950C9F6004E4E22 /* Build configuration list for PBXProject "EndlessSky" */;
			compatibilityVersion = "Xcode 3.2";
			developmentRegion = English;
			hasScannedForEncodings = 0;
			knownRegions = (
				Base,
			);
			mainGroup = A9CC52601950C9F6004E4E22;
			productRefGroup = A9CC526A1950C9F6004E4E22 /* Products */;
			projectDirPath = "";
			projectRoot = "";
			targets = (
				A9CC52681950C9F6004E4E22 /* EndlessSky */,
				072599BD26A8C67D007EC229 /* SDL2 */,
			);
		};
/* End PBXProject section */

/* Begin PBXResourcesBuildPhase section */
		A9CC52671950C9F6004E4E22 /* Resources */ = {
			isa = PBXResourcesBuildPhase;
			buildActionMask = 2147483647;
			files = (
				A99F7A50195DF3E8002C30B8 /* Images.xcassets in Resources */,
				A99F7B09195DF44C002C30B8 /* license.txt in Resources */,
				A9A5297419996C9F002D7C35 /* sounds in Resources */,
				A99F7AF5195DF44C002C30B8 /* credits.txt in Resources */,
				A99F7B08195DF44C002C30B8 /* keys.txt in Resources */,
				A99F7B34195DF45E002C30B8 /* data in Resources */,
				A94408A51982F3E600610427 /* endless-sky.iconset in Resources */,
				A99F7B35195DF45E002C30B8 /* images in Resources */,
			);
			runOnlyForDeploymentPostprocessing = 0;
		};
/* End PBXResourcesBuildPhase section */

/* Begin PBXShellScriptBuildPhase section */
		072599A726A0CDC9007EC229 /* ShellScript */ = {
			isa = PBXShellScriptBuildPhase;
			buildActionMask = 2147483647;
			files = (
			);
			inputPaths = (
			);
			outputPaths = (
			);
			runOnlyForDeploymentPostprocessing = 0;
			shellPath = /bin/sh;
			shellScript = "\"${SRCROOT}/utils/set_dylibs_rpath.sh\"";
		};
		072599CB26A8C7AB007EC229 /* ShellScript */ = {
			isa = PBXShellScriptBuildPhase;
			buildActionMask = 2147483647;
			files = (
			);
			inputPaths = (
				"$(TEMP_ROOT)/sdl2.dmg",
			);
			outputPaths = (
				"$(TEMP_ROOT)/SDL2.framework",
			);
			runOnlyForDeploymentPostprocessing = 0;
			shellPath = /bin/sh;
			shellScript = "\"${SRCROOT}/utils/fetch_sdl2_framework.sh\"";
			showEnvVarsInLog = 0;
		};
/* End PBXShellScriptBuildPhase section */

/* Begin PBXSourcesBuildPhase section */
		A9CC52651950C9F6004E4E22 /* Sources */ = {
			isa = PBXSourcesBuildPhase;
			buildActionMask = 2147483647;
			files = (
				A96863AD1AE6FD0E004FE1FE /* Command.cpp in Sources */,
				A96863E71AE6FD0E004FE1FE /* PointerShader.cpp in Sources */,
				A96863E51AE6FD0E004FE1FE /* PlayerInfo.cpp in Sources */,
				A96863B81AE6FD0E004FE1FE /* DrawList.cpp in Sources */,
				A96863FB1AE6FD0E004FE1FE /* SpriteSet.cpp in Sources */,
				A96863CC1AE6FD0E004FE1FE /* Interface.cpp in Sources */,
				A96864041AE6FD0E004FE1FE /* UI.cpp in Sources */,
				A96863EE1AE6FD0E004FE1FE /* RingShader.cpp in Sources */,
				A96864001AE6FD0E004FE1FE /* System.cpp in Sources */,
				A96863AC1AE6FD0E004FE1FE /* Color.cpp in Sources */,
				A96864031AE6FD0E004FE1FE /* TradingPanel.cpp in Sources */,
				A96863C81AE6FD0E004FE1FE /* HiringPanel.cpp in Sources */,
				A96863B21AE6FD0E004FE1FE /* DataNode.cpp in Sources */,
				A96863B01AE6FD0E004FE1FE /* ConversationPanel.cpp in Sources */,
				A96863E41AE6FD0E004FE1FE /* PlanetPanel.cpp in Sources */,
				A96863E01AE6FD0E004FE1FE /* Panel.cpp in Sources */,
				A96863D21AE6FD0E004FE1FE /* MapDetailPanel.cpp in Sources */,
				DFAAE2AA1FD4A27B0072C0A8 /* ImageSet.cpp in Sources */,
				B590161321ED4A0F00799178 /* Utf8.cpp in Sources */,
				A96863D41AE6FD0E004FE1FE /* Mask.cpp in Sources */,
				A96863E61AE6FD0E004FE1FE /* Point.cpp in Sources */,
				A96863DE1AE6FD0E004FE1FE /* OutfitterPanel.cpp in Sources */,
				62C3111A1CE172D000409D91 /* Flotsam.cpp in Sources */,
				B55C239D2303CE8B005C1A14 /* GameWindow.cpp in Sources */,
				A96863B91AE6FD0E004FE1FE /* Effect.cpp in Sources */,
				A96863AE1AE6FD0E004FE1FE /* ConditionSet.cpp in Sources */,
				A96863DC1AE6FD0E004FE1FE /* Outfit.cpp in Sources */,
				A96863BB1AE6FD0E004FE1FE /* EscortDisplay.cpp in Sources */,
				A96863EB1AE6FD0E004FE1FE /* Projectile.cpp in Sources */,
				A96863D11AE6FD0E004FE1FE /* MainPanel.cpp in Sources */,
				A96863B31AE6FD0E004FE1FE /* DataWriter.cpp in Sources */,
				A96863A61AE6FD0E004FE1FE /* Audio.cpp in Sources */,
				A96863A21AE6FD0E004FE1FE /* Angle.cpp in Sources */,
				A966A5AB1B964E6300DFF69C /* Person.cpp in Sources */,
				A96863FE1AE6FD0E004FE1FE /* StartConditions.cpp in Sources */,
				A96863A71AE6FD0E004FE1FE /* BankPanel.cpp in Sources */,
				A96863DA1AE6FD0E004FE1FE /* Mortgage.cpp in Sources */,
				A96863C31AE6FD0E004FE1FE /* Galaxy.cpp in Sources */,
				A97C24EA1B17BE35007DDFA1 /* MapOutfitterPanel.cpp in Sources */,
				A96864061AE6FD0E004FE1FE /* WrappedText.cpp in Sources */,
				A96863D91AE6FD0E004FE1FE /* MissionPanel.cpp in Sources */,
				A96863DB1AE6FD0E004FE1FE /* NPC.cpp in Sources */,
				A96863F81AE6FD0E004FE1FE /* SpaceportPanel.cpp in Sources */,
				A96863AA1AE6FD0E004FE1FE /* CaptureOdds.cpp in Sources */,
				A96863B61AE6FD0E004FE1FE /* DistanceMap.cpp in Sources */,
				A96863CF1AE6FD0E004FE1FE /* LocationFilter.cpp in Sources */,
				A96863C11AE6FD0E004FE1FE /* Format.cpp in Sources */,
				A96863BF1AE6FD0E004FE1FE /* Font.cpp in Sources */,
				A96863ED1AE6FD0E004FE1FE /* Random.cpp in Sources */,
				A96864021AE6FD0E004FE1FE /* Trade.cpp in Sources */,
				6245F8251D301C7400A7A094 /* Body.cpp in Sources */,
				5155CD731DBB9FF900EF090B /* Depreciation.cpp in Sources */,
				A96863FC1AE6FD0E004FE1FE /* SpriteShader.cpp in Sources */,
				A96863E81AE6FD0E004FE1FE /* Politics.cpp in Sources */,
				A96863E91AE6FD0E004FE1FE /* Preferences.cpp in Sources */,
				A96863F31AE6FD0E004FE1FE /* ShipEvent.cpp in Sources */,
				DFAAE2A71FD4A25C0072C0A8 /* BatchShader.cpp in Sources */,
				A96863D51AE6FD0E004FE1FE /* MenuPanel.cpp in Sources */,
				A90C15DC1D5BD56800708F3A /* Rectangle.cpp in Sources */,
				A9B99D021C616AD000BE7C2E /* ItemInfoDisplay.cpp in Sources */,
				A96863EA1AE6FD0E004FE1FE /* PreferencesPanel.cpp in Sources */,
				A96863F11AE6FD0E004FE1FE /* Shader.cpp in Sources */,
				A9C70E101C0E5B51000B3D14 /* File.cpp in Sources */,
				A96863F41AE6FD0E004FE1FE /* ShipInfoDisplay.cpp in Sources */,
				A96863C21AE6FD0E004FE1FE /* FrameTimer.cpp in Sources */,
				A96863D81AE6FD0E004FE1FE /* MissionAction.cpp in Sources */,
				A96863FA1AE6FD0E004FE1FE /* SpriteQueue.cpp in Sources */,
				A96863E21AE6FD0E004FE1FE /* Phrase.cpp in Sources */,
				628BDAEF1CC5DC950062BCD2 /* PlanetLabel.cpp in Sources */,
				6245F8281D301C9000A7A094 /* Hardpoint.cpp in Sources */,
				A96863C01AE6FD0E004FE1FE /* FontSet.cpp in Sources */,
				A96863D61AE6FD0E004FE1FE /* Messages.cpp in Sources */,
				A97C24ED1B17BE3C007DDFA1 /* MapShipyardPanel.cpp in Sources */,
				A96863D71AE6FD0E004FE1FE /* Mission.cpp in Sources */,
				A96863D31AE6FD0E004FE1FE /* MapPanel.cpp in Sources */,
				A96863F21AE6FD0E004FE1FE /* Ship.cpp in Sources */,
				B5DDA6942001B7F600DBA76A /* News.cpp in Sources */,
				A96863D01AE6FD0E004FE1FE /* main.cpp in Sources */,
				A96863BE1AE6FD0E004FE1FE /* Fleet.cpp in Sources */,
				A98150821EA9634A00428AD6 /* ShipInfoPanel.cpp in Sources */,
				A96864011AE6FD0E004FE1FE /* Table.cpp in Sources */,
				A96863AB1AE6FD0E004FE1FE /* CargoHold.cpp in Sources */,
				A96864051AE6FD0E004FE1FE /* Weapon.cpp in Sources */,
				A96863EC1AE6FD0E004FE1FE /* Radar.cpp in Sources */,
				A96863F61AE6FD0E004FE1FE /* ShopPanel.cpp in Sources */,
				DFAAE2A61FD4A25C0072C0A8 /* BatchDrawList.cpp in Sources */,
				A98150851EA9635D00428AD6 /* PlayerInfoPanel.cpp in Sources */,
				A96863BC1AE6FD0E004FE1FE /* Files.cpp in Sources */,
				A96863CB1AE6FD0E004FE1FE /* Information.cpp in Sources */,
				A96863F91AE6FD0E004FE1FE /* Sprite.cpp in Sources */,
				A96863A91AE6FD0E004FE1FE /* BoardingPanel.cpp in Sources */,
				DF8D57E11FC25842001525DA /* Dictionary.cpp in Sources */,
				A9B99D051C616AF200BE7C2E /* MapSalesPanel.cpp in Sources */,
				A96863A01AE6FD0E004FE1FE /* Account.cpp in Sources */,
				A90C15D91D5BD55700708F3A /* Minable.cpp in Sources */,
				A96863F51AE6FD0E004FE1FE /* ShipyardPanel.cpp in Sources */,
				A96863DD1AE6FD0E004FE1FE /* OutfitInfoDisplay.cpp in Sources */,
				A96863C41AE6FD0E004FE1FE /* GameData.cpp in Sources */,
				A96863CD1AE6FD0E004FE1FE /* LineShader.cpp in Sources */,
				A96863C71AE6FD0E004FE1FE /* HailPanel.cpp in Sources */,
				62A405BA1D47DA4D0054F6A0 /* FogShader.cpp in Sources */,
				A96863C61AE6FD0E004FE1FE /* Government.cpp in Sources */,
				A96863B51AE6FD0E004FE1FE /* Dialog.cpp in Sources */,
				A96863AF1AE6FD0E004FE1FE /* Conversation.cpp in Sources */,
				A96863C51AE6FD0E004FE1FE /* GameEvent.cpp in Sources */,
				A90633FF1EE602FD000DA6C0 /* LogbookPanel.cpp in Sources */,
				A96863BD1AE6FD0E004FE1FE /* FillShader.cpp in Sources */,
				A96863FF1AE6FD0E004FE1FE /* StellarObject.cpp in Sources */,
				A96863A51AE6FD0E004FE1FE /* AsteroidField.cpp in Sources */,
				A96863FD1AE6FD0E004FE1FE /* StarField.cpp in Sources */,
				A96863B11AE6FD0E004FE1FE /* DataFile.cpp in Sources */,
				A96863E31AE6FD0E004FE1FE /* Planet.cpp in Sources */,
				A96863DF1AE6FD0E004FE1FE /* OutlineShader.cpp in Sources */,
				A96863C91AE6FD0E004FE1FE /* ImageBuffer.cpp in Sources */,
				6A5716331E25BE6F00585EB2 /* CollisionSet.cpp in Sources */,
				A96863E11AE6FD0E004FE1FE /* Personality.cpp in Sources */,
				A96863B41AE6FD0E004FE1FE /* Date.cpp in Sources */,
				DF8D57E51FC25889001525DA /* Visual.cpp in Sources */,
				A96863EF1AE6FD0E004FE1FE /* SavedGame.cpp in Sources */,
				A96863A11AE6FD0E004FE1FE /* AI.cpp in Sources */,
				A96863F71AE6FD0E004FE1FE /* Sound.cpp in Sources */,
				A9BDFB541E00B8AA00A6B27E /* Music.cpp in Sources */,
				A96863BA1AE6FD0E004FE1FE /* Engine.cpp in Sources */,
				A96863CE1AE6FD0E004FE1FE /* LoadPanel.cpp in Sources */,
				A96863A41AE6FD0E004FE1FE /* Armament.cpp in Sources */,
				A96863F01AE6FD0E004FE1FE /* Screen.cpp in Sources */,
				9E1F4BF78F9E1FC4C96F76B5 /* Test.cpp in Sources */,
				C7354A3E9C53D6C5E3CC352F /* TestData.cpp in Sources */,
				5AB644C9B37C15C989A9DBE9 /* DisplayText.cpp in Sources */,
				C4264774A89C0001B6FFC60E /* Hazard.cpp in Sources */,
				94DF4B5B8619F6A3715D6168 /* Weather.cpp in Sources */,
				6EC347E6A79BA5602BA4D1EA /* StartConditionsPanel.cpp in Sources */,
				03624EC39EE09C7A786B4A3D /* CoreStartData.cpp in Sources */,
				90CF46CE84794C6186FC6CE2 /* EsUuid.cpp in Sources */,
<<<<<<< HEAD
				87D6407E8B579EB502BFBCE5 /* GameAction.cpp in Sources */,
=======
				03DC4253AA8390FE0A8FB4EA /* MaskManager.cpp in Sources */,
>>>>>>> 0efba18a
			);
			runOnlyForDeploymentPostprocessing = 0;
		};
/* End PBXSourcesBuildPhase section */

/* Begin PBXTargetDependency section */
		072599CF26A8CADA007EC229 /* PBXTargetDependency */ = {
			isa = PBXTargetDependency;
			target = 072599BD26A8C67D007EC229 /* SDL2 */;
			targetProxy = 072599CE26A8CADA007EC229 /* PBXContainerItemProxy */;
		};
/* End PBXTargetDependency section */

/* Begin XCBuildConfiguration section */
		072599C626A8C67D007EC229 /* Debug */ = {
			isa = XCBuildConfiguration;
			buildSettings = {
				CLANG_ANALYZER_NONNULL = YES;
				CLANG_ANALYZER_NUMBER_OBJECT_CONVERSION = YES_AGGRESSIVE;
				CLANG_CXX_LANGUAGE_STANDARD = "c++11";
				CLANG_WARN_DOCUMENTATION_COMMENTS = YES;
				CLANG_WARN_UNGUARDED_AVAILABILITY = YES_AGGRESSIVE;
				DEBUG_INFORMATION_FORMAT = dwarf;
				DYLIB_COMPATIBILITY_VERSION = 1;
				DYLIB_CURRENT_VERSION = 1;
				EXECUTABLE_PREFIX = "";
				GCC_C_LANGUAGE_STANDARD = gnu99;
				GCC_ENABLE_CPP_EXCEPTIONS = YES;
				GCC_ENABLE_CPP_RTTI = YES;
				GCC_SYMBOLS_PRIVATE_EXTERN = YES;
				GCC_WARN_64_TO_32_BIT_CONVERSION = NO;
				MACOSX_DEPLOYMENT_TARGET = 10.9;
				MTL_ENABLE_DEBUG_INFO = YES;
				ONLY_ACTIVE_ARCH = NO;
				PRODUCT_NAME = "$(TARGET_NAME)";
				STRIP_STYLE = all;
			};
			name = Debug;
		};
		072599C726A8C67D007EC229 /* Release */ = {
			isa = XCBuildConfiguration;
			buildSettings = {
				CLANG_ANALYZER_NONNULL = YES;
				CLANG_ANALYZER_NUMBER_OBJECT_CONVERSION = YES_AGGRESSIVE;
				CLANG_CXX_LANGUAGE_STANDARD = "c++11";
				CLANG_WARN_DOCUMENTATION_COMMENTS = YES;
				CLANG_WARN_UNGUARDED_AVAILABILITY = YES_AGGRESSIVE;
				COPY_PHASE_STRIP = YES;
				DYLIB_COMPATIBILITY_VERSION = 1;
				DYLIB_CURRENT_VERSION = 1;
				EXECUTABLE_PREFIX = "";
				GCC_C_LANGUAGE_STANDARD = gnu99;
				GCC_ENABLE_CPP_EXCEPTIONS = YES;
				GCC_ENABLE_CPP_RTTI = YES;
				GCC_SYMBOLS_PRIVATE_EXTERN = YES;
				GCC_WARN_64_TO_32_BIT_CONVERSION = NO;
				MACOSX_DEPLOYMENT_TARGET = 10.9;
				MTL_ENABLE_DEBUG_INFO = NO;
				ONLY_ACTIVE_ARCH = NO;
				PRODUCT_NAME = "$(TARGET_NAME)";
				STRIP_STYLE = all;
			};
			name = Release;
		};
		A9CC52981950C9F6004E4E22 /* Debug */ = {
			isa = XCBuildConfiguration;
			buildSettings = {
				ALWAYS_SEARCH_USER_PATHS = NO;
				ARCHS = x86_64;
				CLANG_CXX_LANGUAGE_STANDARD = "c++11";
				CLANG_CXX_LIBRARY = "libc++";
				CLANG_ENABLE_MODULES = YES;
				CLANG_ENABLE_OBJC_ARC = YES;
				CLANG_WARN_BLOCK_CAPTURE_AUTORELEASING = YES;
				CLANG_WARN_BOOL_CONVERSION = YES;
				CLANG_WARN_COMMA = YES;
				CLANG_WARN_CONSTANT_CONVERSION = YES;
				CLANG_WARN_DIRECT_OBJC_ISA_USAGE = YES_ERROR;
				CLANG_WARN_EMPTY_BODY = YES;
				CLANG_WARN_ENUM_CONVERSION = YES;
				CLANG_WARN_INFINITE_RECURSION = YES;
				CLANG_WARN_INT_CONVERSION = YES;
				CLANG_WARN_NON_LITERAL_NULL_CONVERSION = YES;
				CLANG_WARN_OBJC_LITERAL_CONVERSION = YES;
				CLANG_WARN_OBJC_ROOT_CLASS = YES_ERROR;
				CLANG_WARN_RANGE_LOOP_ANALYSIS = YES;
				CLANG_WARN_STRICT_PROTOTYPES = YES;
				CLANG_WARN_SUSPICIOUS_MOVE = YES;
				CLANG_WARN_UNREACHABLE_CODE = YES;
				CLANG_WARN__DUPLICATE_METHOD_MATCH = YES;
				COPY_PHASE_STRIP = NO;
				ENABLE_STRICT_OBJC_MSGSEND = YES;
				ENABLE_TESTABILITY = YES;
				GCC_C_LANGUAGE_STANDARD = gnu99;
				GCC_DYNAMIC_NO_PIC = NO;
				GCC_ENABLE_OBJC_EXCEPTIONS = YES;
				GCC_NO_COMMON_BLOCKS = YES;
				GCC_OPTIMIZATION_LEVEL = 0;
				GCC_PREPROCESSOR_DEFINITIONS = (
					"DEBUG=1",
					"$(inherited)",
				);
				GCC_SYMBOLS_PRIVATE_EXTERN = NO;
				GCC_WARN_64_TO_32_BIT_CONVERSION = NO;
				GCC_WARN_ABOUT_RETURN_TYPE = YES_ERROR;
				GCC_WARN_UNDECLARED_SELECTOR = YES;
				GCC_WARN_UNINITIALIZED_AUTOS = YES_AGGRESSIVE;
				GCC_WARN_UNUSED_FUNCTION = YES;
				GCC_WARN_UNUSED_VARIABLE = YES;
				MACOSX_DEPLOYMENT_TARGET = 10.9;
				OTHER_CFLAGS = "-Werror";
				SDKROOT = macosx;
				VALID_ARCHS = x86_64;
			};
			name = Debug;
		};
		A9CC52991950C9F6004E4E22 /* Release */ = {
			isa = XCBuildConfiguration;
			buildSettings = {
				ALWAYS_SEARCH_USER_PATHS = NO;
				ARCHS = x86_64;
				CLANG_CXX_LANGUAGE_STANDARD = "c++11";
				CLANG_CXX_LIBRARY = "libc++";
				CLANG_ENABLE_MODULES = YES;
				CLANG_ENABLE_OBJC_ARC = YES;
				CLANG_WARN_BLOCK_CAPTURE_AUTORELEASING = YES;
				CLANG_WARN_BOOL_CONVERSION = YES;
				CLANG_WARN_COMMA = YES;
				CLANG_WARN_CONSTANT_CONVERSION = YES;
				CLANG_WARN_DIRECT_OBJC_ISA_USAGE = YES_ERROR;
				CLANG_WARN_EMPTY_BODY = YES;
				CLANG_WARN_ENUM_CONVERSION = YES;
				CLANG_WARN_INFINITE_RECURSION = YES;
				CLANG_WARN_INT_CONVERSION = YES;
				CLANG_WARN_NON_LITERAL_NULL_CONVERSION = YES;
				CLANG_WARN_OBJC_LITERAL_CONVERSION = YES;
				CLANG_WARN_OBJC_ROOT_CLASS = YES_ERROR;
				CLANG_WARN_RANGE_LOOP_ANALYSIS = YES;
				CLANG_WARN_STRICT_PROTOTYPES = YES;
				CLANG_WARN_SUSPICIOUS_MOVE = YES;
				CLANG_WARN_UNREACHABLE_CODE = YES;
				CLANG_WARN__DUPLICATE_METHOD_MATCH = YES;
				COPY_PHASE_STRIP = YES;
				DEBUG_INFORMATION_FORMAT = "dwarf-with-dsym";
				ENABLE_NS_ASSERTIONS = NO;
				ENABLE_STRICT_OBJC_MSGSEND = YES;
				GCC_C_LANGUAGE_STANDARD = gnu99;
				GCC_ENABLE_OBJC_EXCEPTIONS = YES;
				GCC_NO_COMMON_BLOCKS = YES;
				GCC_WARN_64_TO_32_BIT_CONVERSION = NO;
				GCC_WARN_ABOUT_RETURN_TYPE = YES_ERROR;
				GCC_WARN_UNDECLARED_SELECTOR = YES;
				GCC_WARN_UNINITIALIZED_AUTOS = YES_AGGRESSIVE;
				GCC_WARN_UNUSED_FUNCTION = YES;
				GCC_WARN_UNUSED_VARIABLE = YES;
				MACOSX_DEPLOYMENT_TARGET = 10.9;
				OTHER_CFLAGS = "-Werror";
				SDKROOT = macosx;
				VALID_ARCHS = x86_64;
			};
			name = Release;
		};
		A9CC529B1950C9F6004E4E22 /* Debug */ = {
			isa = XCBuildConfiguration;
			buildSettings = {
				ASSETCATALOG_COMPILER_APPICON_NAME = AppIcon;
				FRAMEWORK_SEARCH_PATHS = (
					"$(inherited)",
					"$(PROJECT_DIR)/build",
				);
				GCC_PRECOMPILE_PREFIX_HEADER = NO;
				GCC_PREFIX_HEADER = "";
				GCC_WARN_64_TO_32_BIT_CONVERSION = NO;
				HEADER_SEARCH_PATHS = (
					"$(inherited)",
					"/usr/local/opt/jpeg-turbo/include",
					/usr/local/include,
				);
				INFOPLIST_FILE = "XCode/EndlessSky-Info.plist";
				LD_RUNPATH_SEARCH_PATHS = "@loader_path/../Frameworks";
				LIBRARY_SEARCH_PATHS = (
					"$(inherited)",
					"$(BUILT_PRODUCTS_DIR)/$(FRAMEWORKS_FOLDER_PATH)",
				);
				MACOSX_DEPLOYMENT_TARGET = 10.9;
				PRODUCT_BUNDLE_IDENTIFIER = "${PRODUCT_NAME:rfc1034identifier}";
				PRODUCT_NAME = "Endless Sky";
				WRAPPER_EXTENSION = app;
			};
			name = Debug;
		};
		A9CC529C1950C9F6004E4E22 /* Release */ = {
			isa = XCBuildConfiguration;
			buildSettings = {
				ASSETCATALOG_COMPILER_APPICON_NAME = AppIcon;
				FRAMEWORK_SEARCH_PATHS = (
					"$(inherited)",
					"$(PROJECT_DIR)/build",
				);
				GCC_PRECOMPILE_PREFIX_HEADER = NO;
				GCC_PREFIX_HEADER = "";
				GCC_WARN_64_TO_32_BIT_CONVERSION = NO;
				HEADER_SEARCH_PATHS = (
					"$(inherited)",
					"/usr/local/opt/jpeg-turbo/include",
					/usr/local/include,
				);
				INFOPLIST_FILE = "XCode/EndlessSky-Info.plist";
				LD_RUNPATH_SEARCH_PATHS = "@loader_path/../Frameworks";
				LIBRARY_SEARCH_PATHS = (
					"$(inherited)",
					"$(BUILT_PRODUCTS_DIR)/$(FRAMEWORKS_FOLDER_PATH)",
				);
				MACOSX_DEPLOYMENT_TARGET = 10.9;
				PRODUCT_BUNDLE_IDENTIFIER = "${PRODUCT_NAME:rfc1034identifier}";
				PRODUCT_NAME = "Endless Sky";
				WRAPPER_EXTENSION = app;
			};
			name = Release;
		};
/* End XCBuildConfiguration section */

/* Begin XCConfigurationList section */
		072599C826A8C67D007EC229 /* Build configuration list for PBXNativeTarget "SDL2" */ = {
			isa = XCConfigurationList;
			buildConfigurations = (
				072599C626A8C67D007EC229 /* Debug */,
				072599C726A8C67D007EC229 /* Release */,
			);
			defaultConfigurationIsVisible = 0;
			defaultConfigurationName = Release;
		};
		A9CC52641950C9F6004E4E22 /* Build configuration list for PBXProject "EndlessSky" */ = {
			isa = XCConfigurationList;
			buildConfigurations = (
				A9CC52981950C9F6004E4E22 /* Debug */,
				A9CC52991950C9F6004E4E22 /* Release */,
			);
			defaultConfigurationIsVisible = 0;
			defaultConfigurationName = Release;
		};
		A9CC529A1950C9F6004E4E22 /* Build configuration list for PBXNativeTarget "EndlessSky" */ = {
			isa = XCConfigurationList;
			buildConfigurations = (
				A9CC529B1950C9F6004E4E22 /* Debug */,
				A9CC529C1950C9F6004E4E22 /* Release */,
			);
			defaultConfigurationIsVisible = 0;
			defaultConfigurationName = Release;
		};
/* End XCConfigurationList section */
	};
	rootObject = A9CC52611950C9F6004E4E22 /* Project object */;
}<|MERGE_RESOLUTION|>--- conflicted
+++ resolved
@@ -230,11 +230,8 @@
 		98104FFDA18E40F4A712A8BE /* CoreStartData.h */ = {isa = PBXFileReference; fileEncoding = 4; lastKnownFileType = sourcecode.c.h; name = CoreStartData.h; path = source/CoreStartData.h; sourceTree = "<group>"; };
 		9BCF4321AF819E944EC02FB9 /* layout.hpp */ = {isa = PBXFileReference; fileEncoding = 4; lastKnownFileType = sourcecode.c.h; name = layout.hpp; path = source/text/layout.hpp; sourceTree = "<group>"; };
 		9DA14712A9C68E00FBFD9C72 /* TestData.h */ = {isa = PBXFileReference; fileEncoding = 4; lastKnownFileType = sourcecode.c.h; name = TestData.h; path = source/TestData.h; sourceTree = "<group>"; };
-<<<<<<< HEAD
 		9F0F4096A9008E2D8F3304BB /* GameAction.cpp */ = {isa = PBXFileReference; fileEncoding = 4; lastKnownFileType = sourcecode.cpp.cpp; name = GameAction.cpp; path = source/GameAction.cpp; sourceTree = "<group>"; };
-=======
 		A00D4207B8915B5E7E9B4619 /* RandomEvent.h */ = {isa = PBXFileReference; fileEncoding = 4; lastKnownFileType = sourcecode.c.h; name = RandomEvent.h; path = source/RandomEvent.h; sourceTree = "<group>"; };
->>>>>>> 0efba18a
 		A90633FD1EE602FD000DA6C0 /* LogbookPanel.cpp */ = {isa = PBXFileReference; fileEncoding = 4; lastKnownFileType = sourcecode.cpp.cpp; name = LogbookPanel.cpp; path = source/LogbookPanel.cpp; sourceTree = "<group>"; };
 		A90633FE1EE602FD000DA6C0 /* LogbookPanel.h */ = {isa = PBXFileReference; fileEncoding = 4; lastKnownFileType = sourcecode.c.h; name = LogbookPanel.h; path = source/LogbookPanel.h; sourceTree = "<group>"; };
 		A90C15D71D5BD55700708F3A /* Minable.cpp */ = {isa = PBXFileReference; fileEncoding = 4; lastKnownFileType = sourcecode.cpp.cpp; name = Minable.cpp; path = source/Minable.cpp; sourceTree = "<group>"; };
@@ -802,14 +799,11 @@
 				0C90483BB01ECD0E3E8DDA44 /* WeightedList.h */,
 				950742538F8CECF5D4168FBC /* EsUuid.cpp */,
 				86AB4B6E9C4C0490AE7F029B /* EsUuid.h */,
-<<<<<<< HEAD
-				9F0F4096A9008E2D8F3304BB /* GameAction.cpp */,
-				6833448DAEB9861D28445DD5 /* GameAction.h */,
-=======
 				499B4DA7A9C7351120660643 /* MaskManager.cpp */,
 				191E4107A4F1CBBC2526A0E9 /* MaskManager.h */,
 				A00D4207B8915B5E7E9B4619 /* RandomEvent.h */,
->>>>>>> 0efba18a
+				9F0F4096A9008E2D8F3304BB /* GameAction.cpp */,
+				6833448DAEB9861D28445DD5 /* GameAction.h */,
 			);
 			name = source;
 			sourceTree = "<group>";
@@ -1155,11 +1149,8 @@
 				6EC347E6A79BA5602BA4D1EA /* StartConditionsPanel.cpp in Sources */,
 				03624EC39EE09C7A786B4A3D /* CoreStartData.cpp in Sources */,
 				90CF46CE84794C6186FC6CE2 /* EsUuid.cpp in Sources */,
-<<<<<<< HEAD
+				03DC4253AA8390FE0A8FB4EA /* MaskManager.cpp in Sources */,
 				87D6407E8B579EB502BFBCE5 /* GameAction.cpp in Sources */,
-=======
-				03DC4253AA8390FE0A8FB4EA /* MaskManager.cpp in Sources */,
->>>>>>> 0efba18a
 			);
 			runOnlyForDeploymentPostprocessing = 0;
 		};
