// !$*UTF8*$!
{
	archiveVersion = 1;
	classes = {
	};
	objectVersion = 46;
	objects = {

/* Begin PBXBuildFile section */
		027A4E858B292CE9F0A06F89 /* FireCommand.cpp in Sources */ = {isa = PBXBuildFile; fileRef = E8F645ACA30BA0E95F83803C /* FireCommand.cpp */; };
		03624EC39EE09C7A786B4A3D /* CoreStartData.cpp in Sources */ = {isa = PBXBuildFile; fileRef = 0DF34095B64BC64F666ECF5F /* CoreStartData.cpp */; };
		03DC4253AA8390FE0A8FB4EA /* MaskManager.cpp in Sources */ = {isa = PBXBuildFile; fileRef = 499B4DA7A9C7351120660643 /* MaskManager.cpp */; };
		072599D126A8CB2F007EC229 /* SDL2.framework in Frameworks */ = {isa = PBXBuildFile; fileRef = 072599CC26A8C942007EC229 /* SDL2.framework */; };
		072599D426A8CD5D007EC229 /* SDL2.framework in CopyFiles */ = {isa = PBXBuildFile; fileRef = 072599CC26A8C942007EC229 /* SDL2.framework */; settings = {ATTRIBUTES = (CodeSignOnCopy, RemoveHeadersOnCopy, ); }; };
		1578F883250B5F8A00D318FB /* InfoPanelState.cpp in Sources */ = {isa = PBXBuildFile; fileRef = 1578F880250B5F8A00D318FB /* InfoPanelState.cpp */; };
		16AD4CACA629E8026777EA00 /* truncate.hpp in Headers */ = {isa = PBXBuildFile; fileRef = 2CA44855BD0AFF45DCAEEA5D /* truncate.hpp */; settings = {ATTRIBUTES = (Project, ); }; };
		1F884DB590D5152608510676 /* ShipJumpNavigation.cpp in Sources */ = {isa = PBXBuildFile; fileRef = 13B64DB8AE730E57C3DEA2F0 /* ShipJumpNavigation.cpp */; };
		301A4FE885A7A12348986C4F /* UniverseObjects.cpp in Sources */ = {isa = PBXBuildFile; fileRef = 389245138CF297EB417DF730 /* UniverseObjects.cpp */; };
		46A34BE4A0599886221093BA /* PrintData.cpp in Sources */ = {isa = PBXBuildFile; fileRef = 341645FAA25F7901221B8965 /* PrintData.cpp */; };
		497849B2A4C5EA58A64D316C /* MapPlanetCard.cpp in Sources */ = {isa = PBXBuildFile; fileRef = 32404878BFF00A095AF2DD2C /* MapPlanetCard.cpp */; };
		5155CD731DBB9FF900EF090B /* Depreciation.cpp in Sources */ = {isa = PBXBuildFile; fileRef = 5155CD711DBB9FF900EF090B /* Depreciation.cpp */; };
		53DA422996419974ADADE346 /* Wormhole.cpp in Sources */ = {isa = PBXBuildFile; fileRef = 6D414B4194239522B24F3C95 /* Wormhole.cpp */; };
		5AB644C9B37C15C989A9DBE9 /* DisplayText.cpp in Sources */ = {isa = PBXBuildFile; fileRef = 2E1E458DB603BF979429117C /* DisplayText.cpp */; };
		6245F8251D301C7400A7A094 /* Body.cpp in Sources */ = {isa = PBXBuildFile; fileRef = 6245F8231D301C7400A7A094 /* Body.cpp */; };
		6245F8281D301C9000A7A094 /* Hardpoint.cpp in Sources */ = {isa = PBXBuildFile; fileRef = 6245F8261D301C9000A7A094 /* Hardpoint.cpp */; };
		628BDAEF1CC5DC950062BCD2 /* PlanetLabel.cpp in Sources */ = {isa = PBXBuildFile; fileRef = 628BDAED1CC5DC950062BCD2 /* PlanetLabel.cpp */; };
		62A405BA1D47DA4D0054F6A0 /* FogShader.cpp in Sources */ = {isa = PBXBuildFile; fileRef = 62A405B81D47DA4D0054F6A0 /* FogShader.cpp */; };
		62C3111A1CE172D000409D91 /* Flotsam.cpp in Sources */ = {isa = PBXBuildFile; fileRef = 62C311181CE172D000409D91 /* Flotsam.cpp */; };
		6A5716331E25BE6F00585EB2 /* CollisionSet.cpp in Sources */ = {isa = PBXBuildFile; fileRef = 6A5716311E25BE6F00585EB2 /* CollisionSet.cpp */; };
		938E07E4235970CE00DC2C2B /* FormationPattern.cpp in Sources */ = {isa = PBXBuildFile; fileRef = 938E07E0235970CE00DC2C2B /* FormationPattern.cpp */; };
		6EC347E6A79BA5602BA4D1EA /* StartConditionsPanel.cpp in Sources */ = {isa = PBXBuildFile; fileRef = 11EA4AD7A889B6AC1441A198 /* StartConditionsPanel.cpp */; };
<<<<<<< HEAD
		837745D49797C460765C98C5 /* TaskQueue.cpp in Sources */ = {isa = PBXBuildFile; fileRef = 7CE64A4BA79C2C654848F558 /* TaskQueue.cpp */; };
=======
		728B43FDACD43334E7A59BCF /* ConditionsStore.cpp in Sources */ = {isa = PBXBuildFile; fileRef = 4256486EA97E57BBB38CDAF2 /* ConditionsStore.cpp */; };
>>>>>>> 3f4d1fbf
		87D6407E8B579EB502BFBCE5 /* GameAction.cpp in Sources */ = {isa = PBXBuildFile; fileRef = 9F0F4096A9008E2D8F3304BB /* GameAction.cpp */; };
		88A64339B56EBA1F7923E1C7 /* GameLoadingPanel.cpp in Sources */ = {isa = PBXBuildFile; fileRef = A7E640C7A366679B27CCADAC /* GameLoadingPanel.cpp */; };
		90CF46CE84794C6186FC6CE2 /* EsUuid.cpp in Sources */ = {isa = PBXBuildFile; fileRef = 950742538F8CECF5D4168FBC /* EsUuid.cpp */; };
		920F40E0ADECA8926F423FDA /* Variant.cpp in Sources */ = {isa = PBXBuildFile; fileRef = 61FA4C2BB89E08C5E2B8B4B9 /* Variant.cpp */; };
		938E07E4235970CE00DC2C2B /* FormationPattern.cpp in Sources */ = {isa = PBXBuildFile; fileRef = 938E07E0235970CE00DC2C2B /* FormationPattern.cpp */; };
		94DF4B5B8619F6A3715D6168 /* Weather.cpp in Sources */ = {isa = PBXBuildFile; fileRef = 8E8A4C648B242742B22A34FA /* Weather.cpp */; };
		9E1F4BF78F9E1FC4C96F76B5 /* Test.cpp in Sources */ = {isa = PBXBuildFile; fileRef = 2E8047A8987DD8EC99FF8E2E /* Test.cpp */; };
		A90633FF1EE602FD000DA6C0 /* LogbookPanel.cpp in Sources */ = {isa = PBXBuildFile; fileRef = A90633FD1EE602FD000DA6C0 /* LogbookPanel.cpp */; };
		A90C15D91D5BD55700708F3A /* Minable.cpp in Sources */ = {isa = PBXBuildFile; fileRef = A90C15D71D5BD55700708F3A /* Minable.cpp */; };
		A90C15DC1D5BD56800708F3A /* Rectangle.cpp in Sources */ = {isa = PBXBuildFile; fileRef = A90C15DA1D5BD56800708F3A /* Rectangle.cpp */; };
		A93931FB1988135200C2A87B /* libturbojpeg.0.dylib in Frameworks */ = {isa = PBXBuildFile; fileRef = A93931FA1988135200C2A87B /* libturbojpeg.0.dylib */; };
		A93931FD1988136B00C2A87B /* libpng16.dylib in Frameworks */ = {isa = PBXBuildFile; fileRef = A93931FC1988136B00C2A87B /* libpng16.dylib */; };
		A93931FE1988136E00C2A87B /* libturbojpeg.0.dylib in CopyFiles */ = {isa = PBXBuildFile; fileRef = A93931FA1988135200C2A87B /* libturbojpeg.0.dylib */; };
		A93931FF1988136F00C2A87B /* libpng16.dylib in CopyFiles */ = {isa = PBXBuildFile; fileRef = A93931FC1988136B00C2A87B /* libpng16.dylib */; };
		A94408A51982F3E600610427 /* endless-sky.iconset in Resources */ = {isa = PBXBuildFile; fileRef = A94408A41982F3E600610427 /* endless-sky.iconset */; };
		A966A5AB1B964E6300DFF69C /* Person.cpp in Sources */ = {isa = PBXBuildFile; fileRef = A966A5A91B964E6300DFF69C /* Person.cpp */; };
		A96863A01AE6FD0E004FE1FE /* Account.cpp in Sources */ = {isa = PBXBuildFile; fileRef = A96862CD1AE6FD0A004FE1FE /* Account.cpp */; };
		A96863A11AE6FD0E004FE1FE /* AI.cpp in Sources */ = {isa = PBXBuildFile; fileRef = A96862CF1AE6FD0A004FE1FE /* AI.cpp */; };
		A96863A21AE6FD0E004FE1FE /* Angle.cpp in Sources */ = {isa = PBXBuildFile; fileRef = A96862D11AE6FD0A004FE1FE /* Angle.cpp */; };
		A96863A41AE6FD0E004FE1FE /* Armament.cpp in Sources */ = {isa = PBXBuildFile; fileRef = A96862D51AE6FD0A004FE1FE /* Armament.cpp */; };
		A96863A51AE6FD0E004FE1FE /* AsteroidField.cpp in Sources */ = {isa = PBXBuildFile; fileRef = A96862D71AE6FD0A004FE1FE /* AsteroidField.cpp */; };
		A96863A61AE6FD0E004FE1FE /* Audio.cpp in Sources */ = {isa = PBXBuildFile; fileRef = A96862D91AE6FD0A004FE1FE /* Audio.cpp */; };
		A96863A71AE6FD0E004FE1FE /* BankPanel.cpp in Sources */ = {isa = PBXBuildFile; fileRef = A96862DB1AE6FD0A004FE1FE /* BankPanel.cpp */; };
		A96863A91AE6FD0E004FE1FE /* BoardingPanel.cpp in Sources */ = {isa = PBXBuildFile; fileRef = A96862DF1AE6FD0A004FE1FE /* BoardingPanel.cpp */; };
		A96863AA1AE6FD0E004FE1FE /* CaptureOdds.cpp in Sources */ = {isa = PBXBuildFile; fileRef = A96862E11AE6FD0A004FE1FE /* CaptureOdds.cpp */; };
		A96863AB1AE6FD0E004FE1FE /* CargoHold.cpp in Sources */ = {isa = PBXBuildFile; fileRef = A96862E31AE6FD0A004FE1FE /* CargoHold.cpp */; };
		A96863AC1AE6FD0E004FE1FE /* Color.cpp in Sources */ = {isa = PBXBuildFile; fileRef = A96862E61AE6FD0A004FE1FE /* Color.cpp */; };
		A96863AD1AE6FD0E004FE1FE /* Command.cpp in Sources */ = {isa = PBXBuildFile; fileRef = A96862E81AE6FD0A004FE1FE /* Command.cpp */; };
		A96863AE1AE6FD0E004FE1FE /* ConditionSet.cpp in Sources */ = {isa = PBXBuildFile; fileRef = A96862EA1AE6FD0A004FE1FE /* ConditionSet.cpp */; };
		A96863AF1AE6FD0E004FE1FE /* Conversation.cpp in Sources */ = {isa = PBXBuildFile; fileRef = A96862EC1AE6FD0A004FE1FE /* Conversation.cpp */; };
		A96863B01AE6FD0E004FE1FE /* ConversationPanel.cpp in Sources */ = {isa = PBXBuildFile; fileRef = A96862EE1AE6FD0A004FE1FE /* ConversationPanel.cpp */; };
		A96863B11AE6FD0E004FE1FE /* DataFile.cpp in Sources */ = {isa = PBXBuildFile; fileRef = A96862F01AE6FD0A004FE1FE /* DataFile.cpp */; };
		A96863B21AE6FD0E004FE1FE /* DataNode.cpp in Sources */ = {isa = PBXBuildFile; fileRef = A96862F21AE6FD0A004FE1FE /* DataNode.cpp */; };
		A96863B31AE6FD0E004FE1FE /* DataWriter.cpp in Sources */ = {isa = PBXBuildFile; fileRef = A96862F41AE6FD0A004FE1FE /* DataWriter.cpp */; };
		A96863B41AE6FD0E004FE1FE /* Date.cpp in Sources */ = {isa = PBXBuildFile; fileRef = A96862F61AE6FD0A004FE1FE /* Date.cpp */; };
		A96863B51AE6FD0E004FE1FE /* Dialog.cpp in Sources */ = {isa = PBXBuildFile; fileRef = A96862F81AE6FD0A004FE1FE /* Dialog.cpp */; };
		A96863B61AE6FD0E004FE1FE /* DistanceMap.cpp in Sources */ = {isa = PBXBuildFile; fileRef = A96862FA1AE6FD0B004FE1FE /* DistanceMap.cpp */; };
		A96863B81AE6FD0E004FE1FE /* DrawList.cpp in Sources */ = {isa = PBXBuildFile; fileRef = A96862FE1AE6FD0B004FE1FE /* DrawList.cpp */; };
		A96863B91AE6FD0E004FE1FE /* Effect.cpp in Sources */ = {isa = PBXBuildFile; fileRef = A96863001AE6FD0B004FE1FE /* Effect.cpp */; };
		A96863BA1AE6FD0E004FE1FE /* Engine.cpp in Sources */ = {isa = PBXBuildFile; fileRef = A96863021AE6FD0B004FE1FE /* Engine.cpp */; };
		A96863BB1AE6FD0E004FE1FE /* EscortDisplay.cpp in Sources */ = {isa = PBXBuildFile; fileRef = A96863041AE6FD0B004FE1FE /* EscortDisplay.cpp */; };
		A96863BC1AE6FD0E004FE1FE /* Files.cpp in Sources */ = {isa = PBXBuildFile; fileRef = A96863061AE6FD0B004FE1FE /* Files.cpp */; };
		A96863BD1AE6FD0E004FE1FE /* FillShader.cpp in Sources */ = {isa = PBXBuildFile; fileRef = A96863081AE6FD0B004FE1FE /* FillShader.cpp */; };
		A96863BE1AE6FD0E004FE1FE /* Fleet.cpp in Sources */ = {isa = PBXBuildFile; fileRef = A968630A1AE6FD0B004FE1FE /* Fleet.cpp */; };
		A96863BF1AE6FD0E004FE1FE /* Font.cpp in Sources */ = {isa = PBXBuildFile; fileRef = A968630C1AE6FD0B004FE1FE /* Font.cpp */; };
		A96863C01AE6FD0E004FE1FE /* FontSet.cpp in Sources */ = {isa = PBXBuildFile; fileRef = A968630E1AE6FD0B004FE1FE /* FontSet.cpp */; };
		A96863C11AE6FD0E004FE1FE /* Format.cpp in Sources */ = {isa = PBXBuildFile; fileRef = A96863101AE6FD0B004FE1FE /* Format.cpp */; };
		A96863C21AE6FD0E004FE1FE /* FrameTimer.cpp in Sources */ = {isa = PBXBuildFile; fileRef = A96863121AE6FD0B004FE1FE /* FrameTimer.cpp */; };
		A96863C31AE6FD0E004FE1FE /* Galaxy.cpp in Sources */ = {isa = PBXBuildFile; fileRef = A96863141AE6FD0B004FE1FE /* Galaxy.cpp */; };
		A96863C41AE6FD0E004FE1FE /* GameData.cpp in Sources */ = {isa = PBXBuildFile; fileRef = A96863161AE6FD0B004FE1FE /* GameData.cpp */; };
		A96863C51AE6FD0E004FE1FE /* GameEvent.cpp in Sources */ = {isa = PBXBuildFile; fileRef = A96863181AE6FD0B004FE1FE /* GameEvent.cpp */; };
		A96863C61AE6FD0E004FE1FE /* Government.cpp in Sources */ = {isa = PBXBuildFile; fileRef = A968631B1AE6FD0B004FE1FE /* Government.cpp */; };
		A96863C71AE6FD0E004FE1FE /* HailPanel.cpp in Sources */ = {isa = PBXBuildFile; fileRef = A968631D1AE6FD0B004FE1FE /* HailPanel.cpp */; };
		A96863C81AE6FD0E004FE1FE /* HiringPanel.cpp in Sources */ = {isa = PBXBuildFile; fileRef = A968631F1AE6FD0B004FE1FE /* HiringPanel.cpp */; };
		A96863C91AE6FD0E004FE1FE /* ImageBuffer.cpp in Sources */ = {isa = PBXBuildFile; fileRef = A96863211AE6FD0B004FE1FE /* ImageBuffer.cpp */; };
		A96863CB1AE6FD0E004FE1FE /* Information.cpp in Sources */ = {isa = PBXBuildFile; fileRef = A96863251AE6FD0B004FE1FE /* Information.cpp */; };
		A96863CC1AE6FD0E004FE1FE /* Interface.cpp in Sources */ = {isa = PBXBuildFile; fileRef = A96863271AE6FD0B004FE1FE /* Interface.cpp */; };
		A96863CD1AE6FD0E004FE1FE /* LineShader.cpp in Sources */ = {isa = PBXBuildFile; fileRef = A96863291AE6FD0B004FE1FE /* LineShader.cpp */; };
		A96863CE1AE6FD0E004FE1FE /* LoadPanel.cpp in Sources */ = {isa = PBXBuildFile; fileRef = A968632B1AE6FD0B004FE1FE /* LoadPanel.cpp */; };
		A96863CF1AE6FD0E004FE1FE /* LocationFilter.cpp in Sources */ = {isa = PBXBuildFile; fileRef = A968632D1AE6FD0B004FE1FE /* LocationFilter.cpp */; };
		A96863D01AE6FD0E004FE1FE /* main.cpp in Sources */ = {isa = PBXBuildFile; fileRef = A968632F1AE6FD0B004FE1FE /* main.cpp */; };
		A96863D11AE6FD0E004FE1FE /* MainPanel.cpp in Sources */ = {isa = PBXBuildFile; fileRef = A96863301AE6FD0B004FE1FE /* MainPanel.cpp */; };
		A96863D21AE6FD0E004FE1FE /* MapDetailPanel.cpp in Sources */ = {isa = PBXBuildFile; fileRef = A96863321AE6FD0C004FE1FE /* MapDetailPanel.cpp */; };
		A96863D31AE6FD0E004FE1FE /* MapPanel.cpp in Sources */ = {isa = PBXBuildFile; fileRef = A96863341AE6FD0C004FE1FE /* MapPanel.cpp */; };
		A96863D41AE6FD0E004FE1FE /* Mask.cpp in Sources */ = {isa = PBXBuildFile; fileRef = A96863361AE6FD0C004FE1FE /* Mask.cpp */; };
		A96863D51AE6FD0E004FE1FE /* MenuPanel.cpp in Sources */ = {isa = PBXBuildFile; fileRef = A96863381AE6FD0C004FE1FE /* MenuPanel.cpp */; };
		A96863D61AE6FD0E004FE1FE /* Messages.cpp in Sources */ = {isa = PBXBuildFile; fileRef = A968633A1AE6FD0C004FE1FE /* Messages.cpp */; };
		A96863D71AE6FD0E004FE1FE /* Mission.cpp in Sources */ = {isa = PBXBuildFile; fileRef = A968633C1AE6FD0C004FE1FE /* Mission.cpp */; };
		A96863D81AE6FD0E004FE1FE /* MissionAction.cpp in Sources */ = {isa = PBXBuildFile; fileRef = A968633E1AE6FD0C004FE1FE /* MissionAction.cpp */; };
		A96863D91AE6FD0E004FE1FE /* MissionPanel.cpp in Sources */ = {isa = PBXBuildFile; fileRef = A96863401AE6FD0C004FE1FE /* MissionPanel.cpp */; };
		A96863DA1AE6FD0E004FE1FE /* Mortgage.cpp in Sources */ = {isa = PBXBuildFile; fileRef = A96863421AE6FD0C004FE1FE /* Mortgage.cpp */; };
		A96863DB1AE6FD0E004FE1FE /* NPC.cpp in Sources */ = {isa = PBXBuildFile; fileRef = A96863441AE6FD0C004FE1FE /* NPC.cpp */; };
		A96863DC1AE6FD0E004FE1FE /* Outfit.cpp in Sources */ = {isa = PBXBuildFile; fileRef = A96863461AE6FD0C004FE1FE /* Outfit.cpp */; };
		A96863DD1AE6FD0E004FE1FE /* OutfitInfoDisplay.cpp in Sources */ = {isa = PBXBuildFile; fileRef = A96863481AE6FD0C004FE1FE /* OutfitInfoDisplay.cpp */; };
		A96863DE1AE6FD0E004FE1FE /* OutfitterPanel.cpp in Sources */ = {isa = PBXBuildFile; fileRef = A968634A1AE6FD0C004FE1FE /* OutfitterPanel.cpp */; };
		A96863DF1AE6FD0E004FE1FE /* OutlineShader.cpp in Sources */ = {isa = PBXBuildFile; fileRef = A968634C1AE6FD0C004FE1FE /* OutlineShader.cpp */; };
		A96863E01AE6FD0E004FE1FE /* Panel.cpp in Sources */ = {isa = PBXBuildFile; fileRef = A968634E1AE6FD0C004FE1FE /* Panel.cpp */; };
		A96863E11AE6FD0E004FE1FE /* Personality.cpp in Sources */ = {isa = PBXBuildFile; fileRef = A96863501AE6FD0C004FE1FE /* Personality.cpp */; };
		A96863E21AE6FD0E004FE1FE /* Phrase.cpp in Sources */ = {isa = PBXBuildFile; fileRef = A96863521AE6FD0C004FE1FE /* Phrase.cpp */; };
		A96863E31AE6FD0E004FE1FE /* Planet.cpp in Sources */ = {isa = PBXBuildFile; fileRef = A96863551AE6FD0C004FE1FE /* Planet.cpp */; };
		A96863E41AE6FD0E004FE1FE /* PlanetPanel.cpp in Sources */ = {isa = PBXBuildFile; fileRef = A96863571AE6FD0C004FE1FE /* PlanetPanel.cpp */; };
		A96863E51AE6FD0E004FE1FE /* PlayerInfo.cpp in Sources */ = {isa = PBXBuildFile; fileRef = A96863591AE6FD0C004FE1FE /* PlayerInfo.cpp */; };
		A96863E61AE6FD0E004FE1FE /* Point.cpp in Sources */ = {isa = PBXBuildFile; fileRef = A968635B1AE6FD0C004FE1FE /* Point.cpp */; };
		A96863E71AE6FD0E004FE1FE /* PointerShader.cpp in Sources */ = {isa = PBXBuildFile; fileRef = A968635D1AE6FD0C004FE1FE /* PointerShader.cpp */; };
		A96863E81AE6FD0E004FE1FE /* Politics.cpp in Sources */ = {isa = PBXBuildFile; fileRef = A968635F1AE6FD0C004FE1FE /* Politics.cpp */; };
		A96863E91AE6FD0E004FE1FE /* Preferences.cpp in Sources */ = {isa = PBXBuildFile; fileRef = A96863611AE6FD0C004FE1FE /* Preferences.cpp */; };
		A96863EA1AE6FD0E004FE1FE /* PreferencesPanel.cpp in Sources */ = {isa = PBXBuildFile; fileRef = A96863631AE6FD0C004FE1FE /* PreferencesPanel.cpp */; };
		A96863EB1AE6FD0E004FE1FE /* Projectile.cpp in Sources */ = {isa = PBXBuildFile; fileRef = A96863651AE6FD0C004FE1FE /* Projectile.cpp */; };
		A96863EC1AE6FD0E004FE1FE /* Radar.cpp in Sources */ = {isa = PBXBuildFile; fileRef = A96863671AE6FD0C004FE1FE /* Radar.cpp */; };
		A96863ED1AE6FD0E004FE1FE /* Random.cpp in Sources */ = {isa = PBXBuildFile; fileRef = A96863691AE6FD0D004FE1FE /* Random.cpp */; };
		A96863EE1AE6FD0E004FE1FE /* RingShader.cpp in Sources */ = {isa = PBXBuildFile; fileRef = A968636B1AE6FD0D004FE1FE /* RingShader.cpp */; };
		A96863EF1AE6FD0E004FE1FE /* SavedGame.cpp in Sources */ = {isa = PBXBuildFile; fileRef = A968636E1AE6FD0D004FE1FE /* SavedGame.cpp */; };
		A96863F01AE6FD0E004FE1FE /* Screen.cpp in Sources */ = {isa = PBXBuildFile; fileRef = A96863701AE6FD0D004FE1FE /* Screen.cpp */; };
		A96863F11AE6FD0E004FE1FE /* Shader.cpp in Sources */ = {isa = PBXBuildFile; fileRef = A96863731AE6FD0D004FE1FE /* Shader.cpp */; };
		A96863F21AE6FD0E004FE1FE /* Ship.cpp in Sources */ = {isa = PBXBuildFile; fileRef = A96863761AE6FD0D004FE1FE /* Ship.cpp */; };
		A96863F31AE6FD0E004FE1FE /* ShipEvent.cpp in Sources */ = {isa = PBXBuildFile; fileRef = A96863781AE6FD0D004FE1FE /* ShipEvent.cpp */; };
		A96863F41AE6FD0E004FE1FE /* ShipInfoDisplay.cpp in Sources */ = {isa = PBXBuildFile; fileRef = A968637A1AE6FD0D004FE1FE /* ShipInfoDisplay.cpp */; };
		A96863F51AE6FD0E004FE1FE /* ShipyardPanel.cpp in Sources */ = {isa = PBXBuildFile; fileRef = A968637C1AE6FD0D004FE1FE /* ShipyardPanel.cpp */; };
		A96863F61AE6FD0E004FE1FE /* ShopPanel.cpp in Sources */ = {isa = PBXBuildFile; fileRef = A968637E1AE6FD0D004FE1FE /* ShopPanel.cpp */; };
		A96863F71AE6FD0E004FE1FE /* Sound.cpp in Sources */ = {isa = PBXBuildFile; fileRef = A96863801AE6FD0D004FE1FE /* Sound.cpp */; };
		A96863F81AE6FD0E004FE1FE /* SpaceportPanel.cpp in Sources */ = {isa = PBXBuildFile; fileRef = A96863821AE6FD0D004FE1FE /* SpaceportPanel.cpp */; };
		A96863F91AE6FD0E004FE1FE /* Sprite.cpp in Sources */ = {isa = PBXBuildFile; fileRef = A96863841AE6FD0D004FE1FE /* Sprite.cpp */; };
		A96863FB1AE6FD0E004FE1FE /* SpriteSet.cpp in Sources */ = {isa = PBXBuildFile; fileRef = A96863881AE6FD0D004FE1FE /* SpriteSet.cpp */; };
		A96863FC1AE6FD0E004FE1FE /* SpriteShader.cpp in Sources */ = {isa = PBXBuildFile; fileRef = A968638A1AE6FD0D004FE1FE /* SpriteShader.cpp */; };
		A96863FD1AE6FD0E004FE1FE /* StarField.cpp in Sources */ = {isa = PBXBuildFile; fileRef = A968638C1AE6FD0D004FE1FE /* StarField.cpp */; };
		A96863FE1AE6FD0E004FE1FE /* StartConditions.cpp in Sources */ = {isa = PBXBuildFile; fileRef = A968638E1AE6FD0D004FE1FE /* StartConditions.cpp */; };
		A96863FF1AE6FD0E004FE1FE /* StellarObject.cpp in Sources */ = {isa = PBXBuildFile; fileRef = A96863901AE6FD0D004FE1FE /* StellarObject.cpp */; };
		A96864001AE6FD0E004FE1FE /* System.cpp in Sources */ = {isa = PBXBuildFile; fileRef = A96863921AE6FD0D004FE1FE /* System.cpp */; };
		A96864011AE6FD0E004FE1FE /* Table.cpp in Sources */ = {isa = PBXBuildFile; fileRef = A96863941AE6FD0D004FE1FE /* Table.cpp */; };
		A96864021AE6FD0E004FE1FE /* Trade.cpp in Sources */ = {isa = PBXBuildFile; fileRef = A96863961AE6FD0D004FE1FE /* Trade.cpp */; };
		A96864031AE6FD0E004FE1FE /* TradingPanel.cpp in Sources */ = {isa = PBXBuildFile; fileRef = A96863981AE6FD0D004FE1FE /* TradingPanel.cpp */; };
		A96864041AE6FD0E004FE1FE /* UI.cpp in Sources */ = {isa = PBXBuildFile; fileRef = A968639A1AE6FD0D004FE1FE /* UI.cpp */; };
		A96864051AE6FD0E004FE1FE /* Weapon.cpp in Sources */ = {isa = PBXBuildFile; fileRef = A968639C1AE6FD0D004FE1FE /* Weapon.cpp */; };
		A96864061AE6FD0E004FE1FE /* WrappedText.cpp in Sources */ = {isa = PBXBuildFile; fileRef = A968639E1AE6FD0D004FE1FE /* WrappedText.cpp */; };
		A97C24EA1B17BE35007DDFA1 /* MapOutfitterPanel.cpp in Sources */ = {isa = PBXBuildFile; fileRef = A97C24E81B17BE35007DDFA1 /* MapOutfitterPanel.cpp */; };
		A97C24ED1B17BE3C007DDFA1 /* MapShipyardPanel.cpp in Sources */ = {isa = PBXBuildFile; fileRef = A97C24EB1B17BE3C007DDFA1 /* MapShipyardPanel.cpp */; };
		A97C4460852BF852334C0CB1 /* Bitset.cpp in Sources */ = {isa = PBXBuildFile; fileRef = 74F543598EEFB3745287E663 /* Bitset.cpp */; };
		A98150821EA9634A00428AD6 /* ShipInfoPanel.cpp in Sources */ = {isa = PBXBuildFile; fileRef = A98150801EA9634A00428AD6 /* ShipInfoPanel.cpp */; };
		A98150851EA9635D00428AD6 /* PlayerInfoPanel.cpp in Sources */ = {isa = PBXBuildFile; fileRef = A98150831EA9635D00428AD6 /* PlayerInfoPanel.cpp */; };
		A99F7A50195DF3E8002C30B8 /* Images.xcassets in Resources */ = {isa = PBXBuildFile; fileRef = A99F7A4F195DF3E8002C30B8 /* Images.xcassets */; };
		A99F7AF5195DF44C002C30B8 /* credits.txt in Resources */ = {isa = PBXBuildFile; fileRef = A99F7A6F195DF44B002C30B8 /* credits.txt */; };
		A99F7B08195DF44C002C30B8 /* keys.txt in Resources */ = {isa = PBXBuildFile; fileRef = A99F7A94195DF44B002C30B8 /* keys.txt */; };
		A99F7B09195DF44C002C30B8 /* license.txt in Resources */ = {isa = PBXBuildFile; fileRef = A99F7A95195DF44B002C30B8 /* license.txt */; };
		A99F7B34195DF45E002C30B8 /* data in Resources */ = {isa = PBXBuildFile; fileRef = A99F7B32195DF45E002C30B8 /* data */; };
		A99F7B35195DF45E002C30B8 /* images in Resources */ = {isa = PBXBuildFile; fileRef = A99F7B33195DF45E002C30B8 /* images */; };
		A9A5297419996C9F002D7C35 /* sounds in Resources */ = {isa = PBXBuildFile; fileRef = A9A5297319996C9F002D7C35 /* sounds */; };
		A9A5297619996CC3002D7C35 /* OpenAL.framework in Frameworks */ = {isa = PBXBuildFile; fileRef = A9A5297519996CC3002D7C35 /* OpenAL.framework */; };
		A9B99D021C616AD000BE7C2E /* ItemInfoDisplay.cpp in Sources */ = {isa = PBXBuildFile; fileRef = A9B99D001C616AD000BE7C2E /* ItemInfoDisplay.cpp */; };
		A9B99D051C616AF200BE7C2E /* MapSalesPanel.cpp in Sources */ = {isa = PBXBuildFile; fileRef = A9B99D031C616AF200BE7C2E /* MapSalesPanel.cpp */; };
		A9BDFB541E00B8AA00A6B27E /* Music.cpp in Sources */ = {isa = PBXBuildFile; fileRef = A9BDFB521E00B8AA00A6B27E /* Music.cpp */; };
		A9BDFB561E00B94700A6B27E /* libmad.0.dylib in Frameworks */ = {isa = PBXBuildFile; fileRef = A9BDFB551E00B94700A6B27E /* libmad.0.dylib */; };
		A9BDFB571E00BD6A00A6B27E /* libmad.0.dylib in CopyFiles */ = {isa = PBXBuildFile; fileRef = A9BDFB551E00B94700A6B27E /* libmad.0.dylib */; };
		A9C70E101C0E5B51000B3D14 /* File.cpp in Sources */ = {isa = PBXBuildFile; fileRef = A9C70E0E1C0E5B51000B3D14 /* File.cpp */; };
		A9CC526D1950C9F6004E4E22 /* Cocoa.framework in Frameworks */ = {isa = PBXBuildFile; fileRef = A9CC526C1950C9F6004E4E22 /* Cocoa.framework */; };
		A9D40D1A195DFAA60086EE52 /* OpenGL.framework in Frameworks */ = {isa = PBXBuildFile; fileRef = A9D40D19195DFAA60086EE52 /* OpenGL.framework */; };
		AFF742E3BAA4AD9A5D001460 /* alignment.hpp in Headers */ = {isa = PBXBuildFile; fileRef = 13B643F6BEC24349F9BC9F42 /* alignment.hpp */; settings = {ATTRIBUTES = (Project, ); }; };
		B55C239D2303CE8B005C1A14 /* GameWindow.cpp in Sources */ = {isa = PBXBuildFile; fileRef = B55C239B2303CE8A005C1A14 /* GameWindow.cpp */; };
		B590161321ED4A0F00799178 /* Utf8.cpp in Sources */ = {isa = PBXBuildFile; fileRef = B590161121ED4A0E00799178 /* Utf8.cpp */; };
		B5DDA6942001B7F600DBA76A /* News.cpp in Sources */ = {isa = PBXBuildFile; fileRef = B5DDA6922001B7F600DBA76A /* News.cpp */; };
		B770487BB26CFD0BFDD89588 /* AlertLabel.cpp in Sources */ = {isa = PBXBuildFile; fileRef = 6B7242769DEFC88E71359DEB /* AlertLabel.cpp */; };
		C4264774A89C0001B6FFC60E /* Hazard.cpp in Sources */ = {isa = PBXBuildFile; fileRef = C49D4EA08DF168A83B1C7B07 /* Hazard.cpp */; };
		C7354A3E9C53D6C5E3CC352F /* TestData.cpp in Sources */ = {isa = PBXBuildFile; fileRef = 02D34A71AE3BC4C93FC6865B /* TestData.cpp */; };
		CE3F49A88B6DCBE09A711110 /* opengl.cpp in Sources */ = {isa = PBXBuildFile; fileRef = A3754152958FBC924E9F76A9 /* opengl.cpp */; };
		DAC24E909BF453D18AEE3DA3 /* Logger.cpp in Sources */ = {isa = PBXBuildFile; fileRef = A7F240B4AC219841424A387A /* Logger.cpp */; };
		DF8D57E11FC25842001525DA /* Dictionary.cpp in Sources */ = {isa = PBXBuildFile; fileRef = DF8D57DF1FC25842001525DA /* Dictionary.cpp */; };
		DF8D57E51FC25889001525DA /* Visual.cpp in Sources */ = {isa = PBXBuildFile; fileRef = DF8D57E21FC25889001525DA /* Visual.cpp */; };
		DFAAE2A61FD4A25C0072C0A8 /* BatchDrawList.cpp in Sources */ = {isa = PBXBuildFile; fileRef = DFAAE2A21FD4A25C0072C0A8 /* BatchDrawList.cpp */; };
		DFAAE2A71FD4A25C0072C0A8 /* BatchShader.cpp in Sources */ = {isa = PBXBuildFile; fileRef = DFAAE2A41FD4A25C0072C0A8 /* BatchShader.cpp */; };
		DFAAE2AA1FD4A27B0072C0A8 /* ImageSet.cpp in Sources */ = {isa = PBXBuildFile; fileRef = DFAAE2A81FD4A27B0072C0A8 /* ImageSet.cpp */; };
		E3D54794A1EEF51CD4859170 /* DamageProfile.cpp in Sources */ = {isa = PBXBuildFile; fileRef = C62B4D15899E5F47443D0ED6 /* DamageProfile.cpp */; };
		ED5E4F2ABA89E9DE00603E69 /* TestContext.cpp in Sources */ = {isa = PBXBuildFile; fileRef = A3134EC4B1CCA5546A10C3EF /* TestContext.cpp */; };
		F35E4D6EA465D71CDA282EBA /* MenuAnimationPanel.cpp in Sources */ = {isa = PBXBuildFile; fileRef = D0FA4800BE72C1B5A7D567B9 /* MenuAnimationPanel.cpp */; };
		F55745BDBC50E15DCEB2ED5B /* layout.hpp in Headers */ = {isa = PBXBuildFile; fileRef = 9BCF4321AF819E944EC02FB9 /* layout.hpp */; settings = {ATTRIBUTES = (Project, ); }; };
		F78A44BAA8252F6D53B24B69 /* TextReplacements.cpp in Sources */ = {isa = PBXBuildFile; fileRef = 6A4E42FEB3B265A91D5BD2FC /* TextReplacements.cpp */; };
/* End PBXBuildFile section */

/* Begin PBXContainerItemProxy section */
		070CD8162818CE9200A853BB /* PBXContainerItemProxy */ = {
			isa = PBXContainerItemProxy;
			containerPortal = A9CC52611950C9F6004E4E22 /* Project object */;
			proxyType = 1;
			remoteGlobalIDString = 070CD8102818CC6B00A853BB;
			remoteInfo = libmad;
		};
		072599CE26A8CADA007EC229 /* PBXContainerItemProxy */ = {
			isa = PBXContainerItemProxy;
			containerPortal = A9CC52611950C9F6004E4E22 /* Project object */;
			proxyType = 1;
			remoteGlobalIDString = 072599BD26A8C67D007EC229;
			remoteInfo = SDL2;
		};
/* End PBXContainerItemProxy section */

/* Begin PBXCopyFilesBuildPhase section */
		A93931ED19880ECA00C2A87B /* CopyFiles */ = {
			isa = PBXCopyFilesBuildPhase;
			buildActionMask = 2147483647;
			dstPath = "";
			dstSubfolderSpec = 10;
			files = (
				A9BDFB571E00BD6A00A6B27E /* libmad.0.dylib in CopyFiles */,
				A93931FF1988136F00C2A87B /* libpng16.dylib in CopyFiles */,
				A93931FE1988136E00C2A87B /* libturbojpeg.0.dylib in CopyFiles */,
				072599D426A8CD5D007EC229 /* SDL2.framework in CopyFiles */,
			);
			runOnlyForDeploymentPostprocessing = 0;
		};
/* End PBXCopyFilesBuildPhase section */

/* Begin PBXFileReference section */
		02D34A71AE3BC4C93FC6865B /* TestData.cpp */ = {isa = PBXFileReference; fileEncoding = 4; lastKnownFileType = sourcecode.cpp.cpp; name = TestData.cpp; path = source/TestData.cpp; sourceTree = "<group>"; };
		070CD8152818CC6B00A853BB /* libmad.dylib */ = {isa = PBXFileReference; explicitFileType = "compiled.mach-o.dylib"; includeInIndex = 0; path = libmad.dylib; sourceTree = BUILT_PRODUCTS_DIR; };
		072599BE26A8C67D007EC229 /* SDL2.dylib */ = {isa = PBXFileReference; explicitFileType = "compiled.mach-o.dylib"; includeInIndex = 0; path = SDL2.dylib; sourceTree = BUILT_PRODUCTS_DIR; };
		072599CC26A8C942007EC229 /* SDL2.framework */ = {isa = PBXFileReference; lastKnownFileType = wrapper.framework; name = SDL2.framework; path = build/SDL2.framework; sourceTree = "<group>"; };
		086E48E490C9BAD6660C7274 /* ExclusiveItem.h */ = {isa = PBXFileReference; fileEncoding = 4; lastKnownFileType = sourcecode.c.h; name = ExclusiveItem.h; path = source/ExclusiveItem.h; sourceTree = "<group>"; };
		0C90483BB01ECD0E3E8DDA44 /* WeightedList.h */ = {isa = PBXFileReference; fileEncoding = 4; lastKnownFileType = sourcecode.c.h; name = WeightedList.h; path = source/WeightedList.h; sourceTree = "<group>"; };
		0DF34095B64BC64F666ECF5F /* CoreStartData.cpp */ = {isa = PBXFileReference; fileEncoding = 4; lastKnownFileType = sourcecode.cpp.cpp; name = CoreStartData.cpp; path = source/CoreStartData.cpp; sourceTree = "<group>"; };
		11EA4AD7A889B6AC1441A198 /* StartConditionsPanel.cpp */ = {isa = PBXFileReference; fileEncoding = 4; lastKnownFileType = sourcecode.cpp.cpp; name = StartConditionsPanel.cpp; path = source/StartConditionsPanel.cpp; sourceTree = "<group>"; };
		13B643F6BEC24349F9BC9F42 /* alignment.hpp */ = {isa = PBXFileReference; fileEncoding = 4; lastKnownFileType = sourcecode.c.h; name = alignment.hpp; path = source/text/alignment.hpp; sourceTree = "<group>"; };
		13B64DB8AE730E57C3DEA2F0 /* ShipJumpNavigation.cpp */ = {isa = PBXFileReference; fileEncoding = 4; lastKnownFileType = sourcecode.cpp.cpp; name = ShipJumpNavigation.cpp; path = source/ShipJumpNavigation.cpp; sourceTree = "<group>"; };
		1578F880250B5F8A00D318FB /* InfoPanelState.cpp */ = {isa = PBXFileReference; fileEncoding = 4; lastKnownFileType = sourcecode.cpp.cpp; name = InfoPanelState.cpp; path = source/InfoPanelState.cpp; sourceTree = "<group>"; };
		1578F882250B5F8A00D318FB /* InfoPanelState.h */ = {isa = PBXFileReference; fileEncoding = 4; lastKnownFileType = sourcecode.c.h; name = InfoPanelState.h; path = source/InfoPanelState.h; sourceTree = "<group>"; };
		19184B47B496B414EC9CE671 /* DamageProfile.h */ = {isa = PBXFileReference; fileEncoding = 4; lastKnownFileType = sourcecode.c.h; name = DamageProfile.h; path = source/DamageProfile.h; sourceTree = "<group>"; };
		191E4107A4F1CBBC2526A0E9 /* MaskManager.h */ = {isa = PBXFileReference; fileEncoding = 4; lastKnownFileType = sourcecode.c.h; name = MaskManager.h; path = source/MaskManager.h; sourceTree = "<group>"; };
		210C41C0BA33F71A694D5F98 /* Bitset.h */ = {isa = PBXFileReference; fileEncoding = 4; lastKnownFileType = sourcecode.c.h; name = Bitset.h; path = source/Bitset.h; sourceTree = "<group>"; };
		2CA44855BD0AFF45DCAEEA5D /* truncate.hpp */ = {isa = PBXFileReference; fileEncoding = 4; lastKnownFileType = sourcecode.c.h; name = truncate.hpp; path = source/text/truncate.hpp; sourceTree = "<group>"; };
		2E1E458DB603BF979429117C /* DisplayText.cpp */ = {isa = PBXFileReference; fileEncoding = 4; lastKnownFileType = sourcecode.cpp.cpp; name = DisplayText.cpp; path = source/text/DisplayText.cpp; sourceTree = "<group>"; };
		2E644A108BCD762A2A1A899C /* Hazard.h */ = {isa = PBXFileReference; fileEncoding = 4; lastKnownFileType = sourcecode.c.h; name = Hazard.h; path = source/Hazard.h; sourceTree = "<group>"; };
		2E8047A8987DD8EC99FF8E2E /* Test.cpp */ = {isa = PBXFileReference; fileEncoding = 4; lastKnownFileType = sourcecode.cpp.cpp; name = Test.cpp; path = source/Test.cpp; sourceTree = "<group>"; };
		32404878BFF00A095AF2DD2C /* MapPlanetCard.cpp */ = {isa = PBXFileReference; fileEncoding = 4; lastKnownFileType = sourcecode.cpp.cpp; name = MapPlanetCard.cpp; path = source/MapPlanetCard.cpp; sourceTree = "<group>"; };
		341645FAA25F7901221B8965 /* PrintData.cpp */ = {isa = PBXFileReference; fileEncoding = 4; lastKnownFileType = sourcecode.cpp.cpp; name = PrintData.cpp; path = source/PrintData.cpp; sourceTree = "<group>"; };
		389245138CF297EB417DF730 /* UniverseObjects.cpp */ = {isa = PBXFileReference; fileEncoding = 4; lastKnownFileType = sourcecode.cpp.cpp; name = UniverseObjects.cpp; path = source/UniverseObjects.cpp; sourceTree = "<group>"; };
		4256486EA97E57BBB38CDAF2 /* ConditionsStore.cpp */ = {isa = PBXFileReference; fileEncoding = 4; lastKnownFileType = sourcecode.cpp.cpp; name = ConditionsStore.cpp; path = source/ConditionsStore.cpp; sourceTree = "<group>"; };
		46B444A6B2A67F93BB272686 /* ByGivenOrder.h */ = {isa = PBXFileReference; fileEncoding = 4; lastKnownFileType = sourcecode.c.h; name = ByGivenOrder.h; path = source/comparators/ByGivenOrder.h; sourceTree = "<group>"; };
		47304B4DBCD8D319692647D2 /* TaskQueue.h */ = {isa = PBXFileReference; fileEncoding = 4; lastKnownFileType = sourcecode.c.h; name = TaskQueue.h; path = source/TaskQueue.h; sourceTree = "<group>"; };
		499B4DA7A9C7351120660643 /* MaskManager.cpp */ = {isa = PBXFileReference; fileEncoding = 4; lastKnownFileType = sourcecode.cpp.cpp; name = MaskManager.cpp; path = source/MaskManager.cpp; sourceTree = "<group>"; };
		5155CD711DBB9FF900EF090B /* Depreciation.cpp */ = {isa = PBXFileReference; fileEncoding = 4; lastKnownFileType = sourcecode.cpp.cpp; name = Depreciation.cpp; path = source/Depreciation.cpp; sourceTree = "<group>"; };
		5155CD721DBB9FF900EF090B /* Depreciation.h */ = {isa = PBXFileReference; fileEncoding = 4; lastKnownFileType = sourcecode.c.h; name = Depreciation.h; path = source/Depreciation.h; sourceTree = "<group>"; };
		5CE3475B85CE8C48D98664B7 /* Test.h */ = {isa = PBXFileReference; fileEncoding = 4; lastKnownFileType = sourcecode.c.h; name = Test.h; path = source/Test.h; sourceTree = "<group>"; };
		5CF247B48EEC7A3C366C1DFA /* DamageDealt.h */ = {isa = PBXFileReference; fileEncoding = 4; lastKnownFileType = sourcecode.c.h; name = DamageDealt.h; path = source/DamageDealt.h; sourceTree = "<group>"; };
		5EBC44769E84CF0C953D08B3 /* Variant.h */ = {isa = PBXFileReference; fileEncoding = 4; lastKnownFileType = sourcecode.c.h; name = Variant.h; path = source/Variant.h; sourceTree = "<group>"; };
		61FA4C2BB89E08C5E2B8B4B9 /* Variant.cpp */ = {isa = PBXFileReference; fileEncoding = 4; lastKnownFileType = sourcecode.cpp.cpp; name = Variant.cpp; path = source/Variant.cpp; sourceTree = "<group>"; };
		6245F8231D301C7400A7A094 /* Body.cpp */ = {isa = PBXFileReference; fileEncoding = 4; lastKnownFileType = sourcecode.cpp.cpp; name = Body.cpp; path = source/Body.cpp; sourceTree = "<group>"; };
		6245F8241D301C7400A7A094 /* Body.h */ = {isa = PBXFileReference; fileEncoding = 4; lastKnownFileType = sourcecode.c.h; name = Body.h; path = source/Body.h; sourceTree = "<group>"; };
		6245F8261D301C9000A7A094 /* Hardpoint.cpp */ = {isa = PBXFileReference; fileEncoding = 4; lastKnownFileType = sourcecode.cpp.cpp; name = Hardpoint.cpp; path = source/Hardpoint.cpp; sourceTree = "<group>"; };
		6245F8271D301C9000A7A094 /* Hardpoint.h */ = {isa = PBXFileReference; fileEncoding = 4; lastKnownFileType = sourcecode.c.h; name = Hardpoint.h; path = source/Hardpoint.h; sourceTree = "<group>"; };
		628BDAED1CC5DC950062BCD2 /* PlanetLabel.cpp */ = {isa = PBXFileReference; fileEncoding = 4; lastKnownFileType = sourcecode.cpp.cpp; name = PlanetLabel.cpp; path = source/PlanetLabel.cpp; sourceTree = "<group>"; };
		628BDAEE1CC5DC950062BCD2 /* PlanetLabel.h */ = {isa = PBXFileReference; fileEncoding = 4; lastKnownFileType = sourcecode.c.h; name = PlanetLabel.h; path = source/PlanetLabel.h; sourceTree = "<group>"; };
		62A405B81D47DA4D0054F6A0 /* FogShader.cpp */ = {isa = PBXFileReference; fileEncoding = 4; lastKnownFileType = sourcecode.cpp.cpp; name = FogShader.cpp; path = source/FogShader.cpp; sourceTree = "<group>"; };
		62A405B91D47DA4D0054F6A0 /* FogShader.h */ = {isa = PBXFileReference; fileEncoding = 4; lastKnownFileType = sourcecode.c.h; name = FogShader.h; path = source/FogShader.h; sourceTree = "<group>"; };
		62C311181CE172D000409D91 /* Flotsam.cpp */ = {isa = PBXFileReference; fileEncoding = 4; lastKnownFileType = sourcecode.cpp.cpp; name = Flotsam.cpp; path = source/Flotsam.cpp; sourceTree = "<group>"; };
		62C311191CE172D000409D91 /* Flotsam.h */ = {isa = PBXFileReference; fileEncoding = 4; lastKnownFileType = sourcecode.c.h; name = Flotsam.h; path = source/Flotsam.h; sourceTree = "<group>"; };
		6833448DAEB9861D28445DD5 /* GameAction.h */ = {isa = PBXFileReference; fileEncoding = 4; lastKnownFileType = sourcecode.c.h; name = GameAction.h; path = source/GameAction.h; sourceTree = "<group>"; };
		6A4E42FEB3B265A91D5BD2FC /* TextReplacements.cpp */ = {isa = PBXFileReference; fileEncoding = 4; lastKnownFileType = sourcecode.cpp.cpp; name = TextReplacements.cpp; path = source/TextReplacements.cpp; sourceTree = "<group>"; };
		6A5716311E25BE6F00585EB2 /* CollisionSet.cpp */ = {isa = PBXFileReference; fileEncoding = 4; lastKnownFileType = sourcecode.cpp.cpp; name = CollisionSet.cpp; path = source/CollisionSet.cpp; sourceTree = "<group>"; };
		6A5716321E25BE6F00585EB2 /* CollisionSet.h */ = {isa = PBXFileReference; fileEncoding = 4; lastKnownFileType = sourcecode.c.h; name = CollisionSet.h; path = source/CollisionSet.h; sourceTree = "<group>"; };
		6B7242769DEFC88E71359DEB /* AlertLabel.cpp */ = {isa = PBXFileReference; fileEncoding = 4; lastKnownFileType = sourcecode.cpp.cpp; name = AlertLabel.cpp; path = source/AlertLabel.cpp; sourceTree = "<group>"; };
		6D414B4194239522B24F3C95 /* Wormhole.cpp */ = {isa = PBXFileReference; fileEncoding = 4; lastKnownFileType = sourcecode.cpp.cpp; name = Wormhole.cpp; path = source/Wormhole.cpp; sourceTree = "<group>"; };
		6DCF4CF2972F569E6DBB8578 /* CategoryTypes.h */ = {isa = PBXFileReference; fileEncoding = 4; lastKnownFileType = sourcecode.c.h; name = CategoryTypes.h; path = source/CategoryTypes.h; sourceTree = "<group>"; };
		74F543598EEFB3745287E663 /* Bitset.cpp */ = {isa = PBXFileReference; fileEncoding = 4; lastKnownFileType = sourcecode.cpp.cpp; name = Bitset.cpp; path = source/Bitset.cpp; sourceTree = "<group>"; };
<<<<<<< HEAD
		7CE64A4BA79C2C654848F558 /* TaskQueue.cpp */ = {isa = PBXFileReference; fileEncoding = 4; lastKnownFileType = sourcecode.cpp.cpp; name = TaskQueue.cpp; path = source/TaskQueue.cpp; sourceTree = "<group>"; };
=======
		864B48C89992966088767671 /* AlertLabel.h */ = {isa = PBXFileReference; fileEncoding = 4; lastKnownFileType = sourcecode.c.h; name = AlertLabel.h; path = source/AlertLabel.h; sourceTree = "<group>"; };
>>>>>>> 3f4d1fbf
		86AB4B6E9C4C0490AE7F029B /* EsUuid.h */ = {isa = PBXFileReference; fileEncoding = 4; lastKnownFileType = sourcecode.c.h; name = EsUuid.h; path = source/EsUuid.h; sourceTree = "<group>"; };
		86D9414E818561143BD298BC /* TextReplacements.h */ = {isa = PBXFileReference; fileEncoding = 4; lastKnownFileType = sourcecode.c.h; name = TextReplacements.h; path = source/TextReplacements.h; sourceTree = "<group>"; };
		8CB543A1AA20F764DD7FC15A /* MenuAnimationPanel.h */ = {isa = PBXFileReference; fileEncoding = 4; lastKnownFileType = sourcecode.c.h; name = MenuAnimationPanel.h; path = source/MenuAnimationPanel.h; sourceTree = "<group>"; };
		8E8A4C648B242742B22A34FA /* Weather.cpp */ = {isa = PBXFileReference; fileEncoding = 4; lastKnownFileType = sourcecode.cpp.cpp; name = Weather.cpp; path = source/Weather.cpp; sourceTree = "<group>"; };
		938E07E0235970CE00DC2C2B /* FormationPattern.cpp */ = {isa = PBXFileReference; fileEncoding = 4; lastKnownFileType = sourcecode.cpp.cpp; name = FormationPattern.cpp; path = source/FormationPattern.cpp; sourceTree = "<group>"; };
		938E07E1235970CE00DC2C2B /* FormationPattern.h */ = {isa = PBXFileReference; fileEncoding = 4; lastKnownFileType = sourcecode.c.h; name = FormationPattern.h; path = source/FormationPattern.h; sourceTree = "<group>"; };
		950742538F8CECF5D4168FBC /* EsUuid.cpp */ = {isa = PBXFileReference; fileEncoding = 4; lastKnownFileType = sourcecode.cpp.cpp; name = EsUuid.cpp; path = source/EsUuid.cpp; sourceTree = "<group>"; };
		98104FFDA18E40F4A712A8BE /* CoreStartData.h */ = {isa = PBXFileReference; fileEncoding = 4; lastKnownFileType = sourcecode.c.h; name = CoreStartData.h; path = source/CoreStartData.h; sourceTree = "<group>"; };
		9BCF4321AF819E944EC02FB9 /* layout.hpp */ = {isa = PBXFileReference; fileEncoding = 4; lastKnownFileType = sourcecode.c.h; name = layout.hpp; path = source/text/layout.hpp; sourceTree = "<group>"; };
		9DA14712A9C68E00FBFD9C72 /* TestData.h */ = {isa = PBXFileReference; fileEncoding = 4; lastKnownFileType = sourcecode.c.h; name = TestData.h; path = source/TestData.h; sourceTree = "<group>"; };
		9F0F4096A9008E2D8F3304BB /* GameAction.cpp */ = {isa = PBXFileReference; fileEncoding = 4; lastKnownFileType = sourcecode.cpp.cpp; name = GameAction.cpp; path = source/GameAction.cpp; sourceTree = "<group>"; };
		A00D4207B8915B5E7E9B4619 /* RandomEvent.h */ = {isa = PBXFileReference; fileEncoding = 4; lastKnownFileType = sourcecode.c.h; name = RandomEvent.h; path = source/RandomEvent.h; sourceTree = "<group>"; };
		A2A948EE929342C8F84C65D1 /* TestContext.h */ = {isa = PBXFileReference; fileEncoding = 4; lastKnownFileType = sourcecode.c.h; name = TestContext.h; path = source/TestContext.h; sourceTree = "<group>"; };
		A2A94C40A8DCA99809AD5DEE /* MapPlanetCard.h */ = {isa = PBXFileReference; fileEncoding = 4; lastKnownFileType = sourcecode.c.h; name = MapPlanetCard.h; path = source/MapPlanetCard.h; sourceTree = "<group>"; };
		A3134EC4B1CCA5546A10C3EF /* TestContext.cpp */ = {isa = PBXFileReference; fileEncoding = 4; lastKnownFileType = sourcecode.cpp.cpp; name = TestContext.cpp; path = source/TestContext.cpp; sourceTree = "<group>"; };
		A3754152958FBC924E9F76A9 /* opengl.cpp */ = {isa = PBXFileReference; fileEncoding = 4; lastKnownFileType = sourcecode.cpp.cpp; name = opengl.cpp; path = source/opengl.cpp; sourceTree = "<group>"; };
		A3B9425983D66B182BD724B4 /* ConditionsStore.h */ = {isa = PBXFileReference; fileEncoding = 4; lastKnownFileType = sourcecode.c.h; name = ConditionsStore.h; path = source/ConditionsStore.h; sourceTree = "<group>"; };
		A7E640C7A366679B27CCADAC /* GameLoadingPanel.cpp */ = {isa = PBXFileReference; fileEncoding = 4; lastKnownFileType = sourcecode.cpp.cpp; name = GameLoadingPanel.cpp; path = source/GameLoadingPanel.cpp; sourceTree = "<group>"; };
		A7F240B4AC219841424A387A /* Logger.cpp */ = {isa = PBXFileReference; fileEncoding = 4; lastKnownFileType = sourcecode.cpp.cpp; name = Logger.cpp; path = source/Logger.cpp; sourceTree = "<group>"; };
		A90633FD1EE602FD000DA6C0 /* LogbookPanel.cpp */ = {isa = PBXFileReference; fileEncoding = 4; lastKnownFileType = sourcecode.cpp.cpp; name = LogbookPanel.cpp; path = source/LogbookPanel.cpp; sourceTree = "<group>"; };
		A90633FE1EE602FD000DA6C0 /* LogbookPanel.h */ = {isa = PBXFileReference; fileEncoding = 4; lastKnownFileType = sourcecode.c.h; name = LogbookPanel.h; path = source/LogbookPanel.h; sourceTree = "<group>"; };
		A90C15D71D5BD55700708F3A /* Minable.cpp */ = {isa = PBXFileReference; fileEncoding = 4; lastKnownFileType = sourcecode.cpp.cpp; name = Minable.cpp; path = source/Minable.cpp; sourceTree = "<group>"; };
		A90C15D81D5BD55700708F3A /* Minable.h */ = {isa = PBXFileReference; fileEncoding = 4; lastKnownFileType = sourcecode.c.h; name = Minable.h; path = source/Minable.h; sourceTree = "<group>"; };
		A90C15DA1D5BD56800708F3A /* Rectangle.cpp */ = {isa = PBXFileReference; fileEncoding = 4; lastKnownFileType = sourcecode.cpp.cpp; name = Rectangle.cpp; path = source/Rectangle.cpp; sourceTree = "<group>"; };
		A90C15DB1D5BD56800708F3A /* Rectangle.h */ = {isa = PBXFileReference; fileEncoding = 4; lastKnownFileType = sourcecode.c.h; name = Rectangle.h; path = source/Rectangle.h; sourceTree = "<group>"; };
		A93931FA1988135200C2A87B /* libturbojpeg.0.dylib */ = {isa = PBXFileReference; lastKnownFileType = "compiled.mach-o.dylib"; name = libturbojpeg.0.dylib; path = "/usr/local/opt/jpeg-turbo/lib/libturbojpeg.0.dylib"; sourceTree = "<absolute>"; };
		A93931FC1988136B00C2A87B /* libpng16.dylib */ = {isa = PBXFileReference; lastKnownFileType = "compiled.mach-o.dylib"; name = libpng16.dylib; path = /usr/local/opt/libpng/lib/libpng16.dylib; sourceTree = "<absolute>"; };
		A94408A41982F3E600610427 /* endless-sky.iconset */ = {isa = PBXFileReference; lastKnownFileType = folder.iconset; name = "endless-sky.iconset"; path = "icons/endless-sky.iconset"; sourceTree = "<group>"; };
		A966A5A91B964E6300DFF69C /* Person.cpp */ = {isa = PBXFileReference; fileEncoding = 4; lastKnownFileType = sourcecode.cpp.cpp; name = Person.cpp; path = source/Person.cpp; sourceTree = "<group>"; };
		A966A5AA1B964E6300DFF69C /* Person.h */ = {isa = PBXFileReference; fileEncoding = 4; lastKnownFileType = sourcecode.c.h; name = Person.h; path = source/Person.h; sourceTree = "<group>"; };
		A96862CD1AE6FD0A004FE1FE /* Account.cpp */ = {isa = PBXFileReference; fileEncoding = 4; lastKnownFileType = sourcecode.cpp.cpp; name = Account.cpp; path = source/Account.cpp; sourceTree = "<group>"; };
		A96862CE1AE6FD0A004FE1FE /* Account.h */ = {isa = PBXFileReference; fileEncoding = 4; lastKnownFileType = sourcecode.c.h; name = Account.h; path = source/Account.h; sourceTree = "<group>"; };
		A96862CF1AE6FD0A004FE1FE /* AI.cpp */ = {isa = PBXFileReference; fileEncoding = 4; lastKnownFileType = sourcecode.cpp.cpp; name = AI.cpp; path = source/AI.cpp; sourceTree = "<group>"; };
		A96862D01AE6FD0A004FE1FE /* AI.h */ = {isa = PBXFileReference; fileEncoding = 4; lastKnownFileType = sourcecode.c.h; name = AI.h; path = source/AI.h; sourceTree = "<group>"; };
		A96862D11AE6FD0A004FE1FE /* Angle.cpp */ = {isa = PBXFileReference; fileEncoding = 4; lastKnownFileType = sourcecode.cpp.cpp; name = Angle.cpp; path = source/Angle.cpp; sourceTree = "<group>"; };
		A96862D21AE6FD0A004FE1FE /* Angle.h */ = {isa = PBXFileReference; fileEncoding = 4; lastKnownFileType = sourcecode.c.h; name = Angle.h; path = source/Angle.h; sourceTree = "<group>"; };
		A96862D51AE6FD0A004FE1FE /* Armament.cpp */ = {isa = PBXFileReference; fileEncoding = 4; lastKnownFileType = sourcecode.cpp.cpp; name = Armament.cpp; path = source/Armament.cpp; sourceTree = "<group>"; };
		A96862D61AE6FD0A004FE1FE /* Armament.h */ = {isa = PBXFileReference; fileEncoding = 4; lastKnownFileType = sourcecode.c.h; name = Armament.h; path = source/Armament.h; sourceTree = "<group>"; };
		A96862D71AE6FD0A004FE1FE /* AsteroidField.cpp */ = {isa = PBXFileReference; fileEncoding = 4; lastKnownFileType = sourcecode.cpp.cpp; name = AsteroidField.cpp; path = source/AsteroidField.cpp; sourceTree = "<group>"; };
		A96862D81AE6FD0A004FE1FE /* AsteroidField.h */ = {isa = PBXFileReference; fileEncoding = 4; lastKnownFileType = sourcecode.c.h; name = AsteroidField.h; path = source/AsteroidField.h; sourceTree = "<group>"; };
		A96862D91AE6FD0A004FE1FE /* Audio.cpp */ = {isa = PBXFileReference; fileEncoding = 4; lastKnownFileType = sourcecode.cpp.cpp; name = Audio.cpp; path = source/Audio.cpp; sourceTree = "<group>"; };
		A96862DA1AE6FD0A004FE1FE /* Audio.h */ = {isa = PBXFileReference; fileEncoding = 4; lastKnownFileType = sourcecode.c.h; name = Audio.h; path = source/Audio.h; sourceTree = "<group>"; };
		A96862DB1AE6FD0A004FE1FE /* BankPanel.cpp */ = {isa = PBXFileReference; fileEncoding = 4; lastKnownFileType = sourcecode.cpp.cpp; name = BankPanel.cpp; path = source/BankPanel.cpp; sourceTree = "<group>"; };
		A96862DC1AE6FD0A004FE1FE /* BankPanel.h */ = {isa = PBXFileReference; fileEncoding = 4; lastKnownFileType = sourcecode.c.h; name = BankPanel.h; path = source/BankPanel.h; sourceTree = "<group>"; };
		A96862DF1AE6FD0A004FE1FE /* BoardingPanel.cpp */ = {isa = PBXFileReference; fileEncoding = 4; lastKnownFileType = sourcecode.cpp.cpp; name = BoardingPanel.cpp; path = source/BoardingPanel.cpp; sourceTree = "<group>"; };
		A96862E01AE6FD0A004FE1FE /* BoardingPanel.h */ = {isa = PBXFileReference; fileEncoding = 4; lastKnownFileType = sourcecode.c.h; name = BoardingPanel.h; path = source/BoardingPanel.h; sourceTree = "<group>"; };
		A96862E11AE6FD0A004FE1FE /* CaptureOdds.cpp */ = {isa = PBXFileReference; fileEncoding = 4; lastKnownFileType = sourcecode.cpp.cpp; name = CaptureOdds.cpp; path = source/CaptureOdds.cpp; sourceTree = "<group>"; };
		A96862E21AE6FD0A004FE1FE /* CaptureOdds.h */ = {isa = PBXFileReference; fileEncoding = 4; lastKnownFileType = sourcecode.c.h; name = CaptureOdds.h; path = source/CaptureOdds.h; sourceTree = "<group>"; };
		A96862E31AE6FD0A004FE1FE /* CargoHold.cpp */ = {isa = PBXFileReference; fileEncoding = 4; lastKnownFileType = sourcecode.cpp.cpp; name = CargoHold.cpp; path = source/CargoHold.cpp; sourceTree = "<group>"; };
		A96862E41AE6FD0A004FE1FE /* CargoHold.h */ = {isa = PBXFileReference; fileEncoding = 4; lastKnownFileType = sourcecode.c.h; name = CargoHold.h; path = source/CargoHold.h; sourceTree = "<group>"; };
		A96862E51AE6FD0A004FE1FE /* ClickZone.h */ = {isa = PBXFileReference; fileEncoding = 4; lastKnownFileType = sourcecode.c.h; name = ClickZone.h; path = source/ClickZone.h; sourceTree = "<group>"; };
		A96862E61AE6FD0A004FE1FE /* Color.cpp */ = {isa = PBXFileReference; fileEncoding = 4; lastKnownFileType = sourcecode.cpp.cpp; name = Color.cpp; path = source/Color.cpp; sourceTree = "<group>"; };
		A96862E71AE6FD0A004FE1FE /* Color.h */ = {isa = PBXFileReference; fileEncoding = 4; lastKnownFileType = sourcecode.c.h; name = Color.h; path = source/Color.h; sourceTree = "<group>"; };
		A96862E81AE6FD0A004FE1FE /* Command.cpp */ = {isa = PBXFileReference; fileEncoding = 4; lastKnownFileType = sourcecode.cpp.cpp; name = Command.cpp; path = source/Command.cpp; sourceTree = "<group>"; };
		A96862E91AE6FD0A004FE1FE /* Command.h */ = {isa = PBXFileReference; fileEncoding = 4; lastKnownFileType = sourcecode.c.h; name = Command.h; path = source/Command.h; sourceTree = "<group>"; };
		A96862EA1AE6FD0A004FE1FE /* ConditionSet.cpp */ = {isa = PBXFileReference; fileEncoding = 4; lastKnownFileType = sourcecode.cpp.cpp; name = ConditionSet.cpp; path = source/ConditionSet.cpp; sourceTree = "<group>"; };
		A96862EB1AE6FD0A004FE1FE /* ConditionSet.h */ = {isa = PBXFileReference; fileEncoding = 4; lastKnownFileType = sourcecode.c.h; name = ConditionSet.h; path = source/ConditionSet.h; sourceTree = "<group>"; };
		A96862EC1AE6FD0A004FE1FE /* Conversation.cpp */ = {isa = PBXFileReference; fileEncoding = 4; lastKnownFileType = sourcecode.cpp.cpp; name = Conversation.cpp; path = source/Conversation.cpp; sourceTree = "<group>"; };
		A96862ED1AE6FD0A004FE1FE /* Conversation.h */ = {isa = PBXFileReference; fileEncoding = 4; lastKnownFileType = sourcecode.c.h; name = Conversation.h; path = source/Conversation.h; sourceTree = "<group>"; };
		A96862EE1AE6FD0A004FE1FE /* ConversationPanel.cpp */ = {isa = PBXFileReference; fileEncoding = 4; lastKnownFileType = sourcecode.cpp.cpp; name = ConversationPanel.cpp; path = source/ConversationPanel.cpp; sourceTree = "<group>"; };
		A96862EF1AE6FD0A004FE1FE /* ConversationPanel.h */ = {isa = PBXFileReference; fileEncoding = 4; lastKnownFileType = sourcecode.c.h; name = ConversationPanel.h; path = source/ConversationPanel.h; sourceTree = "<group>"; };
		A96862F01AE6FD0A004FE1FE /* DataFile.cpp */ = {isa = PBXFileReference; fileEncoding = 4; lastKnownFileType = sourcecode.cpp.cpp; name = DataFile.cpp; path = source/DataFile.cpp; sourceTree = "<group>"; };
		A96862F11AE6FD0A004FE1FE /* DataFile.h */ = {isa = PBXFileReference; fileEncoding = 4; lastKnownFileType = sourcecode.c.h; name = DataFile.h; path = source/DataFile.h; sourceTree = "<group>"; };
		A96862F21AE6FD0A004FE1FE /* DataNode.cpp */ = {isa = PBXFileReference; fileEncoding = 4; lastKnownFileType = sourcecode.cpp.cpp; name = DataNode.cpp; path = source/DataNode.cpp; sourceTree = "<group>"; };
		A96862F31AE6FD0A004FE1FE /* DataNode.h */ = {isa = PBXFileReference; fileEncoding = 4; lastKnownFileType = sourcecode.c.h; name = DataNode.h; path = source/DataNode.h; sourceTree = "<group>"; };
		A96862F41AE6FD0A004FE1FE /* DataWriter.cpp */ = {isa = PBXFileReference; fileEncoding = 4; lastKnownFileType = sourcecode.cpp.cpp; name = DataWriter.cpp; path = source/DataWriter.cpp; sourceTree = "<group>"; };
		A96862F51AE6FD0A004FE1FE /* DataWriter.h */ = {isa = PBXFileReference; fileEncoding = 4; lastKnownFileType = sourcecode.c.h; name = DataWriter.h; path = source/DataWriter.h; sourceTree = "<group>"; };
		A96862F61AE6FD0A004FE1FE /* Date.cpp */ = {isa = PBXFileReference; fileEncoding = 4; lastKnownFileType = sourcecode.cpp.cpp; name = Date.cpp; path = source/Date.cpp; sourceTree = "<group>"; };
		A96862F71AE6FD0A004FE1FE /* Date.h */ = {isa = PBXFileReference; fileEncoding = 4; lastKnownFileType = sourcecode.c.h; name = Date.h; path = source/Date.h; sourceTree = "<group>"; };
		A96862F81AE6FD0A004FE1FE /* Dialog.cpp */ = {isa = PBXFileReference; fileEncoding = 4; lastKnownFileType = sourcecode.cpp.cpp; name = Dialog.cpp; path = source/Dialog.cpp; sourceTree = "<group>"; };
		A96862F91AE6FD0B004FE1FE /* Dialog.h */ = {isa = PBXFileReference; fileEncoding = 4; lastKnownFileType = sourcecode.c.h; name = Dialog.h; path = source/Dialog.h; sourceTree = "<group>"; };
		A96862FA1AE6FD0B004FE1FE /* DistanceMap.cpp */ = {isa = PBXFileReference; fileEncoding = 4; lastKnownFileType = sourcecode.cpp.cpp; name = DistanceMap.cpp; path = source/DistanceMap.cpp; sourceTree = "<group>"; };
		A96862FB1AE6FD0B004FE1FE /* DistanceMap.h */ = {isa = PBXFileReference; fileEncoding = 4; lastKnownFileType = sourcecode.c.h; name = DistanceMap.h; path = source/DistanceMap.h; sourceTree = "<group>"; };
		A96862FE1AE6FD0B004FE1FE /* DrawList.cpp */ = {isa = PBXFileReference; fileEncoding = 4; lastKnownFileType = sourcecode.cpp.cpp; name = DrawList.cpp; path = source/DrawList.cpp; sourceTree = "<group>"; };
		A96862FF1AE6FD0B004FE1FE /* DrawList.h */ = {isa = PBXFileReference; fileEncoding = 4; lastKnownFileType = sourcecode.c.h; name = DrawList.h; path = source/DrawList.h; sourceTree = "<group>"; };
		A96863001AE6FD0B004FE1FE /* Effect.cpp */ = {isa = PBXFileReference; fileEncoding = 4; lastKnownFileType = sourcecode.cpp.cpp; name = Effect.cpp; path = source/Effect.cpp; sourceTree = "<group>"; };
		A96863011AE6FD0B004FE1FE /* Effect.h */ = {isa = PBXFileReference; fileEncoding = 4; lastKnownFileType = sourcecode.c.h; name = Effect.h; path = source/Effect.h; sourceTree = "<group>"; };
		A96863021AE6FD0B004FE1FE /* Engine.cpp */ = {isa = PBXFileReference; fileEncoding = 4; lastKnownFileType = sourcecode.cpp.cpp; name = Engine.cpp; path = source/Engine.cpp; sourceTree = "<group>"; };
		A96863031AE6FD0B004FE1FE /* Engine.h */ = {isa = PBXFileReference; fileEncoding = 4; lastKnownFileType = sourcecode.c.h; name = Engine.h; path = source/Engine.h; sourceTree = "<group>"; };
		A96863041AE6FD0B004FE1FE /* EscortDisplay.cpp */ = {isa = PBXFileReference; fileEncoding = 4; lastKnownFileType = sourcecode.cpp.cpp; name = EscortDisplay.cpp; path = source/EscortDisplay.cpp; sourceTree = "<group>"; };
		A96863051AE6FD0B004FE1FE /* EscortDisplay.h */ = {isa = PBXFileReference; fileEncoding = 4; lastKnownFileType = sourcecode.c.h; name = EscortDisplay.h; path = source/EscortDisplay.h; sourceTree = "<group>"; };
		A96863061AE6FD0B004FE1FE /* Files.cpp */ = {isa = PBXFileReference; fileEncoding = 4; lastKnownFileType = sourcecode.cpp.cpp; name = Files.cpp; path = source/Files.cpp; sourceTree = "<group>"; };
		A96863071AE6FD0B004FE1FE /* Files.h */ = {isa = PBXFileReference; fileEncoding = 4; lastKnownFileType = sourcecode.c.h; name = Files.h; path = source/Files.h; sourceTree = "<group>"; };
		A96863081AE6FD0B004FE1FE /* FillShader.cpp */ = {isa = PBXFileReference; fileEncoding = 4; lastKnownFileType = sourcecode.cpp.cpp; name = FillShader.cpp; path = source/FillShader.cpp; sourceTree = "<group>"; };
		A96863091AE6FD0B004FE1FE /* FillShader.h */ = {isa = PBXFileReference; fileEncoding = 4; lastKnownFileType = sourcecode.c.h; name = FillShader.h; path = source/FillShader.h; sourceTree = "<group>"; };
		A968630A1AE6FD0B004FE1FE /* Fleet.cpp */ = {isa = PBXFileReference; fileEncoding = 4; lastKnownFileType = sourcecode.cpp.cpp; name = Fleet.cpp; path = source/Fleet.cpp; sourceTree = "<group>"; };
		A968630B1AE6FD0B004FE1FE /* Fleet.h */ = {isa = PBXFileReference; fileEncoding = 4; lastKnownFileType = sourcecode.c.h; name = Fleet.h; path = source/Fleet.h; sourceTree = "<group>"; };
		A968630C1AE6FD0B004FE1FE /* Font.cpp */ = {isa = PBXFileReference; fileEncoding = 4; lastKnownFileType = sourcecode.cpp.cpp; name = Font.cpp; path = source/text/Font.cpp; sourceTree = "<group>"; };
		A968630D1AE6FD0B004FE1FE /* Font.h */ = {isa = PBXFileReference; fileEncoding = 4; lastKnownFileType = sourcecode.c.h; name = Font.h; path = source/text/Font.h; sourceTree = "<group>"; };
		A968630E1AE6FD0B004FE1FE /* FontSet.cpp */ = {isa = PBXFileReference; fileEncoding = 4; lastKnownFileType = sourcecode.cpp.cpp; name = FontSet.cpp; path = source/text/FontSet.cpp; sourceTree = "<group>"; };
		A968630F1AE6FD0B004FE1FE /* FontSet.h */ = {isa = PBXFileReference; fileEncoding = 4; lastKnownFileType = sourcecode.c.h; name = FontSet.h; path = source/text/FontSet.h; sourceTree = "<group>"; };
		A96863101AE6FD0B004FE1FE /* Format.cpp */ = {isa = PBXFileReference; fileEncoding = 4; lastKnownFileType = sourcecode.cpp.cpp; name = Format.cpp; path = source/text/Format.cpp; sourceTree = "<group>"; };
		A96863111AE6FD0B004FE1FE /* Format.h */ = {isa = PBXFileReference; fileEncoding = 4; lastKnownFileType = sourcecode.c.h; name = Format.h; path = source/text/Format.h; sourceTree = "<group>"; };
		A96863121AE6FD0B004FE1FE /* FrameTimer.cpp */ = {isa = PBXFileReference; fileEncoding = 4; lastKnownFileType = sourcecode.cpp.cpp; name = FrameTimer.cpp; path = source/FrameTimer.cpp; sourceTree = "<group>"; };
		A96863131AE6FD0B004FE1FE /* FrameTimer.h */ = {isa = PBXFileReference; fileEncoding = 4; lastKnownFileType = sourcecode.c.h; name = FrameTimer.h; path = source/FrameTimer.h; sourceTree = "<group>"; };
		A96863141AE6FD0B004FE1FE /* Galaxy.cpp */ = {isa = PBXFileReference; fileEncoding = 4; lastKnownFileType = sourcecode.cpp.cpp; name = Galaxy.cpp; path = source/Galaxy.cpp; sourceTree = "<group>"; };
		A96863151AE6FD0B004FE1FE /* Galaxy.h */ = {isa = PBXFileReference; fileEncoding = 4; lastKnownFileType = sourcecode.c.h; name = Galaxy.h; path = source/Galaxy.h; sourceTree = "<group>"; };
		A96863161AE6FD0B004FE1FE /* GameData.cpp */ = {isa = PBXFileReference; fileEncoding = 4; lastKnownFileType = sourcecode.cpp.cpp; name = GameData.cpp; path = source/GameData.cpp; sourceTree = "<group>"; };
		A96863171AE6FD0B004FE1FE /* GameData.h */ = {isa = PBXFileReference; fileEncoding = 4; lastKnownFileType = sourcecode.c.h; name = GameData.h; path = source/GameData.h; sourceTree = "<group>"; };
		A96863181AE6FD0B004FE1FE /* GameEvent.cpp */ = {isa = PBXFileReference; fileEncoding = 4; lastKnownFileType = sourcecode.cpp.cpp; name = GameEvent.cpp; path = source/GameEvent.cpp; sourceTree = "<group>"; };
		A96863191AE6FD0B004FE1FE /* GameEvent.h */ = {isa = PBXFileReference; fileEncoding = 4; lastKnownFileType = sourcecode.c.h; name = GameEvent.h; path = source/GameEvent.h; sourceTree = "<group>"; };
		A968631B1AE6FD0B004FE1FE /* Government.cpp */ = {isa = PBXFileReference; fileEncoding = 4; lastKnownFileType = sourcecode.cpp.cpp; name = Government.cpp; path = source/Government.cpp; sourceTree = "<group>"; };
		A968631C1AE6FD0B004FE1FE /* Government.h */ = {isa = PBXFileReference; fileEncoding = 4; lastKnownFileType = sourcecode.c.h; name = Government.h; path = source/Government.h; sourceTree = "<group>"; };
		A968631D1AE6FD0B004FE1FE /* HailPanel.cpp */ = {isa = PBXFileReference; fileEncoding = 4; lastKnownFileType = sourcecode.cpp.cpp; name = HailPanel.cpp; path = source/HailPanel.cpp; sourceTree = "<group>"; };
		A968631E1AE6FD0B004FE1FE /* HailPanel.h */ = {isa = PBXFileReference; fileEncoding = 4; lastKnownFileType = sourcecode.c.h; name = HailPanel.h; path = source/HailPanel.h; sourceTree = "<group>"; };
		A968631F1AE6FD0B004FE1FE /* HiringPanel.cpp */ = {isa = PBXFileReference; fileEncoding = 4; lastKnownFileType = sourcecode.cpp.cpp; name = HiringPanel.cpp; path = source/HiringPanel.cpp; sourceTree = "<group>"; };
		A96863201AE6FD0B004FE1FE /* HiringPanel.h */ = {isa = PBXFileReference; fileEncoding = 4; lastKnownFileType = sourcecode.c.h; name = HiringPanel.h; path = source/HiringPanel.h; sourceTree = "<group>"; };
		A96863211AE6FD0B004FE1FE /* ImageBuffer.cpp */ = {isa = PBXFileReference; fileEncoding = 4; lastKnownFileType = sourcecode.cpp.cpp; name = ImageBuffer.cpp; path = source/ImageBuffer.cpp; sourceTree = "<group>"; };
		A96863221AE6FD0B004FE1FE /* ImageBuffer.h */ = {isa = PBXFileReference; fileEncoding = 4; lastKnownFileType = sourcecode.c.h; name = ImageBuffer.h; path = source/ImageBuffer.h; sourceTree = "<group>"; };
		A96863251AE6FD0B004FE1FE /* Information.cpp */ = {isa = PBXFileReference; fileEncoding = 4; lastKnownFileType = sourcecode.cpp.cpp; name = Information.cpp; path = source/Information.cpp; sourceTree = "<group>"; };
		A96863261AE6FD0B004FE1FE /* Information.h */ = {isa = PBXFileReference; fileEncoding = 4; lastKnownFileType = sourcecode.c.h; name = Information.h; path = source/Information.h; sourceTree = "<group>"; };
		A96863271AE6FD0B004FE1FE /* Interface.cpp */ = {isa = PBXFileReference; fileEncoding = 4; lastKnownFileType = sourcecode.cpp.cpp; name = Interface.cpp; path = source/Interface.cpp; sourceTree = "<group>"; };
		A96863281AE6FD0B004FE1FE /* Interface.h */ = {isa = PBXFileReference; fileEncoding = 4; lastKnownFileType = sourcecode.c.h; name = Interface.h; path = source/Interface.h; sourceTree = "<group>"; };
		A96863291AE6FD0B004FE1FE /* LineShader.cpp */ = {isa = PBXFileReference; fileEncoding = 4; lastKnownFileType = sourcecode.cpp.cpp; name = LineShader.cpp; path = source/LineShader.cpp; sourceTree = "<group>"; };
		A968632A1AE6FD0B004FE1FE /* LineShader.h */ = {isa = PBXFileReference; fileEncoding = 4; lastKnownFileType = sourcecode.c.h; name = LineShader.h; path = source/LineShader.h; sourceTree = "<group>"; };
		A968632B1AE6FD0B004FE1FE /* LoadPanel.cpp */ = {isa = PBXFileReference; fileEncoding = 4; lastKnownFileType = sourcecode.cpp.cpp; name = LoadPanel.cpp; path = source/LoadPanel.cpp; sourceTree = "<group>"; };
		A968632C1AE6FD0B004FE1FE /* LoadPanel.h */ = {isa = PBXFileReference; fileEncoding = 4; lastKnownFileType = sourcecode.c.h; name = LoadPanel.h; path = source/LoadPanel.h; sourceTree = "<group>"; };
		A968632D1AE6FD0B004FE1FE /* LocationFilter.cpp */ = {isa = PBXFileReference; fileEncoding = 4; lastKnownFileType = sourcecode.cpp.cpp; name = LocationFilter.cpp; path = source/LocationFilter.cpp; sourceTree = "<group>"; };
		A968632E1AE6FD0B004FE1FE /* LocationFilter.h */ = {isa = PBXFileReference; fileEncoding = 4; lastKnownFileType = sourcecode.c.h; name = LocationFilter.h; path = source/LocationFilter.h; sourceTree = "<group>"; };
		A968632F1AE6FD0B004FE1FE /* main.cpp */ = {isa = PBXFileReference; fileEncoding = 4; lastKnownFileType = sourcecode.cpp.cpp; name = main.cpp; path = source/main.cpp; sourceTree = "<group>"; };
		A96863301AE6FD0B004FE1FE /* MainPanel.cpp */ = {isa = PBXFileReference; fileEncoding = 4; lastKnownFileType = sourcecode.cpp.cpp; name = MainPanel.cpp; path = source/MainPanel.cpp; sourceTree = "<group>"; };
		A96863311AE6FD0B004FE1FE /* MainPanel.h */ = {isa = PBXFileReference; fileEncoding = 4; lastKnownFileType = sourcecode.c.h; name = MainPanel.h; path = source/MainPanel.h; sourceTree = "<group>"; };
		A96863321AE6FD0C004FE1FE /* MapDetailPanel.cpp */ = {isa = PBXFileReference; fileEncoding = 4; lastKnownFileType = sourcecode.cpp.cpp; name = MapDetailPanel.cpp; path = source/MapDetailPanel.cpp; sourceTree = "<group>"; };
		A96863331AE6FD0C004FE1FE /* MapDetailPanel.h */ = {isa = PBXFileReference; fileEncoding = 4; lastKnownFileType = sourcecode.c.h; name = MapDetailPanel.h; path = source/MapDetailPanel.h; sourceTree = "<group>"; };
		A96863341AE6FD0C004FE1FE /* MapPanel.cpp */ = {isa = PBXFileReference; fileEncoding = 4; lastKnownFileType = sourcecode.cpp.cpp; name = MapPanel.cpp; path = source/MapPanel.cpp; sourceTree = "<group>"; };
		A96863351AE6FD0C004FE1FE /* MapPanel.h */ = {isa = PBXFileReference; fileEncoding = 4; lastKnownFileType = sourcecode.c.h; name = MapPanel.h; path = source/MapPanel.h; sourceTree = "<group>"; };
		A96863361AE6FD0C004FE1FE /* Mask.cpp */ = {isa = PBXFileReference; fileEncoding = 4; lastKnownFileType = sourcecode.cpp.cpp; name = Mask.cpp; path = source/Mask.cpp; sourceTree = "<group>"; };
		A96863371AE6FD0C004FE1FE /* Mask.h */ = {isa = PBXFileReference; fileEncoding = 4; lastKnownFileType = sourcecode.c.h; name = Mask.h; path = source/Mask.h; sourceTree = "<group>"; };
		A96863381AE6FD0C004FE1FE /* MenuPanel.cpp */ = {isa = PBXFileReference; fileEncoding = 4; lastKnownFileType = sourcecode.cpp.cpp; name = MenuPanel.cpp; path = source/MenuPanel.cpp; sourceTree = "<group>"; };
		A96863391AE6FD0C004FE1FE /* MenuPanel.h */ = {isa = PBXFileReference; fileEncoding = 4; lastKnownFileType = sourcecode.c.h; name = MenuPanel.h; path = source/MenuPanel.h; sourceTree = "<group>"; };
		A968633A1AE6FD0C004FE1FE /* Messages.cpp */ = {isa = PBXFileReference; fileEncoding = 4; lastKnownFileType = sourcecode.cpp.cpp; name = Messages.cpp; path = source/Messages.cpp; sourceTree = "<group>"; };
		A968633B1AE6FD0C004FE1FE /* Messages.h */ = {isa = PBXFileReference; fileEncoding = 4; lastKnownFileType = sourcecode.c.h; name = Messages.h; path = source/Messages.h; sourceTree = "<group>"; };
		A968633C1AE6FD0C004FE1FE /* Mission.cpp */ = {isa = PBXFileReference; fileEncoding = 4; lastKnownFileType = sourcecode.cpp.cpp; name = Mission.cpp; path = source/Mission.cpp; sourceTree = "<group>"; };
		A968633D1AE6FD0C004FE1FE /* Mission.h */ = {isa = PBXFileReference; fileEncoding = 4; lastKnownFileType = sourcecode.c.h; name = Mission.h; path = source/Mission.h; sourceTree = "<group>"; };
		A968633E1AE6FD0C004FE1FE /* MissionAction.cpp */ = {isa = PBXFileReference; fileEncoding = 4; lastKnownFileType = sourcecode.cpp.cpp; name = MissionAction.cpp; path = source/MissionAction.cpp; sourceTree = "<group>"; };
		A968633F1AE6FD0C004FE1FE /* MissionAction.h */ = {isa = PBXFileReference; fileEncoding = 4; lastKnownFileType = sourcecode.c.h; name = MissionAction.h; path = source/MissionAction.h; sourceTree = "<group>"; };
		A96863401AE6FD0C004FE1FE /* MissionPanel.cpp */ = {isa = PBXFileReference; fileEncoding = 4; lastKnownFileType = sourcecode.cpp.cpp; name = MissionPanel.cpp; path = source/MissionPanel.cpp; sourceTree = "<group>"; };
		A96863411AE6FD0C004FE1FE /* MissionPanel.h */ = {isa = PBXFileReference; fileEncoding = 4; lastKnownFileType = sourcecode.c.h; name = MissionPanel.h; path = source/MissionPanel.h; sourceTree = "<group>"; };
		A96863421AE6FD0C004FE1FE /* Mortgage.cpp */ = {isa = PBXFileReference; fileEncoding = 4; lastKnownFileType = sourcecode.cpp.cpp; name = Mortgage.cpp; path = source/Mortgage.cpp; sourceTree = "<group>"; };
		A96863431AE6FD0C004FE1FE /* Mortgage.h */ = {isa = PBXFileReference; fileEncoding = 4; lastKnownFileType = sourcecode.c.h; name = Mortgage.h; path = source/Mortgage.h; sourceTree = "<group>"; };
		A96863441AE6FD0C004FE1FE /* NPC.cpp */ = {isa = PBXFileReference; fileEncoding = 4; lastKnownFileType = sourcecode.cpp.cpp; name = NPC.cpp; path = source/NPC.cpp; sourceTree = "<group>"; };
		A96863451AE6FD0C004FE1FE /* NPC.h */ = {isa = PBXFileReference; fileEncoding = 4; lastKnownFileType = sourcecode.c.h; name = NPC.h; path = source/NPC.h; sourceTree = "<group>"; };
		A96863461AE6FD0C004FE1FE /* Outfit.cpp */ = {isa = PBXFileReference; fileEncoding = 4; lastKnownFileType = sourcecode.cpp.cpp; name = Outfit.cpp; path = source/Outfit.cpp; sourceTree = "<group>"; };
		A96863471AE6FD0C004FE1FE /* Outfit.h */ = {isa = PBXFileReference; fileEncoding = 4; lastKnownFileType = sourcecode.c.h; name = Outfit.h; path = source/Outfit.h; sourceTree = "<group>"; };
		A96863481AE6FD0C004FE1FE /* OutfitInfoDisplay.cpp */ = {isa = PBXFileReference; fileEncoding = 4; lastKnownFileType = sourcecode.cpp.cpp; name = OutfitInfoDisplay.cpp; path = source/OutfitInfoDisplay.cpp; sourceTree = "<group>"; };
		A96863491AE6FD0C004FE1FE /* OutfitInfoDisplay.h */ = {isa = PBXFileReference; fileEncoding = 4; lastKnownFileType = sourcecode.c.h; name = OutfitInfoDisplay.h; path = source/OutfitInfoDisplay.h; sourceTree = "<group>"; };
		A968634A1AE6FD0C004FE1FE /* OutfitterPanel.cpp */ = {isa = PBXFileReference; fileEncoding = 4; lastKnownFileType = sourcecode.cpp.cpp; name = OutfitterPanel.cpp; path = source/OutfitterPanel.cpp; sourceTree = "<group>"; };
		A968634B1AE6FD0C004FE1FE /* OutfitterPanel.h */ = {isa = PBXFileReference; fileEncoding = 4; lastKnownFileType = sourcecode.c.h; name = OutfitterPanel.h; path = source/OutfitterPanel.h; sourceTree = "<group>"; };
		A968634C1AE6FD0C004FE1FE /* OutlineShader.cpp */ = {isa = PBXFileReference; fileEncoding = 4; lastKnownFileType = sourcecode.cpp.cpp; name = OutlineShader.cpp; path = source/OutlineShader.cpp; sourceTree = "<group>"; };
		A968634D1AE6FD0C004FE1FE /* OutlineShader.h */ = {isa = PBXFileReference; fileEncoding = 4; lastKnownFileType = sourcecode.c.h; name = OutlineShader.h; path = source/OutlineShader.h; sourceTree = "<group>"; };
		A968634E1AE6FD0C004FE1FE /* Panel.cpp */ = {isa = PBXFileReference; fileEncoding = 4; lastKnownFileType = sourcecode.cpp.cpp; name = Panel.cpp; path = source/Panel.cpp; sourceTree = "<group>"; };
		A968634F1AE6FD0C004FE1FE /* Panel.h */ = {isa = PBXFileReference; fileEncoding = 4; lastKnownFileType = sourcecode.c.h; name = Panel.h; path = source/Panel.h; sourceTree = "<group>"; };
		A96863501AE6FD0C004FE1FE /* Personality.cpp */ = {isa = PBXFileReference; fileEncoding = 4; lastKnownFileType = sourcecode.cpp.cpp; name = Personality.cpp; path = source/Personality.cpp; sourceTree = "<group>"; };
		A96863511AE6FD0C004FE1FE /* Personality.h */ = {isa = PBXFileReference; fileEncoding = 4; lastKnownFileType = sourcecode.c.h; name = Personality.h; path = source/Personality.h; sourceTree = "<group>"; };
		A96863521AE6FD0C004FE1FE /* Phrase.cpp */ = {isa = PBXFileReference; fileEncoding = 4; lastKnownFileType = sourcecode.cpp.cpp; name = Phrase.cpp; path = source/Phrase.cpp; sourceTree = "<group>"; };
		A96863531AE6FD0C004FE1FE /* Phrase.h */ = {isa = PBXFileReference; fileEncoding = 4; lastKnownFileType = sourcecode.c.h; name = Phrase.h; path = source/Phrase.h; sourceTree = "<group>"; };
		A96863541AE6FD0C004FE1FE /* pi.h */ = {isa = PBXFileReference; fileEncoding = 4; lastKnownFileType = sourcecode.c.h; name = pi.h; path = source/pi.h; sourceTree = "<group>"; };
		A96863551AE6FD0C004FE1FE /* Planet.cpp */ = {isa = PBXFileReference; fileEncoding = 4; lastKnownFileType = sourcecode.cpp.cpp; name = Planet.cpp; path = source/Planet.cpp; sourceTree = "<group>"; };
		A96863561AE6FD0C004FE1FE /* Planet.h */ = {isa = PBXFileReference; fileEncoding = 4; lastKnownFileType = sourcecode.c.h; name = Planet.h; path = source/Planet.h; sourceTree = "<group>"; };
		A96863571AE6FD0C004FE1FE /* PlanetPanel.cpp */ = {isa = PBXFileReference; fileEncoding = 4; lastKnownFileType = sourcecode.cpp.cpp; name = PlanetPanel.cpp; path = source/PlanetPanel.cpp; sourceTree = "<group>"; };
		A96863581AE6FD0C004FE1FE /* PlanetPanel.h */ = {isa = PBXFileReference; fileEncoding = 4; lastKnownFileType = sourcecode.c.h; name = PlanetPanel.h; path = source/PlanetPanel.h; sourceTree = "<group>"; };
		A96863591AE6FD0C004FE1FE /* PlayerInfo.cpp */ = {isa = PBXFileReference; fileEncoding = 4; lastKnownFileType = sourcecode.cpp.cpp; name = PlayerInfo.cpp; path = source/PlayerInfo.cpp; sourceTree = "<group>"; };
		A968635A1AE6FD0C004FE1FE /* PlayerInfo.h */ = {isa = PBXFileReference; fileEncoding = 4; lastKnownFileType = sourcecode.c.h; name = PlayerInfo.h; path = source/PlayerInfo.h; sourceTree = "<group>"; };
		A968635B1AE6FD0C004FE1FE /* Point.cpp */ = {isa = PBXFileReference; fileEncoding = 4; lastKnownFileType = sourcecode.cpp.cpp; name = Point.cpp; path = source/Point.cpp; sourceTree = "<group>"; };
		A968635C1AE6FD0C004FE1FE /* Point.h */ = {isa = PBXFileReference; fileEncoding = 4; lastKnownFileType = sourcecode.c.h; name = Point.h; path = source/Point.h; sourceTree = "<group>"; };
		A968635D1AE6FD0C004FE1FE /* PointerShader.cpp */ = {isa = PBXFileReference; fileEncoding = 4; lastKnownFileType = sourcecode.cpp.cpp; name = PointerShader.cpp; path = source/PointerShader.cpp; sourceTree = "<group>"; };
		A968635E1AE6FD0C004FE1FE /* PointerShader.h */ = {isa = PBXFileReference; fileEncoding = 4; lastKnownFileType = sourcecode.c.h; name = PointerShader.h; path = source/PointerShader.h; sourceTree = "<group>"; };
		A968635F1AE6FD0C004FE1FE /* Politics.cpp */ = {isa = PBXFileReference; fileEncoding = 4; lastKnownFileType = sourcecode.cpp.cpp; name = Politics.cpp; path = source/Politics.cpp; sourceTree = "<group>"; };
		A96863601AE6FD0C004FE1FE /* Politics.h */ = {isa = PBXFileReference; fileEncoding = 4; lastKnownFileType = sourcecode.c.h; name = Politics.h; path = source/Politics.h; sourceTree = "<group>"; };
		A96863611AE6FD0C004FE1FE /* Preferences.cpp */ = {isa = PBXFileReference; fileEncoding = 4; lastKnownFileType = sourcecode.cpp.cpp; name = Preferences.cpp; path = source/Preferences.cpp; sourceTree = "<group>"; };
		A96863621AE6FD0C004FE1FE /* Preferences.h */ = {isa = PBXFileReference; fileEncoding = 4; lastKnownFileType = sourcecode.c.h; name = Preferences.h; path = source/Preferences.h; sourceTree = "<group>"; };
		A96863631AE6FD0C004FE1FE /* PreferencesPanel.cpp */ = {isa = PBXFileReference; fileEncoding = 4; lastKnownFileType = sourcecode.cpp.cpp; name = PreferencesPanel.cpp; path = source/PreferencesPanel.cpp; sourceTree = "<group>"; };
		A96863641AE6FD0C004FE1FE /* PreferencesPanel.h */ = {isa = PBXFileReference; fileEncoding = 4; lastKnownFileType = sourcecode.c.h; name = PreferencesPanel.h; path = source/PreferencesPanel.h; sourceTree = "<group>"; };
		A96863651AE6FD0C004FE1FE /* Projectile.cpp */ = {isa = PBXFileReference; fileEncoding = 4; lastKnownFileType = sourcecode.cpp.cpp; name = Projectile.cpp; path = source/Projectile.cpp; sourceTree = "<group>"; };
		A96863661AE6FD0C004FE1FE /* Projectile.h */ = {isa = PBXFileReference; fileEncoding = 4; lastKnownFileType = sourcecode.c.h; name = Projectile.h; path = source/Projectile.h; sourceTree = "<group>"; };
		A96863671AE6FD0C004FE1FE /* Radar.cpp */ = {isa = PBXFileReference; fileEncoding = 4; lastKnownFileType = sourcecode.cpp.cpp; name = Radar.cpp; path = source/Radar.cpp; sourceTree = "<group>"; };
		A96863681AE6FD0C004FE1FE /* Radar.h */ = {isa = PBXFileReference; fileEncoding = 4; lastKnownFileType = sourcecode.c.h; name = Radar.h; path = source/Radar.h; sourceTree = "<group>"; };
		A96863691AE6FD0D004FE1FE /* Random.cpp */ = {isa = PBXFileReference; fileEncoding = 4; lastKnownFileType = sourcecode.cpp.cpp; name = Random.cpp; path = source/Random.cpp; sourceTree = "<group>"; };
		A968636A1AE6FD0D004FE1FE /* Random.h */ = {isa = PBXFileReference; fileEncoding = 4; lastKnownFileType = sourcecode.c.h; name = Random.h; path = source/Random.h; sourceTree = "<group>"; };
		A968636B1AE6FD0D004FE1FE /* RingShader.cpp */ = {isa = PBXFileReference; fileEncoding = 4; lastKnownFileType = sourcecode.cpp.cpp; name = RingShader.cpp; path = source/RingShader.cpp; sourceTree = "<group>"; };
		A968636C1AE6FD0D004FE1FE /* RingShader.h */ = {isa = PBXFileReference; fileEncoding = 4; lastKnownFileType = sourcecode.c.h; name = RingShader.h; path = source/RingShader.h; sourceTree = "<group>"; };
		A968636D1AE6FD0D004FE1FE /* Sale.h */ = {isa = PBXFileReference; fileEncoding = 4; lastKnownFileType = sourcecode.c.h; name = Sale.h; path = source/Sale.h; sourceTree = "<group>"; };
		A968636E1AE6FD0D004FE1FE /* SavedGame.cpp */ = {isa = PBXFileReference; fileEncoding = 4; lastKnownFileType = sourcecode.cpp.cpp; name = SavedGame.cpp; path = source/SavedGame.cpp; sourceTree = "<group>"; };
		A968636F1AE6FD0D004FE1FE /* SavedGame.h */ = {isa = PBXFileReference; fileEncoding = 4; lastKnownFileType = sourcecode.c.h; name = SavedGame.h; path = source/SavedGame.h; sourceTree = "<group>"; };
		A96863701AE6FD0D004FE1FE /* Screen.cpp */ = {isa = PBXFileReference; fileEncoding = 4; lastKnownFileType = sourcecode.cpp.cpp; name = Screen.cpp; path = source/Screen.cpp; sourceTree = "<group>"; };
		A96863711AE6FD0D004FE1FE /* Screen.h */ = {isa = PBXFileReference; fileEncoding = 4; lastKnownFileType = sourcecode.c.h; name = Screen.h; path = source/Screen.h; sourceTree = "<group>"; };
		A96863721AE6FD0D004FE1FE /* Set.h */ = {isa = PBXFileReference; fileEncoding = 4; lastKnownFileType = sourcecode.c.h; name = Set.h; path = source/Set.h; sourceTree = "<group>"; };
		A96863731AE6FD0D004FE1FE /* Shader.cpp */ = {isa = PBXFileReference; fileEncoding = 4; lastKnownFileType = sourcecode.cpp.cpp; name = Shader.cpp; path = source/Shader.cpp; sourceTree = "<group>"; };
		A96863741AE6FD0D004FE1FE /* Shader.h */ = {isa = PBXFileReference; fileEncoding = 4; lastKnownFileType = sourcecode.c.h; name = Shader.h; path = source/Shader.h; sourceTree = "<group>"; };
		A96863751AE6FD0D004FE1FE /* shift.h */ = {isa = PBXFileReference; fileEncoding = 4; lastKnownFileType = sourcecode.c.h; name = shift.h; path = source/shift.h; sourceTree = "<group>"; };
		A96863761AE6FD0D004FE1FE /* Ship.cpp */ = {isa = PBXFileReference; fileEncoding = 4; lastKnownFileType = sourcecode.cpp.cpp; name = Ship.cpp; path = source/Ship.cpp; sourceTree = "<group>"; };
		A96863771AE6FD0D004FE1FE /* Ship.h */ = {isa = PBXFileReference; fileEncoding = 4; lastKnownFileType = sourcecode.c.h; name = Ship.h; path = source/Ship.h; sourceTree = "<group>"; };
		A96863781AE6FD0D004FE1FE /* ShipEvent.cpp */ = {isa = PBXFileReference; fileEncoding = 4; lastKnownFileType = sourcecode.cpp.cpp; name = ShipEvent.cpp; path = source/ShipEvent.cpp; sourceTree = "<group>"; };
		A96863791AE6FD0D004FE1FE /* ShipEvent.h */ = {isa = PBXFileReference; fileEncoding = 4; lastKnownFileType = sourcecode.c.h; name = ShipEvent.h; path = source/ShipEvent.h; sourceTree = "<group>"; };
		A968637A1AE6FD0D004FE1FE /* ShipInfoDisplay.cpp */ = {isa = PBXFileReference; fileEncoding = 4; lastKnownFileType = sourcecode.cpp.cpp; name = ShipInfoDisplay.cpp; path = source/ShipInfoDisplay.cpp; sourceTree = "<group>"; };
		A968637B1AE6FD0D004FE1FE /* ShipInfoDisplay.h */ = {isa = PBXFileReference; fileEncoding = 4; lastKnownFileType = sourcecode.c.h; name = ShipInfoDisplay.h; path = source/ShipInfoDisplay.h; sourceTree = "<group>"; };
		A968637C1AE6FD0D004FE1FE /* ShipyardPanel.cpp */ = {isa = PBXFileReference; fileEncoding = 4; lastKnownFileType = sourcecode.cpp.cpp; name = ShipyardPanel.cpp; path = source/ShipyardPanel.cpp; sourceTree = "<group>"; };
		A968637D1AE6FD0D004FE1FE /* ShipyardPanel.h */ = {isa = PBXFileReference; fileEncoding = 4; lastKnownFileType = sourcecode.c.h; name = ShipyardPanel.h; path = source/ShipyardPanel.h; sourceTree = "<group>"; };
		A968637E1AE6FD0D004FE1FE /* ShopPanel.cpp */ = {isa = PBXFileReference; fileEncoding = 4; lastKnownFileType = sourcecode.cpp.cpp; name = ShopPanel.cpp; path = source/ShopPanel.cpp; sourceTree = "<group>"; };
		A968637F1AE6FD0D004FE1FE /* ShopPanel.h */ = {isa = PBXFileReference; fileEncoding = 4; lastKnownFileType = sourcecode.c.h; name = ShopPanel.h; path = source/ShopPanel.h; sourceTree = "<group>"; };
		A96863801AE6FD0D004FE1FE /* Sound.cpp */ = {isa = PBXFileReference; fileEncoding = 4; lastKnownFileType = sourcecode.cpp.cpp; name = Sound.cpp; path = source/Sound.cpp; sourceTree = "<group>"; };
		A96863811AE6FD0D004FE1FE /* Sound.h */ = {isa = PBXFileReference; fileEncoding = 4; lastKnownFileType = sourcecode.c.h; name = Sound.h; path = source/Sound.h; sourceTree = "<group>"; };
		A96863821AE6FD0D004FE1FE /* SpaceportPanel.cpp */ = {isa = PBXFileReference; fileEncoding = 4; lastKnownFileType = sourcecode.cpp.cpp; name = SpaceportPanel.cpp; path = source/SpaceportPanel.cpp; sourceTree = "<group>"; };
		A96863831AE6FD0D004FE1FE /* SpaceportPanel.h */ = {isa = PBXFileReference; fileEncoding = 4; lastKnownFileType = sourcecode.c.h; name = SpaceportPanel.h; path = source/SpaceportPanel.h; sourceTree = "<group>"; };
		A96863841AE6FD0D004FE1FE /* Sprite.cpp */ = {isa = PBXFileReference; fileEncoding = 4; lastKnownFileType = sourcecode.cpp.cpp; name = Sprite.cpp; path = source/Sprite.cpp; sourceTree = "<group>"; };
		A96863851AE6FD0D004FE1FE /* Sprite.h */ = {isa = PBXFileReference; fileEncoding = 4; lastKnownFileType = sourcecode.c.h; name = Sprite.h; path = source/Sprite.h; sourceTree = "<group>"; };
		A96863881AE6FD0D004FE1FE /* SpriteSet.cpp */ = {isa = PBXFileReference; fileEncoding = 4; lastKnownFileType = sourcecode.cpp.cpp; name = SpriteSet.cpp; path = source/SpriteSet.cpp; sourceTree = "<group>"; };
		A96863891AE6FD0D004FE1FE /* SpriteSet.h */ = {isa = PBXFileReference; fileEncoding = 4; lastKnownFileType = sourcecode.c.h; name = SpriteSet.h; path = source/SpriteSet.h; sourceTree = "<group>"; };
		A968638A1AE6FD0D004FE1FE /* SpriteShader.cpp */ = {isa = PBXFileReference; fileEncoding = 4; lastKnownFileType = sourcecode.cpp.cpp; name = SpriteShader.cpp; path = source/SpriteShader.cpp; sourceTree = "<group>"; };
		A968638B1AE6FD0D004FE1FE /* SpriteShader.h */ = {isa = PBXFileReference; fileEncoding = 4; lastKnownFileType = sourcecode.c.h; name = SpriteShader.h; path = source/SpriteShader.h; sourceTree = "<group>"; };
		A968638C1AE6FD0D004FE1FE /* StarField.cpp */ = {isa = PBXFileReference; fileEncoding = 4; lastKnownFileType = sourcecode.cpp.cpp; name = StarField.cpp; path = source/StarField.cpp; sourceTree = "<group>"; };
		A968638D1AE6FD0D004FE1FE /* StarField.h */ = {isa = PBXFileReference; fileEncoding = 4; lastKnownFileType = sourcecode.c.h; name = StarField.h; path = source/StarField.h; sourceTree = "<group>"; };
		A968638E1AE6FD0D004FE1FE /* StartConditions.cpp */ = {isa = PBXFileReference; fileEncoding = 4; lastKnownFileType = sourcecode.cpp.cpp; name = StartConditions.cpp; path = source/StartConditions.cpp; sourceTree = "<group>"; };
		A968638F1AE6FD0D004FE1FE /* StartConditions.h */ = {isa = PBXFileReference; fileEncoding = 4; lastKnownFileType = sourcecode.c.h; name = StartConditions.h; path = source/StartConditions.h; sourceTree = "<group>"; };
		A96863901AE6FD0D004FE1FE /* StellarObject.cpp */ = {isa = PBXFileReference; fileEncoding = 4; lastKnownFileType = sourcecode.cpp.cpp; name = StellarObject.cpp; path = source/StellarObject.cpp; sourceTree = "<group>"; };
		A96863911AE6FD0D004FE1FE /* StellarObject.h */ = {isa = PBXFileReference; fileEncoding = 4; lastKnownFileType = sourcecode.c.h; name = StellarObject.h; path = source/StellarObject.h; sourceTree = "<group>"; };
		A96863921AE6FD0D004FE1FE /* System.cpp */ = {isa = PBXFileReference; fileEncoding = 4; lastKnownFileType = sourcecode.cpp.cpp; name = System.cpp; path = source/System.cpp; sourceTree = "<group>"; };
		A96863931AE6FD0D004FE1FE /* System.h */ = {isa = PBXFileReference; fileEncoding = 4; lastKnownFileType = sourcecode.c.h; name = System.h; path = source/System.h; sourceTree = "<group>"; };
		A96863941AE6FD0D004FE1FE /* Table.cpp */ = {isa = PBXFileReference; fileEncoding = 4; lastKnownFileType = sourcecode.cpp.cpp; name = Table.cpp; path = source/text/Table.cpp; sourceTree = "<group>"; };
		A96863951AE6FD0D004FE1FE /* Table.h */ = {isa = PBXFileReference; fileEncoding = 4; lastKnownFileType = sourcecode.c.h; name = Table.h; path = source/text/Table.h; sourceTree = "<group>"; };
		A96863961AE6FD0D004FE1FE /* Trade.cpp */ = {isa = PBXFileReference; fileEncoding = 4; lastKnownFileType = sourcecode.cpp.cpp; name = Trade.cpp; path = source/Trade.cpp; sourceTree = "<group>"; };
		A96863971AE6FD0D004FE1FE /* Trade.h */ = {isa = PBXFileReference; fileEncoding = 4; lastKnownFileType = sourcecode.c.h; name = Trade.h; path = source/Trade.h; sourceTree = "<group>"; };
		A96863981AE6FD0D004FE1FE /* TradingPanel.cpp */ = {isa = PBXFileReference; fileEncoding = 4; lastKnownFileType = sourcecode.cpp.cpp; name = TradingPanel.cpp; path = source/TradingPanel.cpp; sourceTree = "<group>"; };
		A96863991AE6FD0D004FE1FE /* TradingPanel.h */ = {isa = PBXFileReference; fileEncoding = 4; lastKnownFileType = sourcecode.c.h; name = TradingPanel.h; path = source/TradingPanel.h; sourceTree = "<group>"; };
		A968639A1AE6FD0D004FE1FE /* UI.cpp */ = {isa = PBXFileReference; fileEncoding = 4; lastKnownFileType = sourcecode.cpp.cpp; name = UI.cpp; path = source/UI.cpp; sourceTree = "<group>"; };
		A968639B1AE6FD0D004FE1FE /* UI.h */ = {isa = PBXFileReference; fileEncoding = 4; lastKnownFileType = sourcecode.c.h; name = UI.h; path = source/UI.h; sourceTree = "<group>"; };
		A968639C1AE6FD0D004FE1FE /* Weapon.cpp */ = {isa = PBXFileReference; fileEncoding = 4; lastKnownFileType = sourcecode.cpp.cpp; name = Weapon.cpp; path = source/Weapon.cpp; sourceTree = "<group>"; };
		A968639D1AE6FD0D004FE1FE /* Weapon.h */ = {isa = PBXFileReference; fileEncoding = 4; lastKnownFileType = sourcecode.c.h; name = Weapon.h; path = source/Weapon.h; sourceTree = "<group>"; };
		A968639E1AE6FD0D004FE1FE /* WrappedText.cpp */ = {isa = PBXFileReference; fileEncoding = 4; lastKnownFileType = sourcecode.cpp.cpp; name = WrappedText.cpp; path = source/text/WrappedText.cpp; sourceTree = "<group>"; };
		A968639F1AE6FD0E004FE1FE /* WrappedText.h */ = {isa = PBXFileReference; fileEncoding = 4; lastKnownFileType = sourcecode.c.h; name = WrappedText.h; path = source/text/WrappedText.h; sourceTree = "<group>"; };
		A97C24E81B17BE35007DDFA1 /* MapOutfitterPanel.cpp */ = {isa = PBXFileReference; fileEncoding = 4; lastKnownFileType = sourcecode.cpp.cpp; name = MapOutfitterPanel.cpp; path = source/MapOutfitterPanel.cpp; sourceTree = "<group>"; };
		A97C24E91B17BE35007DDFA1 /* MapOutfitterPanel.h */ = {isa = PBXFileReference; fileEncoding = 4; lastKnownFileType = sourcecode.c.h; name = MapOutfitterPanel.h; path = source/MapOutfitterPanel.h; sourceTree = "<group>"; };
		A97C24EB1B17BE3C007DDFA1 /* MapShipyardPanel.cpp */ = {isa = PBXFileReference; fileEncoding = 4; lastKnownFileType = sourcecode.cpp.cpp; name = MapShipyardPanel.cpp; path = source/MapShipyardPanel.cpp; sourceTree = "<group>"; };
		A97C24EC1B17BE3C007DDFA1 /* MapShipyardPanel.h */ = {isa = PBXFileReference; fileEncoding = 4; lastKnownFileType = sourcecode.c.h; name = MapShipyardPanel.h; path = source/MapShipyardPanel.h; sourceTree = "<group>"; };
		A98150801EA9634A00428AD6 /* ShipInfoPanel.cpp */ = {isa = PBXFileReference; fileEncoding = 4; lastKnownFileType = sourcecode.cpp.cpp; name = ShipInfoPanel.cpp; path = source/ShipInfoPanel.cpp; sourceTree = "<group>"; };
		A98150811EA9634A00428AD6 /* ShipInfoPanel.h */ = {isa = PBXFileReference; fileEncoding = 4; lastKnownFileType = sourcecode.c.h; name = ShipInfoPanel.h; path = source/ShipInfoPanel.h; sourceTree = "<group>"; };
		A98150831EA9635D00428AD6 /* PlayerInfoPanel.cpp */ = {isa = PBXFileReference; fileEncoding = 4; lastKnownFileType = sourcecode.cpp.cpp; name = PlayerInfoPanel.cpp; path = source/PlayerInfoPanel.cpp; sourceTree = "<group>"; };
		A98150841EA9635D00428AD6 /* PlayerInfoPanel.h */ = {isa = PBXFileReference; fileEncoding = 4; lastKnownFileType = sourcecode.c.h; name = PlayerInfoPanel.h; path = source/PlayerInfoPanel.h; sourceTree = "<group>"; };
		A99F7A4F195DF3E8002C30B8 /* Images.xcassets */ = {isa = PBXFileReference; lastKnownFileType = folder.assetcatalog; name = Images.xcassets; path = XCode/Images.xcassets; sourceTree = SOURCE_ROOT; };
		A99F7A51195DF3F9002C30B8 /* EndlessSky-Info.plist */ = {isa = PBXFileReference; fileEncoding = 4; lastKnownFileType = text.plist.xml; name = "EndlessSky-Info.plist"; path = "XCode/EndlessSky-Info.plist"; sourceTree = SOURCE_ROOT; };
		A99F7A6F195DF44B002C30B8 /* credits.txt */ = {isa = PBXFileReference; fileEncoding = 4; lastKnownFileType = text; path = credits.txt; sourceTree = "<group>"; };
		A99F7A94195DF44B002C30B8 /* keys.txt */ = {isa = PBXFileReference; fileEncoding = 4; lastKnownFileType = text; path = keys.txt; sourceTree = "<group>"; };
		A99F7A95195DF44B002C30B8 /* license.txt */ = {isa = PBXFileReference; fileEncoding = 4; lastKnownFileType = text; path = license.txt; sourceTree = "<group>"; };
		A99F7B32195DF45E002C30B8 /* data */ = {isa = PBXFileReference; lastKnownFileType = folder; path = data; sourceTree = "<group>"; };
		A99F7B33195DF45E002C30B8 /* images */ = {isa = PBXFileReference; lastKnownFileType = folder; path = images; sourceTree = "<group>"; };
		A9A5297319996C9F002D7C35 /* sounds */ = {isa = PBXFileReference; lastKnownFileType = folder; path = sounds; sourceTree = "<group>"; };
		A9A5297519996CC3002D7C35 /* OpenAL.framework */ = {isa = PBXFileReference; lastKnownFileType = wrapper.framework; name = OpenAL.framework; path = System/Library/Frameworks/OpenAL.framework; sourceTree = SDKROOT; };
		A9B99D001C616AD000BE7C2E /* ItemInfoDisplay.cpp */ = {isa = PBXFileReference; fileEncoding = 4; lastKnownFileType = sourcecode.cpp.cpp; name = ItemInfoDisplay.cpp; path = source/ItemInfoDisplay.cpp; sourceTree = "<group>"; };
		A9B99D011C616AD000BE7C2E /* ItemInfoDisplay.h */ = {isa = PBXFileReference; fileEncoding = 4; lastKnownFileType = sourcecode.c.h; name = ItemInfoDisplay.h; path = source/ItemInfoDisplay.h; sourceTree = "<group>"; };
		A9B99D031C616AF200BE7C2E /* MapSalesPanel.cpp */ = {isa = PBXFileReference; fileEncoding = 4; lastKnownFileType = sourcecode.cpp.cpp; name = MapSalesPanel.cpp; path = source/MapSalesPanel.cpp; sourceTree = "<group>"; };
		A9B99D041C616AF200BE7C2E /* MapSalesPanel.h */ = {isa = PBXFileReference; fileEncoding = 4; lastKnownFileType = sourcecode.c.h; name = MapSalesPanel.h; path = source/MapSalesPanel.h; sourceTree = "<group>"; };
		A9BDFB521E00B8AA00A6B27E /* Music.cpp */ = {isa = PBXFileReference; fileEncoding = 4; lastKnownFileType = sourcecode.cpp.cpp; name = Music.cpp; path = source/Music.cpp; sourceTree = "<group>"; };
		A9BDFB531E00B8AA00A6B27E /* Music.h */ = {isa = PBXFileReference; fileEncoding = 4; lastKnownFileType = sourcecode.c.h; name = Music.h; path = source/Music.h; sourceTree = "<group>"; };
		A9BDFB551E00B94700A6B27E /* libmad.0.dylib */ = {isa = PBXFileReference; lastKnownFileType = "compiled.mach-o.dylib"; name = libmad.0.dylib; path = build/libmad.0.dylib; sourceTree = "<group>"; };
		A9C70E0E1C0E5B51000B3D14 /* File.cpp */ = {isa = PBXFileReference; fileEncoding = 4; lastKnownFileType = sourcecode.cpp.cpp; name = File.cpp; path = source/File.cpp; sourceTree = "<group>"; };
		A9C70E0F1C0E5B51000B3D14 /* File.h */ = {isa = PBXFileReference; fileEncoding = 4; lastKnownFileType = sourcecode.c.h; name = File.h; path = source/File.h; sourceTree = "<group>"; };
		A9CC52691950C9F6004E4E22 /* Endless Sky.app */ = {isa = PBXFileReference; explicitFileType = wrapper.application; includeInIndex = 0; path = "Endless Sky.app"; sourceTree = BUILT_PRODUCTS_DIR; };
		A9CC526C1950C9F6004E4E22 /* Cocoa.framework */ = {isa = PBXFileReference; lastKnownFileType = wrapper.framework; name = Cocoa.framework; path = System/Library/Frameworks/Cocoa.framework; sourceTree = SDKROOT; };
		A9CC526F1950C9F6004E4E22 /* AppKit.framework */ = {isa = PBXFileReference; lastKnownFileType = wrapper.framework; name = AppKit.framework; path = System/Library/Frameworks/AppKit.framework; sourceTree = SDKROOT; };
		A9CC52701950C9F6004E4E22 /* CoreData.framework */ = {isa = PBXFileReference; lastKnownFileType = wrapper.framework; name = CoreData.framework; path = System/Library/Frameworks/CoreData.framework; sourceTree = SDKROOT; };
		A9CC52711950C9F6004E4E22 /* Foundation.framework */ = {isa = PBXFileReference; lastKnownFileType = wrapper.framework; name = Foundation.framework; path = System/Library/Frameworks/Foundation.framework; sourceTree = SDKROOT; };
		A9D40D19195DFAA60086EE52 /* OpenGL.framework */ = {isa = PBXFileReference; lastKnownFileType = wrapper.framework; name = OpenGL.framework; path = System/Library/Frameworks/OpenGL.framework; sourceTree = SDKROOT; };
		AE57401AA43232EDEABFAE13 /* Logger.h */ = {isa = PBXFileReference; fileEncoding = 4; lastKnownFileType = sourcecode.c.h; name = Logger.h; path = source/Logger.h; sourceTree = "<group>"; };
		B55C239B2303CE8A005C1A14 /* GameWindow.cpp */ = {isa = PBXFileReference; fileEncoding = 4; lastKnownFileType = sourcecode.cpp.cpp; name = GameWindow.cpp; path = source/GameWindow.cpp; sourceTree = "<group>"; };
		B55C239C2303CE8A005C1A14 /* GameWindow.h */ = {isa = PBXFileReference; fileEncoding = 4; lastKnownFileType = sourcecode.c.h; name = GameWindow.h; path = source/GameWindow.h; sourceTree = "<group>"; };
		B590161121ED4A0E00799178 /* Utf8.cpp */ = {isa = PBXFileReference; fileEncoding = 4; lastKnownFileType = sourcecode.cpp.cpp; name = Utf8.cpp; path = source/text/Utf8.cpp; sourceTree = "<group>"; };
		B590161221ED4A0F00799178 /* Utf8.h */ = {isa = PBXFileReference; fileEncoding = 4; lastKnownFileType = sourcecode.c.h; name = Utf8.h; path = source/text/Utf8.h; sourceTree = "<group>"; };
		B590162021ED4A0F00799178 /* DisplayText.h */ = {isa = PBXFileReference; fileEncoding = 4; lastKnownFileType = sourcecode.c.h; name = DisplayText.h; path = source/text/DisplayText.h; sourceTree = "<group>"; };
		B5DDA6922001B7F600DBA76A /* News.cpp */ = {isa = PBXFileReference; fileEncoding = 4; lastKnownFileType = sourcecode.cpp.cpp; name = News.cpp; path = source/News.cpp; sourceTree = "<group>"; };
		B5DDA6932001B7F600DBA76A /* News.h */ = {isa = PBXFileReference; fileEncoding = 4; lastKnownFileType = sourcecode.c.h; name = News.h; path = source/News.h; sourceTree = "<group>"; };
		C36345D8A06AE061537CEF85 /* JumpTypes.h */ = {isa = PBXFileReference; fileEncoding = 4; lastKnownFileType = sourcecode.c.h; name = JumpTypes.h; path = source/JumpTypes.h; sourceTree = "<group>"; };
		C49D4EA08DF168A83B1C7B07 /* Hazard.cpp */ = {isa = PBXFileReference; fileEncoding = 4; lastKnownFileType = sourcecode.cpp.cpp; name = Hazard.cpp; path = source/Hazard.cpp; sourceTree = "<group>"; };
		C62B4D15899E5F47443D0ED6 /* DamageProfile.cpp */ = {isa = PBXFileReference; fileEncoding = 4; lastKnownFileType = sourcecode.cpp.cpp; name = DamageProfile.cpp; path = source/DamageProfile.cpp; sourceTree = "<group>"; };
		CCE547DBB6C74E18E1B84D29 /* PrintData.h */ = {isa = PBXFileReference; fileEncoding = 4; lastKnownFileType = sourcecode.c.h; name = PrintData.h; path = source/PrintData.h; sourceTree = "<group>"; };
		D0FA4800BE72C1B5A7D567B9 /* MenuAnimationPanel.cpp */ = {isa = PBXFileReference; fileEncoding = 4; lastKnownFileType = sourcecode.cpp.cpp; name = MenuAnimationPanel.cpp; path = source/MenuAnimationPanel.cpp; sourceTree = "<group>"; };
		DB9A43BA91B3BC47186BF05E /* UniverseObjects.h */ = {isa = PBXFileReference; fileEncoding = 4; lastKnownFileType = sourcecode.c.h; name = UniverseObjects.h; path = source/UniverseObjects.h; sourceTree = "<group>"; };
		DC8146D5A145C2DA87D98F1F /* GameLoadingPanel.h */ = {isa = PBXFileReference; fileEncoding = 4; lastKnownFileType = sourcecode.c.h; name = GameLoadingPanel.h; path = source/GameLoadingPanel.h; sourceTree = "<group>"; };
		DE844E2BBF82C39B568527CB /* ByName.h */ = {isa = PBXFileReference; fileEncoding = 4; lastKnownFileType = sourcecode.c.h; name = ByName.h; path = source/comparators/ByName.h; sourceTree = "<group>"; };
		DF8D57DF1FC25842001525DA /* Dictionary.cpp */ = {isa = PBXFileReference; fileEncoding = 4; lastKnownFileType = sourcecode.cpp.cpp; name = Dictionary.cpp; path = source/Dictionary.cpp; sourceTree = "<group>"; };
		DF8D57E01FC25842001525DA /* Dictionary.h */ = {isa = PBXFileReference; fileEncoding = 4; lastKnownFileType = sourcecode.c.h; name = Dictionary.h; path = source/Dictionary.h; sourceTree = "<group>"; };
		DF8D57E21FC25889001525DA /* Visual.cpp */ = {isa = PBXFileReference; fileEncoding = 4; lastKnownFileType = sourcecode.cpp.cpp; name = Visual.cpp; path = source/Visual.cpp; sourceTree = "<group>"; };
		DF8D57E31FC25889001525DA /* Visual.h */ = {isa = PBXFileReference; fileEncoding = 4; lastKnownFileType = sourcecode.c.h; name = Visual.h; path = source/Visual.h; sourceTree = "<group>"; };
		DFAAE2A21FD4A25C0072C0A8 /* BatchDrawList.cpp */ = {isa = PBXFileReference; fileEncoding = 4; lastKnownFileType = sourcecode.cpp.cpp; name = BatchDrawList.cpp; path = source/BatchDrawList.cpp; sourceTree = "<group>"; };
		DFAAE2A31FD4A25C0072C0A8 /* BatchDrawList.h */ = {isa = PBXFileReference; fileEncoding = 4; lastKnownFileType = sourcecode.c.h; name = BatchDrawList.h; path = source/BatchDrawList.h; sourceTree = "<group>"; };
		DFAAE2A41FD4A25C0072C0A8 /* BatchShader.cpp */ = {isa = PBXFileReference; fileEncoding = 4; lastKnownFileType = sourcecode.cpp.cpp; name = BatchShader.cpp; path = source/BatchShader.cpp; sourceTree = "<group>"; };
		DFAAE2A51FD4A25C0072C0A8 /* BatchShader.h */ = {isa = PBXFileReference; fileEncoding = 4; lastKnownFileType = sourcecode.c.h; name = BatchShader.h; path = source/BatchShader.h; sourceTree = "<group>"; };
		DFAAE2A81FD4A27B0072C0A8 /* ImageSet.cpp */ = {isa = PBXFileReference; fileEncoding = 4; lastKnownFileType = sourcecode.cpp.cpp; name = ImageSet.cpp; path = source/ImageSet.cpp; sourceTree = "<group>"; };
		DFAAE2A91FD4A27B0072C0A8 /* ImageSet.h */ = {isa = PBXFileReference; fileEncoding = 4; lastKnownFileType = sourcecode.c.h; name = ImageSet.h; path = source/ImageSet.h; sourceTree = "<group>"; };
		E8B4490F8091C6E3EF571515 /* Wormhole.h */ = {isa = PBXFileReference; fileEncoding = 4; lastKnownFileType = sourcecode.c.h; name = Wormhole.h; path = source/Wormhole.h; sourceTree = "<group>"; };
		E8F645ACA30BA0E95F83803C /* FireCommand.cpp */ = {isa = PBXFileReference; fileEncoding = 4; lastKnownFileType = sourcecode.cpp.cpp; name = FireCommand.cpp; path = source/FireCommand.cpp; sourceTree = "<group>"; };
		EB4645F28765D37290EA6F78 /* FireCommand.h */ = {isa = PBXFileReference; fileEncoding = 4; lastKnownFileType = sourcecode.c.h; name = FireCommand.h; path = source/FireCommand.h; sourceTree = "<group>"; };
		EB634E95A88454ADDB8644B1 /* opengl.h */ = {isa = PBXFileReference; fileEncoding = 4; lastKnownFileType = sourcecode.c.h; name = opengl.h; path = source/opengl.h; sourceTree = "<group>"; };
		F434470BA8F3DE8B46D475C5 /* StartConditionsPanel.h */ = {isa = PBXFileReference; fileEncoding = 4; lastKnownFileType = sourcecode.c.h; name = StartConditionsPanel.h; path = source/StartConditionsPanel.h; sourceTree = "<group>"; };
		F8C14CFB89472482F77C051D /* Weather.h */ = {isa = PBXFileReference; fileEncoding = 4; lastKnownFileType = sourcecode.c.h; name = Weather.h; path = source/Weather.h; sourceTree = "<group>"; };
		FBFA4270B7EE3F1C61EA9A44 /* ShipJumpNavigation.h */ = {isa = PBXFileReference; fileEncoding = 4; lastKnownFileType = sourcecode.c.h; name = ShipJumpNavigation.h; path = source/ShipJumpNavigation.h; sourceTree = "<group>"; };
/* End PBXFileReference section */

/* Begin PBXFrameworksBuildPhase section */
		A9CC52661950C9F6004E4E22 /* Frameworks */ = {
			isa = PBXFrameworksBuildPhase;
			buildActionMask = 2147483647;
			files = (
				A9BDFB561E00B94700A6B27E /* libmad.0.dylib in Frameworks */,
				A93931FD1988136B00C2A87B /* libpng16.dylib in Frameworks */,
				A93931FB1988135200C2A87B /* libturbojpeg.0.dylib in Frameworks */,
				072599D126A8CB2F007EC229 /* SDL2.framework in Frameworks */,
				A9A5297619996CC3002D7C35 /* OpenAL.framework in Frameworks */,
				A9D40D1A195DFAA60086EE52 /* OpenGL.framework in Frameworks */,
				A9CC526D1950C9F6004E4E22 /* Cocoa.framework in Frameworks */,
			);
			runOnlyForDeploymentPostprocessing = 0;
		};
/* End PBXFrameworksBuildPhase section */

/* Begin PBXGroup section */
		654D33611BE92C9200D1E5AB /* source */ = {
			isa = PBXGroup;
			children = (
				A96862CD1AE6FD0A004FE1FE /* Account.cpp */,
				A96862CE1AE6FD0A004FE1FE /* Account.h */,
				A96862CF1AE6FD0A004FE1FE /* AI.cpp */,
				A96862D01AE6FD0A004FE1FE /* AI.h */,
				13B643F6BEC24349F9BC9F42 /* alignment.hpp */,
				A96862D11AE6FD0A004FE1FE /* Angle.cpp */,
				A96862D21AE6FD0A004FE1FE /* Angle.h */,
				A96862D51AE6FD0A004FE1FE /* Armament.cpp */,
				A96862D61AE6FD0A004FE1FE /* Armament.h */,
				A96862D71AE6FD0A004FE1FE /* AsteroidField.cpp */,
				A96862D81AE6FD0A004FE1FE /* AsteroidField.h */,
				A96862D91AE6FD0A004FE1FE /* Audio.cpp */,
				A96862DA1AE6FD0A004FE1FE /* Audio.h */,
				A96862DB1AE6FD0A004FE1FE /* BankPanel.cpp */,
				A96862DC1AE6FD0A004FE1FE /* BankPanel.h */,
				DFAAE2A21FD4A25C0072C0A8 /* BatchDrawList.cpp */,
				DFAAE2A31FD4A25C0072C0A8 /* BatchDrawList.h */,
				DFAAE2A41FD4A25C0072C0A8 /* BatchShader.cpp */,
				DFAAE2A51FD4A25C0072C0A8 /* BatchShader.h */,
				74F543598EEFB3745287E663 /* Bitset.cpp */,
				210C41C0BA33F71A694D5F98 /* Bitset.h */,
				A96862DF1AE6FD0A004FE1FE /* BoardingPanel.cpp */,
				A96862E01AE6FD0A004FE1FE /* BoardingPanel.h */,
				6245F8231D301C7400A7A094 /* Body.cpp */,
				6245F8241D301C7400A7A094 /* Body.h */,
				46B444A6B2A67F93BB272686 /* ByGivenOrder.h */,
				DE844E2BBF82C39B568527CB /* ByName.h */,
				A96862E11AE6FD0A004FE1FE /* CaptureOdds.cpp */,
				A96862E21AE6FD0A004FE1FE /* CaptureOdds.h */,
				A96862E31AE6FD0A004FE1FE /* CargoHold.cpp */,
				A96862E41AE6FD0A004FE1FE /* CargoHold.h */,
				6DCF4CF2972F569E6DBB8578 /* CategoryTypes.h */,
				A96862E51AE6FD0A004FE1FE /* ClickZone.h */,
				6A5716311E25BE6F00585EB2 /* CollisionSet.cpp */,
				6A5716321E25BE6F00585EB2 /* CollisionSet.h */,
				A96862E61AE6FD0A004FE1FE /* Color.cpp */,
				A96862E71AE6FD0A004FE1FE /* Color.h */,
				A96862E81AE6FD0A004FE1FE /* Command.cpp */,
				A96862E91AE6FD0A004FE1FE /* Command.h */,
				A96862EA1AE6FD0A004FE1FE /* ConditionSet.cpp */,
				A96862EB1AE6FD0A004FE1FE /* ConditionSet.h */,
				4256486EA97E57BBB38CDAF2 /* ConditionsStore.cpp */,
				A3B9425983D66B182BD724B4 /* ConditionsStore.h */,
				A96862EC1AE6FD0A004FE1FE /* Conversation.cpp */,
				A96862ED1AE6FD0A004FE1FE /* Conversation.h */,
				A96862EE1AE6FD0A004FE1FE /* ConversationPanel.cpp */,
				A96862EF1AE6FD0A004FE1FE /* ConversationPanel.h */,
				0DF34095B64BC64F666ECF5F /* CoreStartData.cpp */,
				98104FFDA18E40F4A712A8BE /* CoreStartData.h */,
				5CF247B48EEC7A3C366C1DFA /* DamageDealt.h */,
				C62B4D15899E5F47443D0ED6 /* DamageProfile.cpp */,
				19184B47B496B414EC9CE671 /* DamageProfile.h */,
				A96862F01AE6FD0A004FE1FE /* DataFile.cpp */,
				A96862F11AE6FD0A004FE1FE /* DataFile.h */,
				A96862F21AE6FD0A004FE1FE /* DataNode.cpp */,
				A96862F31AE6FD0A004FE1FE /* DataNode.h */,
				A96862F41AE6FD0A004FE1FE /* DataWriter.cpp */,
				A96862F51AE6FD0A004FE1FE /* DataWriter.h */,
				A96862F61AE6FD0A004FE1FE /* Date.cpp */,
				A96862F71AE6FD0A004FE1FE /* Date.h */,
				5155CD711DBB9FF900EF090B /* Depreciation.cpp */,
				5155CD721DBB9FF900EF090B /* Depreciation.h */,
				A96862F81AE6FD0A004FE1FE /* Dialog.cpp */,
				A96862F91AE6FD0B004FE1FE /* Dialog.h */,
				DF8D57DF1FC25842001525DA /* Dictionary.cpp */,
				DF8D57E01FC25842001525DA /* Dictionary.h */,
				2E1E458DB603BF979429117C /* DisplayText.cpp */,
				B590162021ED4A0F00799178 /* DisplayText.h */,
				A96862FA1AE6FD0B004FE1FE /* DistanceMap.cpp */,
				A96862FB1AE6FD0B004FE1FE /* DistanceMap.h */,
				A96862FE1AE6FD0B004FE1FE /* DrawList.cpp */,
				A96862FF1AE6FD0B004FE1FE /* DrawList.h */,
				A96863001AE6FD0B004FE1FE /* Effect.cpp */,
				A96863011AE6FD0B004FE1FE /* Effect.h */,
				A96863021AE6FD0B004FE1FE /* Engine.cpp */,
				A96863031AE6FD0B004FE1FE /* Engine.h */,
				A96863041AE6FD0B004FE1FE /* EscortDisplay.cpp */,
				A96863051AE6FD0B004FE1FE /* EscortDisplay.h */,
				950742538F8CECF5D4168FBC /* EsUuid.cpp */,
				86AB4B6E9C4C0490AE7F029B /* EsUuid.h */,
				086E48E490C9BAD6660C7274 /* ExclusiveItem.h */,
				A9C70E0E1C0E5B51000B3D14 /* File.cpp */,
				A9C70E0F1C0E5B51000B3D14 /* File.h */,
				A96863061AE6FD0B004FE1FE /* Files.cpp */,
				A96863071AE6FD0B004FE1FE /* Files.h */,
				A96863081AE6FD0B004FE1FE /* FillShader.cpp */,
				A96863091AE6FD0B004FE1FE /* FillShader.h */,
				E8F645ACA30BA0E95F83803C /* FireCommand.cpp */,
				EB4645F28765D37290EA6F78 /* FireCommand.h */,
				A968630A1AE6FD0B004FE1FE /* Fleet.cpp */,
				A968630B1AE6FD0B004FE1FE /* Fleet.h */,
				62C311181CE172D000409D91 /* Flotsam.cpp */,
				62C311191CE172D000409D91 /* Flotsam.h */,
				62A405B81D47DA4D0054F6A0 /* FogShader.cpp */,
				62A405B91D47DA4D0054F6A0 /* FogShader.h */,
				A968630C1AE6FD0B004FE1FE /* Font.cpp */,
				A968630D1AE6FD0B004FE1FE /* Font.h */,
				A968630E1AE6FD0B004FE1FE /* FontSet.cpp */,
				A968630F1AE6FD0B004FE1FE /* FontSet.h */,
				A96863101AE6FD0B004FE1FE /* Format.cpp */,
				A96863111AE6FD0B004FE1FE /* Format.h */,
				938E07E0235970CE00DC2C2B /* FormationPattern.cpp */,
				938E07E1235970CE00DC2C2B /* FormationPattern.h */,
				A96863121AE6FD0B004FE1FE /* FrameTimer.cpp */,
				A96863131AE6FD0B004FE1FE /* FrameTimer.h */,
				A96863141AE6FD0B004FE1FE /* Galaxy.cpp */,
				A96863151AE6FD0B004FE1FE /* Galaxy.h */,
				9F0F4096A9008E2D8F3304BB /* GameAction.cpp */,
				6833448DAEB9861D28445DD5 /* GameAction.h */,
				A96863161AE6FD0B004FE1FE /* GameData.cpp */,
				A96863171AE6FD0B004FE1FE /* GameData.h */,
				A96863181AE6FD0B004FE1FE /* GameEvent.cpp */,
				A96863191AE6FD0B004FE1FE /* GameEvent.h */,
				A7E640C7A366679B27CCADAC /* GameLoadingPanel.cpp */,
				DC8146D5A145C2DA87D98F1F /* GameLoadingPanel.h */,
				B55C239B2303CE8A005C1A14 /* GameWindow.cpp */,
				B55C239C2303CE8A005C1A14 /* GameWindow.h */,
				A968631B1AE6FD0B004FE1FE /* Government.cpp */,
				A968631C1AE6FD0B004FE1FE /* Government.h */,
				A968631D1AE6FD0B004FE1FE /* HailPanel.cpp */,
				A968631E1AE6FD0B004FE1FE /* HailPanel.h */,
				6245F8261D301C9000A7A094 /* Hardpoint.cpp */,
				6245F8271D301C9000A7A094 /* Hardpoint.h */,
				C49D4EA08DF168A83B1C7B07 /* Hazard.cpp */,
				2E644A108BCD762A2A1A899C /* Hazard.h */,
				A968631F1AE6FD0B004FE1FE /* HiringPanel.cpp */,
				A96863201AE6FD0B004FE1FE /* HiringPanel.h */,
				A96863211AE6FD0B004FE1FE /* ImageBuffer.cpp */,
				A96863221AE6FD0B004FE1FE /* ImageBuffer.h */,
				DFAAE2A81FD4A27B0072C0A8 /* ImageSet.cpp */,
				DFAAE2A91FD4A27B0072C0A8 /* ImageSet.h */,
				1578F880250B5F8A00D318FB /* InfoPanelState.cpp */,
				1578F882250B5F8A00D318FB /* InfoPanelState.h */,
				A96863251AE6FD0B004FE1FE /* Information.cpp */,
				A96863261AE6FD0B004FE1FE /* Information.h */,
				A96863271AE6FD0B004FE1FE /* Interface.cpp */,
				A96863281AE6FD0B004FE1FE /* Interface.h */,
				A9B99D001C616AD000BE7C2E /* ItemInfoDisplay.cpp */,
				A9B99D011C616AD000BE7C2E /* ItemInfoDisplay.h */,
				9BCF4321AF819E944EC02FB9 /* layout.hpp */,
				A96863291AE6FD0B004FE1FE /* LineShader.cpp */,
				A968632A1AE6FD0B004FE1FE /* LineShader.h */,
				A968632B1AE6FD0B004FE1FE /* LoadPanel.cpp */,
				A968632C1AE6FD0B004FE1FE /* LoadPanel.h */,
				A968632D1AE6FD0B004FE1FE /* LocationFilter.cpp */,
				A968632E1AE6FD0B004FE1FE /* LocationFilter.h */,
				A90633FD1EE602FD000DA6C0 /* LogbookPanel.cpp */,
				A90633FE1EE602FD000DA6C0 /* LogbookPanel.h */,
				A7F240B4AC219841424A387A /* Logger.cpp */,
				AE57401AA43232EDEABFAE13 /* Logger.h */,
				A968632F1AE6FD0B004FE1FE /* main.cpp */,
				A96863301AE6FD0B004FE1FE /* MainPanel.cpp */,
				A96863311AE6FD0B004FE1FE /* MainPanel.h */,
				A96863321AE6FD0C004FE1FE /* MapDetailPanel.cpp */,
				A96863331AE6FD0C004FE1FE /* MapDetailPanel.h */,
				A97C24E81B17BE35007DDFA1 /* MapOutfitterPanel.cpp */,
				A97C24E91B17BE35007DDFA1 /* MapOutfitterPanel.h */,
				A96863341AE6FD0C004FE1FE /* MapPanel.cpp */,
				A96863351AE6FD0C004FE1FE /* MapPanel.h */,
				32404878BFF00A095AF2DD2C /* MapPlanetCard.cpp */,
				A2A94C40A8DCA99809AD5DEE /* MapPlanetCard.h */,
				A9B99D031C616AF200BE7C2E /* MapSalesPanel.cpp */,
				A9B99D041C616AF200BE7C2E /* MapSalesPanel.h */,
				A97C24EB1B17BE3C007DDFA1 /* MapShipyardPanel.cpp */,
				A97C24EC1B17BE3C007DDFA1 /* MapShipyardPanel.h */,
				A96863361AE6FD0C004FE1FE /* Mask.cpp */,
				A96863371AE6FD0C004FE1FE /* Mask.h */,
				499B4DA7A9C7351120660643 /* MaskManager.cpp */,
				191E4107A4F1CBBC2526A0E9 /* MaskManager.h */,
				D0FA4800BE72C1B5A7D567B9 /* MenuAnimationPanel.cpp */,
				8CB543A1AA20F764DD7FC15A /* MenuAnimationPanel.h */,
				A96863381AE6FD0C004FE1FE /* MenuPanel.cpp */,
				A96863391AE6FD0C004FE1FE /* MenuPanel.h */,
				A968633A1AE6FD0C004FE1FE /* Messages.cpp */,
				A968633B1AE6FD0C004FE1FE /* Messages.h */,
				A90C15D71D5BD55700708F3A /* Minable.cpp */,
				A90C15D81D5BD55700708F3A /* Minable.h */,
				A968633C1AE6FD0C004FE1FE /* Mission.cpp */,
				A968633D1AE6FD0C004FE1FE /* Mission.h */,
				A968633E1AE6FD0C004FE1FE /* MissionAction.cpp */,
				A968633F1AE6FD0C004FE1FE /* MissionAction.h */,
				A96863401AE6FD0C004FE1FE /* MissionPanel.cpp */,
				A96863411AE6FD0C004FE1FE /* MissionPanel.h */,
				A96863421AE6FD0C004FE1FE /* Mortgage.cpp */,
				A96863431AE6FD0C004FE1FE /* Mortgage.h */,
				A9BDFB521E00B8AA00A6B27E /* Music.cpp */,
				A9BDFB531E00B8AA00A6B27E /* Music.h */,
				B5DDA6922001B7F600DBA76A /* News.cpp */,
				B5DDA6932001B7F600DBA76A /* News.h */,
				A96863441AE6FD0C004FE1FE /* NPC.cpp */,
				A96863451AE6FD0C004FE1FE /* NPC.h */,
				A3754152958FBC924E9F76A9 /* opengl.cpp */,
				EB634E95A88454ADDB8644B1 /* opengl.h */,
				A96863461AE6FD0C004FE1FE /* Outfit.cpp */,
				A96863471AE6FD0C004FE1FE /* Outfit.h */,
				A96863481AE6FD0C004FE1FE /* OutfitInfoDisplay.cpp */,
				A96863491AE6FD0C004FE1FE /* OutfitInfoDisplay.h */,
				A968634A1AE6FD0C004FE1FE /* OutfitterPanel.cpp */,
				A968634B1AE6FD0C004FE1FE /* OutfitterPanel.h */,
				A968634C1AE6FD0C004FE1FE /* OutlineShader.cpp */,
				A968634D1AE6FD0C004FE1FE /* OutlineShader.h */,
				A968634E1AE6FD0C004FE1FE /* Panel.cpp */,
				A968634F1AE6FD0C004FE1FE /* Panel.h */,
				A966A5A91B964E6300DFF69C /* Person.cpp */,
				A966A5AA1B964E6300DFF69C /* Person.h */,
				A96863501AE6FD0C004FE1FE /* Personality.cpp */,
				A96863511AE6FD0C004FE1FE /* Personality.h */,
				A96863521AE6FD0C004FE1FE /* Phrase.cpp */,
				A96863531AE6FD0C004FE1FE /* Phrase.h */,
				A96863541AE6FD0C004FE1FE /* pi.h */,
				A96863551AE6FD0C004FE1FE /* Planet.cpp */,
				A96863561AE6FD0C004FE1FE /* Planet.h */,
				628BDAED1CC5DC950062BCD2 /* PlanetLabel.cpp */,
				628BDAEE1CC5DC950062BCD2 /* PlanetLabel.h */,
				A96863571AE6FD0C004FE1FE /* PlanetPanel.cpp */,
				A96863581AE6FD0C004FE1FE /* PlanetPanel.h */,
				A96863591AE6FD0C004FE1FE /* PlayerInfo.cpp */,
				A968635A1AE6FD0C004FE1FE /* PlayerInfo.h */,
				A98150831EA9635D00428AD6 /* PlayerInfoPanel.cpp */,
				A98150841EA9635D00428AD6 /* PlayerInfoPanel.h */,
				A968635B1AE6FD0C004FE1FE /* Point.cpp */,
				A968635C1AE6FD0C004FE1FE /* Point.h */,
				A968635D1AE6FD0C004FE1FE /* PointerShader.cpp */,
				A968635E1AE6FD0C004FE1FE /* PointerShader.h */,
				A968635F1AE6FD0C004FE1FE /* Politics.cpp */,
				A96863601AE6FD0C004FE1FE /* Politics.h */,
				A96863611AE6FD0C004FE1FE /* Preferences.cpp */,
				A96863621AE6FD0C004FE1FE /* Preferences.h */,
				A96863631AE6FD0C004FE1FE /* PreferencesPanel.cpp */,
				A96863641AE6FD0C004FE1FE /* PreferencesPanel.h */,
				341645FAA25F7901221B8965 /* PrintData.cpp */,
				CCE547DBB6C74E18E1B84D29 /* PrintData.h */,
				A96863651AE6FD0C004FE1FE /* Projectile.cpp */,
				A96863661AE6FD0C004FE1FE /* Projectile.h */,
				A96863671AE6FD0C004FE1FE /* Radar.cpp */,
				A96863681AE6FD0C004FE1FE /* Radar.h */,
				A96863691AE6FD0D004FE1FE /* Random.cpp */,
				A968636A1AE6FD0D004FE1FE /* Random.h */,
				A00D4207B8915B5E7E9B4619 /* RandomEvent.h */,
				A90C15DA1D5BD56800708F3A /* Rectangle.cpp */,
				A90C15DB1D5BD56800708F3A /* Rectangle.h */,
				A968636B1AE6FD0D004FE1FE /* RingShader.cpp */,
				A968636C1AE6FD0D004FE1FE /* RingShader.h */,
				A968636D1AE6FD0D004FE1FE /* Sale.h */,
				A968636E1AE6FD0D004FE1FE /* SavedGame.cpp */,
				A968636F1AE6FD0D004FE1FE /* SavedGame.h */,
				A96863701AE6FD0D004FE1FE /* Screen.cpp */,
				A96863711AE6FD0D004FE1FE /* Screen.h */,
				A96863721AE6FD0D004FE1FE /* Set.h */,
				A96863731AE6FD0D004FE1FE /* Shader.cpp */,
				A96863741AE6FD0D004FE1FE /* Shader.h */,
				A96863751AE6FD0D004FE1FE /* shift.h */,
				A96863761AE6FD0D004FE1FE /* Ship.cpp */,
				A96863771AE6FD0D004FE1FE /* Ship.h */,
				A96863781AE6FD0D004FE1FE /* ShipEvent.cpp */,
				A96863791AE6FD0D004FE1FE /* ShipEvent.h */,
				A968637A1AE6FD0D004FE1FE /* ShipInfoDisplay.cpp */,
				A968637B1AE6FD0D004FE1FE /* ShipInfoDisplay.h */,
				A98150801EA9634A00428AD6 /* ShipInfoPanel.cpp */,
				A98150811EA9634A00428AD6 /* ShipInfoPanel.h */,
				A968637C1AE6FD0D004FE1FE /* ShipyardPanel.cpp */,
				A968637D1AE6FD0D004FE1FE /* ShipyardPanel.h */,
				A968637E1AE6FD0D004FE1FE /* ShopPanel.cpp */,
				A968637F1AE6FD0D004FE1FE /* ShopPanel.h */,
				A96863801AE6FD0D004FE1FE /* Sound.cpp */,
				A96863811AE6FD0D004FE1FE /* Sound.h */,
				A96863821AE6FD0D004FE1FE /* SpaceportPanel.cpp */,
				A96863831AE6FD0D004FE1FE /* SpaceportPanel.h */,
				A96863841AE6FD0D004FE1FE /* Sprite.cpp */,
				A96863851AE6FD0D004FE1FE /* Sprite.h */,
				A96863881AE6FD0D004FE1FE /* SpriteSet.cpp */,
				A96863891AE6FD0D004FE1FE /* SpriteSet.h */,
				A968638A1AE6FD0D004FE1FE /* SpriteShader.cpp */,
				A968638B1AE6FD0D004FE1FE /* SpriteShader.h */,
				A968638C1AE6FD0D004FE1FE /* StarField.cpp */,
				A968638D1AE6FD0D004FE1FE /* StarField.h */,
				A968638E1AE6FD0D004FE1FE /* StartConditions.cpp */,
				A968638F1AE6FD0D004FE1FE /* StartConditions.h */,
				11EA4AD7A889B6AC1441A198 /* StartConditionsPanel.cpp */,
				F434470BA8F3DE8B46D475C5 /* StartConditionsPanel.h */,
				A96863901AE6FD0D004FE1FE /* StellarObject.cpp */,
				A96863911AE6FD0D004FE1FE /* StellarObject.h */,
				A96863921AE6FD0D004FE1FE /* System.cpp */,
				A96863931AE6FD0D004FE1FE /* System.h */,
				A96863941AE6FD0D004FE1FE /* Table.cpp */,
				A96863951AE6FD0D004FE1FE /* Table.h */,
				2E8047A8987DD8EC99FF8E2E /* Test.cpp */,
				5CE3475B85CE8C48D98664B7 /* Test.h */,
				A3134EC4B1CCA5546A10C3EF /* TestContext.cpp */,
				A2A948EE929342C8F84C65D1 /* TestContext.h */,
				02D34A71AE3BC4C93FC6865B /* TestData.cpp */,
				9DA14712A9C68E00FBFD9C72 /* TestData.h */,
				6A4E42FEB3B265A91D5BD2FC /* TextReplacements.cpp */,
				86D9414E818561143BD298BC /* TextReplacements.h */,
				A96863961AE6FD0D004FE1FE /* Trade.cpp */,
				A96863971AE6FD0D004FE1FE /* Trade.h */,
				A96863981AE6FD0D004FE1FE /* TradingPanel.cpp */,
				A96863991AE6FD0D004FE1FE /* TradingPanel.h */,
				2CA44855BD0AFF45DCAEEA5D /* truncate.hpp */,
				A968639A1AE6FD0D004FE1FE /* UI.cpp */,
				A968639B1AE6FD0D004FE1FE /* UI.h */,
				389245138CF297EB417DF730 /* UniverseObjects.cpp */,
				DB9A43BA91B3BC47186BF05E /* UniverseObjects.h */,
				B590161121ED4A0E00799178 /* Utf8.cpp */,
				B590161221ED4A0F00799178 /* Utf8.h */,
				61FA4C2BB89E08C5E2B8B4B9 /* Variant.cpp */,
				5EBC44769E84CF0C953D08B3 /* Variant.h */,
				DF8D57E21FC25889001525DA /* Visual.cpp */,
				DF8D57E31FC25889001525DA /* Visual.h */,
				A968639C1AE6FD0D004FE1FE /* Weapon.cpp */,
				A968639D1AE6FD0D004FE1FE /* Weapon.h */,
				8E8A4C648B242742B22A34FA /* Weather.cpp */,
				F8C14CFB89472482F77C051D /* Weather.h */,
				0C90483BB01ECD0E3E8DDA44 /* WeightedList.h */,
<<<<<<< HEAD
				950742538F8CECF5D4168FBC /* EsUuid.cpp */,
				86AB4B6E9C4C0490AE7F029B /* EsUuid.h */,
				499B4DA7A9C7351120660643 /* MaskManager.cpp */,
				191E4107A4F1CBBC2526A0E9 /* MaskManager.h */,
				A00D4207B8915B5E7E9B4619 /* RandomEvent.h */,
				9F0F4096A9008E2D8F3304BB /* GameAction.cpp */,
				6833448DAEB9861D28445DD5 /* GameAction.h */,
				389245138CF297EB417DF730 /* UniverseObjects.cpp */,
				DB9A43BA91B3BC47186BF05E /* UniverseObjects.h */,
				A2A948EE929342C8F84C65D1 /* TestContext.h */,
				A3134EC4B1CCA5546A10C3EF /* TestContext.cpp */,
				A7E640C7A366679B27CCADAC /* GameLoadingPanel.cpp */,
				DC8146D5A145C2DA87D98F1F /* GameLoadingPanel.h */,
				6A4E42FEB3B265A91D5BD2FC /* TextReplacements.cpp */,
				86D9414E818561143BD298BC /* TextReplacements.h */,
				74F543598EEFB3745287E663 /* Bitset.cpp */,
				210C41C0BA33F71A694D5F98 /* Bitset.h */,
				A3754152958FBC924E9F76A9 /* opengl.cpp */,
				EB634E95A88454ADDB8644B1 /* opengl.h */,
				E8F645ACA30BA0E95F83803C /* FireCommand.cpp */,
				EB4645F28765D37290EA6F78 /* FireCommand.h */,
				46B444A6B2A67F93BB272686 /* ByGivenOrder.h */,
				DE844E2BBF82C39B568527CB /* ByName.h */,
				C62B4D15899E5F47443D0ED6 /* DamageProfile.cpp */,
				19184B47B496B414EC9CE671 /* DamageProfile.h */,
				5CF247B48EEC7A3C366C1DFA /* DamageDealt.h */,
				D0FA4800BE72C1B5A7D567B9 /* MenuAnimationPanel.cpp */,
				8CB543A1AA20F764DD7FC15A /* MenuAnimationPanel.h */,
				32404878BFF00A095AF2DD2C /* MapPlanetCard.cpp */,
				A2A94C40A8DCA99809AD5DEE /* MapPlanetCard.h */,
				61FA4C2BB89E08C5E2B8B4B9 /* Variant.cpp */,
				5EBC44769E84CF0C953D08B3 /* Variant.h */,
				086E48E490C9BAD6660C7274 /* ExclusiveItem.h */,
				7CE64A4BA79C2C654848F558 /* TaskQueue.cpp */,
				47304B4DBCD8D319692647D2 /* TaskQueue.h */,
				341645FAA25F7901221B8965 /* PrintData.cpp */,
				CCE547DBB6C74E18E1B84D29 /* PrintData.h */,
				A7F240B4AC219841424A387A /* Logger.cpp */,
				AE57401AA43232EDEABFAE13 /* Logger.h */,
=======
				A968639E1AE6FD0D004FE1FE /* WrappedText.cpp */,
				A968639F1AE6FD0E004FE1FE /* WrappedText.h */,
>>>>>>> 3f4d1fbf
			);
			name = source;
			sourceTree = "<group>";
		};
		A9CC52601950C9F6004E4E22 = {
			isa = PBXGroup;
			children = (
				654D33611BE92C9200D1E5AB /* source */,
				A99F7A6F195DF44B002C30B8 /* credits.txt */,
				A99F7A94195DF44B002C30B8 /* keys.txt */,
				A99F7A95195DF44B002C30B8 /* license.txt */,
				A94408A41982F3E600610427 /* endless-sky.iconset */,
				A9A5297319996C9F002D7C35 /* sounds */,
				A99F7B32195DF45E002C30B8 /* data */,
				A99F7B33195DF45E002C30B8 /* images */,
				A9CC52721950C9F6004E4E22 /* XCode */,
				A9CC526B1950C9F6004E4E22 /* Frameworks */,
				A9CC526A1950C9F6004E4E22 /* Products */,
			);
			sourceTree = "<group>";
		};
		A9CC526A1950C9F6004E4E22 /* Products */ = {
			isa = PBXGroup;
			children = (
				A9CC52691950C9F6004E4E22 /* Endless Sky.app */,
				072599BE26A8C67D007EC229 /* SDL2.dylib */,
				070CD8152818CC6B00A853BB /* libmad.dylib */,
			);
			name = Products;
			sourceTree = "<group>";
		};
		A9CC526B1950C9F6004E4E22 /* Frameworks */ = {
			isa = PBXGroup;
			children = (
				A9BDFB551E00B94700A6B27E /* libmad.0.dylib */,
				A93931FC1988136B00C2A87B /* libpng16.dylib */,
				A93931FA1988135200C2A87B /* libturbojpeg.0.dylib */,
				072599CC26A8C942007EC229 /* SDL2.framework */,
				A9A5297519996CC3002D7C35 /* OpenAL.framework */,
				A9D40D19195DFAA60086EE52 /* OpenGL.framework */,
				A9CC526C1950C9F6004E4E22 /* Cocoa.framework */,
				A9CC526E1950C9F6004E4E22 /* Other Frameworks */,
			);
			name = Frameworks;
			sourceTree = "<group>";
		};
		A9CC526E1950C9F6004E4E22 /* Other Frameworks */ = {
			isa = PBXGroup;
			children = (
				A9CC526F1950C9F6004E4E22 /* AppKit.framework */,
				A9CC52701950C9F6004E4E22 /* CoreData.framework */,
				A9CC52711950C9F6004E4E22 /* Foundation.framework */,
			);
			name = "Other Frameworks";
			sourceTree = "<group>";
		};
		A9CC52721950C9F6004E4E22 /* XCode */ = {
			isa = PBXGroup;
			children = (
				A99F7A4F195DF3E8002C30B8 /* Images.xcassets */,
				A9CC52731950C9F6004E4E22 /* Supporting Files */,
			);
			path = XCode;
			sourceTree = "<group>";
		};
		A9CC52731950C9F6004E4E22 /* Supporting Files */ = {
			isa = PBXGroup;
			children = (
				A99F7A51195DF3F9002C30B8 /* EndlessSky-Info.plist */,
			);
			name = "Supporting Files";
			sourceTree = "<group>";
		};
/* End PBXGroup section */

/* Begin PBXHeadersBuildPhase section */
		179C4966BD83E1B6FC2B24A0 /* Headers */ = {
			isa = PBXHeadersBuildPhase;
			buildActionMask = 2147483647;
			files = (
				AFF742E3BAA4AD9A5D001460 /* alignment.hpp in Headers */,
				F55745BDBC50E15DCEB2ED5B /* layout.hpp in Headers */,
				16AD4CACA629E8026777EA00 /* truncate.hpp in Headers */,
			);
			runOnlyForDeploymentPostprocessing = 0;
		};
/* End PBXHeadersBuildPhase section */

/* Begin PBXNativeTarget section */
		070CD8102818CC6B00A853BB /* libmad */ = {
			isa = PBXNativeTarget;
			buildConfigurationList = 070CD8122818CC6B00A853BB /* Build configuration list for PBXNativeTarget "libmad" */;
			buildPhases = (
				070CD8112818CC6B00A853BB /* ShellScript */,
			);
			buildRules = (
			);
			dependencies = (
			);
			name = libmad;
			productName = libmad;
			productReference = 070CD8152818CC6B00A853BB /* libmad.dylib */;
			productType = "com.apple.product-type.library.dynamic";
		};
		072599BD26A8C67D007EC229 /* SDL2 */ = {
			isa = PBXNativeTarget;
			buildConfigurationList = 072599C826A8C67D007EC229 /* Build configuration list for PBXNativeTarget "SDL2" */;
			buildPhases = (
				072599CB26A8C7AB007EC229 /* ShellScript */,
			);
			buildRules = (
			);
			dependencies = (
			);
			name = SDL2;
			productName = SDL2;
			productReference = 072599BE26A8C67D007EC229 /* SDL2.dylib */;
			productType = "com.apple.product-type.library.dynamic";
		};
		A9CC52681950C9F6004E4E22 /* EndlessSky */ = {
			isa = PBXNativeTarget;
			buildConfigurationList = A9CC529A1950C9F6004E4E22 /* Build configuration list for PBXNativeTarget "EndlessSky" */;
			buildPhases = (
				A93931ED19880ECA00C2A87B /* CopyFiles */,
				072599A726A0CDC9007EC229 /* ShellScript */,
				A9CC52651950C9F6004E4E22 /* Sources */,
				A9CC52661950C9F6004E4E22 /* Frameworks */,
				A9CC52671950C9F6004E4E22 /* Resources */,
				179C4966BD83E1B6FC2B24A0 /* Headers */,
			);
			buildRules = (
			);
			dependencies = (
				072599CF26A8CADA007EC229 /* PBXTargetDependency */,
				070CD8172818CE9200A853BB /* PBXTargetDependency */,
			);
			name = EndlessSky;
			productName = EndlessSky;
			productReference = A9CC52691950C9F6004E4E22 /* Endless Sky.app */;
			productType = "com.apple.product-type.application";
		};
/* End PBXNativeTarget section */

/* Begin PBXProject section */
		A9CC52611950C9F6004E4E22 /* Project object */ = {
			isa = PBXProject;
			attributes = {
				LastUpgradeCheck = 0920;
				TargetAttributes = {
					072599BD26A8C67D007EC229 = {
						CreatedOnToolsVersion = 9.2;
						ProvisioningStyle = Automatic;
					};
				};
			};
			buildConfigurationList = A9CC52641950C9F6004E4E22 /* Build configuration list for PBXProject "EndlessSky" */;
			compatibilityVersion = "Xcode 3.2";
			developmentRegion = English;
			hasScannedForEncodings = 0;
			knownRegions = (
				English,
				Base,
			);
			mainGroup = A9CC52601950C9F6004E4E22;
			productRefGroup = A9CC526A1950C9F6004E4E22 /* Products */;
			projectDirPath = "";
			projectRoot = "";
			targets = (
				A9CC52681950C9F6004E4E22 /* EndlessSky */,
				072599BD26A8C67D007EC229 /* SDL2 */,
				070CD8102818CC6B00A853BB /* libmad */,
			);
		};
/* End PBXProject section */

/* Begin PBXResourcesBuildPhase section */
		A9CC52671950C9F6004E4E22 /* Resources */ = {
			isa = PBXResourcesBuildPhase;
			buildActionMask = 2147483647;
			files = (
				A99F7A50195DF3E8002C30B8 /* Images.xcassets in Resources */,
				A99F7B09195DF44C002C30B8 /* license.txt in Resources */,
				A9A5297419996C9F002D7C35 /* sounds in Resources */,
				A99F7AF5195DF44C002C30B8 /* credits.txt in Resources */,
				A99F7B08195DF44C002C30B8 /* keys.txt in Resources */,
				A99F7B34195DF45E002C30B8 /* data in Resources */,
				A94408A51982F3E600610427 /* endless-sky.iconset in Resources */,
				A99F7B35195DF45E002C30B8 /* images in Resources */,
			);
			runOnlyForDeploymentPostprocessing = 0;
		};
/* End PBXResourcesBuildPhase section */

/* Begin PBXShellScriptBuildPhase section */
		070CD8112818CC6B00A853BB /* ShellScript */ = {
			isa = PBXShellScriptBuildPhase;
			buildActionMask = 2147483647;
			files = (
			);
			inputPaths = (
				"$(SRCROOT)/utils/mad-compat.rb",
			);
			outputPaths = (
				"$(PROJECT_DIR)/build/libmad.0.dylib",
			);
			runOnlyForDeploymentPostprocessing = 0;
			shellPath = /bin/sh;
			shellScript = "HOMEBREW_NO_COLOR=1 \"${SRCROOT}/utils/build_custom_libmad.sh\"";
			showEnvVarsInLog = 0;
		};
		072599A726A0CDC9007EC229 /* ShellScript */ = {
			isa = PBXShellScriptBuildPhase;
			buildActionMask = 2147483647;
			files = (
			);
			inputPaths = (
			);
			outputPaths = (
			);
			runOnlyForDeploymentPostprocessing = 0;
			shellPath = /bin/sh;
			shellScript = "\"${SRCROOT}/utils/set_dylibs_rpath.sh\"";
		};
		072599CB26A8C7AB007EC229 /* ShellScript */ = {
			isa = PBXShellScriptBuildPhase;
			buildActionMask = 2147483647;
			files = (
			);
			inputPaths = (
				"$(SRCROOT)/utils/fetch_sdl2_framework.sh",
			);
			outputPaths = (
				"$(PROJECT_DIR)/build/SDL2.framework",
			);
			runOnlyForDeploymentPostprocessing = 0;
			shellPath = /bin/sh;
			shellScript = "\"${SRCROOT}/utils/fetch_sdl2_framework.sh\"";
			showEnvVarsInLog = 0;
		};
/* End PBXShellScriptBuildPhase section */

/* Begin PBXSourcesBuildPhase section */
		A9CC52651950C9F6004E4E22 /* Sources */ = {
			isa = PBXSourcesBuildPhase;
			buildActionMask = 2147483647;
			files = (
				A96863AD1AE6FD0E004FE1FE /* Command.cpp in Sources */,
				A96863E71AE6FD0E004FE1FE /* PointerShader.cpp in Sources */,
				A96863E51AE6FD0E004FE1FE /* PlayerInfo.cpp in Sources */,
				A96863B81AE6FD0E004FE1FE /* DrawList.cpp in Sources */,
				A96863FB1AE6FD0E004FE1FE /* SpriteSet.cpp in Sources */,
				A96863CC1AE6FD0E004FE1FE /* Interface.cpp in Sources */,
				A96864041AE6FD0E004FE1FE /* UI.cpp in Sources */,
				A96863EE1AE6FD0E004FE1FE /* RingShader.cpp in Sources */,
				A96864001AE6FD0E004FE1FE /* System.cpp in Sources */,
				A96863AC1AE6FD0E004FE1FE /* Color.cpp in Sources */,
				A96864031AE6FD0E004FE1FE /* TradingPanel.cpp in Sources */,
				A96863C81AE6FD0E004FE1FE /* HiringPanel.cpp in Sources */,
				A96863B21AE6FD0E004FE1FE /* DataNode.cpp in Sources */,
				A96863B01AE6FD0E004FE1FE /* ConversationPanel.cpp in Sources */,
				A96863E41AE6FD0E004FE1FE /* PlanetPanel.cpp in Sources */,
				A96863E01AE6FD0E004FE1FE /* Panel.cpp in Sources */,
				A96863D21AE6FD0E004FE1FE /* MapDetailPanel.cpp in Sources */,
				DFAAE2AA1FD4A27B0072C0A8 /* ImageSet.cpp in Sources */,
				B590161321ED4A0F00799178 /* Utf8.cpp in Sources */,
				A96863D41AE6FD0E004FE1FE /* Mask.cpp in Sources */,
				A96863E61AE6FD0E004FE1FE /* Point.cpp in Sources */,
				938E07E4235970CE00DC2C2B /* FormationPattern.cpp in Sources */,
				A96863DE1AE6FD0E004FE1FE /* OutfitterPanel.cpp in Sources */,
				62C3111A1CE172D000409D91 /* Flotsam.cpp in Sources */,
				B55C239D2303CE8B005C1A14 /* GameWindow.cpp in Sources */,
				A96863B91AE6FD0E004FE1FE /* Effect.cpp in Sources */,
				A96863AE1AE6FD0E004FE1FE /* ConditionSet.cpp in Sources */,
				A96863DC1AE6FD0E004FE1FE /* Outfit.cpp in Sources */,
				A96863BB1AE6FD0E004FE1FE /* EscortDisplay.cpp in Sources */,
				A96863EB1AE6FD0E004FE1FE /* Projectile.cpp in Sources */,
				A96863D11AE6FD0E004FE1FE /* MainPanel.cpp in Sources */,
				A96863B31AE6FD0E004FE1FE /* DataWriter.cpp in Sources */,
				A96863A61AE6FD0E004FE1FE /* Audio.cpp in Sources */,
				A96863A21AE6FD0E004FE1FE /* Angle.cpp in Sources */,
				A966A5AB1B964E6300DFF69C /* Person.cpp in Sources */,
				A96863FE1AE6FD0E004FE1FE /* StartConditions.cpp in Sources */,
				A96863A71AE6FD0E004FE1FE /* BankPanel.cpp in Sources */,
				A96863DA1AE6FD0E004FE1FE /* Mortgage.cpp in Sources */,
				A96863C31AE6FD0E004FE1FE /* Galaxy.cpp in Sources */,
				A97C24EA1B17BE35007DDFA1 /* MapOutfitterPanel.cpp in Sources */,
				A96864061AE6FD0E004FE1FE /* WrappedText.cpp in Sources */,
				A96863D91AE6FD0E004FE1FE /* MissionPanel.cpp in Sources */,
				A96863DB1AE6FD0E004FE1FE /* NPC.cpp in Sources */,
				A96863F81AE6FD0E004FE1FE /* SpaceportPanel.cpp in Sources */,
				A96863AA1AE6FD0E004FE1FE /* CaptureOdds.cpp in Sources */,
				A96863B61AE6FD0E004FE1FE /* DistanceMap.cpp in Sources */,
				A96863CF1AE6FD0E004FE1FE /* LocationFilter.cpp in Sources */,
				A96863C11AE6FD0E004FE1FE /* Format.cpp in Sources */,
				A96863BF1AE6FD0E004FE1FE /* Font.cpp in Sources */,
				A96863ED1AE6FD0E004FE1FE /* Random.cpp in Sources */,
				A96864021AE6FD0E004FE1FE /* Trade.cpp in Sources */,
				6245F8251D301C7400A7A094 /* Body.cpp in Sources */,
				5155CD731DBB9FF900EF090B /* Depreciation.cpp in Sources */,
				A96863FC1AE6FD0E004FE1FE /* SpriteShader.cpp in Sources */,
				A96863E81AE6FD0E004FE1FE /* Politics.cpp in Sources */,
				A96863E91AE6FD0E004FE1FE /* Preferences.cpp in Sources */,
				A96863F31AE6FD0E004FE1FE /* ShipEvent.cpp in Sources */,
				DFAAE2A71FD4A25C0072C0A8 /* BatchShader.cpp in Sources */,
				A96863D51AE6FD0E004FE1FE /* MenuPanel.cpp in Sources */,
				A90C15DC1D5BD56800708F3A /* Rectangle.cpp in Sources */,
				A9B99D021C616AD000BE7C2E /* ItemInfoDisplay.cpp in Sources */,
				A96863EA1AE6FD0E004FE1FE /* PreferencesPanel.cpp in Sources */,
				A96863F11AE6FD0E004FE1FE /* Shader.cpp in Sources */,
				A9C70E101C0E5B51000B3D14 /* File.cpp in Sources */,
				1578F883250B5F8A00D318FB /* InfoPanelState.cpp in Sources */,
				A96863F41AE6FD0E004FE1FE /* ShipInfoDisplay.cpp in Sources */,
				A96863C21AE6FD0E004FE1FE /* FrameTimer.cpp in Sources */,
				A96863D81AE6FD0E004FE1FE /* MissionAction.cpp in Sources */,
				A96863E21AE6FD0E004FE1FE /* Phrase.cpp in Sources */,
				628BDAEF1CC5DC950062BCD2 /* PlanetLabel.cpp in Sources */,
				6245F8281D301C9000A7A094 /* Hardpoint.cpp in Sources */,
				A96863C01AE6FD0E004FE1FE /* FontSet.cpp in Sources */,
				A96863D61AE6FD0E004FE1FE /* Messages.cpp in Sources */,
				A97C24ED1B17BE3C007DDFA1 /* MapShipyardPanel.cpp in Sources */,
				A96863D71AE6FD0E004FE1FE /* Mission.cpp in Sources */,
				A96863D31AE6FD0E004FE1FE /* MapPanel.cpp in Sources */,
				A96863F21AE6FD0E004FE1FE /* Ship.cpp in Sources */,
				B5DDA6942001B7F600DBA76A /* News.cpp in Sources */,
				A96863D01AE6FD0E004FE1FE /* main.cpp in Sources */,
				A96863BE1AE6FD0E004FE1FE /* Fleet.cpp in Sources */,
				A98150821EA9634A00428AD6 /* ShipInfoPanel.cpp in Sources */,
				A96864011AE6FD0E004FE1FE /* Table.cpp in Sources */,
				A96863AB1AE6FD0E004FE1FE /* CargoHold.cpp in Sources */,
				A96864051AE6FD0E004FE1FE /* Weapon.cpp in Sources */,
				A96863EC1AE6FD0E004FE1FE /* Radar.cpp in Sources */,
				A96863F61AE6FD0E004FE1FE /* ShopPanel.cpp in Sources */,
				DFAAE2A61FD4A25C0072C0A8 /* BatchDrawList.cpp in Sources */,
				A98150851EA9635D00428AD6 /* PlayerInfoPanel.cpp in Sources */,
				A96863BC1AE6FD0E004FE1FE /* Files.cpp in Sources */,
				A96863CB1AE6FD0E004FE1FE /* Information.cpp in Sources */,
				A96863F91AE6FD0E004FE1FE /* Sprite.cpp in Sources */,
				A96863A91AE6FD0E004FE1FE /* BoardingPanel.cpp in Sources */,
				DF8D57E11FC25842001525DA /* Dictionary.cpp in Sources */,
				A9B99D051C616AF200BE7C2E /* MapSalesPanel.cpp in Sources */,
				A96863A01AE6FD0E004FE1FE /* Account.cpp in Sources */,
				A90C15D91D5BD55700708F3A /* Minable.cpp in Sources */,
				A96863F51AE6FD0E004FE1FE /* ShipyardPanel.cpp in Sources */,
				A96863DD1AE6FD0E004FE1FE /* OutfitInfoDisplay.cpp in Sources */,
				A96863C41AE6FD0E004FE1FE /* GameData.cpp in Sources */,
				A96863CD1AE6FD0E004FE1FE /* LineShader.cpp in Sources */,
				A96863C71AE6FD0E004FE1FE /* HailPanel.cpp in Sources */,
				62A405BA1D47DA4D0054F6A0 /* FogShader.cpp in Sources */,
				A96863C61AE6FD0E004FE1FE /* Government.cpp in Sources */,
				A96863B51AE6FD0E004FE1FE /* Dialog.cpp in Sources */,
				A96863AF1AE6FD0E004FE1FE /* Conversation.cpp in Sources */,
				A96863C51AE6FD0E004FE1FE /* GameEvent.cpp in Sources */,
				A90633FF1EE602FD000DA6C0 /* LogbookPanel.cpp in Sources */,
				A96863BD1AE6FD0E004FE1FE /* FillShader.cpp in Sources */,
				A96863FF1AE6FD0E004FE1FE /* StellarObject.cpp in Sources */,
				A96863A51AE6FD0E004FE1FE /* AsteroidField.cpp in Sources */,
				A96863FD1AE6FD0E004FE1FE /* StarField.cpp in Sources */,
				A96863B11AE6FD0E004FE1FE /* DataFile.cpp in Sources */,
				A96863E31AE6FD0E004FE1FE /* Planet.cpp in Sources */,
				A96863DF1AE6FD0E004FE1FE /* OutlineShader.cpp in Sources */,
				A96863C91AE6FD0E004FE1FE /* ImageBuffer.cpp in Sources */,
				6A5716331E25BE6F00585EB2 /* CollisionSet.cpp in Sources */,
				A96863E11AE6FD0E004FE1FE /* Personality.cpp in Sources */,
				A96863B41AE6FD0E004FE1FE /* Date.cpp in Sources */,
				DF8D57E51FC25889001525DA /* Visual.cpp in Sources */,
				A96863EF1AE6FD0E004FE1FE /* SavedGame.cpp in Sources */,
				A96863A11AE6FD0E004FE1FE /* AI.cpp in Sources */,
				A96863F71AE6FD0E004FE1FE /* Sound.cpp in Sources */,
				A9BDFB541E00B8AA00A6B27E /* Music.cpp in Sources */,
				A96863BA1AE6FD0E004FE1FE /* Engine.cpp in Sources */,
				A96863CE1AE6FD0E004FE1FE /* LoadPanel.cpp in Sources */,
				A96863A41AE6FD0E004FE1FE /* Armament.cpp in Sources */,
				A96863F01AE6FD0E004FE1FE /* Screen.cpp in Sources */,
				728B43FDACD43334E7A59BCF /* ConditionsStore.cpp in Sources */,
				9E1F4BF78F9E1FC4C96F76B5 /* Test.cpp in Sources */,
				C7354A3E9C53D6C5E3CC352F /* TestData.cpp in Sources */,
				5AB644C9B37C15C989A9DBE9 /* DisplayText.cpp in Sources */,
				C4264774A89C0001B6FFC60E /* Hazard.cpp in Sources */,
				94DF4B5B8619F6A3715D6168 /* Weather.cpp in Sources */,
				6EC347E6A79BA5602BA4D1EA /* StartConditionsPanel.cpp in Sources */,
				03624EC39EE09C7A786B4A3D /* CoreStartData.cpp in Sources */,
				90CF46CE84794C6186FC6CE2 /* EsUuid.cpp in Sources */,
				53DA422996419974ADADE346 /* Wormhole.cpp in Sources */,
				03DC4253AA8390FE0A8FB4EA /* MaskManager.cpp in Sources */,
				87D6407E8B579EB502BFBCE5 /* GameAction.cpp in Sources */,
				301A4FE885A7A12348986C4F /* UniverseObjects.cpp in Sources */,
				ED5E4F2ABA89E9DE00603E69 /* TestContext.cpp in Sources */,
				88A64339B56EBA1F7923E1C7 /* GameLoadingPanel.cpp in Sources */,
				F78A44BAA8252F6D53B24B69 /* TextReplacements.cpp in Sources */,
				A97C4460852BF852334C0CB1 /* Bitset.cpp in Sources */,
				CE3F49A88B6DCBE09A711110 /* opengl.cpp in Sources */,
				027A4E858B292CE9F0A06F89 /* FireCommand.cpp in Sources */,
				E3D54794A1EEF51CD4859170 /* DamageProfile.cpp in Sources */,
				F35E4D6EA465D71CDA282EBA /* MenuAnimationPanel.cpp in Sources */,
				497849B2A4C5EA58A64D316C /* MapPlanetCard.cpp in Sources */,
				920F40E0ADECA8926F423FDA /* Variant.cpp in Sources */,
				837745D49797C460765C98C5 /* TaskQueue.cpp in Sources */,
				46A34BE4A0599886221093BA /* PrintData.cpp in Sources */,
				DAC24E909BF453D18AEE3DA3 /* Logger.cpp in Sources */,
				B770487BB26CFD0BFDD89588 /* AlertLabel.cpp in Sources */,
				1F884DB590D5152608510676 /* ShipJumpNavigation.cpp in Sources */,
			);
			runOnlyForDeploymentPostprocessing = 0;
		};
/* End PBXSourcesBuildPhase section */

/* Begin PBXTargetDependency section */
		070CD8172818CE9200A853BB /* PBXTargetDependency */ = {
			isa = PBXTargetDependency;
			target = 070CD8102818CC6B00A853BB /* libmad */;
			targetProxy = 070CD8162818CE9200A853BB /* PBXContainerItemProxy */;
		};
		072599CF26A8CADA007EC229 /* PBXTargetDependency */ = {
			isa = PBXTargetDependency;
			target = 072599BD26A8C67D007EC229 /* SDL2 */;
			targetProxy = 072599CE26A8CADA007EC229 /* PBXContainerItemProxy */;
		};
/* End PBXTargetDependency section */

/* Begin XCBuildConfiguration section */
		070CD8132818CC6B00A853BB /* Debug */ = {
			isa = XCBuildConfiguration;
			buildSettings = {
				CLANG_ANALYZER_NONNULL = YES;
				CLANG_ANALYZER_NUMBER_OBJECT_CONVERSION = YES_AGGRESSIVE;
				CLANG_CXX_LANGUAGE_STANDARD = "c++11";
				CLANG_WARN_DOCUMENTATION_COMMENTS = YES;
				CLANG_WARN_UNGUARDED_AVAILABILITY = YES_AGGRESSIVE;
				DEBUG_INFORMATION_FORMAT = dwarf;
				DYLIB_COMPATIBILITY_VERSION = 1;
				DYLIB_CURRENT_VERSION = 1;
				EXECUTABLE_PREFIX = "";
				GCC_C_LANGUAGE_STANDARD = gnu99;
				GCC_ENABLE_CPP_EXCEPTIONS = YES;
				GCC_ENABLE_CPP_RTTI = NO;
				GCC_SYMBOLS_PRIVATE_EXTERN = YES;
				GCC_WARN_64_TO_32_BIT_CONVERSION = NO;
				MACOSX_DEPLOYMENT_TARGET = 10.9;
				MTL_ENABLE_DEBUG_INFO = YES;
				ONLY_ACTIVE_ARCH = NO;
				PRODUCT_NAME = "$(TARGET_NAME)";
				STRIP_STYLE = all;
			};
			name = Debug;
		};
		070CD8142818CC6B00A853BB /* Release */ = {
			isa = XCBuildConfiguration;
			buildSettings = {
				CLANG_ANALYZER_NONNULL = YES;
				CLANG_ANALYZER_NUMBER_OBJECT_CONVERSION = YES_AGGRESSIVE;
				CLANG_CXX_LANGUAGE_STANDARD = "c++11";
				CLANG_WARN_DOCUMENTATION_COMMENTS = YES;
				CLANG_WARN_UNGUARDED_AVAILABILITY = YES_AGGRESSIVE;
				COPY_PHASE_STRIP = YES;
				DYLIB_COMPATIBILITY_VERSION = 1;
				DYLIB_CURRENT_VERSION = 1;
				EXECUTABLE_PREFIX = "";
				GCC_C_LANGUAGE_STANDARD = gnu99;
				GCC_ENABLE_CPP_EXCEPTIONS = YES;
				GCC_ENABLE_CPP_RTTI = NO;
				GCC_SYMBOLS_PRIVATE_EXTERN = YES;
				GCC_WARN_64_TO_32_BIT_CONVERSION = NO;
				MACOSX_DEPLOYMENT_TARGET = 10.9;
				MTL_ENABLE_DEBUG_INFO = NO;
				ONLY_ACTIVE_ARCH = NO;
				PRODUCT_NAME = "$(TARGET_NAME)";
				STRIP_STYLE = all;
			};
			name = Release;
		};
		072599C626A8C67D007EC229 /* Debug */ = {
			isa = XCBuildConfiguration;
			buildSettings = {
				CLANG_ANALYZER_NONNULL = YES;
				CLANG_ANALYZER_NUMBER_OBJECT_CONVERSION = YES_AGGRESSIVE;
				CLANG_CXX_LANGUAGE_STANDARD = "c++11";
				CLANG_WARN_DOCUMENTATION_COMMENTS = YES;
				CLANG_WARN_UNGUARDED_AVAILABILITY = YES_AGGRESSIVE;
				DEBUG_INFORMATION_FORMAT = dwarf;
				DYLIB_COMPATIBILITY_VERSION = 1;
				DYLIB_CURRENT_VERSION = 1;
				EXECUTABLE_PREFIX = "";
				GCC_C_LANGUAGE_STANDARD = gnu99;
				GCC_ENABLE_CPP_EXCEPTIONS = YES;
				GCC_ENABLE_CPP_RTTI = NO;
				GCC_SYMBOLS_PRIVATE_EXTERN = YES;
				GCC_WARN_64_TO_32_BIT_CONVERSION = NO;
				MACOSX_DEPLOYMENT_TARGET = 10.9;
				MTL_ENABLE_DEBUG_INFO = YES;
				ONLY_ACTIVE_ARCH = NO;
				PRODUCT_NAME = "$(TARGET_NAME)";
				STRIP_STYLE = all;
			};
			name = Debug;
		};
		072599C726A8C67D007EC229 /* Release */ = {
			isa = XCBuildConfiguration;
			buildSettings = {
				CLANG_ANALYZER_NONNULL = YES;
				CLANG_ANALYZER_NUMBER_OBJECT_CONVERSION = YES_AGGRESSIVE;
				CLANG_CXX_LANGUAGE_STANDARD = "c++11";
				CLANG_WARN_DOCUMENTATION_COMMENTS = YES;
				CLANG_WARN_UNGUARDED_AVAILABILITY = YES_AGGRESSIVE;
				COPY_PHASE_STRIP = YES;
				DYLIB_COMPATIBILITY_VERSION = 1;
				DYLIB_CURRENT_VERSION = 1;
				EXECUTABLE_PREFIX = "";
				GCC_C_LANGUAGE_STANDARD = gnu99;
				GCC_ENABLE_CPP_EXCEPTIONS = YES;
				GCC_ENABLE_CPP_RTTI = NO;
				GCC_SYMBOLS_PRIVATE_EXTERN = YES;
				GCC_WARN_64_TO_32_BIT_CONVERSION = NO;
				MACOSX_DEPLOYMENT_TARGET = 10.9;
				MTL_ENABLE_DEBUG_INFO = NO;
				ONLY_ACTIVE_ARCH = NO;
				PRODUCT_NAME = "$(TARGET_NAME)";
				STRIP_STYLE = all;
			};
			name = Release;
		};
		A9CC52981950C9F6004E4E22 /* Debug */ = {
			isa = XCBuildConfiguration;
			buildSettings = {
				ALWAYS_SEARCH_USER_PATHS = NO;
				ARCHS = x86_64;
				CLANG_CXX_LANGUAGE_STANDARD = "c++11";
				CLANG_CXX_LIBRARY = "libc++";
				CLANG_ENABLE_MODULES = YES;
				CLANG_ENABLE_OBJC_ARC = YES;
				CLANG_WARN_BLOCK_CAPTURE_AUTORELEASING = YES;
				CLANG_WARN_BOOL_CONVERSION = YES;
				CLANG_WARN_COMMA = YES;
				CLANG_WARN_CONSTANT_CONVERSION = YES;
				CLANG_WARN_DIRECT_OBJC_ISA_USAGE = YES_ERROR;
				CLANG_WARN_EMPTY_BODY = YES;
				CLANG_WARN_ENUM_CONVERSION = YES;
				CLANG_WARN_INFINITE_RECURSION = YES;
				CLANG_WARN_INT_CONVERSION = YES;
				CLANG_WARN_NON_LITERAL_NULL_CONVERSION = YES;
				CLANG_WARN_OBJC_LITERAL_CONVERSION = YES;
				CLANG_WARN_OBJC_ROOT_CLASS = YES_ERROR;
				CLANG_WARN_RANGE_LOOP_ANALYSIS = YES;
				CLANG_WARN_STRICT_PROTOTYPES = YES;
				CLANG_WARN_SUSPICIOUS_MOVE = YES;
				CLANG_WARN_UNREACHABLE_CODE = YES;
				CLANG_WARN__DUPLICATE_METHOD_MATCH = YES;
				COPY_PHASE_STRIP = NO;
				ENABLE_STRICT_OBJC_MSGSEND = YES;
				ENABLE_TESTABILITY = YES;
				GCC_C_LANGUAGE_STANDARD = gnu99;
				GCC_DYNAMIC_NO_PIC = NO;
				GCC_ENABLE_OBJC_EXCEPTIONS = YES;
				GCC_NO_COMMON_BLOCKS = YES;
				GCC_OPTIMIZATION_LEVEL = 0;
				GCC_PREPROCESSOR_DEFINITIONS = (
					"DEBUG=1",
					"$(inherited)",
				);
				GCC_SYMBOLS_PRIVATE_EXTERN = NO;
				GCC_WARN_64_TO_32_BIT_CONVERSION = NO;
				GCC_WARN_ABOUT_RETURN_TYPE = YES_ERROR;
				GCC_WARN_UNDECLARED_SELECTOR = YES;
				GCC_WARN_UNINITIALIZED_AUTOS = YES_AGGRESSIVE;
				GCC_WARN_UNUSED_FUNCTION = YES;
				GCC_WARN_UNUSED_VARIABLE = YES;
				MACOSX_DEPLOYMENT_TARGET = 10.9;
				OTHER_CFLAGS = "";
				SDKROOT = macosx;
				VALID_ARCHS = x86_64;
			};
			name = Debug;
		};
		A9CC52991950C9F6004E4E22 /* Release */ = {
			isa = XCBuildConfiguration;
			buildSettings = {
				ALWAYS_SEARCH_USER_PATHS = NO;
				ARCHS = x86_64;
				CLANG_CXX_LANGUAGE_STANDARD = "c++11";
				CLANG_CXX_LIBRARY = "libc++";
				CLANG_ENABLE_MODULES = YES;
				CLANG_ENABLE_OBJC_ARC = YES;
				CLANG_WARN_BLOCK_CAPTURE_AUTORELEASING = YES;
				CLANG_WARN_BOOL_CONVERSION = YES;
				CLANG_WARN_COMMA = YES;
				CLANG_WARN_CONSTANT_CONVERSION = YES;
				CLANG_WARN_DIRECT_OBJC_ISA_USAGE = YES_ERROR;
				CLANG_WARN_EMPTY_BODY = YES;
				CLANG_WARN_ENUM_CONVERSION = YES;
				CLANG_WARN_INFINITE_RECURSION = YES;
				CLANG_WARN_INT_CONVERSION = YES;
				CLANG_WARN_NON_LITERAL_NULL_CONVERSION = YES;
				CLANG_WARN_OBJC_LITERAL_CONVERSION = YES;
				CLANG_WARN_OBJC_ROOT_CLASS = YES_ERROR;
				CLANG_WARN_RANGE_LOOP_ANALYSIS = YES;
				CLANG_WARN_STRICT_PROTOTYPES = YES;
				CLANG_WARN_SUSPICIOUS_MOVE = YES;
				CLANG_WARN_UNREACHABLE_CODE = YES;
				CLANG_WARN__DUPLICATE_METHOD_MATCH = YES;
				COPY_PHASE_STRIP = YES;
				DEBUG_INFORMATION_FORMAT = "dwarf-with-dsym";
				ENABLE_NS_ASSERTIONS = NO;
				ENABLE_STRICT_OBJC_MSGSEND = YES;
				GCC_C_LANGUAGE_STANDARD = gnu99;
				GCC_ENABLE_OBJC_EXCEPTIONS = YES;
				GCC_NO_COMMON_BLOCKS = YES;
				GCC_WARN_64_TO_32_BIT_CONVERSION = NO;
				GCC_WARN_ABOUT_RETURN_TYPE = YES_ERROR;
				GCC_WARN_UNDECLARED_SELECTOR = YES;
				GCC_WARN_UNINITIALIZED_AUTOS = YES_AGGRESSIVE;
				GCC_WARN_UNUSED_FUNCTION = YES;
				GCC_WARN_UNUSED_VARIABLE = YES;
				MACOSX_DEPLOYMENT_TARGET = 10.9;
				OTHER_CFLAGS = "-Werror";
				SDKROOT = macosx;
				VALID_ARCHS = x86_64;
			};
			name = Release;
		};
		A9CC529B1950C9F6004E4E22 /* Debug */ = {
			isa = XCBuildConfiguration;
			buildSettings = {
				ASSETCATALOG_COMPILER_APPICON_NAME = AppIcon;
				FRAMEWORK_SEARCH_PATHS = (
					"$(inherited)",
					"$(PROJECT_DIR)/build",
				);
				GCC_PRECOMPILE_PREFIX_HEADER = NO;
				GCC_PREFIX_HEADER = "";
				GCC_WARN_64_TO_32_BIT_CONVERSION = NO;
				HEADER_SEARCH_PATHS = (
					"$(inherited)",
					"/usr/local/opt/jpeg-turbo/include",
					"/usr/local/opt/mad-compat/include",
					/usr/local/include,
				);
				INFOPLIST_FILE = "XCode/EndlessSky-Info.plist";
				LD_RUNPATH_SEARCH_PATHS = "@loader_path/../Frameworks";
				LIBRARY_SEARCH_PATHS = (
					"$(inherited)",
					"$(BUILT_PRODUCTS_DIR)/$(FRAMEWORKS_FOLDER_PATH)",
				);
				MACOSX_DEPLOYMENT_TARGET = 10.9;
				PRODUCT_BUNDLE_IDENTIFIER = "${PRODUCT_NAME:rfc1034identifier}";
				PRODUCT_NAME = "Endless Sky";
				WRAPPER_EXTENSION = app;
			};
			name = Debug;
		};
		A9CC529C1950C9F6004E4E22 /* Release */ = {
			isa = XCBuildConfiguration;
			buildSettings = {
				ASSETCATALOG_COMPILER_APPICON_NAME = AppIcon;
				FRAMEWORK_SEARCH_PATHS = (
					"$(inherited)",
					"$(PROJECT_DIR)/build",
				);
				GCC_PRECOMPILE_PREFIX_HEADER = NO;
				GCC_PREFIX_HEADER = "";
				GCC_WARN_64_TO_32_BIT_CONVERSION = NO;
				HEADER_SEARCH_PATHS = (
					"$(inherited)",
					"/usr/local/opt/jpeg-turbo/include",
					"/usr/local/opt/mad-compat/include",
					/usr/local/include,
				);
				INFOPLIST_FILE = "XCode/EndlessSky-Info.plist";
				LD_RUNPATH_SEARCH_PATHS = "@loader_path/../Frameworks";
				LIBRARY_SEARCH_PATHS = (
					"$(inherited)",
					"$(BUILT_PRODUCTS_DIR)/$(FRAMEWORKS_FOLDER_PATH)",
				);
				MACOSX_DEPLOYMENT_TARGET = 10.9;
				PRODUCT_BUNDLE_IDENTIFIER = "${PRODUCT_NAME:rfc1034identifier}";
				PRODUCT_NAME = "Endless Sky";
				WRAPPER_EXTENSION = app;
			};
			name = Release;
		};
/* End XCBuildConfiguration section */

/* Begin XCConfigurationList section */
		070CD8122818CC6B00A853BB /* Build configuration list for PBXNativeTarget "libmad" */ = {
			isa = XCConfigurationList;
			buildConfigurations = (
				070CD8132818CC6B00A853BB /* Debug */,
				070CD8142818CC6B00A853BB /* Release */,
			);
			defaultConfigurationIsVisible = 0;
			defaultConfigurationName = Release;
		};
		072599C826A8C67D007EC229 /* Build configuration list for PBXNativeTarget "SDL2" */ = {
			isa = XCConfigurationList;
			buildConfigurations = (
				072599C626A8C67D007EC229 /* Debug */,
				072599C726A8C67D007EC229 /* Release */,
			);
			defaultConfigurationIsVisible = 0;
			defaultConfigurationName = Release;
		};
		A9CC52641950C9F6004E4E22 /* Build configuration list for PBXProject "EndlessSky" */ = {
			isa = XCConfigurationList;
			buildConfigurations = (
				A9CC52981950C9F6004E4E22 /* Debug */,
				A9CC52991950C9F6004E4E22 /* Release */,
			);
			defaultConfigurationIsVisible = 0;
			defaultConfigurationName = Release;
		};
		A9CC529A1950C9F6004E4E22 /* Build configuration list for PBXNativeTarget "EndlessSky" */ = {
			isa = XCConfigurationList;
			buildConfigurations = (
				A9CC529B1950C9F6004E4E22 /* Debug */,
				A9CC529C1950C9F6004E4E22 /* Release */,
			);
			defaultConfigurationIsVisible = 0;
			defaultConfigurationName = Release;
		};
/* End XCConfigurationList section */
	};
	rootObject = A9CC52611950C9F6004E4E22 /* Project object */;
}<|MERGE_RESOLUTION|>--- conflicted
+++ resolved
@@ -29,11 +29,8 @@
 		6A5716331E25BE6F00585EB2 /* CollisionSet.cpp in Sources */ = {isa = PBXBuildFile; fileRef = 6A5716311E25BE6F00585EB2 /* CollisionSet.cpp */; };
 		938E07E4235970CE00DC2C2B /* FormationPattern.cpp in Sources */ = {isa = PBXBuildFile; fileRef = 938E07E0235970CE00DC2C2B /* FormationPattern.cpp */; };
 		6EC347E6A79BA5602BA4D1EA /* StartConditionsPanel.cpp in Sources */ = {isa = PBXBuildFile; fileRef = 11EA4AD7A889B6AC1441A198 /* StartConditionsPanel.cpp */; };
-<<<<<<< HEAD
 		837745D49797C460765C98C5 /* TaskQueue.cpp in Sources */ = {isa = PBXBuildFile; fileRef = 7CE64A4BA79C2C654848F558 /* TaskQueue.cpp */; };
-=======
 		728B43FDACD43334E7A59BCF /* ConditionsStore.cpp in Sources */ = {isa = PBXBuildFile; fileRef = 4256486EA97E57BBB38CDAF2 /* ConditionsStore.cpp */; };
->>>>>>> 3f4d1fbf
 		87D6407E8B579EB502BFBCE5 /* GameAction.cpp in Sources */ = {isa = PBXBuildFile; fileRef = 9F0F4096A9008E2D8F3304BB /* GameAction.cpp */; };
 		88A64339B56EBA1F7923E1C7 /* GameLoadingPanel.cpp in Sources */ = {isa = PBXBuildFile; fileRef = A7E640C7A366679B27CCADAC /* GameLoadingPanel.cpp */; };
 		90CF46CE84794C6186FC6CE2 /* EsUuid.cpp in Sources */ = {isa = PBXBuildFile; fileRef = 950742538F8CECF5D4168FBC /* EsUuid.cpp */; };
@@ -274,11 +271,8 @@
 		6D414B4194239522B24F3C95 /* Wormhole.cpp */ = {isa = PBXFileReference; fileEncoding = 4; lastKnownFileType = sourcecode.cpp.cpp; name = Wormhole.cpp; path = source/Wormhole.cpp; sourceTree = "<group>"; };
 		6DCF4CF2972F569E6DBB8578 /* CategoryTypes.h */ = {isa = PBXFileReference; fileEncoding = 4; lastKnownFileType = sourcecode.c.h; name = CategoryTypes.h; path = source/CategoryTypes.h; sourceTree = "<group>"; };
 		74F543598EEFB3745287E663 /* Bitset.cpp */ = {isa = PBXFileReference; fileEncoding = 4; lastKnownFileType = sourcecode.cpp.cpp; name = Bitset.cpp; path = source/Bitset.cpp; sourceTree = "<group>"; };
-<<<<<<< HEAD
 		7CE64A4BA79C2C654848F558 /* TaskQueue.cpp */ = {isa = PBXFileReference; fileEncoding = 4; lastKnownFileType = sourcecode.cpp.cpp; name = TaskQueue.cpp; path = source/TaskQueue.cpp; sourceTree = "<group>"; };
-=======
 		864B48C89992966088767671 /* AlertLabel.h */ = {isa = PBXFileReference; fileEncoding = 4; lastKnownFileType = sourcecode.c.h; name = AlertLabel.h; path = source/AlertLabel.h; sourceTree = "<group>"; };
->>>>>>> 3f4d1fbf
 		86AB4B6E9C4C0490AE7F029B /* EsUuid.h */ = {isa = PBXFileReference; fileEncoding = 4; lastKnownFileType = sourcecode.c.h; name = EsUuid.h; path = source/EsUuid.h; sourceTree = "<group>"; };
 		86D9414E818561143BD298BC /* TextReplacements.h */ = {isa = PBXFileReference; fileEncoding = 4; lastKnownFileType = sourcecode.c.h; name = TextReplacements.h; path = source/TextReplacements.h; sourceTree = "<group>"; };
 		8CB543A1AA20F764DD7FC15A /* MenuAnimationPanel.h */ = {isa = PBXFileReference; fileEncoding = 4; lastKnownFileType = sourcecode.c.h; name = MenuAnimationPanel.h; path = source/MenuAnimationPanel.h; sourceTree = "<group>"; };
@@ -911,7 +905,6 @@
 				8E8A4C648B242742B22A34FA /* Weather.cpp */,
 				F8C14CFB89472482F77C051D /* Weather.h */,
 				0C90483BB01ECD0E3E8DDA44 /* WeightedList.h */,
-<<<<<<< HEAD
 				950742538F8CECF5D4168FBC /* EsUuid.cpp */,
 				86AB4B6E9C4C0490AE7F029B /* EsUuid.h */,
 				499B4DA7A9C7351120660643 /* MaskManager.cpp */,
@@ -951,10 +944,8 @@
 				CCE547DBB6C74E18E1B84D29 /* PrintData.h */,
 				A7F240B4AC219841424A387A /* Logger.cpp */,
 				AE57401AA43232EDEABFAE13 /* Logger.h */,
-=======
 				A968639E1AE6FD0D004FE1FE /* WrappedText.cpp */,
 				A968639F1AE6FD0E004FE1FE /* WrappedText.h */,
->>>>>>> 3f4d1fbf
 			);
 			name = source;
 			sourceTree = "<group>";
