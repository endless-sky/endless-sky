// !$*UTF8*$!
{
	archiveVersion = 1;
	classes = {
	};
	objectVersion = 46;
	objects = {

/* Begin PBXBuildFile section */
		027A4E858B292CE9F0A06F89 /* FireCommand.cpp in Sources */ = {isa = PBXBuildFile; fileRef = E8F645ACA30BA0E95F83803C /* FireCommand.cpp */; };
		03624EC39EE09C7A786B4A3D /* CoreStartData.cpp in Sources */ = {isa = PBXBuildFile; fileRef = 0DF34095B64BC64F666ECF5F /* CoreStartData.cpp */; };
		03DC4253AA8390FE0A8FB4EA /* MaskManager.cpp in Sources */ = {isa = PBXBuildFile; fileRef = 499B4DA7A9C7351120660643 /* MaskManager.cpp */; };
		072599D126A8CB2F007EC229 /* SDL2.framework in Frameworks */ = {isa = PBXBuildFile; fileRef = 072599CC26A8C942007EC229 /* SDL2.framework */; };
		072599D426A8CD5D007EC229 /* SDL2.framework in CopyFiles */ = {isa = PBXBuildFile; fileRef = 072599CC26A8C942007EC229 /* SDL2.framework */; settings = {ATTRIBUTES = (CodeSignOnCopy, RemoveHeadersOnCopy, ); }; };
		1578F883250B5F8A00D318FB /* InfoPanelState.cpp in Sources */ = {isa = PBXBuildFile; fileRef = 1578F880250B5F8A00D318FB /* InfoPanelState.cpp */; };
		16AD4CACA629E8026777EA00 /* truncate.hpp in Headers */ = {isa = PBXBuildFile; fileRef = 2CA44855BD0AFF45DCAEEA5D /* truncate.hpp */; settings = {ATTRIBUTES = (Project, ); }; };
		1F884DB590D5152608510676 /* ShipJumpNavigation.cpp in Sources */ = {isa = PBXBuildFile; fileRef = 13B64DB8AE730E57C3DEA2F0 /* ShipJumpNavigation.cpp */; };
		301A4FE885A7A12348986C4F /* UniverseObjects.cpp in Sources */ = {isa = PBXBuildFile; fileRef = 389245138CF297EB417DF730 /* UniverseObjects.cpp */; };
		46A34BE4A0599886221093BA /* PrintData.cpp in Sources */ = {isa = PBXBuildFile; fileRef = 341645FAA25F7901221B8965 /* PrintData.cpp */; };
		497849B2A4C5EA58A64D316C /* MapPlanetCard.cpp in Sources */ = {isa = PBXBuildFile; fileRef = 32404878BFF00A095AF2DD2C /* MapPlanetCard.cpp */; };
		5155CD731DBB9FF900EF090B /* Depreciation.cpp in Sources */ = {isa = PBXBuildFile; fileRef = 5155CD711DBB9FF900EF090B /* Depreciation.cpp */; };
		53DA422996419974ADADE346 /* Wormhole.cpp in Sources */ = {isa = PBXBuildFile; fileRef = 6D414B4194239522B24F3C95 /* Wormhole.cpp */; };
		5AB644C9B37C15C989A9DBE9 /* DisplayText.cpp in Sources */ = {isa = PBXBuildFile; fileRef = 2E1E458DB603BF979429117C /* DisplayText.cpp */; };
		6245F8251D301C7400A7A094 /* Body.cpp in Sources */ = {isa = PBXBuildFile; fileRef = 6245F8231D301C7400A7A094 /* Body.cpp */; };
		6245F8281D301C9000A7A094 /* Hardpoint.cpp in Sources */ = {isa = PBXBuildFile; fileRef = 6245F8261D301C9000A7A094 /* Hardpoint.cpp */; };
		628BDAEF1CC5DC950062BCD2 /* PlanetLabel.cpp in Sources */ = {isa = PBXBuildFile; fileRef = 628BDAED1CC5DC950062BCD2 /* PlanetLabel.cpp */; };
		62A405BA1D47DA4D0054F6A0 /* FogShader.cpp in Sources */ = {isa = PBXBuildFile; fileRef = 62A405B81D47DA4D0054F6A0 /* FogShader.cpp */; };
		62C3111A1CE172D000409D91 /* Flotsam.cpp in Sources */ = {isa = PBXBuildFile; fileRef = 62C311181CE172D000409D91 /* Flotsam.cpp */; };
		6A5716331E25BE6F00585EB2 /* CollisionSet.cpp in Sources */ = {isa = PBXBuildFile; fileRef = 6A5716311E25BE6F00585EB2 /* CollisionSet.cpp */; };
<<<<<<< HEAD
=======
		938E07E4235970CE00DC2C2B /* FormationPattern.cpp in Sources */ = {isa = PBXBuildFile; fileRef = 938E07E0235970CE00DC2C2B /* FormationPattern.cpp */; };
>>>>>>> a82899f0
		6EC347E6A79BA5602BA4D1EA /* StartConditionsPanel.cpp in Sources */ = {isa = PBXBuildFile; fileRef = 11EA4AD7A889B6AC1441A198 /* StartConditionsPanel.cpp */; };
		728B43FDACD43334E7A59BCF /* ConditionsStore.cpp in Sources */ = {isa = PBXBuildFile; fileRef = 4256486EA97E57BBB38CDAF2 /* ConditionsStore.cpp */; };
		87D6407E8B579EB502BFBCE5 /* GameAction.cpp in Sources */ = {isa = PBXBuildFile; fileRef = 9F0F4096A9008E2D8F3304BB /* GameAction.cpp */; };
		88A64339B56EBA1F7923E1C7 /* GameLoadingPanel.cpp in Sources */ = {isa = PBXBuildFile; fileRef = A7E640C7A366679B27CCADAC /* GameLoadingPanel.cpp */; };
		90CF46CE84794C6186FC6CE2 /* EsUuid.cpp in Sources */ = {isa = PBXBuildFile; fileRef = 950742538F8CECF5D4168FBC /* EsUuid.cpp */; };
		920F40E0ADECA8926F423FDA /* Variant.cpp in Sources */ = {isa = PBXBuildFile; fileRef = 61FA4C2BB89E08C5E2B8B4B9 /* Variant.cpp */; };
		938E07E4235970CE00DC2C2B /* FormationPattern.cpp in Sources */ = {isa = PBXBuildFile; fileRef = 938E07E0235970CE00DC2C2B /* FormationPattern.cpp */; };
		94DF4B5B8619F6A3715D6168 /* Weather.cpp in Sources */ = {isa = PBXBuildFile; fileRef = 8E8A4C648B242742B22A34FA /* Weather.cpp */; };
		9E1F4BF78F9E1FC4C96F76B5 /* Test.cpp in Sources */ = {isa = PBXBuildFile; fileRef = 2E8047A8987DD8EC99FF8E2E /* Test.cpp */; };
		A90633FF1EE602FD000DA6C0 /* LogbookPanel.cpp in Sources */ = {isa = PBXBuildFile; fileRef = A90633FD1EE602FD000DA6C0 /* LogbookPanel.cpp */; };
		A90C15D91D5BD55700708F3A /* Minable.cpp in Sources */ = {isa = PBXBuildFile; fileRef = A90C15D71D5BD55700708F3A /* Minable.cpp */; };
		A90C15DC1D5BD56800708F3A /* Rectangle.cpp in Sources */ = {isa = PBXBuildFile; fileRef = A90C15DA1D5BD56800708F3A /* Rectangle.cpp */; };
		A93931FB1988135200C2A87B /* libturbojpeg.0.dylib in Frameworks */ = {isa = PBXBuildFile; fileRef = A93931FA1988135200C2A87B /* libturbojpeg.0.dylib */; };
		A93931FD1988136B00C2A87B /* libpng16.dylib in Frameworks */ = {isa = PBXBuildFile; fileRef = A93931FC1988136B00C2A87B /* libpng16.dylib */; };
		A93931FE1988136E00C2A87B /* libturbojpeg.0.dylib in CopyFiles */ = {isa = PBXBuildFile; fileRef = A93931FA1988135200C2A87B /* libturbojpeg.0.dylib */; };
		A93931FF1988136F00C2A87B /* libpng16.dylib in CopyFiles */ = {isa = PBXBuildFile; fileRef = A93931FC1988136B00C2A87B /* libpng16.dylib */; };
		A94408A51982F3E600610427 /* endless-sky.iconset in Resources */ = {isa = PBXBuildFile; fileRef = A94408A41982F3E600610427 /* endless-sky.iconset */; };
		A966A5AB1B964E6300DFF69C /* Person.cpp in Sources */ = {isa = PBXBuildFile; fileRef = A966A5A91B964E6300DFF69C /* Person.cpp */; };
		A96863A01AE6FD0E004FE1FE /* Account.cpp in Sources */ = {isa = PBXBuildFile; fileRef = A96862CD1AE6FD0A004FE1FE /* Account.cpp */; };
		A96863A11AE6FD0E004FE1FE /* AI.cpp in Sources */ = {isa = PBXBuildFile; fileRef = A96862CF1AE6FD0A004FE1FE /* AI.cpp */; };
		A96863A21AE6FD0E004FE1FE /* Angle.cpp in Sources */ = {isa = PBXBuildFile; fileRef = A96862D11AE6FD0A004FE1FE /* Angle.cpp */; };
		A96863A41AE6FD0E004FE1FE /* Armament.cpp in Sources */ = {isa = PBXBuildFile; fileRef = A96862D51AE6FD0A004FE1FE /* Armament.cpp */; };
		A96863A51AE6FD0E004FE1FE /* AsteroidField.cpp in Sources */ = {isa = PBXBuildFile; fileRef = A96862D71AE6FD0A004FE1FE /* AsteroidField.cpp */; };
		A96863A61AE6FD0E004FE1FE /* Audio.cpp in Sources */ = {isa = PBXBuildFile; fileRef = A96862D91AE6FD0A004FE1FE /* Audio.cpp */; };
		A96863A71AE6FD0E004FE1FE /* BankPanel.cpp in Sources */ = {isa = PBXBuildFile; fileRef = A96862DB1AE6FD0A004FE1FE /* BankPanel.cpp */; };
		A96863A91AE6FD0E004FE1FE /* BoardingPanel.cpp in Sources */ = {isa = PBXBuildFile; fileRef = A96862DF1AE6FD0A004FE1FE /* BoardingPanel.cpp */; };
		A96863AA1AE6FD0E004FE1FE /* CaptureOdds.cpp in Sources */ = {isa = PBXBuildFile; fileRef = A96862E11AE6FD0A004FE1FE /* CaptureOdds.cpp */; };
		A96863AB1AE6FD0E004FE1FE /* CargoHold.cpp in Sources */ = {isa = PBXBuildFile; fileRef = A96862E31AE6FD0A004FE1FE /* CargoHold.cpp */; };
		A96863AC1AE6FD0E004FE1FE /* Color.cpp in Sources */ = {isa = PBXBuildFile; fileRef = A96862E61AE6FD0A004FE1FE /* Color.cpp */; };
		A96863AD1AE6FD0E004FE1FE /* Command.cpp in Sources */ = {isa = PBXBuildFile; fileRef = A96862E81AE6FD0A004FE1FE /* Command.cpp */; };
		A96863AE1AE6FD0E004FE1FE /* ConditionSet.cpp in Sources */ = {isa = PBXBuildFile; fileRef = A96862EA1AE6FD0A004FE1FE /* ConditionSet.cpp */; };
		A96863AF1AE6FD0E004FE1FE /* Conversation.cpp in Sources */ = {isa = PBXBuildFile; fileRef = A96862EC1AE6FD0A004FE1FE /* Conversation.cpp */; };
		A96863B01AE6FD0E004FE1FE /* ConversationPanel.cpp in Sources */ = {isa = PBXBuildFile; fileRef = A96862EE1AE6FD0A004FE1FE /* ConversationPanel.cpp */; };
		A96863B11AE6FD0E004FE1FE /* DataFile.cpp in Sources */ = {isa = PBXBuildFile; fileRef = A96862F01AE6FD0A004FE1FE /* DataFile.cpp */; };
		A96863B21AE6FD0E004FE1FE /* DataNode.cpp in Sources */ = {isa = PBXBuildFile; fileRef = A96862F21AE6FD0A004FE1FE /* DataNode.cpp */; };
		A96863B31AE6FD0E004FE1FE /* DataWriter.cpp in Sources */ = {isa = PBXBuildFile; fileRef = A96862F41AE6FD0A004FE1FE /* DataWriter.cpp */; };
		A96863B41AE6FD0E004FE1FE /* Date.cpp in Sources */ = {isa = PBXBuildFile; fileRef = A96862F61AE6FD0A004FE1FE /* Date.cpp */; };
		A96863B51AE6FD0E004FE1FE /* Dialog.cpp in Sources */ = {isa = PBXBuildFile; fileRef = A96862F81AE6FD0A004FE1FE /* Dialog.cpp */; };
		A96863B61AE6FD0E004FE1FE /* DistanceMap.cpp in Sources */ = {isa = PBXBuildFile; fileRef = A96862FA1AE6FD0B004FE1FE /* DistanceMap.cpp */; };
		A96863B81AE6FD0E004FE1FE /* DrawList.cpp in Sources */ = {isa = PBXBuildFile; fileRef = A96862FE1AE6FD0B004FE1FE /* DrawList.cpp */; };
		A96863B91AE6FD0E004FE1FE /* Effect.cpp in Sources */ = {isa = PBXBuildFile; fileRef = A96863001AE6FD0B004FE1FE /* Effect.cpp */; };
		A96863BA1AE6FD0E004FE1FE /* Engine.cpp in Sources */ = {isa = PBXBuildFile; fileRef = A96863021AE6FD0B004FE1FE /* Engine.cpp */; };
		A96863BB1AE6FD0E004FE1FE /* EscortDisplay.cpp in Sources */ = {isa = PBXBuildFile; fileRef = A96863041AE6FD0B004FE1FE /* EscortDisplay.cpp */; };
		A96863BC1AE6FD0E004FE1FE /* Files.cpp in Sources */ = {isa = PBXBuildFile; fileRef = A96863061AE6FD0B004FE1FE /* Files.cpp */; };
		A96863BD1AE6FD0E004FE1FE /* FillShader.cpp in Sources */ = {isa = PBXBuildFile; fileRef = A96863081AE6FD0B004FE1FE /* FillShader.cpp */; };
		A96863BE1AE6FD0E004FE1FE /* Fleet.cpp in Sources */ = {isa = PBXBuildFile; fileRef = A968630A1AE6FD0B004FE1FE /* Fleet.cpp */; };
		A96863BF1AE6FD0E004FE1FE /* Font.cpp in Sources */ = {isa = PBXBuildFile; fileRef = A968630C1AE6FD0B004FE1FE /* Font.cpp */; };
		A96863C01AE6FD0E004FE1FE /* FontSet.cpp in Sources */ = {isa = PBXBuildFile; fileRef = A968630E1AE6FD0B004FE1FE /* FontSet.cpp */; };
		A96863C11AE6FD0E004FE1FE /* Format.cpp in Sources */ = {isa = PBXBuildFile; fileRef = A96863101AE6FD0B004FE1FE /* Format.cpp */; };
		A96863C21AE6FD0E004FE1FE /* FrameTimer.cpp in Sources */ = {isa = PBXBuildFile; fileRef = A96863121AE6FD0B004FE1FE /* FrameTimer.cpp */; };
		A96863C31AE6FD0E004FE1FE /* Galaxy.cpp in Sources */ = {isa = PBXBuildFile; fileRef = A96863141AE6FD0B004FE1FE /* Galaxy.cpp */; };
		A96863C41AE6FD0E004FE1FE /* GameData.cpp in Sources */ = {isa = PBXBuildFile; fileRef = A96863161AE6FD0B004FE1FE /* GameData.cpp */; };
		A96863C51AE6FD0E004FE1FE /* GameEvent.cpp in Sources */ = {isa = PBXBuildFile; fileRef = A96863181AE6FD0B004FE1FE /* GameEvent.cpp */; };
		A96863C61AE6FD0E004FE1FE /* Government.cpp in Sources */ = {isa = PBXBuildFile; fileRef = A968631B1AE6FD0B004FE1FE /* Government.cpp */; };
		A96863C71AE6FD0E004FE1FE /* HailPanel.cpp in Sources */ = {isa = PBXBuildFile; fileRef = A968631D1AE6FD0B004FE1FE /* HailPanel.cpp */; };
		A96863C81AE6FD0E004FE1FE /* HiringPanel.cpp in Sources */ = {isa = PBXBuildFile; fileRef = A968631F1AE6FD0B004FE1FE /* HiringPanel.cpp */; };
		A96863C91AE6FD0E004FE1FE /* ImageBuffer.cpp in Sources */ = {isa = PBXBuildFile; fileRef = A96863211AE6FD0B004FE1FE /* ImageBuffer.cpp */; };
		A96863CB1AE6FD0E004FE1FE /* Information.cpp in Sources */ = {isa = PBXBuildFile; fileRef = A96863251AE6FD0B004FE1FE /* Information.cpp */; };
		A96863CC1AE6FD0E004FE1FE /* Interface.cpp in Sources */ = {isa = PBXBuildFile; fileRef = A96863271AE6FD0B004FE1FE /* Interface.cpp */; };
		A96863CD1AE6FD0E004FE1FE /* LineShader.cpp in Sources */ = {isa = PBXBuildFile; fileRef = A96863291AE6FD0B004FE1FE /* LineShader.cpp */; };
		A96863CE1AE6FD0E004FE1FE /* LoadPanel.cpp in Sources */ = {isa = PBXBuildFile; fileRef = A968632B1AE6FD0B004FE1FE /* LoadPanel.cpp */; };
		A96863CF1AE6FD0E004FE1FE /* LocationFilter.cpp in Sources */ = {isa = PBXBuildFile; fileRef = A968632D1AE6FD0B004FE1FE /* LocationFilter.cpp */; };
		A96863D01AE6FD0E004FE1FE /* main.cpp in Sources */ = {isa = PBXBuildFile; fileRef = A968632F1AE6FD0B004FE1FE /* main.cpp */; };
		A96863D11AE6FD0E004FE1FE /* MainPanel.cpp in Sources */ = {isa = PBXBuildFile; fileRef = A96863301AE6FD0B004FE1FE /* MainPanel.cpp */; };
		A96863D21AE6FD0E004FE1FE /* MapDetailPanel.cpp in Sources */ = {isa = PBXBuildFile; fileRef = A96863321AE6FD0C004FE1FE /* MapDetailPanel.cpp */; };
		A96863D31AE6FD0E004FE1FE /* MapPanel.cpp in Sources */ = {isa = PBXBuildFile; fileRef = A96863341AE6FD0C004FE1FE /* MapPanel.cpp */; };
		A96863D41AE6FD0E004FE1FE /* Mask.cpp in Sources */ = {isa = PBXBuildFile; fileRef = A96863361AE6FD0C004FE1FE /* Mask.cpp */; };
		A96863D51AE6FD0E004FE1FE /* MenuPanel.cpp in Sources */ = {isa = PBXBuildFile; fileRef = A96863381AE6FD0C004FE1FE /* MenuPanel.cpp */; };
		A96863D61AE6FD0E004FE1FE /* Messages.cpp in Sources */ = {isa = PBXBuildFile; fileRef = A968633A1AE6FD0C004FE1FE /* Messages.cpp */; };
		A96863D71AE6FD0E004FE1FE /* Mission.cpp in Sources */ = {isa = PBXBuildFile; fileRef = A968633C1AE6FD0C004FE1FE /* Mission.cpp */; };
		A96863D81AE6FD0E004FE1FE /* MissionAction.cpp in Sources */ = {isa = PBXBuildFile; fileRef = A968633E1AE6FD0C004FE1FE /* MissionAction.cpp */; };
		A96863D91AE6FD0E004FE1FE /* MissionPanel.cpp in Sources */ = {isa = PBXBuildFile; fileRef = A96863401AE6FD0C004FE1FE /* MissionPanel.cpp */; };
		A96863DA1AE6FD0E004FE1FE /* Mortgage.cpp in Sources */ = {isa = PBXBuildFile; fileRef = A96863421AE6FD0C004FE1FE /* Mortgage.cpp */; };
		A96863DB1AE6FD0E004FE1FE /* NPC.cpp in Sources */ = {isa = PBXBuildFile; fileRef = A96863441AE6FD0C004FE1FE /* NPC.cpp */; };
		A96863DC1AE6FD0E004FE1FE /* Outfit.cpp in Sources */ = {isa = PBXBuildFile; fileRef = A96863461AE6FD0C004FE1FE /* Outfit.cpp */; };
		A96863DD1AE6FD0E004FE1FE /* OutfitInfoDisplay.cpp in Sources */ = {isa = PBXBuildFile; fileRef = A96863481AE6FD0C004FE1FE /* OutfitInfoDisplay.cpp */; };
		A96863DE1AE6FD0E004FE1FE /* OutfitterPanel.cpp in Sources */ = {isa = PBXBuildFile; fileRef = A968634A1AE6FD0C004FE1FE /* OutfitterPanel.cpp */; };
		A96863DF1AE6FD0E004FE1FE /* OutlineShader.cpp in Sources */ = {isa = PBXBuildFile; fileRef = A968634C1AE6FD0C004FE1FE /* OutlineShader.cpp */; };
		A96863E01AE6FD0E004FE1FE /* Panel.cpp in Sources */ = {isa = PBXBuildFile; fileRef = A968634E1AE6FD0C004FE1FE /* Panel.cpp */; };
		A96863E11AE6FD0E004FE1FE /* Personality.cpp in Sources */ = {isa = PBXBuildFile; fileRef = A96863501AE6FD0C004FE1FE /* Personality.cpp */; };
		A96863E21AE6FD0E004FE1FE /* Phrase.cpp in Sources */ = {isa = PBXBuildFile; fileRef = A96863521AE6FD0C004FE1FE /* Phrase.cpp */; };
		A96863E31AE6FD0E004FE1FE /* Planet.cpp in Sources */ = {isa = PBXBuildFile; fileRef = A96863551AE6FD0C004FE1FE /* Planet.cpp */; };
		A96863E41AE6FD0E004FE1FE /* PlanetPanel.cpp in Sources */ = {isa = PBXBuildFile; fileRef = A96863571AE6FD0C004FE1FE /* PlanetPanel.cpp */; };
		A96863E51AE6FD0E004FE1FE /* PlayerInfo.cpp in Sources */ = {isa = PBXBuildFile; fileRef = A96863591AE6FD0C004FE1FE /* PlayerInfo.cpp */; };
		A96863E61AE6FD0E004FE1FE /* Point.cpp in Sources */ = {isa = PBXBuildFile; fileRef = A968635B1AE6FD0C004FE1FE /* Point.cpp */; };
		A96863E71AE6FD0E004FE1FE /* PointerShader.cpp in Sources */ = {isa = PBXBuildFile; fileRef = A968635D1AE6FD0C004FE1FE /* PointerShader.cpp */; };
		A96863E81AE6FD0E004FE1FE /* Politics.cpp in Sources */ = {isa = PBXBuildFile; fileRef = A968635F1AE6FD0C004FE1FE /* Politics.cpp */; };
		A96863E91AE6FD0E004FE1FE /* Preferences.cpp in Sources */ = {isa = PBXBuildFile; fileRef = A96863611AE6FD0C004FE1FE /* Preferences.cpp */; };
		A96863EA1AE6FD0E004FE1FE /* PreferencesPanel.cpp in Sources */ = {isa = PBXBuildFile; fileRef = A96863631AE6FD0C004FE1FE /* PreferencesPanel.cpp */; };
		A96863EB1AE6FD0E004FE1FE /* Projectile.cpp in Sources */ = {isa = PBXBuildFile; fileRef = A96863651AE6FD0C004FE1FE /* Projectile.cpp */; };
		A96863EC1AE6FD0E004FE1FE /* Radar.cpp in Sources */ = {isa = PBXBuildFile; fileRef = A96863671AE6FD0C004FE1FE /* Radar.cpp */; };
		A96863ED1AE6FD0E004FE1FE /* Random.cpp in Sources */ = {isa = PBXBuildFile; fileRef = A96863691AE6FD0D004FE1FE /* Random.cpp */; };
		A96863EE1AE6FD0E004FE1FE /* RingShader.cpp in Sources */ = {isa = PBXBuildFile; fileRef = A968636B1AE6FD0D004FE1FE /* RingShader.cpp */; };
		A96863EF1AE6FD0E004FE1FE /* SavedGame.cpp in Sources */ = {isa = PBXBuildFile; fileRef = A968636E1AE6FD0D004FE1FE /* SavedGame.cpp */; };
		A96863F01AE6FD0E004FE1FE /* Screen.cpp in Sources */ = {isa = PBXBuildFile; fileRef = A96863701AE6FD0D004FE1FE /* Screen.cpp */; };
		A96863F11AE6FD0E004FE1FE /* Shader.cpp in Sources */ = {isa = PBXBuildFile; fileRef = A96863731AE6FD0D004FE1FE /* Shader.cpp */; };
		A96863F21AE6FD0E004FE1FE /* Ship.cpp in Sources */ = {isa = PBXBuildFile; fileRef = A96863761AE6FD0D004FE1FE /* Ship.cpp */; };
		A96863F31AE6FD0E004FE1FE /* ShipEvent.cpp in Sources */ = {isa = PBXBuildFile; fileRef = A96863781AE6FD0D004FE1FE /* ShipEvent.cpp */; };
		A96863F41AE6FD0E004FE1FE /* ShipInfoDisplay.cpp in Sources */ = {isa = PBXBuildFile; fileRef = A968637A1AE6FD0D004FE1FE /* ShipInfoDisplay.cpp */; };
		A96863F51AE6FD0E004FE1FE /* ShipyardPanel.cpp in Sources */ = {isa = PBXBuildFile; fileRef = A968637C1AE6FD0D004FE1FE /* ShipyardPanel.cpp */; };
		A96863F61AE6FD0E004FE1FE /* ShopPanel.cpp in Sources */ = {isa = PBXBuildFile; fileRef = A968637E1AE6FD0D004FE1FE /* ShopPanel.cpp */; };
		A96863F71AE6FD0E004FE1FE /* Sound.cpp in Sources */ = {isa = PBXBuildFile; fileRef = A96863801AE6FD0D004FE1FE /* Sound.cpp */; };
		A96863F81AE6FD0E004FE1FE /* SpaceportPanel.cpp in Sources */ = {isa = PBXBuildFile; fileRef = A96863821AE6FD0D004FE1FE /* SpaceportPanel.cpp */; };
		A96863F91AE6FD0E004FE1FE /* Sprite.cpp in Sources */ = {isa = PBXBuildFile; fileRef = A96863841AE6FD0D004FE1FE /* Sprite.cpp */; };
		A96863FA1AE6FD0E004FE1FE /* SpriteQueue.cpp in Sources */ = {isa = PBXBuildFile; fileRef = A96863861AE6FD0D004FE1FE /* SpriteQueue.cpp */; };
		A96863FB1AE6FD0E004FE1FE /* SpriteSet.cpp in Sources */ = {isa = PBXBuildFile; fileRef = A96863881AE6FD0D004FE1FE /* SpriteSet.cpp */; };
		A96863FC1AE6FD0E004FE1FE /* SpriteShader.cpp in Sources */ = {isa = PBXBuildFile; fileRef = A968638A1AE6FD0D004FE1FE /* SpriteShader.cpp */; };
		A96863FD1AE6FD0E004FE1FE /* StarField.cpp in Sources */ = {isa = PBXBuildFile; fileRef = A968638C1AE6FD0D004FE1FE /* StarField.cpp */; };
		A96863FE1AE6FD0E004FE1FE /* StartConditions.cpp in Sources */ = {isa = PBXBuildFile; fileRef = A968638E1AE6FD0D004FE1FE /* StartConditions.cpp */; };
		A96863FF1AE6FD0E004FE1FE /* StellarObject.cpp in Sources */ = {isa = PBXBuildFile; fileRef = A96863901AE6FD0D004FE1FE /* StellarObject.cpp */; };
		A96864001AE6FD0E004FE1FE /* System.cpp in Sources */ = {isa = PBXBuildFile; fileRef = A96863921AE6FD0D004FE1FE /* System.cpp */; };
		A96864011AE6FD0E004FE1FE /* Table.cpp in Sources */ = {isa = PBXBuildFile; fileRef = A96863941AE6FD0D004FE1FE /* Table.cpp */; };
		A96864021AE6FD0E004FE1FE /* Trade.cpp in Sources */ = {isa = PBXBuildFile; fileRef = A96863961AE6FD0D004FE1FE /* Trade.cpp */; };
		A96864031AE6FD0E004FE1FE /* TradingPanel.cpp in Sources */ = {isa = PBXBuildFile; fileRef = A96863981AE6FD0D004FE1FE /* TradingPanel.cpp */; };
		A96864041AE6FD0E004FE1FE /* UI.cpp in Sources */ = {isa = PBXBuildFile; fileRef = A968639A1AE6FD0D004FE1FE /* UI.cpp */; };
		A96864051AE6FD0E004FE1FE /* Weapon.cpp in Sources */ = {isa = PBXBuildFile; fileRef = A968639C1AE6FD0D004FE1FE /* Weapon.cpp */; };
		A96864061AE6FD0E004FE1FE /* WrappedText.cpp in Sources */ = {isa = PBXBuildFile; fileRef = A968639E1AE6FD0D004FE1FE /* WrappedText.cpp */; };
		A97C24EA1B17BE35007DDFA1 /* MapOutfitterPanel.cpp in Sources */ = {isa = PBXBuildFile; fileRef = A97C24E81B17BE35007DDFA1 /* MapOutfitterPanel.cpp */; };
		A97C24ED1B17BE3C007DDFA1 /* MapShipyardPanel.cpp in Sources */ = {isa = PBXBuildFile; fileRef = A97C24EB1B17BE3C007DDFA1 /* MapShipyardPanel.cpp */; };
		A97C4460852BF852334C0CB1 /* Bitset.cpp in Sources */ = {isa = PBXBuildFile; fileRef = 74F543598EEFB3745287E663 /* Bitset.cpp */; };
		A98150821EA9634A00428AD6 /* ShipInfoPanel.cpp in Sources */ = {isa = PBXBuildFile; fileRef = A98150801EA9634A00428AD6 /* ShipInfoPanel.cpp */; };
		A98150851EA9635D00428AD6 /* PlayerInfoPanel.cpp in Sources */ = {isa = PBXBuildFile; fileRef = A98150831EA9635D00428AD6 /* PlayerInfoPanel.cpp */; };
		A99F7A50195DF3E8002C30B8 /* Images.xcassets in Resources */ = {isa = PBXBuildFile; fileRef = A99F7A4F195DF3E8002C30B8 /* Images.xcassets */; };
		A99F7AF5195DF44C002C30B8 /* credits.txt in Resources */ = {isa = PBXBuildFile; fileRef = A99F7A6F195DF44B002C30B8 /* credits.txt */; };
		A99F7B08195DF44C002C30B8 /* keys.txt in Resources */ = {isa = PBXBuildFile; fileRef = A99F7A94195DF44B002C30B8 /* keys.txt */; };
		A99F7B09195DF44C002C30B8 /* license.txt in Resources */ = {isa = PBXBuildFile; fileRef = A99F7A95195DF44B002C30B8 /* license.txt */; };
		A99F7B34195DF45E002C30B8 /* data in Resources */ = {isa = PBXBuildFile; fileRef = A99F7B32195DF45E002C30B8 /* data */; };
		A99F7B35195DF45E002C30B8 /* images in Resources */ = {isa = PBXBuildFile; fileRef = A99F7B33195DF45E002C30B8 /* images */; };
		A9A5297419996C9F002D7C35 /* sounds in Resources */ = {isa = PBXBuildFile; fileRef = A9A5297319996C9F002D7C35 /* sounds */; };
		A9A5297619996CC3002D7C35 /* OpenAL.framework in Frameworks */ = {isa = PBXBuildFile; fileRef = A9A5297519996CC3002D7C35 /* OpenAL.framework */; };
		A9B99D021C616AD000BE7C2E /* ItemInfoDisplay.cpp in Sources */ = {isa = PBXBuildFile; fileRef = A9B99D001C616AD000BE7C2E /* ItemInfoDisplay.cpp */; };
		A9B99D051C616AF200BE7C2E /* MapSalesPanel.cpp in Sources */ = {isa = PBXBuildFile; fileRef = A9B99D031C616AF200BE7C2E /* MapSalesPanel.cpp */; };
		A9BDFB541E00B8AA00A6B27E /* Music.cpp in Sources */ = {isa = PBXBuildFile; fileRef = A9BDFB521E00B8AA00A6B27E /* Music.cpp */; };
		A9BDFB561E00B94700A6B27E /* libmad.0.dylib in Frameworks */ = {isa = PBXBuildFile; fileRef = A9BDFB551E00B94700A6B27E /* libmad.0.dylib */; };
		A9BDFB571E00BD6A00A6B27E /* libmad.0.dylib in CopyFiles */ = {isa = PBXBuildFile; fileRef = A9BDFB551E00B94700A6B27E /* libmad.0.dylib */; };
		A9C70E101C0E5B51000B3D14 /* File.cpp in Sources */ = {isa = PBXBuildFile; fileRef = A9C70E0E1C0E5B51000B3D14 /* File.cpp */; };
		A9CC526D1950C9F6004E4E22 /* Cocoa.framework in Frameworks */ = {isa = PBXBuildFile; fileRef = A9CC526C1950C9F6004E4E22 /* Cocoa.framework */; };
		A9D40D1A195DFAA60086EE52 /* OpenGL.framework in Frameworks */ = {isa = PBXBuildFile; fileRef = A9D40D19195DFAA60086EE52 /* OpenGL.framework */; };
		AFF742E3BAA4AD9A5D001460 /* alignment.hpp in Headers */ = {isa = PBXBuildFile; fileRef = 13B643F6BEC24349F9BC9F42 /* alignment.hpp */; settings = {ATTRIBUTES = (Project, ); }; };
		B55C239D2303CE8B005C1A14 /* GameWindow.cpp in Sources */ = {isa = PBXBuildFile; fileRef = B55C239B2303CE8A005C1A14 /* GameWindow.cpp */; };
		B590161321ED4A0F00799178 /* Utf8.cpp in Sources */ = {isa = PBXBuildFile; fileRef = B590161121ED4A0E00799178 /* Utf8.cpp */; };
		B5DDA6942001B7F600DBA76A /* News.cpp in Sources */ = {isa = PBXBuildFile; fileRef = B5DDA6922001B7F600DBA76A /* News.cpp */; };
		B63F47A48ADEE8F96A799915 /* AfterburnerUsage.cpp in Sources */ = {isa = PBXBuildFile; fileRef = DD8442F0A30891AF732000B4 /* AfterburnerUsage.cpp */; };
		C4264774A89C0001B6FFC60E /* Hazard.cpp in Sources */ = {isa = PBXBuildFile; fileRef = C49D4EA08DF168A83B1C7B07 /* Hazard.cpp */; };
		C7354A3E9C53D6C5E3CC352F /* TestData.cpp in Sources */ = {isa = PBXBuildFile; fileRef = 02D34A71AE3BC4C93FC6865B /* TestData.cpp */; };
		CE3F49A88B6DCBE09A711110 /* opengl.cpp in Sources */ = {isa = PBXBuildFile; fileRef = A3754152958FBC924E9F76A9 /* opengl.cpp */; };
		DAC24E909BF453D18AEE3DA3 /* Logger.cpp in Sources */ = {isa = PBXBuildFile; fileRef = A7F240B4AC219841424A387A /* Logger.cpp */; };
		DF8D57E11FC25842001525DA /* Dictionary.cpp in Sources */ = {isa = PBXBuildFile; fileRef = DF8D57DF1FC25842001525DA /* Dictionary.cpp */; };
		DF8D57E51FC25889001525DA /* Visual.cpp in Sources */ = {isa = PBXBuildFile; fileRef = DF8D57E21FC25889001525DA /* Visual.cpp */; };
		DFAAE2A61FD4A25C0072C0A8 /* BatchDrawList.cpp in Sources */ = {isa = PBXBuildFile; fileRef = DFAAE2A21FD4A25C0072C0A8 /* BatchDrawList.cpp */; };
		DFAAE2A71FD4A25C0072C0A8 /* BatchShader.cpp in Sources */ = {isa = PBXBuildFile; fileRef = DFAAE2A41FD4A25C0072C0A8 /* BatchShader.cpp */; };
		DFAAE2AA1FD4A27B0072C0A8 /* ImageSet.cpp in Sources */ = {isa = PBXBuildFile; fileRef = DFAAE2A81FD4A27B0072C0A8 /* ImageSet.cpp */; };
		E3D54794A1EEF51CD4859170 /* DamageProfile.cpp in Sources */ = {isa = PBXBuildFile; fileRef = C62B4D15899E5F47443D0ED6 /* DamageProfile.cpp */; };
		ED5E4F2ABA89E9DE00603E69 /* TestContext.cpp in Sources */ = {isa = PBXBuildFile; fileRef = A3134EC4B1CCA5546A10C3EF /* TestContext.cpp */; };
		F35E4D6EA465D71CDA282EBA /* MenuAnimationPanel.cpp in Sources */ = {isa = PBXBuildFile; fileRef = D0FA4800BE72C1B5A7D567B9 /* MenuAnimationPanel.cpp */; };
		F55745BDBC50E15DCEB2ED5B /* layout.hpp in Headers */ = {isa = PBXBuildFile; fileRef = 9BCF4321AF819E944EC02FB9 /* layout.hpp */; settings = {ATTRIBUTES = (Project, ); }; };
		F78A44BAA8252F6D53B24B69 /* TextReplacements.cpp in Sources */ = {isa = PBXBuildFile; fileRef = 6A4E42FEB3B265A91D5BD2FC /* TextReplacements.cpp */; };
/* End PBXBuildFile section */

/* Begin PBXContainerItemProxy section */
		070CD8162818CE9200A853BB /* PBXContainerItemProxy */ = {
			isa = PBXContainerItemProxy;
			containerPortal = A9CC52611950C9F6004E4E22 /* Project object */;
			proxyType = 1;
			remoteGlobalIDString = 070CD8102818CC6B00A853BB;
			remoteInfo = libmad;
		};
		072599CE26A8CADA007EC229 /* PBXContainerItemProxy */ = {
			isa = PBXContainerItemProxy;
			containerPortal = A9CC52611950C9F6004E4E22 /* Project object */;
			proxyType = 1;
			remoteGlobalIDString = 072599BD26A8C67D007EC229;
			remoteInfo = SDL2;
		};
/* End PBXContainerItemProxy section */

/* Begin PBXCopyFilesBuildPhase section */
		A93931ED19880ECA00C2A87B /* CopyFiles */ = {
			isa = PBXCopyFilesBuildPhase;
			buildActionMask = 2147483647;
			dstPath = "";
			dstSubfolderSpec = 10;
			files = (
				A9BDFB571E00BD6A00A6B27E /* libmad.0.dylib in CopyFiles */,
				A93931FF1988136F00C2A87B /* libpng16.dylib in CopyFiles */,
				A93931FE1988136E00C2A87B /* libturbojpeg.0.dylib in CopyFiles */,
				072599D426A8CD5D007EC229 /* SDL2.framework in CopyFiles */,
			);
			runOnlyForDeploymentPostprocessing = 0;
		};
/* End PBXCopyFilesBuildPhase section */

/* Begin PBXFileReference section */
		02D34A71AE3BC4C93FC6865B /* TestData.cpp */ = {isa = PBXFileReference; fileEncoding = 4; lastKnownFileType = sourcecode.cpp.cpp; name = TestData.cpp; path = source/TestData.cpp; sourceTree = "<group>"; };
		070CD8152818CC6B00A853BB /* libmad.dylib */ = {isa = PBXFileReference; explicitFileType = "compiled.mach-o.dylib"; includeInIndex = 0; path = libmad.dylib; sourceTree = BUILT_PRODUCTS_DIR; };
		072599BE26A8C67D007EC229 /* SDL2.dylib */ = {isa = PBXFileReference; explicitFileType = "compiled.mach-o.dylib"; includeInIndex = 0; path = SDL2.dylib; sourceTree = BUILT_PRODUCTS_DIR; };
		072599CC26A8C942007EC229 /* SDL2.framework */ = {isa = PBXFileReference; lastKnownFileType = wrapper.framework; name = SDL2.framework; path = build/SDL2.framework; sourceTree = "<group>"; };
		086E48E490C9BAD6660C7274 /* ExclusiveItem.h */ = {isa = PBXFileReference; fileEncoding = 4; lastKnownFileType = sourcecode.c.h; name = ExclusiveItem.h; path = source/ExclusiveItem.h; sourceTree = "<group>"; };
		0A604D929A70A6837546955E /* AfterburnerUsage.h */ = {isa = PBXFileReference; fileEncoding = 4; lastKnownFileType = sourcecode.c.h; name = AfterburnerUsage.h; path = source/AfterburnerUsage.h; sourceTree = "<group>"; };
		0C90483BB01ECD0E3E8DDA44 /* WeightedList.h */ = {isa = PBXFileReference; fileEncoding = 4; lastKnownFileType = sourcecode.c.h; name = WeightedList.h; path = source/WeightedList.h; sourceTree = "<group>"; };
		0DF34095B64BC64F666ECF5F /* CoreStartData.cpp */ = {isa = PBXFileReference; fileEncoding = 4; lastKnownFileType = sourcecode.cpp.cpp; name = CoreStartData.cpp; path = source/CoreStartData.cpp; sourceTree = "<group>"; };
		11EA4AD7A889B6AC1441A198 /* StartConditionsPanel.cpp */ = {isa = PBXFileReference; fileEncoding = 4; lastKnownFileType = sourcecode.cpp.cpp; name = StartConditionsPanel.cpp; path = source/StartConditionsPanel.cpp; sourceTree = "<group>"; };
		13B643F6BEC24349F9BC9F42 /* alignment.hpp */ = {isa = PBXFileReference; fileEncoding = 4; lastKnownFileType = sourcecode.c.h; name = alignment.hpp; path = source/text/alignment.hpp; sourceTree = "<group>"; };
		13B64DB8AE730E57C3DEA2F0 /* ShipJumpNavigation.cpp */ = {isa = PBXFileReference; fileEncoding = 4; lastKnownFileType = sourcecode.cpp.cpp; name = ShipJumpNavigation.cpp; path = source/ShipJumpNavigation.cpp; sourceTree = "<group>"; };
		1578F880250B5F8A00D318FB /* InfoPanelState.cpp */ = {isa = PBXFileReference; fileEncoding = 4; lastKnownFileType = sourcecode.cpp.cpp; name = InfoPanelState.cpp; path = source/InfoPanelState.cpp; sourceTree = "<group>"; };
		1578F882250B5F8A00D318FB /* InfoPanelState.h */ = {isa = PBXFileReference; fileEncoding = 4; lastKnownFileType = sourcecode.c.h; name = InfoPanelState.h; path = source/InfoPanelState.h; sourceTree = "<group>"; };
		19184B47B496B414EC9CE671 /* DamageProfile.h */ = {isa = PBXFileReference; fileEncoding = 4; lastKnownFileType = sourcecode.c.h; name = DamageProfile.h; path = source/DamageProfile.h; sourceTree = "<group>"; };
		191E4107A4F1CBBC2526A0E9 /* MaskManager.h */ = {isa = PBXFileReference; fileEncoding = 4; lastKnownFileType = sourcecode.c.h; name = MaskManager.h; path = source/MaskManager.h; sourceTree = "<group>"; };
		210C41C0BA33F71A694D5F98 /* Bitset.h */ = {isa = PBXFileReference; fileEncoding = 4; lastKnownFileType = sourcecode.c.h; name = Bitset.h; path = source/Bitset.h; sourceTree = "<group>"; };
		2CA44855BD0AFF45DCAEEA5D /* truncate.hpp */ = {isa = PBXFileReference; fileEncoding = 4; lastKnownFileType = sourcecode.c.h; name = truncate.hpp; path = source/text/truncate.hpp; sourceTree = "<group>"; };
		2E1E458DB603BF979429117C /* DisplayText.cpp */ = {isa = PBXFileReference; fileEncoding = 4; lastKnownFileType = sourcecode.cpp.cpp; name = DisplayText.cpp; path = source/text/DisplayText.cpp; sourceTree = "<group>"; };
		2E644A108BCD762A2A1A899C /* Hazard.h */ = {isa = PBXFileReference; fileEncoding = 4; lastKnownFileType = sourcecode.c.h; name = Hazard.h; path = source/Hazard.h; sourceTree = "<group>"; };
		2E8047A8987DD8EC99FF8E2E /* Test.cpp */ = {isa = PBXFileReference; fileEncoding = 4; lastKnownFileType = sourcecode.cpp.cpp; name = Test.cpp; path = source/Test.cpp; sourceTree = "<group>"; };
		32404878BFF00A095AF2DD2C /* MapPlanetCard.cpp */ = {isa = PBXFileReference; fileEncoding = 4; lastKnownFileType = sourcecode.cpp.cpp; name = MapPlanetCard.cpp; path = source/MapPlanetCard.cpp; sourceTree = "<group>"; };
		341645FAA25F7901221B8965 /* PrintData.cpp */ = {isa = PBXFileReference; fileEncoding = 4; lastKnownFileType = sourcecode.cpp.cpp; name = PrintData.cpp; path = source/PrintData.cpp; sourceTree = "<group>"; };
		389245138CF297EB417DF730 /* UniverseObjects.cpp */ = {isa = PBXFileReference; fileEncoding = 4; lastKnownFileType = sourcecode.cpp.cpp; name = UniverseObjects.cpp; path = source/UniverseObjects.cpp; sourceTree = "<group>"; };
		4256486EA97E57BBB38CDAF2 /* ConditionsStore.cpp */ = {isa = PBXFileReference; fileEncoding = 4; lastKnownFileType = sourcecode.cpp.cpp; name = ConditionsStore.cpp; path = source/ConditionsStore.cpp; sourceTree = "<group>"; };
		46B444A6B2A67F93BB272686 /* ByGivenOrder.h */ = {isa = PBXFileReference; fileEncoding = 4; lastKnownFileType = sourcecode.c.h; name = ByGivenOrder.h; path = source/comparators/ByGivenOrder.h; sourceTree = "<group>"; };
		499B4DA7A9C7351120660643 /* MaskManager.cpp */ = {isa = PBXFileReference; fileEncoding = 4; lastKnownFileType = sourcecode.cpp.cpp; name = MaskManager.cpp; path = source/MaskManager.cpp; sourceTree = "<group>"; };
		5155CD711DBB9FF900EF090B /* Depreciation.cpp */ = {isa = PBXFileReference; fileEncoding = 4; lastKnownFileType = sourcecode.cpp.cpp; name = Depreciation.cpp; path = source/Depreciation.cpp; sourceTree = "<group>"; };
		5155CD721DBB9FF900EF090B /* Depreciation.h */ = {isa = PBXFileReference; fileEncoding = 4; lastKnownFileType = sourcecode.c.h; name = Depreciation.h; path = source/Depreciation.h; sourceTree = "<group>"; };
		5CE3475B85CE8C48D98664B7 /* Test.h */ = {isa = PBXFileReference; fileEncoding = 4; lastKnownFileType = sourcecode.c.h; name = Test.h; path = source/Test.h; sourceTree = "<group>"; };
		5CF247B48EEC7A3C366C1DFA /* DamageDealt.h */ = {isa = PBXFileReference; fileEncoding = 4; lastKnownFileType = sourcecode.c.h; name = DamageDealt.h; path = source/DamageDealt.h; sourceTree = "<group>"; };
		5EBC44769E84CF0C953D08B3 /* Variant.h */ = {isa = PBXFileReference; fileEncoding = 4; lastKnownFileType = sourcecode.c.h; name = Variant.h; path = source/Variant.h; sourceTree = "<group>"; };
		61FA4C2BB89E08C5E2B8B4B9 /* Variant.cpp */ = {isa = PBXFileReference; fileEncoding = 4; lastKnownFileType = sourcecode.cpp.cpp; name = Variant.cpp; path = source/Variant.cpp; sourceTree = "<group>"; };
		6245F8231D301C7400A7A094 /* Body.cpp */ = {isa = PBXFileReference; fileEncoding = 4; lastKnownFileType = sourcecode.cpp.cpp; name = Body.cpp; path = source/Body.cpp; sourceTree = "<group>"; };
		6245F8241D301C7400A7A094 /* Body.h */ = {isa = PBXFileReference; fileEncoding = 4; lastKnownFileType = sourcecode.c.h; name = Body.h; path = source/Body.h; sourceTree = "<group>"; };
		6245F8261D301C9000A7A094 /* Hardpoint.cpp */ = {isa = PBXFileReference; fileEncoding = 4; lastKnownFileType = sourcecode.cpp.cpp; name = Hardpoint.cpp; path = source/Hardpoint.cpp; sourceTree = "<group>"; };
		6245F8271D301C9000A7A094 /* Hardpoint.h */ = {isa = PBXFileReference; fileEncoding = 4; lastKnownFileType = sourcecode.c.h; name = Hardpoint.h; path = source/Hardpoint.h; sourceTree = "<group>"; };
		628BDAED1CC5DC950062BCD2 /* PlanetLabel.cpp */ = {isa = PBXFileReference; fileEncoding = 4; lastKnownFileType = sourcecode.cpp.cpp; name = PlanetLabel.cpp; path = source/PlanetLabel.cpp; sourceTree = "<group>"; };
		628BDAEE1CC5DC950062BCD2 /* PlanetLabel.h */ = {isa = PBXFileReference; fileEncoding = 4; lastKnownFileType = sourcecode.c.h; name = PlanetLabel.h; path = source/PlanetLabel.h; sourceTree = "<group>"; };
		62A405B81D47DA4D0054F6A0 /* FogShader.cpp */ = {isa = PBXFileReference; fileEncoding = 4; lastKnownFileType = sourcecode.cpp.cpp; name = FogShader.cpp; path = source/FogShader.cpp; sourceTree = "<group>"; };
		62A405B91D47DA4D0054F6A0 /* FogShader.h */ = {isa = PBXFileReference; fileEncoding = 4; lastKnownFileType = sourcecode.c.h; name = FogShader.h; path = source/FogShader.h; sourceTree = "<group>"; };
		62C311181CE172D000409D91 /* Flotsam.cpp */ = {isa = PBXFileReference; fileEncoding = 4; lastKnownFileType = sourcecode.cpp.cpp; name = Flotsam.cpp; path = source/Flotsam.cpp; sourceTree = "<group>"; };
		62C311191CE172D000409D91 /* Flotsam.h */ = {isa = PBXFileReference; fileEncoding = 4; lastKnownFileType = sourcecode.c.h; name = Flotsam.h; path = source/Flotsam.h; sourceTree = "<group>"; };
		6833448DAEB9861D28445DD5 /* GameAction.h */ = {isa = PBXFileReference; fileEncoding = 4; lastKnownFileType = sourcecode.c.h; name = GameAction.h; path = source/GameAction.h; sourceTree = "<group>"; };
		6A4E42FEB3B265A91D5BD2FC /* TextReplacements.cpp */ = {isa = PBXFileReference; fileEncoding = 4; lastKnownFileType = sourcecode.cpp.cpp; name = TextReplacements.cpp; path = source/TextReplacements.cpp; sourceTree = "<group>"; };
		6A5716311E25BE6F00585EB2 /* CollisionSet.cpp */ = {isa = PBXFileReference; fileEncoding = 4; lastKnownFileType = sourcecode.cpp.cpp; name = CollisionSet.cpp; path = source/CollisionSet.cpp; sourceTree = "<group>"; };
		6A5716321E25BE6F00585EB2 /* CollisionSet.h */ = {isa = PBXFileReference; fileEncoding = 4; lastKnownFileType = sourcecode.c.h; name = CollisionSet.h; path = source/CollisionSet.h; sourceTree = "<group>"; };
		6D414B4194239522B24F3C95 /* Wormhole.cpp */ = {isa = PBXFileReference; fileEncoding = 4; lastKnownFileType = sourcecode.cpp.cpp; name = Wormhole.cpp; path = source/Wormhole.cpp; sourceTree = "<group>"; };
		6DCF4CF2972F569E6DBB8578 /* CategoryTypes.h */ = {isa = PBXFileReference; fileEncoding = 4; lastKnownFileType = sourcecode.c.h; name = CategoryTypes.h; path = source/CategoryTypes.h; sourceTree = "<group>"; };
		74F543598EEFB3745287E663 /* Bitset.cpp */ = {isa = PBXFileReference; fileEncoding = 4; lastKnownFileType = sourcecode.cpp.cpp; name = Bitset.cpp; path = source/Bitset.cpp; sourceTree = "<group>"; };
		86AB4B6E9C4C0490AE7F029B /* EsUuid.h */ = {isa = PBXFileReference; fileEncoding = 4; lastKnownFileType = sourcecode.c.h; name = EsUuid.h; path = source/EsUuid.h; sourceTree = "<group>"; };
		86D9414E818561143BD298BC /* TextReplacements.h */ = {isa = PBXFileReference; fileEncoding = 4; lastKnownFileType = sourcecode.c.h; name = TextReplacements.h; path = source/TextReplacements.h; sourceTree = "<group>"; };
		8CB543A1AA20F764DD7FC15A /* MenuAnimationPanel.h */ = {isa = PBXFileReference; fileEncoding = 4; lastKnownFileType = sourcecode.c.h; name = MenuAnimationPanel.h; path = source/MenuAnimationPanel.h; sourceTree = "<group>"; };
		8E8A4C648B242742B22A34FA /* Weather.cpp */ = {isa = PBXFileReference; fileEncoding = 4; lastKnownFileType = sourcecode.cpp.cpp; name = Weather.cpp; path = source/Weather.cpp; sourceTree = "<group>"; };
		938E07E0235970CE00DC2C2B /* FormationPattern.cpp */ = {isa = PBXFileReference; fileEncoding = 4; lastKnownFileType = sourcecode.cpp.cpp; name = FormationPattern.cpp; path = source/FormationPattern.cpp; sourceTree = "<group>"; };
		938E07E1235970CE00DC2C2B /* FormationPattern.h */ = {isa = PBXFileReference; fileEncoding = 4; lastKnownFileType = sourcecode.c.h; name = FormationPattern.h; path = source/FormationPattern.h; sourceTree = "<group>"; };
		950742538F8CECF5D4168FBC /* EsUuid.cpp */ = {isa = PBXFileReference; fileEncoding = 4; lastKnownFileType = sourcecode.cpp.cpp; name = EsUuid.cpp; path = source/EsUuid.cpp; sourceTree = "<group>"; };
		98104FFDA18E40F4A712A8BE /* CoreStartData.h */ = {isa = PBXFileReference; fileEncoding = 4; lastKnownFileType = sourcecode.c.h; name = CoreStartData.h; path = source/CoreStartData.h; sourceTree = "<group>"; };
		9BCF4321AF819E944EC02FB9 /* layout.hpp */ = {isa = PBXFileReference; fileEncoding = 4; lastKnownFileType = sourcecode.c.h; name = layout.hpp; path = source/text/layout.hpp; sourceTree = "<group>"; };
		9DA14712A9C68E00FBFD9C72 /* TestData.h */ = {isa = PBXFileReference; fileEncoding = 4; lastKnownFileType = sourcecode.c.h; name = TestData.h; path = source/TestData.h; sourceTree = "<group>"; };
		9F0F4096A9008E2D8F3304BB /* GameAction.cpp */ = {isa = PBXFileReference; fileEncoding = 4; lastKnownFileType = sourcecode.cpp.cpp; name = GameAction.cpp; path = source/GameAction.cpp; sourceTree = "<group>"; };
		A00D4207B8915B5E7E9B4619 /* RandomEvent.h */ = {isa = PBXFileReference; fileEncoding = 4; lastKnownFileType = sourcecode.c.h; name = RandomEvent.h; path = source/RandomEvent.h; sourceTree = "<group>"; };
		A2A948EE929342C8F84C65D1 /* TestContext.h */ = {isa = PBXFileReference; fileEncoding = 4; lastKnownFileType = sourcecode.c.h; name = TestContext.h; path = source/TestContext.h; sourceTree = "<group>"; };
		A2A94C40A8DCA99809AD5DEE /* MapPlanetCard.h */ = {isa = PBXFileReference; fileEncoding = 4; lastKnownFileType = sourcecode.c.h; name = MapPlanetCard.h; path = source/MapPlanetCard.h; sourceTree = "<group>"; };
		A3134EC4B1CCA5546A10C3EF /* TestContext.cpp */ = {isa = PBXFileReference; fileEncoding = 4; lastKnownFileType = sourcecode.cpp.cpp; name = TestContext.cpp; path = source/TestContext.cpp; sourceTree = "<group>"; };
		A3754152958FBC924E9F76A9 /* opengl.cpp */ = {isa = PBXFileReference; fileEncoding = 4; lastKnownFileType = sourcecode.cpp.cpp; name = opengl.cpp; path = source/opengl.cpp; sourceTree = "<group>"; };
		A3B9425983D66B182BD724B4 /* ConditionsStore.h */ = {isa = PBXFileReference; fileEncoding = 4; lastKnownFileType = sourcecode.c.h; name = ConditionsStore.h; path = source/ConditionsStore.h; sourceTree = "<group>"; };
		A7E640C7A366679B27CCADAC /* GameLoadingPanel.cpp */ = {isa = PBXFileReference; fileEncoding = 4; lastKnownFileType = sourcecode.cpp.cpp; name = GameLoadingPanel.cpp; path = source/GameLoadingPanel.cpp; sourceTree = "<group>"; };
		A7F240B4AC219841424A387A /* Logger.cpp */ = {isa = PBXFileReference; fileEncoding = 4; lastKnownFileType = sourcecode.cpp.cpp; name = Logger.cpp; path = source/Logger.cpp; sourceTree = "<group>"; };
		A90633FD1EE602FD000DA6C0 /* LogbookPanel.cpp */ = {isa = PBXFileReference; fileEncoding = 4; lastKnownFileType = sourcecode.cpp.cpp; name = LogbookPanel.cpp; path = source/LogbookPanel.cpp; sourceTree = "<group>"; };
		A90633FE1EE602FD000DA6C0 /* LogbookPanel.h */ = {isa = PBXFileReference; fileEncoding = 4; lastKnownFileType = sourcecode.c.h; name = LogbookPanel.h; path = source/LogbookPanel.h; sourceTree = "<group>"; };
		A90C15D71D5BD55700708F3A /* Minable.cpp */ = {isa = PBXFileReference; fileEncoding = 4; lastKnownFileType = sourcecode.cpp.cpp; name = Minable.cpp; path = source/Minable.cpp; sourceTree = "<group>"; };
		A90C15D81D5BD55700708F3A /* Minable.h */ = {isa = PBXFileReference; fileEncoding = 4; lastKnownFileType = sourcecode.c.h; name = Minable.h; path = source/Minable.h; sourceTree = "<group>"; };
		A90C15DA1D5BD56800708F3A /* Rectangle.cpp */ = {isa = PBXFileReference; fileEncoding = 4; lastKnownFileType = sourcecode.cpp.cpp; name = Rectangle.cpp; path = source/Rectangle.cpp; sourceTree = "<group>"; };
		A90C15DB1D5BD56800708F3A /* Rectangle.h */ = {isa = PBXFileReference; fileEncoding = 4; lastKnownFileType = sourcecode.c.h; name = Rectangle.h; path = source/Rectangle.h; sourceTree = "<group>"; };
		A93931FA1988135200C2A87B /* libturbojpeg.0.dylib */ = {isa = PBXFileReference; lastKnownFileType = "compiled.mach-o.dylib"; name = libturbojpeg.0.dylib; path = "/usr/local/opt/jpeg-turbo/lib/libturbojpeg.0.dylib"; sourceTree = "<absolute>"; };
		A93931FC1988136B00C2A87B /* libpng16.dylib */ = {isa = PBXFileReference; lastKnownFileType = "compiled.mach-o.dylib"; name = libpng16.dylib; path = /usr/local/opt/libpng/lib/libpng16.dylib; sourceTree = "<absolute>"; };
		A94408A41982F3E600610427 /* endless-sky.iconset */ = {isa = PBXFileReference; lastKnownFileType = folder.iconset; name = "endless-sky.iconset"; path = "icons/endless-sky.iconset"; sourceTree = "<group>"; };
		A966A5A91B964E6300DFF69C /* Person.cpp */ = {isa = PBXFileReference; fileEncoding = 4; lastKnownFileType = sourcecode.cpp.cpp; name = Person.cpp; path = source/Person.cpp; sourceTree = "<group>"; };
		A966A5AA1B964E6300DFF69C /* Person.h */ = {isa = PBXFileReference; fileEncoding = 4; lastKnownFileType = sourcecode.c.h; name = Person.h; path = source/Person.h; sourceTree = "<group>"; };
		A96862CD1AE6FD0A004FE1FE /* Account.cpp */ = {isa = PBXFileReference; fileEncoding = 4; lastKnownFileType = sourcecode.cpp.cpp; name = Account.cpp; path = source/Account.cpp; sourceTree = "<group>"; };
		A96862CE1AE6FD0A004FE1FE /* Account.h */ = {isa = PBXFileReference; fileEncoding = 4; lastKnownFileType = sourcecode.c.h; name = Account.h; path = source/Account.h; sourceTree = "<group>"; };
		A96862CF1AE6FD0A004FE1FE /* AI.cpp */ = {isa = PBXFileReference; fileEncoding = 4; lastKnownFileType = sourcecode.cpp.cpp; name = AI.cpp; path = source/AI.cpp; sourceTree = "<group>"; };
		A96862D01AE6FD0A004FE1FE /* AI.h */ = {isa = PBXFileReference; fileEncoding = 4; lastKnownFileType = sourcecode.c.h; name = AI.h; path = source/AI.h; sourceTree = "<group>"; };
		A96862D11AE6FD0A004FE1FE /* Angle.cpp */ = {isa = PBXFileReference; fileEncoding = 4; lastKnownFileType = sourcecode.cpp.cpp; name = Angle.cpp; path = source/Angle.cpp; sourceTree = "<group>"; };
		A96862D21AE6FD0A004FE1FE /* Angle.h */ = {isa = PBXFileReference; fileEncoding = 4; lastKnownFileType = sourcecode.c.h; name = Angle.h; path = source/Angle.h; sourceTree = "<group>"; };
		A96862D51AE6FD0A004FE1FE /* Armament.cpp */ = {isa = PBXFileReference; fileEncoding = 4; lastKnownFileType = sourcecode.cpp.cpp; name = Armament.cpp; path = source/Armament.cpp; sourceTree = "<group>"; };
		A96862D61AE6FD0A004FE1FE /* Armament.h */ = {isa = PBXFileReference; fileEncoding = 4; lastKnownFileType = sourcecode.c.h; name = Armament.h; path = source/Armament.h; sourceTree = "<group>"; };
		A96862D71AE6FD0A004FE1FE /* AsteroidField.cpp */ = {isa = PBXFileReference; fileEncoding = 4; lastKnownFileType = sourcecode.cpp.cpp; name = AsteroidField.cpp; path = source/AsteroidField.cpp; sourceTree = "<group>"; };
		A96862D81AE6FD0A004FE1FE /* AsteroidField.h */ = {isa = PBXFileReference; fileEncoding = 4; lastKnownFileType = sourcecode.c.h; name = AsteroidField.h; path = source/AsteroidField.h; sourceTree = "<group>"; };
		A96862D91AE6FD0A004FE1FE /* Audio.cpp */ = {isa = PBXFileReference; fileEncoding = 4; lastKnownFileType = sourcecode.cpp.cpp; name = Audio.cpp; path = source/Audio.cpp; sourceTree = "<group>"; };
		A96862DA1AE6FD0A004FE1FE /* Audio.h */ = {isa = PBXFileReference; fileEncoding = 4; lastKnownFileType = sourcecode.c.h; name = Audio.h; path = source/Audio.h; sourceTree = "<group>"; };
		A96862DB1AE6FD0A004FE1FE /* BankPanel.cpp */ = {isa = PBXFileReference; fileEncoding = 4; lastKnownFileType = sourcecode.cpp.cpp; name = BankPanel.cpp; path = source/BankPanel.cpp; sourceTree = "<group>"; };
		A96862DC1AE6FD0A004FE1FE /* BankPanel.h */ = {isa = PBXFileReference; fileEncoding = 4; lastKnownFileType = sourcecode.c.h; name = BankPanel.h; path = source/BankPanel.h; sourceTree = "<group>"; };
		A96862DF1AE6FD0A004FE1FE /* BoardingPanel.cpp */ = {isa = PBXFileReference; fileEncoding = 4; lastKnownFileType = sourcecode.cpp.cpp; name = BoardingPanel.cpp; path = source/BoardingPanel.cpp; sourceTree = "<group>"; };
		A96862E01AE6FD0A004FE1FE /* BoardingPanel.h */ = {isa = PBXFileReference; fileEncoding = 4; lastKnownFileType = sourcecode.c.h; name = BoardingPanel.h; path = source/BoardingPanel.h; sourceTree = "<group>"; };
		A96862E11AE6FD0A004FE1FE /* CaptureOdds.cpp */ = {isa = PBXFileReference; fileEncoding = 4; lastKnownFileType = sourcecode.cpp.cpp; name = CaptureOdds.cpp; path = source/CaptureOdds.cpp; sourceTree = "<group>"; };
		A96862E21AE6FD0A004FE1FE /* CaptureOdds.h */ = {isa = PBXFileReference; fileEncoding = 4; lastKnownFileType = sourcecode.c.h; name = CaptureOdds.h; path = source/CaptureOdds.h; sourceTree = "<group>"; };
		A96862E31AE6FD0A004FE1FE /* CargoHold.cpp */ = {isa = PBXFileReference; fileEncoding = 4; lastKnownFileType = sourcecode.cpp.cpp; name = CargoHold.cpp; path = source/CargoHold.cpp; sourceTree = "<group>"; };
		A96862E41AE6FD0A004FE1FE /* CargoHold.h */ = {isa = PBXFileReference; fileEncoding = 4; lastKnownFileType = sourcecode.c.h; name = CargoHold.h; path = source/CargoHold.h; sourceTree = "<group>"; };
		A96862E51AE6FD0A004FE1FE /* ClickZone.h */ = {isa = PBXFileReference; fileEncoding = 4; lastKnownFileType = sourcecode.c.h; name = ClickZone.h; path = source/ClickZone.h; sourceTree = "<group>"; };
		A96862E61AE6FD0A004FE1FE /* Color.cpp */ = {isa = PBXFileReference; fileEncoding = 4; lastKnownFileType = sourcecode.cpp.cpp; name = Color.cpp; path = source/Color.cpp; sourceTree = "<group>"; };
		A96862E71AE6FD0A004FE1FE /* Color.h */ = {isa = PBXFileReference; fileEncoding = 4; lastKnownFileType = sourcecode.c.h; name = Color.h; path = source/Color.h; sourceTree = "<group>"; };
		A96862E81AE6FD0A004FE1FE /* Command.cpp */ = {isa = PBXFileReference; fileEncoding = 4; lastKnownFileType = sourcecode.cpp.cpp; name = Command.cpp; path = source/Command.cpp; sourceTree = "<group>"; };
		A96862E91AE6FD0A004FE1FE /* Command.h */ = {isa = PBXFileReference; fileEncoding = 4; lastKnownFileType = sourcecode.c.h; name = Command.h; path = source/Command.h; sourceTree = "<group>"; };
		A96862EA1AE6FD0A004FE1FE /* ConditionSet.cpp */ = {isa = PBXFileReference; fileEncoding = 4; lastKnownFileType = sourcecode.cpp.cpp; name = ConditionSet.cpp; path = source/ConditionSet.cpp; sourceTree = "<group>"; };
		A96862EB1AE6FD0A004FE1FE /* ConditionSet.h */ = {isa = PBXFileReference; fileEncoding = 4; lastKnownFileType = sourcecode.c.h; name = ConditionSet.h; path = source/ConditionSet.h; sourceTree = "<group>"; };
		A96862EC1AE6FD0A004FE1FE /* Conversation.cpp */ = {isa = PBXFileReference; fileEncoding = 4; lastKnownFileType = sourcecode.cpp.cpp; name = Conversation.cpp; path = source/Conversation.cpp; sourceTree = "<group>"; };
		A96862ED1AE6FD0A004FE1FE /* Conversation.h */ = {isa = PBXFileReference; fileEncoding = 4; lastKnownFileType = sourcecode.c.h; name = Conversation.h; path = source/Conversation.h; sourceTree = "<group>"; };
		A96862EE1AE6FD0A004FE1FE /* ConversationPanel.cpp */ = {isa = PBXFileReference; fileEncoding = 4; lastKnownFileType = sourcecode.cpp.cpp; name = ConversationPanel.cpp; path = source/ConversationPanel.cpp; sourceTree = "<group>"; };
		A96862EF1AE6FD0A004FE1FE /* ConversationPanel.h */ = {isa = PBXFileReference; fileEncoding = 4; lastKnownFileType = sourcecode.c.h; name = ConversationPanel.h; path = source/ConversationPanel.h; sourceTree = "<group>"; };
		A96862F01AE6FD0A004FE1FE /* DataFile.cpp */ = {isa = PBXFileReference; fileEncoding = 4; lastKnownFileType = sourcecode.cpp.cpp; name = DataFile.cpp; path = source/DataFile.cpp; sourceTree = "<group>"; };
		A96862F11AE6FD0A004FE1FE /* DataFile.h */ = {isa = PBXFileReference; fileEncoding = 4; lastKnownFileType = sourcecode.c.h; name = DataFile.h; path = source/DataFile.h; sourceTree = "<group>"; };
		A96862F21AE6FD0A004FE1FE /* DataNode.cpp */ = {isa = PBXFileReference; fileEncoding = 4; lastKnownFileType = sourcecode.cpp.cpp; name = DataNode.cpp; path = source/DataNode.cpp; sourceTree = "<group>"; };
		A96862F31AE6FD0A004FE1FE /* DataNode.h */ = {isa = PBXFileReference; fileEncoding = 4; lastKnownFileType = sourcecode.c.h; name = DataNode.h; path = source/DataNode.h; sourceTree = "<group>"; };
		A96862F41AE6FD0A004FE1FE /* DataWriter.cpp */ = {isa = PBXFileReference; fileEncoding = 4; lastKnownFileType = sourcecode.cpp.cpp; name = DataWriter.cpp; path = source/DataWriter.cpp; sourceTree = "<group>"; };
		A96862F51AE6FD0A004FE1FE /* DataWriter.h */ = {isa = PBXFileReference; fileEncoding = 4; lastKnownFileType = sourcecode.c.h; name = DataWriter.h; path = source/DataWriter.h; sourceTree = "<group>"; };
		A96862F61AE6FD0A004FE1FE /* Date.cpp */ = {isa = PBXFileReference; fileEncoding = 4; lastKnownFileType = sourcecode.cpp.cpp; name = Date.cpp; path = source/Date.cpp; sourceTree = "<group>"; };
		A96862F71AE6FD0A004FE1FE /* Date.h */ = {isa = PBXFileReference; fileEncoding = 4; lastKnownFileType = sourcecode.c.h; name = Date.h; path = source/Date.h; sourceTree = "<group>"; };
		A96862F81AE6FD0A004FE1FE /* Dialog.cpp */ = {isa = PBXFileReference; fileEncoding = 4; lastKnownFileType = sourcecode.cpp.cpp; name = Dialog.cpp; path = source/Dialog.cpp; sourceTree = "<group>"; };
		A96862F91AE6FD0B004FE1FE /* Dialog.h */ = {isa = PBXFileReference; fileEncoding = 4; lastKnownFileType = sourcecode.c.h; name = Dialog.h; path = source/Dialog.h; sourceTree = "<group>"; };
		A96862FA1AE6FD0B004FE1FE /* DistanceMap.cpp */ = {isa = PBXFileReference; fileEncoding = 4; lastKnownFileType = sourcecode.cpp.cpp; name = DistanceMap.cpp; path = source/DistanceMap.cpp; sourceTree = "<group>"; };
		A96862FB1AE6FD0B004FE1FE /* DistanceMap.h */ = {isa = PBXFileReference; fileEncoding = 4; lastKnownFileType = sourcecode.c.h; name = DistanceMap.h; path = source/DistanceMap.h; sourceTree = "<group>"; };
		A96862FE1AE6FD0B004FE1FE /* DrawList.cpp */ = {isa = PBXFileReference; fileEncoding = 4; lastKnownFileType = sourcecode.cpp.cpp; name = DrawList.cpp; path = source/DrawList.cpp; sourceTree = "<group>"; };
		A96862FF1AE6FD0B004FE1FE /* DrawList.h */ = {isa = PBXFileReference; fileEncoding = 4; lastKnownFileType = sourcecode.c.h; name = DrawList.h; path = source/DrawList.h; sourceTree = "<group>"; };
		A96863001AE6FD0B004FE1FE /* Effect.cpp */ = {isa = PBXFileReference; fileEncoding = 4; lastKnownFileType = sourcecode.cpp.cpp; name = Effect.cpp; path = source/Effect.cpp; sourceTree = "<group>"; };
		A96863011AE6FD0B004FE1FE /* Effect.h */ = {isa = PBXFileReference; fileEncoding = 4; lastKnownFileType = sourcecode.c.h; name = Effect.h; path = source/Effect.h; sourceTree = "<group>"; };
		A96863021AE6FD0B004FE1FE /* Engine.cpp */ = {isa = PBXFileReference; fileEncoding = 4; lastKnownFileType = sourcecode.cpp.cpp; name = Engine.cpp; path = source/Engine.cpp; sourceTree = "<group>"; };
		A96863031AE6FD0B004FE1FE /* Engine.h */ = {isa = PBXFileReference; fileEncoding = 4; lastKnownFileType = sourcecode.c.h; name = Engine.h; path = source/Engine.h; sourceTree = "<group>"; };
		A96863041AE6FD0B004FE1FE /* EscortDisplay.cpp */ = {isa = PBXFileReference; fileEncoding = 4; lastKnownFileType = sourcecode.cpp.cpp; name = EscortDisplay.cpp; path = source/EscortDisplay.cpp; sourceTree = "<group>"; };
		A96863051AE6FD0B004FE1FE /* EscortDisplay.h */ = {isa = PBXFileReference; fileEncoding = 4; lastKnownFileType = sourcecode.c.h; name = EscortDisplay.h; path = source/EscortDisplay.h; sourceTree = "<group>"; };
		A96863061AE6FD0B004FE1FE /* Files.cpp */ = {isa = PBXFileReference; fileEncoding = 4; lastKnownFileType = sourcecode.cpp.cpp; name = Files.cpp; path = source/Files.cpp; sourceTree = "<group>"; };
		A96863071AE6FD0B004FE1FE /* Files.h */ = {isa = PBXFileReference; fileEncoding = 4; lastKnownFileType = sourcecode.c.h; name = Files.h; path = source/Files.h; sourceTree = "<group>"; };
		A96863081AE6FD0B004FE1FE /* FillShader.cpp */ = {isa = PBXFileReference; fileEncoding = 4; lastKnownFileType = sourcecode.cpp.cpp; name = FillShader.cpp; path = source/FillShader.cpp; sourceTree = "<group>"; };
		A96863091AE6FD0B004FE1FE /* FillShader.h */ = {isa = PBXFileReference; fileEncoding = 4; lastKnownFileType = sourcecode.c.h; name = FillShader.h; path = source/FillShader.h; sourceTree = "<group>"; };
		A968630A1AE6FD0B004FE1FE /* Fleet.cpp */ = {isa = PBXFileReference; fileEncoding = 4; lastKnownFileType = sourcecode.cpp.cpp; name = Fleet.cpp; path = source/Fleet.cpp; sourceTree = "<group>"; };
		A968630B1AE6FD0B004FE1FE /* Fleet.h */ = {isa = PBXFileReference; fileEncoding = 4; lastKnownFileType = sourcecode.c.h; name = Fleet.h; path = source/Fleet.h; sourceTree = "<group>"; };
		A968630C1AE6FD0B004FE1FE /* Font.cpp */ = {isa = PBXFileReference; fileEncoding = 4; lastKnownFileType = sourcecode.cpp.cpp; name = Font.cpp; path = source/text/Font.cpp; sourceTree = "<group>"; };
		A968630D1AE6FD0B004FE1FE /* Font.h */ = {isa = PBXFileReference; fileEncoding = 4; lastKnownFileType = sourcecode.c.h; name = Font.h; path = source/text/Font.h; sourceTree = "<group>"; };
		A968630E1AE6FD0B004FE1FE /* FontSet.cpp */ = {isa = PBXFileReference; fileEncoding = 4; lastKnownFileType = sourcecode.cpp.cpp; name = FontSet.cpp; path = source/text/FontSet.cpp; sourceTree = "<group>"; };
		A968630F1AE6FD0B004FE1FE /* FontSet.h */ = {isa = PBXFileReference; fileEncoding = 4; lastKnownFileType = sourcecode.c.h; name = FontSet.h; path = source/text/FontSet.h; sourceTree = "<group>"; };
		A96863101AE6FD0B004FE1FE /* Format.cpp */ = {isa = PBXFileReference; fileEncoding = 4; lastKnownFileType = sourcecode.cpp.cpp; name = Format.cpp; path = source/text/Format.cpp; sourceTree = "<group>"; };
		A96863111AE6FD0B004FE1FE /* Format.h */ = {isa = PBXFileReference; fileEncoding = 4; lastKnownFileType = sourcecode.c.h; name = Format.h; path = source/text/Format.h; sourceTree = "<group>"; };
		A96863121AE6FD0B004FE1FE /* FrameTimer.cpp */ = {isa = PBXFileReference; fileEncoding = 4; lastKnownFileType = sourcecode.cpp.cpp; name = FrameTimer.cpp; path = source/FrameTimer.cpp; sourceTree = "<group>"; };
		A96863131AE6FD0B004FE1FE /* FrameTimer.h */ = {isa = PBXFileReference; fileEncoding = 4; lastKnownFileType = sourcecode.c.h; name = FrameTimer.h; path = source/FrameTimer.h; sourceTree = "<group>"; };
		A96863141AE6FD0B004FE1FE /* Galaxy.cpp */ = {isa = PBXFileReference; fileEncoding = 4; lastKnownFileType = sourcecode.cpp.cpp; name = Galaxy.cpp; path = source/Galaxy.cpp; sourceTree = "<group>"; };
		A96863151AE6FD0B004FE1FE /* Galaxy.h */ = {isa = PBXFileReference; fileEncoding = 4; lastKnownFileType = sourcecode.c.h; name = Galaxy.h; path = source/Galaxy.h; sourceTree = "<group>"; };
		A96863161AE6FD0B004FE1FE /* GameData.cpp */ = {isa = PBXFileReference; fileEncoding = 4; lastKnownFileType = sourcecode.cpp.cpp; name = GameData.cpp; path = source/GameData.cpp; sourceTree = "<group>"; };
		A96863171AE6FD0B004FE1FE /* GameData.h */ = {isa = PBXFileReference; fileEncoding = 4; lastKnownFileType = sourcecode.c.h; name = GameData.h; path = source/GameData.h; sourceTree = "<group>"; };
		A96863181AE6FD0B004FE1FE /* GameEvent.cpp */ = {isa = PBXFileReference; fileEncoding = 4; lastKnownFileType = sourcecode.cpp.cpp; name = GameEvent.cpp; path = source/GameEvent.cpp; sourceTree = "<group>"; };
		A96863191AE6FD0B004FE1FE /* GameEvent.h */ = {isa = PBXFileReference; fileEncoding = 4; lastKnownFileType = sourcecode.c.h; name = GameEvent.h; path = source/GameEvent.h; sourceTree = "<group>"; };
		A968631B1AE6FD0B004FE1FE /* Government.cpp */ = {isa = PBXFileReference; fileEncoding = 4; lastKnownFileType = sourcecode.cpp.cpp; name = Government.cpp; path = source/Government.cpp; sourceTree = "<group>"; };
		A968631C1AE6FD0B004FE1FE /* Government.h */ = {isa = PBXFileReference; fileEncoding = 4; lastKnownFileType = sourcecode.c.h; name = Government.h; path = source/Government.h; sourceTree = "<group>"; };
		A968631D1AE6FD0B004FE1FE /* HailPanel.cpp */ = {isa = PBXFileReference; fileEncoding = 4; lastKnownFileType = sourcecode.cpp.cpp; name = HailPanel.cpp; path = source/HailPanel.cpp; sourceTree = "<group>"; };
		A968631E1AE6FD0B004FE1FE /* HailPanel.h */ = {isa = PBXFileReference; fileEncoding = 4; lastKnownFileType = sourcecode.c.h; name = HailPanel.h; path = source/HailPanel.h; sourceTree = "<group>"; };
		A968631F1AE6FD0B004FE1FE /* HiringPanel.cpp */ = {isa = PBXFileReference; fileEncoding = 4; lastKnownFileType = sourcecode.cpp.cpp; name = HiringPanel.cpp; path = source/HiringPanel.cpp; sourceTree = "<group>"; };
		A96863201AE6FD0B004FE1FE /* HiringPanel.h */ = {isa = PBXFileReference; fileEncoding = 4; lastKnownFileType = sourcecode.c.h; name = HiringPanel.h; path = source/HiringPanel.h; sourceTree = "<group>"; };
		A96863211AE6FD0B004FE1FE /* ImageBuffer.cpp */ = {isa = PBXFileReference; fileEncoding = 4; lastKnownFileType = sourcecode.cpp.cpp; name = ImageBuffer.cpp; path = source/ImageBuffer.cpp; sourceTree = "<group>"; };
		A96863221AE6FD0B004FE1FE /* ImageBuffer.h */ = {isa = PBXFileReference; fileEncoding = 4; lastKnownFileType = sourcecode.c.h; name = ImageBuffer.h; path = source/ImageBuffer.h; sourceTree = "<group>"; };
		A96863251AE6FD0B004FE1FE /* Information.cpp */ = {isa = PBXFileReference; fileEncoding = 4; lastKnownFileType = sourcecode.cpp.cpp; name = Information.cpp; path = source/Information.cpp; sourceTree = "<group>"; };
		A96863261AE6FD0B004FE1FE /* Information.h */ = {isa = PBXFileReference; fileEncoding = 4; lastKnownFileType = sourcecode.c.h; name = Information.h; path = source/Information.h; sourceTree = "<group>"; };
		A96863271AE6FD0B004FE1FE /* Interface.cpp */ = {isa = PBXFileReference; fileEncoding = 4; lastKnownFileType = sourcecode.cpp.cpp; name = Interface.cpp; path = source/Interface.cpp; sourceTree = "<group>"; };
		A96863281AE6FD0B004FE1FE /* Interface.h */ = {isa = PBXFileReference; fileEncoding = 4; lastKnownFileType = sourcecode.c.h; name = Interface.h; path = source/Interface.h; sourceTree = "<group>"; };
		A96863291AE6FD0B004FE1FE /* LineShader.cpp */ = {isa = PBXFileReference; fileEncoding = 4; lastKnownFileType = sourcecode.cpp.cpp; name = LineShader.cpp; path = source/LineShader.cpp; sourceTree = "<group>"; };
		A968632A1AE6FD0B004FE1FE /* LineShader.h */ = {isa = PBXFileReference; fileEncoding = 4; lastKnownFileType = sourcecode.c.h; name = LineShader.h; path = source/LineShader.h; sourceTree = "<group>"; };
		A968632B1AE6FD0B004FE1FE /* LoadPanel.cpp */ = {isa = PBXFileReference; fileEncoding = 4; lastKnownFileType = sourcecode.cpp.cpp; name = LoadPanel.cpp; path = source/LoadPanel.cpp; sourceTree = "<group>"; };
		A968632C1AE6FD0B004FE1FE /* LoadPanel.h */ = {isa = PBXFileReference; fileEncoding = 4; lastKnownFileType = sourcecode.c.h; name = LoadPanel.h; path = source/LoadPanel.h; sourceTree = "<group>"; };
		A968632D1AE6FD0B004FE1FE /* LocationFilter.cpp */ = {isa = PBXFileReference; fileEncoding = 4; lastKnownFileType = sourcecode.cpp.cpp; name = LocationFilter.cpp; path = source/LocationFilter.cpp; sourceTree = "<group>"; };
		A968632E1AE6FD0B004FE1FE /* LocationFilter.h */ = {isa = PBXFileReference; fileEncoding = 4; lastKnownFileType = sourcecode.c.h; name = LocationFilter.h; path = source/LocationFilter.h; sourceTree = "<group>"; };
		A968632F1AE6FD0B004FE1FE /* main.cpp */ = {isa = PBXFileReference; fileEncoding = 4; lastKnownFileType = sourcecode.cpp.cpp; name = main.cpp; path = source/main.cpp; sourceTree = "<group>"; };
		A96863301AE6FD0B004FE1FE /* MainPanel.cpp */ = {isa = PBXFileReference; fileEncoding = 4; lastKnownFileType = sourcecode.cpp.cpp; name = MainPanel.cpp; path = source/MainPanel.cpp; sourceTree = "<group>"; };
		A96863311AE6FD0B004FE1FE /* MainPanel.h */ = {isa = PBXFileReference; fileEncoding = 4; lastKnownFileType = sourcecode.c.h; name = MainPanel.h; path = source/MainPanel.h; sourceTree = "<group>"; };
		A96863321AE6FD0C004FE1FE /* MapDetailPanel.cpp */ = {isa = PBXFileReference; fileEncoding = 4; lastKnownFileType = sourcecode.cpp.cpp; name = MapDetailPanel.cpp; path = source/MapDetailPanel.cpp; sourceTree = "<group>"; };
		A96863331AE6FD0C004FE1FE /* MapDetailPanel.h */ = {isa = PBXFileReference; fileEncoding = 4; lastKnownFileType = sourcecode.c.h; name = MapDetailPanel.h; path = source/MapDetailPanel.h; sourceTree = "<group>"; };
		A96863341AE6FD0C004FE1FE /* MapPanel.cpp */ = {isa = PBXFileReference; fileEncoding = 4; lastKnownFileType = sourcecode.cpp.cpp; name = MapPanel.cpp; path = source/MapPanel.cpp; sourceTree = "<group>"; };
		A96863351AE6FD0C004FE1FE /* MapPanel.h */ = {isa = PBXFileReference; fileEncoding = 4; lastKnownFileType = sourcecode.c.h; name = MapPanel.h; path = source/MapPanel.h; sourceTree = "<group>"; };
		A96863361AE6FD0C004FE1FE /* Mask.cpp */ = {isa = PBXFileReference; fileEncoding = 4; lastKnownFileType = sourcecode.cpp.cpp; name = Mask.cpp; path = source/Mask.cpp; sourceTree = "<group>"; };
		A96863371AE6FD0C004FE1FE /* Mask.h */ = {isa = PBXFileReference; fileEncoding = 4; lastKnownFileType = sourcecode.c.h; name = Mask.h; path = source/Mask.h; sourceTree = "<group>"; };
		A96863381AE6FD0C004FE1FE /* MenuPanel.cpp */ = {isa = PBXFileReference; fileEncoding = 4; lastKnownFileType = sourcecode.cpp.cpp; name = MenuPanel.cpp; path = source/MenuPanel.cpp; sourceTree = "<group>"; };
		A96863391AE6FD0C004FE1FE /* MenuPanel.h */ = {isa = PBXFileReference; fileEncoding = 4; lastKnownFileType = sourcecode.c.h; name = MenuPanel.h; path = source/MenuPanel.h; sourceTree = "<group>"; };
		A968633A1AE6FD0C004FE1FE /* Messages.cpp */ = {isa = PBXFileReference; fileEncoding = 4; lastKnownFileType = sourcecode.cpp.cpp; name = Messages.cpp; path = source/Messages.cpp; sourceTree = "<group>"; };
		A968633B1AE6FD0C004FE1FE /* Messages.h */ = {isa = PBXFileReference; fileEncoding = 4; lastKnownFileType = sourcecode.c.h; name = Messages.h; path = source/Messages.h; sourceTree = "<group>"; };
		A968633C1AE6FD0C004FE1FE /* Mission.cpp */ = {isa = PBXFileReference; fileEncoding = 4; lastKnownFileType = sourcecode.cpp.cpp; name = Mission.cpp; path = source/Mission.cpp; sourceTree = "<group>"; };
		A968633D1AE6FD0C004FE1FE /* Mission.h */ = {isa = PBXFileReference; fileEncoding = 4; lastKnownFileType = sourcecode.c.h; name = Mission.h; path = source/Mission.h; sourceTree = "<group>"; };
		A968633E1AE6FD0C004FE1FE /* MissionAction.cpp */ = {isa = PBXFileReference; fileEncoding = 4; lastKnownFileType = sourcecode.cpp.cpp; name = MissionAction.cpp; path = source/MissionAction.cpp; sourceTree = "<group>"; };
		A968633F1AE6FD0C004FE1FE /* MissionAction.h */ = {isa = PBXFileReference; fileEncoding = 4; lastKnownFileType = sourcecode.c.h; name = MissionAction.h; path = source/MissionAction.h; sourceTree = "<group>"; };
		A96863401AE6FD0C004FE1FE /* MissionPanel.cpp */ = {isa = PBXFileReference; fileEncoding = 4; lastKnownFileType = sourcecode.cpp.cpp; name = MissionPanel.cpp; path = source/MissionPanel.cpp; sourceTree = "<group>"; };
		A96863411AE6FD0C004FE1FE /* MissionPanel.h */ = {isa = PBXFileReference; fileEncoding = 4; lastKnownFileType = sourcecode.c.h; name = MissionPanel.h; path = source/MissionPanel.h; sourceTree = "<group>"; };
		A96863421AE6FD0C004FE1FE /* Mortgage.cpp */ = {isa = PBXFileReference; fileEncoding = 4; lastKnownFileType = sourcecode.cpp.cpp; name = Mortgage.cpp; path = source/Mortgage.cpp; sourceTree = "<group>"; };
		A96863431AE6FD0C004FE1FE /* Mortgage.h */ = {isa = PBXFileReference; fileEncoding = 4; lastKnownFileType = sourcecode.c.h; name = Mortgage.h; path = source/Mortgage.h; sourceTree = "<group>"; };
		A96863441AE6FD0C004FE1FE /* NPC.cpp */ = {isa = PBXFileReference; fileEncoding = 4; lastKnownFileType = sourcecode.cpp.cpp; name = NPC.cpp; path = source/NPC.cpp; sourceTree = "<group>"; };
		A96863451AE6FD0C004FE1FE /* NPC.h */ = {isa = PBXFileReference; fileEncoding = 4; lastKnownFileType = sourcecode.c.h; name = NPC.h; path = source/NPC.h; sourceTree = "<group>"; };
		A96863461AE6FD0C004FE1FE /* Outfit.cpp */ = {isa = PBXFileReference; fileEncoding = 4; lastKnownFileType = sourcecode.cpp.cpp; name = Outfit.cpp; path = source/Outfit.cpp; sourceTree = "<group>"; };
		A96863471AE6FD0C004FE1FE /* Outfit.h */ = {isa = PBXFileReference; fileEncoding = 4; lastKnownFileType = sourcecode.c.h; name = Outfit.h; path = source/Outfit.h; sourceTree = "<group>"; };
		A96863481AE6FD0C004FE1FE /* OutfitInfoDisplay.cpp */ = {isa = PBXFileReference; fileEncoding = 4; lastKnownFileType = sourcecode.cpp.cpp; name = OutfitInfoDisplay.cpp; path = source/OutfitInfoDisplay.cpp; sourceTree = "<group>"; };
		A96863491AE6FD0C004FE1FE /* OutfitInfoDisplay.h */ = {isa = PBXFileReference; fileEncoding = 4; lastKnownFileType = sourcecode.c.h; name = OutfitInfoDisplay.h; path = source/OutfitInfoDisplay.h; sourceTree = "<group>"; };
		A968634A1AE6FD0C004FE1FE /* OutfitterPanel.cpp */ = {isa = PBXFileReference; fileEncoding = 4; lastKnownFileType = sourcecode.cpp.cpp; name = OutfitterPanel.cpp; path = source/OutfitterPanel.cpp; sourceTree = "<group>"; };
		A968634B1AE6FD0C004FE1FE /* OutfitterPanel.h */ = {isa = PBXFileReference; fileEncoding = 4; lastKnownFileType = sourcecode.c.h; name = OutfitterPanel.h; path = source/OutfitterPanel.h; sourceTree = "<group>"; };
		A968634C1AE6FD0C004FE1FE /* OutlineShader.cpp */ = {isa = PBXFileReference; fileEncoding = 4; lastKnownFileType = sourcecode.cpp.cpp; name = OutlineShader.cpp; path = source/OutlineShader.cpp; sourceTree = "<group>"; };
		A968634D1AE6FD0C004FE1FE /* OutlineShader.h */ = {isa = PBXFileReference; fileEncoding = 4; lastKnownFileType = sourcecode.c.h; name = OutlineShader.h; path = source/OutlineShader.h; sourceTree = "<group>"; };
		A968634E1AE6FD0C004FE1FE /* Panel.cpp */ = {isa = PBXFileReference; fileEncoding = 4; lastKnownFileType = sourcecode.cpp.cpp; name = Panel.cpp; path = source/Panel.cpp; sourceTree = "<group>"; };
		A968634F1AE6FD0C004FE1FE /* Panel.h */ = {isa = PBXFileReference; fileEncoding = 4; lastKnownFileType = sourcecode.c.h; name = Panel.h; path = source/Panel.h; sourceTree = "<group>"; };
		A96863501AE6FD0C004FE1FE /* Personality.cpp */ = {isa = PBXFileReference; fileEncoding = 4; lastKnownFileType = sourcecode.cpp.cpp; name = Personality.cpp; path = source/Personality.cpp; sourceTree = "<group>"; };
		A96863511AE6FD0C004FE1FE /* Personality.h */ = {isa = PBXFileReference; fileEncoding = 4; lastKnownFileType = sourcecode.c.h; name = Personality.h; path = source/Personality.h; sourceTree = "<group>"; };
		A96863521AE6FD0C004FE1FE /* Phrase.cpp */ = {isa = PBXFileReference; fileEncoding = 4; lastKnownFileType = sourcecode.cpp.cpp; name = Phrase.cpp; path = source/Phrase.cpp; sourceTree = "<group>"; };
		A96863531AE6FD0C004FE1FE /* Phrase.h */ = {isa = PBXFileReference; fileEncoding = 4; lastKnownFileType = sourcecode.c.h; name = Phrase.h; path = source/Phrase.h; sourceTree = "<group>"; };
		A96863541AE6FD0C004FE1FE /* pi.h */ = {isa = PBXFileReference; fileEncoding = 4; lastKnownFileType = sourcecode.c.h; name = pi.h; path = source/pi.h; sourceTree = "<group>"; };
		A96863551AE6FD0C004FE1FE /* Planet.cpp */ = {isa = PBXFileReference; fileEncoding = 4; lastKnownFileType = sourcecode.cpp.cpp; name = Planet.cpp; path = source/Planet.cpp; sourceTree = "<group>"; };
		A96863561AE6FD0C004FE1FE /* Planet.h */ = {isa = PBXFileReference; fileEncoding = 4; lastKnownFileType = sourcecode.c.h; name = Planet.h; path = source/Planet.h; sourceTree = "<group>"; };
		A96863571AE6FD0C004FE1FE /* PlanetPanel.cpp */ = {isa = PBXFileReference; fileEncoding = 4; lastKnownFileType = sourcecode.cpp.cpp; name = PlanetPanel.cpp; path = source/PlanetPanel.cpp; sourceTree = "<group>"; };
		A96863581AE6FD0C004FE1FE /* PlanetPanel.h */ = {isa = PBXFileReference; fileEncoding = 4; lastKnownFileType = sourcecode.c.h; name = PlanetPanel.h; path = source/PlanetPanel.h; sourceTree = "<group>"; };
		A96863591AE6FD0C004FE1FE /* PlayerInfo.cpp */ = {isa = PBXFileReference; fileEncoding = 4; lastKnownFileType = sourcecode.cpp.cpp; name = PlayerInfo.cpp; path = source/PlayerInfo.cpp; sourceTree = "<group>"; };
		A968635A1AE6FD0C004FE1FE /* PlayerInfo.h */ = {isa = PBXFileReference; fileEncoding = 4; lastKnownFileType = sourcecode.c.h; name = PlayerInfo.h; path = source/PlayerInfo.h; sourceTree = "<group>"; };
		A968635B1AE6FD0C004FE1FE /* Point.cpp */ = {isa = PBXFileReference; fileEncoding = 4; lastKnownFileType = sourcecode.cpp.cpp; name = Point.cpp; path = source/Point.cpp; sourceTree = "<group>"; };
		A968635C1AE6FD0C004FE1FE /* Point.h */ = {isa = PBXFileReference; fileEncoding = 4; lastKnownFileType = sourcecode.c.h; name = Point.h; path = source/Point.h; sourceTree = "<group>"; };
		A968635D1AE6FD0C004FE1FE /* PointerShader.cpp */ = {isa = PBXFileReference; fileEncoding = 4; lastKnownFileType = sourcecode.cpp.cpp; name = PointerShader.cpp; path = source/PointerShader.cpp; sourceTree = "<group>"; };
		A968635E1AE6FD0C004FE1FE /* PointerShader.h */ = {isa = PBXFileReference; fileEncoding = 4; lastKnownFileType = sourcecode.c.h; name = PointerShader.h; path = source/PointerShader.h; sourceTree = "<group>"; };
		A968635F1AE6FD0C004FE1FE /* Politics.cpp */ = {isa = PBXFileReference; fileEncoding = 4; lastKnownFileType = sourcecode.cpp.cpp; name = Politics.cpp; path = source/Politics.cpp; sourceTree = "<group>"; };
		A96863601AE6FD0C004FE1FE /* Politics.h */ = {isa = PBXFileReference; fileEncoding = 4; lastKnownFileType = sourcecode.c.h; name = Politics.h; path = source/Politics.h; sourceTree = "<group>"; };
		A96863611AE6FD0C004FE1FE /* Preferences.cpp */ = {isa = PBXFileReference; fileEncoding = 4; lastKnownFileType = sourcecode.cpp.cpp; name = Preferences.cpp; path = source/Preferences.cpp; sourceTree = "<group>"; };
		A96863621AE6FD0C004FE1FE /* Preferences.h */ = {isa = PBXFileReference; fileEncoding = 4; lastKnownFileType = sourcecode.c.h; name = Preferences.h; path = source/Preferences.h; sourceTree = "<group>"; };
		A96863631AE6FD0C004FE1FE /* PreferencesPanel.cpp */ = {isa = PBXFileReference; fileEncoding = 4; lastKnownFileType = sourcecode.cpp.cpp; name = PreferencesPanel.cpp; path = source/PreferencesPanel.cpp; sourceTree = "<group>"; };
		A96863641AE6FD0C004FE1FE /* PreferencesPanel.h */ = {isa = PBXFileReference; fileEncoding = 4; lastKnownFileType = sourcecode.c.h; name = PreferencesPanel.h; path = source/PreferencesPanel.h; sourceTree = "<group>"; };
		A96863651AE6FD0C004FE1FE /* Projectile.cpp */ = {isa = PBXFileReference; fileEncoding = 4; lastKnownFileType = sourcecode.cpp.cpp; name = Projectile.cpp; path = source/Projectile.cpp; sourceTree = "<group>"; };
		A96863661AE6FD0C004FE1FE /* Projectile.h */ = {isa = PBXFileReference; fileEncoding = 4; lastKnownFileType = sourcecode.c.h; name = Projectile.h; path = source/Projectile.h; sourceTree = "<group>"; };
		A96863671AE6FD0C004FE1FE /* Radar.cpp */ = {isa = PBXFileReference; fileEncoding = 4; lastKnownFileType = sourcecode.cpp.cpp; name = Radar.cpp; path = source/Radar.cpp; sourceTree = "<group>"; };
		A96863681AE6FD0C004FE1FE /* Radar.h */ = {isa = PBXFileReference; fileEncoding = 4; lastKnownFileType = sourcecode.c.h; name = Radar.h; path = source/Radar.h; sourceTree = "<group>"; };
		A96863691AE6FD0D004FE1FE /* Random.cpp */ = {isa = PBXFileReference; fileEncoding = 4; lastKnownFileType = sourcecode.cpp.cpp; name = Random.cpp; path = source/Random.cpp; sourceTree = "<group>"; };
		A968636A1AE6FD0D004FE1FE /* Random.h */ = {isa = PBXFileReference; fileEncoding = 4; lastKnownFileType = sourcecode.c.h; name = Random.h; path = source/Random.h; sourceTree = "<group>"; };
		A968636B1AE6FD0D004FE1FE /* RingShader.cpp */ = {isa = PBXFileReference; fileEncoding = 4; lastKnownFileType = sourcecode.cpp.cpp; name = RingShader.cpp; path = source/RingShader.cpp; sourceTree = "<group>"; };
		A968636C1AE6FD0D004FE1FE /* RingShader.h */ = {isa = PBXFileReference; fileEncoding = 4; lastKnownFileType = sourcecode.c.h; name = RingShader.h; path = source/RingShader.h; sourceTree = "<group>"; };
		A968636D1AE6FD0D004FE1FE /* Sale.h */ = {isa = PBXFileReference; fileEncoding = 4; lastKnownFileType = sourcecode.c.h; name = Sale.h; path = source/Sale.h; sourceTree = "<group>"; };
		A968636E1AE6FD0D004FE1FE /* SavedGame.cpp */ = {isa = PBXFileReference; fileEncoding = 4; lastKnownFileType = sourcecode.cpp.cpp; name = SavedGame.cpp; path = source/SavedGame.cpp; sourceTree = "<group>"; };
		A968636F1AE6FD0D004FE1FE /* SavedGame.h */ = {isa = PBXFileReference; fileEncoding = 4; lastKnownFileType = sourcecode.c.h; name = SavedGame.h; path = source/SavedGame.h; sourceTree = "<group>"; };
		A96863701AE6FD0D004FE1FE /* Screen.cpp */ = {isa = PBXFileReference; fileEncoding = 4; lastKnownFileType = sourcecode.cpp.cpp; name = Screen.cpp; path = source/Screen.cpp; sourceTree = "<group>"; };
		A96863711AE6FD0D004FE1FE /* Screen.h */ = {isa = PBXFileReference; fileEncoding = 4; lastKnownFileType = sourcecode.c.h; name = Screen.h; path = source/Screen.h; sourceTree = "<group>"; };
		A96863721AE6FD0D004FE1FE /* Set.h */ = {isa = PBXFileReference; fileEncoding = 4; lastKnownFileType = sourcecode.c.h; name = Set.h; path = source/Set.h; sourceTree = "<group>"; };
		A96863731AE6FD0D004FE1FE /* Shader.cpp */ = {isa = PBXFileReference; fileEncoding = 4; lastKnownFileType = sourcecode.cpp.cpp; name = Shader.cpp; path = source/Shader.cpp; sourceTree = "<group>"; };
		A96863741AE6FD0D004FE1FE /* Shader.h */ = {isa = PBXFileReference; fileEncoding = 4; lastKnownFileType = sourcecode.c.h; name = Shader.h; path = source/Shader.h; sourceTree = "<group>"; };
		A96863751AE6FD0D004FE1FE /* shift.h */ = {isa = PBXFileReference; fileEncoding = 4; lastKnownFileType = sourcecode.c.h; name = shift.h; path = source/shift.h; sourceTree = "<group>"; };
		A96863761AE6FD0D004FE1FE /* Ship.cpp */ = {isa = PBXFileReference; fileEncoding = 4; lastKnownFileType = sourcecode.cpp.cpp; name = Ship.cpp; path = source/Ship.cpp; sourceTree = "<group>"; };
		A96863771AE6FD0D004FE1FE /* Ship.h */ = {isa = PBXFileReference; fileEncoding = 4; lastKnownFileType = sourcecode.c.h; name = Ship.h; path = source/Ship.h; sourceTree = "<group>"; };
		A96863781AE6FD0D004FE1FE /* ShipEvent.cpp */ = {isa = PBXFileReference; fileEncoding = 4; lastKnownFileType = sourcecode.cpp.cpp; name = ShipEvent.cpp; path = source/ShipEvent.cpp; sourceTree = "<group>"; };
		A96863791AE6FD0D004FE1FE /* ShipEvent.h */ = {isa = PBXFileReference; fileEncoding = 4; lastKnownFileType = sourcecode.c.h; name = ShipEvent.h; path = source/ShipEvent.h; sourceTree = "<group>"; };
		A968637A1AE6FD0D004FE1FE /* ShipInfoDisplay.cpp */ = {isa = PBXFileReference; fileEncoding = 4; lastKnownFileType = sourcecode.cpp.cpp; name = ShipInfoDisplay.cpp; path = source/ShipInfoDisplay.cpp; sourceTree = "<group>"; };
		A968637B1AE6FD0D004FE1FE /* ShipInfoDisplay.h */ = {isa = PBXFileReference; fileEncoding = 4; lastKnownFileType = sourcecode.c.h; name = ShipInfoDisplay.h; path = source/ShipInfoDisplay.h; sourceTree = "<group>"; };
		A968637C1AE6FD0D004FE1FE /* ShipyardPanel.cpp */ = {isa = PBXFileReference; fileEncoding = 4; lastKnownFileType = sourcecode.cpp.cpp; name = ShipyardPanel.cpp; path = source/ShipyardPanel.cpp; sourceTree = "<group>"; };
		A968637D1AE6FD0D004FE1FE /* ShipyardPanel.h */ = {isa = PBXFileReference; fileEncoding = 4; lastKnownFileType = sourcecode.c.h; name = ShipyardPanel.h; path = source/ShipyardPanel.h; sourceTree = "<group>"; };
		A968637E1AE6FD0D004FE1FE /* ShopPanel.cpp */ = {isa = PBXFileReference; fileEncoding = 4; lastKnownFileType = sourcecode.cpp.cpp; name = ShopPanel.cpp; path = source/ShopPanel.cpp; sourceTree = "<group>"; };
		A968637F1AE6FD0D004FE1FE /* ShopPanel.h */ = {isa = PBXFileReference; fileEncoding = 4; lastKnownFileType = sourcecode.c.h; name = ShopPanel.h; path = source/ShopPanel.h; sourceTree = "<group>"; };
		A96863801AE6FD0D004FE1FE /* Sound.cpp */ = {isa = PBXFileReference; fileEncoding = 4; lastKnownFileType = sourcecode.cpp.cpp; name = Sound.cpp; path = source/Sound.cpp; sourceTree = "<group>"; };
		A96863811AE6FD0D004FE1FE /* Sound.h */ = {isa = PBXFileReference; fileEncoding = 4; lastKnownFileType = sourcecode.c.h; name = Sound.h; path = source/Sound.h; sourceTree = "<group>"; };
		A96863821AE6FD0D004FE1FE /* SpaceportPanel.cpp */ = {isa = PBXFileReference; fileEncoding = 4; lastKnownFileType = sourcecode.cpp.cpp; name = SpaceportPanel.cpp; path = source/SpaceportPanel.cpp; sourceTree = "<group>"; };
		A96863831AE6FD0D004FE1FE /* SpaceportPanel.h */ = {isa = PBXFileReference; fileEncoding = 4; lastKnownFileType = sourcecode.c.h; name = SpaceportPanel.h; path = source/SpaceportPanel.h; sourceTree = "<group>"; };
		A96863841AE6FD0D004FE1FE /* Sprite.cpp */ = {isa = PBXFileReference; fileEncoding = 4; lastKnownFileType = sourcecode.cpp.cpp; name = Sprite.cpp; path = source/Sprite.cpp; sourceTree = "<group>"; };
		A96863851AE6FD0D004FE1FE /* Sprite.h */ = {isa = PBXFileReference; fileEncoding = 4; lastKnownFileType = sourcecode.c.h; name = Sprite.h; path = source/Sprite.h; sourceTree = "<group>"; };
		A96863861AE6FD0D004FE1FE /* SpriteQueue.cpp */ = {isa = PBXFileReference; fileEncoding = 4; lastKnownFileType = sourcecode.cpp.cpp; name = SpriteQueue.cpp; path = source/SpriteQueue.cpp; sourceTree = "<group>"; };
		A96863871AE6FD0D004FE1FE /* SpriteQueue.h */ = {isa = PBXFileReference; fileEncoding = 4; lastKnownFileType = sourcecode.c.h; name = SpriteQueue.h; path = source/SpriteQueue.h; sourceTree = "<group>"; };
		A96863881AE6FD0D004FE1FE /* SpriteSet.cpp */ = {isa = PBXFileReference; fileEncoding = 4; lastKnownFileType = sourcecode.cpp.cpp; name = SpriteSet.cpp; path = source/SpriteSet.cpp; sourceTree = "<group>"; };
		A96863891AE6FD0D004FE1FE /* SpriteSet.h */ = {isa = PBXFileReference; fileEncoding = 4; lastKnownFileType = sourcecode.c.h; name = SpriteSet.h; path = source/SpriteSet.h; sourceTree = "<group>"; };
		A968638A1AE6FD0D004FE1FE /* SpriteShader.cpp */ = {isa = PBXFileReference; fileEncoding = 4; lastKnownFileType = sourcecode.cpp.cpp; name = SpriteShader.cpp; path = source/SpriteShader.cpp; sourceTree = "<group>"; };
		A968638B1AE6FD0D004FE1FE /* SpriteShader.h */ = {isa = PBXFileReference; fileEncoding = 4; lastKnownFileType = sourcecode.c.h; name = SpriteShader.h; path = source/SpriteShader.h; sourceTree = "<group>"; };
		A968638C1AE6FD0D004FE1FE /* StarField.cpp */ = {isa = PBXFileReference; fileEncoding = 4; lastKnownFileType = sourcecode.cpp.cpp; name = StarField.cpp; path = source/StarField.cpp; sourceTree = "<group>"; };
		A968638D1AE6FD0D004FE1FE /* StarField.h */ = {isa = PBXFileReference; fileEncoding = 4; lastKnownFileType = sourcecode.c.h; name = StarField.h; path = source/StarField.h; sourceTree = "<group>"; };
		A968638E1AE6FD0D004FE1FE /* StartConditions.cpp */ = {isa = PBXFileReference; fileEncoding = 4; lastKnownFileType = sourcecode.cpp.cpp; name = StartConditions.cpp; path = source/StartConditions.cpp; sourceTree = "<group>"; };
		A968638F1AE6FD0D004FE1FE /* StartConditions.h */ = {isa = PBXFileReference; fileEncoding = 4; lastKnownFileType = sourcecode.c.h; name = StartConditions.h; path = source/StartConditions.h; sourceTree = "<group>"; };
		A96863901AE6FD0D004FE1FE /* StellarObject.cpp */ = {isa = PBXFileReference; fileEncoding = 4; lastKnownFileType = sourcecode.cpp.cpp; name = StellarObject.cpp; path = source/StellarObject.cpp; sourceTree = "<group>"; };
		A96863911AE6FD0D004FE1FE /* StellarObject.h */ = {isa = PBXFileReference; fileEncoding = 4; lastKnownFileType = sourcecode.c.h; name = StellarObject.h; path = source/StellarObject.h; sourceTree = "<group>"; };
		A96863921AE6FD0D004FE1FE /* System.cpp */ = {isa = PBXFileReference; fileEncoding = 4; lastKnownFileType = sourcecode.cpp.cpp; name = System.cpp; path = source/System.cpp; sourceTree = "<group>"; };
		A96863931AE6FD0D004FE1FE /* System.h */ = {isa = PBXFileReference; fileEncoding = 4; lastKnownFileType = sourcecode.c.h; name = System.h; path = source/System.h; sourceTree = "<group>"; };
		A96863941AE6FD0D004FE1FE /* Table.cpp */ = {isa = PBXFileReference; fileEncoding = 4; lastKnownFileType = sourcecode.cpp.cpp; name = Table.cpp; path = source/text/Table.cpp; sourceTree = "<group>"; };
		A96863951AE6FD0D004FE1FE /* Table.h */ = {isa = PBXFileReference; fileEncoding = 4; lastKnownFileType = sourcecode.c.h; name = Table.h; path = source/text/Table.h; sourceTree = "<group>"; };
		A96863961AE6FD0D004FE1FE /* Trade.cpp */ = {isa = PBXFileReference; fileEncoding = 4; lastKnownFileType = sourcecode.cpp.cpp; name = Trade.cpp; path = source/Trade.cpp; sourceTree = "<group>"; };
		A96863971AE6FD0D004FE1FE /* Trade.h */ = {isa = PBXFileReference; fileEncoding = 4; lastKnownFileType = sourcecode.c.h; name = Trade.h; path = source/Trade.h; sourceTree = "<group>"; };
		A96863981AE6FD0D004FE1FE /* TradingPanel.cpp */ = {isa = PBXFileReference; fileEncoding = 4; lastKnownFileType = sourcecode.cpp.cpp; name = TradingPanel.cpp; path = source/TradingPanel.cpp; sourceTree = "<group>"; };
		A96863991AE6FD0D004FE1FE /* TradingPanel.h */ = {isa = PBXFileReference; fileEncoding = 4; lastKnownFileType = sourcecode.c.h; name = TradingPanel.h; path = source/TradingPanel.h; sourceTree = "<group>"; };
		A968639A1AE6FD0D004FE1FE /* UI.cpp */ = {isa = PBXFileReference; fileEncoding = 4; lastKnownFileType = sourcecode.cpp.cpp; name = UI.cpp; path = source/UI.cpp; sourceTree = "<group>"; };
		A968639B1AE6FD0D004FE1FE /* UI.h */ = {isa = PBXFileReference; fileEncoding = 4; lastKnownFileType = sourcecode.c.h; name = UI.h; path = source/UI.h; sourceTree = "<group>"; };
		A968639C1AE6FD0D004FE1FE /* Weapon.cpp */ = {isa = PBXFileReference; fileEncoding = 4; lastKnownFileType = sourcecode.cpp.cpp; name = Weapon.cpp; path = source/Weapon.cpp; sourceTree = "<group>"; };
		A968639D1AE6FD0D004FE1FE /* Weapon.h */ = {isa = PBXFileReference; fileEncoding = 4; lastKnownFileType = sourcecode.c.h; name = Weapon.h; path = source/Weapon.h; sourceTree = "<group>"; };
		A968639E1AE6FD0D004FE1FE /* WrappedText.cpp */ = {isa = PBXFileReference; fileEncoding = 4; lastKnownFileType = sourcecode.cpp.cpp; name = WrappedText.cpp; path = source/text/WrappedText.cpp; sourceTree = "<group>"; };
		A968639F1AE6FD0E004FE1FE /* WrappedText.h */ = {isa = PBXFileReference; fileEncoding = 4; lastKnownFileType = sourcecode.c.h; name = WrappedText.h; path = source/text/WrappedText.h; sourceTree = "<group>"; };
		A97C24E81B17BE35007DDFA1 /* MapOutfitterPanel.cpp */ = {isa = PBXFileReference; fileEncoding = 4; lastKnownFileType = sourcecode.cpp.cpp; name = MapOutfitterPanel.cpp; path = source/MapOutfitterPanel.cpp; sourceTree = "<group>"; };
		A97C24E91B17BE35007DDFA1 /* MapOutfitterPanel.h */ = {isa = PBXFileReference; fileEncoding = 4; lastKnownFileType = sourcecode.c.h; name = MapOutfitterPanel.h; path = source/MapOutfitterPanel.h; sourceTree = "<group>"; };
		A97C24EB1B17BE3C007DDFA1 /* MapShipyardPanel.cpp */ = {isa = PBXFileReference; fileEncoding = 4; lastKnownFileType = sourcecode.cpp.cpp; name = MapShipyardPanel.cpp; path = source/MapShipyardPanel.cpp; sourceTree = "<group>"; };
		A97C24EC1B17BE3C007DDFA1 /* MapShipyardPanel.h */ = {isa = PBXFileReference; fileEncoding = 4; lastKnownFileType = sourcecode.c.h; name = MapShipyardPanel.h; path = source/MapShipyardPanel.h; sourceTree = "<group>"; };
		A98150801EA9634A00428AD6 /* ShipInfoPanel.cpp */ = {isa = PBXFileReference; fileEncoding = 4; lastKnownFileType = sourcecode.cpp.cpp; name = ShipInfoPanel.cpp; path = source/ShipInfoPanel.cpp; sourceTree = "<group>"; };
		A98150811EA9634A00428AD6 /* ShipInfoPanel.h */ = {isa = PBXFileReference; fileEncoding = 4; lastKnownFileType = sourcecode.c.h; name = ShipInfoPanel.h; path = source/ShipInfoPanel.h; sourceTree = "<group>"; };
		A98150831EA9635D00428AD6 /* PlayerInfoPanel.cpp */ = {isa = PBXFileReference; fileEncoding = 4; lastKnownFileType = sourcecode.cpp.cpp; name = PlayerInfoPanel.cpp; path = source/PlayerInfoPanel.cpp; sourceTree = "<group>"; };
		A98150841EA9635D00428AD6 /* PlayerInfoPanel.h */ = {isa = PBXFileReference; fileEncoding = 4; lastKnownFileType = sourcecode.c.h; name = PlayerInfoPanel.h; path = source/PlayerInfoPanel.h; sourceTree = "<group>"; };
		A99F7A4F195DF3E8002C30B8 /* Images.xcassets */ = {isa = PBXFileReference; lastKnownFileType = folder.assetcatalog; name = Images.xcassets; path = XCode/Images.xcassets; sourceTree = SOURCE_ROOT; };
		A99F7A51195DF3F9002C30B8 /* EndlessSky-Info.plist */ = {isa = PBXFileReference; fileEncoding = 4; lastKnownFileType = text.plist.xml; name = "EndlessSky-Info.plist"; path = "XCode/EndlessSky-Info.plist"; sourceTree = SOURCE_ROOT; };
		A99F7A6F195DF44B002C30B8 /* credits.txt */ = {isa = PBXFileReference; fileEncoding = 4; lastKnownFileType = text; path = credits.txt; sourceTree = "<group>"; };
		A99F7A94195DF44B002C30B8 /* keys.txt */ = {isa = PBXFileReference; fileEncoding = 4; lastKnownFileType = text; path = keys.txt; sourceTree = "<group>"; };
		A99F7A95195DF44B002C30B8 /* license.txt */ = {isa = PBXFileReference; fileEncoding = 4; lastKnownFileType = text; path = license.txt; sourceTree = "<group>"; };
		A99F7B32195DF45E002C30B8 /* data */ = {isa = PBXFileReference; lastKnownFileType = folder; path = data; sourceTree = "<group>"; };
		A99F7B33195DF45E002C30B8 /* images */ = {isa = PBXFileReference; lastKnownFileType = folder; path = images; sourceTree = "<group>"; };
		A9A5297319996C9F002D7C35 /* sounds */ = {isa = PBXFileReference; lastKnownFileType = folder; path = sounds; sourceTree = "<group>"; };
		A9A5297519996CC3002D7C35 /* OpenAL.framework */ = {isa = PBXFileReference; lastKnownFileType = wrapper.framework; name = OpenAL.framework; path = System/Library/Frameworks/OpenAL.framework; sourceTree = SDKROOT; };
		A9B99D001C616AD000BE7C2E /* ItemInfoDisplay.cpp */ = {isa = PBXFileReference; fileEncoding = 4; lastKnownFileType = sourcecode.cpp.cpp; name = ItemInfoDisplay.cpp; path = source/ItemInfoDisplay.cpp; sourceTree = "<group>"; };
		A9B99D011C616AD000BE7C2E /* ItemInfoDisplay.h */ = {isa = PBXFileReference; fileEncoding = 4; lastKnownFileType = sourcecode.c.h; name = ItemInfoDisplay.h; path = source/ItemInfoDisplay.h; sourceTree = "<group>"; };
		A9B99D031C616AF200BE7C2E /* MapSalesPanel.cpp */ = {isa = PBXFileReference; fileEncoding = 4; lastKnownFileType = sourcecode.cpp.cpp; name = MapSalesPanel.cpp; path = source/MapSalesPanel.cpp; sourceTree = "<group>"; };
		A9B99D041C616AF200BE7C2E /* MapSalesPanel.h */ = {isa = PBXFileReference; fileEncoding = 4; lastKnownFileType = sourcecode.c.h; name = MapSalesPanel.h; path = source/MapSalesPanel.h; sourceTree = "<group>"; };
		A9BDFB521E00B8AA00A6B27E /* Music.cpp */ = {isa = PBXFileReference; fileEncoding = 4; lastKnownFileType = sourcecode.cpp.cpp; name = Music.cpp; path = source/Music.cpp; sourceTree = "<group>"; };
		A9BDFB531E00B8AA00A6B27E /* Music.h */ = {isa = PBXFileReference; fileEncoding = 4; lastKnownFileType = sourcecode.c.h; name = Music.h; path = source/Music.h; sourceTree = "<group>"; };
		A9BDFB551E00B94700A6B27E /* libmad.0.dylib */ = {isa = PBXFileReference; lastKnownFileType = "compiled.mach-o.dylib"; name = libmad.0.dylib; path = build/libmad.0.dylib; sourceTree = "<group>"; };
		A9C70E0E1C0E5B51000B3D14 /* File.cpp */ = {isa = PBXFileReference; fileEncoding = 4; lastKnownFileType = sourcecode.cpp.cpp; name = File.cpp; path = source/File.cpp; sourceTree = "<group>"; };
		A9C70E0F1C0E5B51000B3D14 /* File.h */ = {isa = PBXFileReference; fileEncoding = 4; lastKnownFileType = sourcecode.c.h; name = File.h; path = source/File.h; sourceTree = "<group>"; };
		A9CC52691950C9F6004E4E22 /* Endless Sky.app */ = {isa = PBXFileReference; explicitFileType = wrapper.application; includeInIndex = 0; path = "Endless Sky.app"; sourceTree = BUILT_PRODUCTS_DIR; };
		A9CC526C1950C9F6004E4E22 /* Cocoa.framework */ = {isa = PBXFileReference; lastKnownFileType = wrapper.framework; name = Cocoa.framework; path = System/Library/Frameworks/Cocoa.framework; sourceTree = SDKROOT; };
		A9CC526F1950C9F6004E4E22 /* AppKit.framework */ = {isa = PBXFileReference; lastKnownFileType = wrapper.framework; name = AppKit.framework; path = System/Library/Frameworks/AppKit.framework; sourceTree = SDKROOT; };
		A9CC52701950C9F6004E4E22 /* CoreData.framework */ = {isa = PBXFileReference; lastKnownFileType = wrapper.framework; name = CoreData.framework; path = System/Library/Frameworks/CoreData.framework; sourceTree = SDKROOT; };
		A9CC52711950C9F6004E4E22 /* Foundation.framework */ = {isa = PBXFileReference; lastKnownFileType = wrapper.framework; name = Foundation.framework; path = System/Library/Frameworks/Foundation.framework; sourceTree = SDKROOT; };
		A9D40D19195DFAA60086EE52 /* OpenGL.framework */ = {isa = PBXFileReference; lastKnownFileType = wrapper.framework; name = OpenGL.framework; path = System/Library/Frameworks/OpenGL.framework; sourceTree = SDKROOT; };
		AE57401AA43232EDEABFAE13 /* Logger.h */ = {isa = PBXFileReference; fileEncoding = 4; lastKnownFileType = sourcecode.c.h; name = Logger.h; path = source/Logger.h; sourceTree = "<group>"; };
		B55C239B2303CE8A005C1A14 /* GameWindow.cpp */ = {isa = PBXFileReference; fileEncoding = 4; lastKnownFileType = sourcecode.cpp.cpp; name = GameWindow.cpp; path = source/GameWindow.cpp; sourceTree = "<group>"; };
		B55C239C2303CE8A005C1A14 /* GameWindow.h */ = {isa = PBXFileReference; fileEncoding = 4; lastKnownFileType = sourcecode.c.h; name = GameWindow.h; path = source/GameWindow.h; sourceTree = "<group>"; };
		B590161121ED4A0E00799178 /* Utf8.cpp */ = {isa = PBXFileReference; fileEncoding = 4; lastKnownFileType = sourcecode.cpp.cpp; name = Utf8.cpp; path = source/text/Utf8.cpp; sourceTree = "<group>"; };
		B590161221ED4A0F00799178 /* Utf8.h */ = {isa = PBXFileReference; fileEncoding = 4; lastKnownFileType = sourcecode.c.h; name = Utf8.h; path = source/text/Utf8.h; sourceTree = "<group>"; };
		B590162021ED4A0F00799178 /* DisplayText.h */ = {isa = PBXFileReference; fileEncoding = 4; lastKnownFileType = sourcecode.c.h; name = DisplayText.h; path = source/text/DisplayText.h; sourceTree = "<group>"; };
		B5DDA6922001B7F600DBA76A /* News.cpp */ = {isa = PBXFileReference; fileEncoding = 4; lastKnownFileType = sourcecode.cpp.cpp; name = News.cpp; path = source/News.cpp; sourceTree = "<group>"; };
		B5DDA6932001B7F600DBA76A /* News.h */ = {isa = PBXFileReference; fileEncoding = 4; lastKnownFileType = sourcecode.c.h; name = News.h; path = source/News.h; sourceTree = "<group>"; };
		C36345D8A06AE061537CEF85 /* JumpTypes.h */ = {isa = PBXFileReference; fileEncoding = 4; lastKnownFileType = sourcecode.c.h; name = JumpTypes.h; path = source/JumpTypes.h; sourceTree = "<group>"; };
		C49D4EA08DF168A83B1C7B07 /* Hazard.cpp */ = {isa = PBXFileReference; fileEncoding = 4; lastKnownFileType = sourcecode.cpp.cpp; name = Hazard.cpp; path = source/Hazard.cpp; sourceTree = "<group>"; };
		C62B4D15899E5F47443D0ED6 /* DamageProfile.cpp */ = {isa = PBXFileReference; fileEncoding = 4; lastKnownFileType = sourcecode.cpp.cpp; name = DamageProfile.cpp; path = source/DamageProfile.cpp; sourceTree = "<group>"; };
		CCE547DBB6C74E18E1B84D29 /* PrintData.h */ = {isa = PBXFileReference; fileEncoding = 4; lastKnownFileType = sourcecode.c.h; name = PrintData.h; path = source/PrintData.h; sourceTree = "<group>"; };
		D0FA4800BE72C1B5A7D567B9 /* MenuAnimationPanel.cpp */ = {isa = PBXFileReference; fileEncoding = 4; lastKnownFileType = sourcecode.cpp.cpp; name = MenuAnimationPanel.cpp; path = source/MenuAnimationPanel.cpp; sourceTree = "<group>"; };
		DB9A43BA91B3BC47186BF05E /* UniverseObjects.h */ = {isa = PBXFileReference; fileEncoding = 4; lastKnownFileType = sourcecode.c.h; name = UniverseObjects.h; path = source/UniverseObjects.h; sourceTree = "<group>"; };
		DC8146D5A145C2DA87D98F1F /* GameLoadingPanel.h */ = {isa = PBXFileReference; fileEncoding = 4; lastKnownFileType = sourcecode.c.h; name = GameLoadingPanel.h; path = source/GameLoadingPanel.h; sourceTree = "<group>"; };
		DD8442F0A30891AF732000B4 /* AfterburnerUsage.cpp */ = {isa = PBXFileReference; fileEncoding = 4; lastKnownFileType = sourcecode.cpp.cpp; name = AfterburnerUsage.cpp; path = source/AfterburnerUsage.cpp; sourceTree = "<group>"; };
		DE844E2BBF82C39B568527CB /* ByName.h */ = {isa = PBXFileReference; fileEncoding = 4; lastKnownFileType = sourcecode.c.h; name = ByName.h; path = source/comparators/ByName.h; sourceTree = "<group>"; };
		DF8D57DF1FC25842001525DA /* Dictionary.cpp */ = {isa = PBXFileReference; fileEncoding = 4; lastKnownFileType = sourcecode.cpp.cpp; name = Dictionary.cpp; path = source/Dictionary.cpp; sourceTree = "<group>"; };
		DF8D57E01FC25842001525DA /* Dictionary.h */ = {isa = PBXFileReference; fileEncoding = 4; lastKnownFileType = sourcecode.c.h; name = Dictionary.h; path = source/Dictionary.h; sourceTree = "<group>"; };
		DF8D57E21FC25889001525DA /* Visual.cpp */ = {isa = PBXFileReference; fileEncoding = 4; lastKnownFileType = sourcecode.cpp.cpp; name = Visual.cpp; path = source/Visual.cpp; sourceTree = "<group>"; };
		DF8D57E31FC25889001525DA /* Visual.h */ = {isa = PBXFileReference; fileEncoding = 4; lastKnownFileType = sourcecode.c.h; name = Visual.h; path = source/Visual.h; sourceTree = "<group>"; };
		DFAAE2A21FD4A25C0072C0A8 /* BatchDrawList.cpp */ = {isa = PBXFileReference; fileEncoding = 4; lastKnownFileType = sourcecode.cpp.cpp; name = BatchDrawList.cpp; path = source/BatchDrawList.cpp; sourceTree = "<group>"; };
		DFAAE2A31FD4A25C0072C0A8 /* BatchDrawList.h */ = {isa = PBXFileReference; fileEncoding = 4; lastKnownFileType = sourcecode.c.h; name = BatchDrawList.h; path = source/BatchDrawList.h; sourceTree = "<group>"; };
		DFAAE2A41FD4A25C0072C0A8 /* BatchShader.cpp */ = {isa = PBXFileReference; fileEncoding = 4; lastKnownFileType = sourcecode.cpp.cpp; name = BatchShader.cpp; path = source/BatchShader.cpp; sourceTree = "<group>"; };
		DFAAE2A51FD4A25C0072C0A8 /* BatchShader.h */ = {isa = PBXFileReference; fileEncoding = 4; lastKnownFileType = sourcecode.c.h; name = BatchShader.h; path = source/BatchShader.h; sourceTree = "<group>"; };
		DFAAE2A81FD4A27B0072C0A8 /* ImageSet.cpp */ = {isa = PBXFileReference; fileEncoding = 4; lastKnownFileType = sourcecode.cpp.cpp; name = ImageSet.cpp; path = source/ImageSet.cpp; sourceTree = "<group>"; };
		DFAAE2A91FD4A27B0072C0A8 /* ImageSet.h */ = {isa = PBXFileReference; fileEncoding = 4; lastKnownFileType = sourcecode.c.h; name = ImageSet.h; path = source/ImageSet.h; sourceTree = "<group>"; };
		E8B4490F8091C6E3EF571515 /* Wormhole.h */ = {isa = PBXFileReference; fileEncoding = 4; lastKnownFileType = sourcecode.c.h; name = Wormhole.h; path = source/Wormhole.h; sourceTree = "<group>"; };
		E8F645ACA30BA0E95F83803C /* FireCommand.cpp */ = {isa = PBXFileReference; fileEncoding = 4; lastKnownFileType = sourcecode.cpp.cpp; name = FireCommand.cpp; path = source/FireCommand.cpp; sourceTree = "<group>"; };
		EB4645F28765D37290EA6F78 /* FireCommand.h */ = {isa = PBXFileReference; fileEncoding = 4; lastKnownFileType = sourcecode.c.h; name = FireCommand.h; path = source/FireCommand.h; sourceTree = "<group>"; };
		EB634E95A88454ADDB8644B1 /* opengl.h */ = {isa = PBXFileReference; fileEncoding = 4; lastKnownFileType = sourcecode.c.h; name = opengl.h; path = source/opengl.h; sourceTree = "<group>"; };
		F434470BA8F3DE8B46D475C5 /* StartConditionsPanel.h */ = {isa = PBXFileReference; fileEncoding = 4; lastKnownFileType = sourcecode.c.h; name = StartConditionsPanel.h; path = source/StartConditionsPanel.h; sourceTree = "<group>"; };
		F8C14CFB89472482F77C051D /* Weather.h */ = {isa = PBXFileReference; fileEncoding = 4; lastKnownFileType = sourcecode.c.h; name = Weather.h; path = source/Weather.h; sourceTree = "<group>"; };
		FBFA4270B7EE3F1C61EA9A44 /* ShipJumpNavigation.h */ = {isa = PBXFileReference; fileEncoding = 4; lastKnownFileType = sourcecode.c.h; name = ShipJumpNavigation.h; path = source/ShipJumpNavigation.h; sourceTree = "<group>"; };
/* End PBXFileReference section */

/* Begin PBXFrameworksBuildPhase section */
		A9CC52661950C9F6004E4E22 /* Frameworks */ = {
			isa = PBXFrameworksBuildPhase;
			buildActionMask = 2147483647;
			files = (
				A9BDFB561E00B94700A6B27E /* libmad.0.dylib in Frameworks */,
				A93931FD1988136B00C2A87B /* libpng16.dylib in Frameworks */,
				A93931FB1988135200C2A87B /* libturbojpeg.0.dylib in Frameworks */,
				072599D126A8CB2F007EC229 /* SDL2.framework in Frameworks */,
				A9A5297619996CC3002D7C35 /* OpenAL.framework in Frameworks */,
				A9D40D1A195DFAA60086EE52 /* OpenGL.framework in Frameworks */,
				A9CC526D1950C9F6004E4E22 /* Cocoa.framework in Frameworks */,
			);
			runOnlyForDeploymentPostprocessing = 0;
		};
/* End PBXFrameworksBuildPhase section */

/* Begin PBXGroup section */
		654D33611BE92C9200D1E5AB /* source */ = {
			isa = PBXGroup;
			children = (
				1578F880250B5F8A00D318FB /* InfoPanelState.cpp */,
				1578F882250B5F8A00D318FB /* InfoPanelState.h */,
				A96862CD1AE6FD0A004FE1FE /* Account.cpp */,
				A96862CE1AE6FD0A004FE1FE /* Account.h */,
				A96862CF1AE6FD0A004FE1FE /* AI.cpp */,
				A96862D01AE6FD0A004FE1FE /* AI.h */,
				A96862D11AE6FD0A004FE1FE /* Angle.cpp */,
				A96862D21AE6FD0A004FE1FE /* Angle.h */,
				A96862D51AE6FD0A004FE1FE /* Armament.cpp */,
				A96862D61AE6FD0A004FE1FE /* Armament.h */,
				A96862D71AE6FD0A004FE1FE /* AsteroidField.cpp */,
				A96862D81AE6FD0A004FE1FE /* AsteroidField.h */,
				A96862D91AE6FD0A004FE1FE /* Audio.cpp */,
				A96862DA1AE6FD0A004FE1FE /* Audio.h */,
				A96862DB1AE6FD0A004FE1FE /* BankPanel.cpp */,
				A96862DC1AE6FD0A004FE1FE /* BankPanel.h */,
				DFAAE2A21FD4A25C0072C0A8 /* BatchDrawList.cpp */,
				DFAAE2A31FD4A25C0072C0A8 /* BatchDrawList.h */,
				DFAAE2A41FD4A25C0072C0A8 /* BatchShader.cpp */,
				DFAAE2A51FD4A25C0072C0A8 /* BatchShader.h */,
				A96862DF1AE6FD0A004FE1FE /* BoardingPanel.cpp */,
				A96862E01AE6FD0A004FE1FE /* BoardingPanel.h */,
				6245F8231D301C7400A7A094 /* Body.cpp */,
				6245F8241D301C7400A7A094 /* Body.h */,
				A96862E11AE6FD0A004FE1FE /* CaptureOdds.cpp */,
				A96862E21AE6FD0A004FE1FE /* CaptureOdds.h */,
				A96862E31AE6FD0A004FE1FE /* CargoHold.cpp */,
				A96862E41AE6FD0A004FE1FE /* CargoHold.h */,
				A96862E51AE6FD0A004FE1FE /* ClickZone.h */,
				6A5716311E25BE6F00585EB2 /* CollisionSet.cpp */,
				6A5716321E25BE6F00585EB2 /* CollisionSet.h */,
				A96862E61AE6FD0A004FE1FE /* Color.cpp */,
				A96862E71AE6FD0A004FE1FE /* Color.h */,
				A96862E81AE6FD0A004FE1FE /* Command.cpp */,
				A96862E91AE6FD0A004FE1FE /* Command.h */,
				A96862EA1AE6FD0A004FE1FE /* ConditionSet.cpp */,
				A96862EB1AE6FD0A004FE1FE /* ConditionSet.h */,
				A96862EC1AE6FD0A004FE1FE /* Conversation.cpp */,
				A96862ED1AE6FD0A004FE1FE /* Conversation.h */,
				A96862EE1AE6FD0A004FE1FE /* ConversationPanel.cpp */,
				A96862EF1AE6FD0A004FE1FE /* ConversationPanel.h */,
				A96862F01AE6FD0A004FE1FE /* DataFile.cpp */,
				A96862F11AE6FD0A004FE1FE /* DataFile.h */,
				A96862F21AE6FD0A004FE1FE /* DataNode.cpp */,
				A96862F31AE6FD0A004FE1FE /* DataNode.h */,
				A96862F41AE6FD0A004FE1FE /* DataWriter.cpp */,
				A96862F51AE6FD0A004FE1FE /* DataWriter.h */,
				A96862F61AE6FD0A004FE1FE /* Date.cpp */,
				A96862F71AE6FD0A004FE1FE /* Date.h */,
				5155CD711DBB9FF900EF090B /* Depreciation.cpp */,
				5155CD721DBB9FF900EF090B /* Depreciation.h */,
				A96862F81AE6FD0A004FE1FE /* Dialog.cpp */,
				A96862F91AE6FD0B004FE1FE /* Dialog.h */,
				DF8D57DF1FC25842001525DA /* Dictionary.cpp */,
				DF8D57E01FC25842001525DA /* Dictionary.h */,
				B590162021ED4A0F00799178 /* DisplayText.h */,
				A96862FA1AE6FD0B004FE1FE /* DistanceMap.cpp */,
				A96862FB1AE6FD0B004FE1FE /* DistanceMap.h */,
				A96862FE1AE6FD0B004FE1FE /* DrawList.cpp */,
				A96862FF1AE6FD0B004FE1FE /* DrawList.h */,
				A96863001AE6FD0B004FE1FE /* Effect.cpp */,
				A96863011AE6FD0B004FE1FE /* Effect.h */,
				A96863021AE6FD0B004FE1FE /* Engine.cpp */,
				A96863031AE6FD0B004FE1FE /* Engine.h */,
				A96863041AE6FD0B004FE1FE /* EscortDisplay.cpp */,
				A96863051AE6FD0B004FE1FE /* EscortDisplay.h */,
				A9C70E0E1C0E5B51000B3D14 /* File.cpp */,
				A9C70E0F1C0E5B51000B3D14 /* File.h */,
				A96863061AE6FD0B004FE1FE /* Files.cpp */,
				A96863071AE6FD0B004FE1FE /* Files.h */,
				A96863081AE6FD0B004FE1FE /* FillShader.cpp */,
				A96863091AE6FD0B004FE1FE /* FillShader.h */,
				A968630A1AE6FD0B004FE1FE /* Fleet.cpp */,
				A968630B1AE6FD0B004FE1FE /* Fleet.h */,
				62C311181CE172D000409D91 /* Flotsam.cpp */,
				62C311191CE172D000409D91 /* Flotsam.h */,
				62A405B81D47DA4D0054F6A0 /* FogShader.cpp */,
				62A405B91D47DA4D0054F6A0 /* FogShader.h */,
				A968630C1AE6FD0B004FE1FE /* Font.cpp */,
				A968630D1AE6FD0B004FE1FE /* Font.h */,
				A968630E1AE6FD0B004FE1FE /* FontSet.cpp */,
				A968630F1AE6FD0B004FE1FE /* FontSet.h */,
				A96863101AE6FD0B004FE1FE /* Format.cpp */,
				A96863111AE6FD0B004FE1FE /* Format.h */,
				938E07E0235970CE00DC2C2B /* FormationPattern.cpp */,
				938E07E1235970CE00DC2C2B /* FormationPattern.h */,
				A96863121AE6FD0B004FE1FE /* FrameTimer.cpp */,
				A96863131AE6FD0B004FE1FE /* FrameTimer.h */,
				A96863141AE6FD0B004FE1FE /* Galaxy.cpp */,
				A96863151AE6FD0B004FE1FE /* Galaxy.h */,
				A96863161AE6FD0B004FE1FE /* GameData.cpp */,
				A96863171AE6FD0B004FE1FE /* GameData.h */,
				A96863181AE6FD0B004FE1FE /* GameEvent.cpp */,
				A96863191AE6FD0B004FE1FE /* GameEvent.h */,
				B55C239B2303CE8A005C1A14 /* GameWindow.cpp */,
				B55C239C2303CE8A005C1A14 /* GameWindow.h */,
				A968631B1AE6FD0B004FE1FE /* Government.cpp */,
				A968631C1AE6FD0B004FE1FE /* Government.h */,
				A968631D1AE6FD0B004FE1FE /* HailPanel.cpp */,
				A968631E1AE6FD0B004FE1FE /* HailPanel.h */,
				6245F8261D301C9000A7A094 /* Hardpoint.cpp */,
				6245F8271D301C9000A7A094 /* Hardpoint.h */,
				A968631F1AE6FD0B004FE1FE /* HiringPanel.cpp */,
				A96863201AE6FD0B004FE1FE /* HiringPanel.h */,
				A96863211AE6FD0B004FE1FE /* ImageBuffer.cpp */,
				A96863221AE6FD0B004FE1FE /* ImageBuffer.h */,
				A96863251AE6FD0B004FE1FE /* Information.cpp */,
				A96863261AE6FD0B004FE1FE /* Information.h */,
				A96863271AE6FD0B004FE1FE /* Interface.cpp */,
				A96863281AE6FD0B004FE1FE /* Interface.h */,
				DFAAE2A81FD4A27B0072C0A8 /* ImageSet.cpp */,
				DFAAE2A91FD4A27B0072C0A8 /* ImageSet.h */,
				A9B99D001C616AD000BE7C2E /* ItemInfoDisplay.cpp */,
				A9B99D011C616AD000BE7C2E /* ItemInfoDisplay.h */,
				A96863291AE6FD0B004FE1FE /* LineShader.cpp */,
				A968632A1AE6FD0B004FE1FE /* LineShader.h */,
				A968632B1AE6FD0B004FE1FE /* LoadPanel.cpp */,
				A968632C1AE6FD0B004FE1FE /* LoadPanel.h */,
				A968632D1AE6FD0B004FE1FE /* LocationFilter.cpp */,
				A968632E1AE6FD0B004FE1FE /* LocationFilter.h */,
				A90633FD1EE602FD000DA6C0 /* LogbookPanel.cpp */,
				A90633FE1EE602FD000DA6C0 /* LogbookPanel.h */,
				A968632F1AE6FD0B004FE1FE /* main.cpp */,
				A96863301AE6FD0B004FE1FE /* MainPanel.cpp */,
				A96863311AE6FD0B004FE1FE /* MainPanel.h */,
				A96863321AE6FD0C004FE1FE /* MapDetailPanel.cpp */,
				A96863331AE6FD0C004FE1FE /* MapDetailPanel.h */,
				A97C24E81B17BE35007DDFA1 /* MapOutfitterPanel.cpp */,
				A97C24E91B17BE35007DDFA1 /* MapOutfitterPanel.h */,
				A96863341AE6FD0C004FE1FE /* MapPanel.cpp */,
				A96863351AE6FD0C004FE1FE /* MapPanel.h */,
				A9B99D031C616AF200BE7C2E /* MapSalesPanel.cpp */,
				A9B99D041C616AF200BE7C2E /* MapSalesPanel.h */,
				A97C24EB1B17BE3C007DDFA1 /* MapShipyardPanel.cpp */,
				A97C24EC1B17BE3C007DDFA1 /* MapShipyardPanel.h */,
				A96863361AE6FD0C004FE1FE /* Mask.cpp */,
				A96863371AE6FD0C004FE1FE /* Mask.h */,
				A96863381AE6FD0C004FE1FE /* MenuPanel.cpp */,
				A96863391AE6FD0C004FE1FE /* MenuPanel.h */,
				A968633A1AE6FD0C004FE1FE /* Messages.cpp */,
				A968633B1AE6FD0C004FE1FE /* Messages.h */,
				A90C15D71D5BD55700708F3A /* Minable.cpp */,
				A90C15D81D5BD55700708F3A /* Minable.h */,
				A968633C1AE6FD0C004FE1FE /* Mission.cpp */,
				A968633D1AE6FD0C004FE1FE /* Mission.h */,
				A968633E1AE6FD0C004FE1FE /* MissionAction.cpp */,
				A968633F1AE6FD0C004FE1FE /* MissionAction.h */,
				A96863401AE6FD0C004FE1FE /* MissionPanel.cpp */,
				A96863411AE6FD0C004FE1FE /* MissionPanel.h */,
				A96863421AE6FD0C004FE1FE /* Mortgage.cpp */,
				A96863431AE6FD0C004FE1FE /* Mortgage.h */,
				A9BDFB521E00B8AA00A6B27E /* Music.cpp */,
				A9BDFB531E00B8AA00A6B27E /* Music.h */,
				B5DDA6922001B7F600DBA76A /* News.cpp */,
				B5DDA6932001B7F600DBA76A /* News.h */,
				A96863441AE6FD0C004FE1FE /* NPC.cpp */,
				A96863451AE6FD0C004FE1FE /* NPC.h */,
				A96863461AE6FD0C004FE1FE /* Outfit.cpp */,
				A96863471AE6FD0C004FE1FE /* Outfit.h */,
				A96863481AE6FD0C004FE1FE /* OutfitInfoDisplay.cpp */,
				A96863491AE6FD0C004FE1FE /* OutfitInfoDisplay.h */,
				A968634A1AE6FD0C004FE1FE /* OutfitterPanel.cpp */,
				A968634B1AE6FD0C004FE1FE /* OutfitterPanel.h */,
				A968634C1AE6FD0C004FE1FE /* OutlineShader.cpp */,
				A968634D1AE6FD0C004FE1FE /* OutlineShader.h */,
				A968634E1AE6FD0C004FE1FE /* Panel.cpp */,
				A968634F1AE6FD0C004FE1FE /* Panel.h */,
				A966A5A91B964E6300DFF69C /* Person.cpp */,
				A966A5AA1B964E6300DFF69C /* Person.h */,
				A96863501AE6FD0C004FE1FE /* Personality.cpp */,
				A96863511AE6FD0C004FE1FE /* Personality.h */,
				A96863521AE6FD0C004FE1FE /* Phrase.cpp */,
				A96863531AE6FD0C004FE1FE /* Phrase.h */,
				A96863541AE6FD0C004FE1FE /* pi.h */,
				A96863551AE6FD0C004FE1FE /* Planet.cpp */,
				A96863561AE6FD0C004FE1FE /* Planet.h */,
				628BDAED1CC5DC950062BCD2 /* PlanetLabel.cpp */,
				628BDAEE1CC5DC950062BCD2 /* PlanetLabel.h */,
				A96863571AE6FD0C004FE1FE /* PlanetPanel.cpp */,
				A96863581AE6FD0C004FE1FE /* PlanetPanel.h */,
				A96863591AE6FD0C004FE1FE /* PlayerInfo.cpp */,
				A968635A1AE6FD0C004FE1FE /* PlayerInfo.h */,
				A98150831EA9635D00428AD6 /* PlayerInfoPanel.cpp */,
				A98150841EA9635D00428AD6 /* PlayerInfoPanel.h */,
				A968635B1AE6FD0C004FE1FE /* Point.cpp */,
				A968635C1AE6FD0C004FE1FE /* Point.h */,
				A968635D1AE6FD0C004FE1FE /* PointerShader.cpp */,
				A968635E1AE6FD0C004FE1FE /* PointerShader.h */,
				A968635F1AE6FD0C004FE1FE /* Politics.cpp */,
				A96863601AE6FD0C004FE1FE /* Politics.h */,
				A96863611AE6FD0C004FE1FE /* Preferences.cpp */,
				A96863621AE6FD0C004FE1FE /* Preferences.h */,
				A96863631AE6FD0C004FE1FE /* PreferencesPanel.cpp */,
				A96863641AE6FD0C004FE1FE /* PreferencesPanel.h */,
				A96863651AE6FD0C004FE1FE /* Projectile.cpp */,
				A96863661AE6FD0C004FE1FE /* Projectile.h */,
				A96863671AE6FD0C004FE1FE /* Radar.cpp */,
				A96863681AE6FD0C004FE1FE /* Radar.h */,
				A96863691AE6FD0D004FE1FE /* Random.cpp */,
				A968636A1AE6FD0D004FE1FE /* Random.h */,
				A90C15DA1D5BD56800708F3A /* Rectangle.cpp */,
				A90C15DB1D5BD56800708F3A /* Rectangle.h */,
				A968636B1AE6FD0D004FE1FE /* RingShader.cpp */,
				A968636C1AE6FD0D004FE1FE /* RingShader.h */,
				A968636D1AE6FD0D004FE1FE /* Sale.h */,
				A968636E1AE6FD0D004FE1FE /* SavedGame.cpp */,
				A968636F1AE6FD0D004FE1FE /* SavedGame.h */,
				A96863701AE6FD0D004FE1FE /* Screen.cpp */,
				A96863711AE6FD0D004FE1FE /* Screen.h */,
				A96863721AE6FD0D004FE1FE /* Set.h */,
				A96863731AE6FD0D004FE1FE /* Shader.cpp */,
				A96863741AE6FD0D004FE1FE /* Shader.h */,
				A96863751AE6FD0D004FE1FE /* shift.h */,
				A96863761AE6FD0D004FE1FE /* Ship.cpp */,
				A96863771AE6FD0D004FE1FE /* Ship.h */,
				A96863781AE6FD0D004FE1FE /* ShipEvent.cpp */,
				A96863791AE6FD0D004FE1FE /* ShipEvent.h */,
				A968637A1AE6FD0D004FE1FE /* ShipInfoDisplay.cpp */,
				A968637B1AE6FD0D004FE1FE /* ShipInfoDisplay.h */,
				A98150801EA9634A00428AD6 /* ShipInfoPanel.cpp */,
				A98150811EA9634A00428AD6 /* ShipInfoPanel.h */,
				A968637C1AE6FD0D004FE1FE /* ShipyardPanel.cpp */,
				A968637D1AE6FD0D004FE1FE /* ShipyardPanel.h */,
				A968637E1AE6FD0D004FE1FE /* ShopPanel.cpp */,
				A968637F1AE6FD0D004FE1FE /* ShopPanel.h */,
				A96863801AE6FD0D004FE1FE /* Sound.cpp */,
				A96863811AE6FD0D004FE1FE /* Sound.h */,
				A96863821AE6FD0D004FE1FE /* SpaceportPanel.cpp */,
				A96863831AE6FD0D004FE1FE /* SpaceportPanel.h */,
				A96863841AE6FD0D004FE1FE /* Sprite.cpp */,
				A96863851AE6FD0D004FE1FE /* Sprite.h */,
				A96863861AE6FD0D004FE1FE /* SpriteQueue.cpp */,
				A96863871AE6FD0D004FE1FE /* SpriteQueue.h */,
				A96863881AE6FD0D004FE1FE /* SpriteSet.cpp */,
				A96863891AE6FD0D004FE1FE /* SpriteSet.h */,
				A968638A1AE6FD0D004FE1FE /* SpriteShader.cpp */,
				A968638B1AE6FD0D004FE1FE /* SpriteShader.h */,
				A968638C1AE6FD0D004FE1FE /* StarField.cpp */,
				A968638D1AE6FD0D004FE1FE /* StarField.h */,
				A968638E1AE6FD0D004FE1FE /* StartConditions.cpp */,
				A968638F1AE6FD0D004FE1FE /* StartConditions.h */,
				A96863901AE6FD0D004FE1FE /* StellarObject.cpp */,
				A96863911AE6FD0D004FE1FE /* StellarObject.h */,
				A96863921AE6FD0D004FE1FE /* System.cpp */,
				A96863931AE6FD0D004FE1FE /* System.h */,
				A96863941AE6FD0D004FE1FE /* Table.cpp */,
				A96863951AE6FD0D004FE1FE /* Table.h */,
				A96863961AE6FD0D004FE1FE /* Trade.cpp */,
				A96863971AE6FD0D004FE1FE /* Trade.h */,
				A96863981AE6FD0D004FE1FE /* TradingPanel.cpp */,
				A96863991AE6FD0D004FE1FE /* TradingPanel.h */,
				A968639A1AE6FD0D004FE1FE /* UI.cpp */,
				A968639B1AE6FD0D004FE1FE /* UI.h */,
				B590161121ED4A0E00799178 /* Utf8.cpp */,
				B590161221ED4A0F00799178 /* Utf8.h */,
				DF8D57E21FC25889001525DA /* Visual.cpp */,
				DF8D57E31FC25889001525DA /* Visual.h */,
				A968639C1AE6FD0D004FE1FE /* Weapon.cpp */,
				A968639D1AE6FD0D004FE1FE /* Weapon.h */,
				A968639E1AE6FD0D004FE1FE /* WrappedText.cpp */,
				A968639F1AE6FD0E004FE1FE /* WrappedText.h */,
				4256486EA97E57BBB38CDAF2 /* ConditionsStore.cpp */,
				A3B9425983D66B182BD724B4 /* ConditionsStore.h */,
				2E8047A8987DD8EC99FF8E2E /* Test.cpp */,
				02D34A71AE3BC4C93FC6865B /* TestData.cpp */,
				9DA14712A9C68E00FBFD9C72 /* TestData.h */,
				5CE3475B85CE8C48D98664B7 /* Test.h */,
				2E1E458DB603BF979429117C /* DisplayText.cpp */,
				13B643F6BEC24349F9BC9F42 /* alignment.hpp */,
				9BCF4321AF819E944EC02FB9 /* layout.hpp */,
				2CA44855BD0AFF45DCAEEA5D /* truncate.hpp */,
				C49D4EA08DF168A83B1C7B07 /* Hazard.cpp */,
				2E644A108BCD762A2A1A899C /* Hazard.h */,
				8E8A4C648B242742B22A34FA /* Weather.cpp */,
				F8C14CFB89472482F77C051D /* Weather.h */,
				11EA4AD7A889B6AC1441A198 /* StartConditionsPanel.cpp */,
				F434470BA8F3DE8B46D475C5 /* StartConditionsPanel.h */,
				0DF34095B64BC64F666ECF5F /* CoreStartData.cpp */,
				98104FFDA18E40F4A712A8BE /* CoreStartData.h */,
				6DCF4CF2972F569E6DBB8578 /* CategoryTypes.h */,
				0C90483BB01ECD0E3E8DDA44 /* WeightedList.h */,
				950742538F8CECF5D4168FBC /* EsUuid.cpp */,
				86AB4B6E9C4C0490AE7F029B /* EsUuid.h */,
				6D414B4194239522B24F3C95 /* Wormhole.cpp */,
				E8B4490F8091C6E3EF571515 /* Wormhole.h */,
				499B4DA7A9C7351120660643 /* MaskManager.cpp */,
				191E4107A4F1CBBC2526A0E9 /* MaskManager.h */,
				A00D4207B8915B5E7E9B4619 /* RandomEvent.h */,
				9F0F4096A9008E2D8F3304BB /* GameAction.cpp */,
				6833448DAEB9861D28445DD5 /* GameAction.h */,
				389245138CF297EB417DF730 /* UniverseObjects.cpp */,
				DB9A43BA91B3BC47186BF05E /* UniverseObjects.h */,
				A2A948EE929342C8F84C65D1 /* TestContext.h */,
				A3134EC4B1CCA5546A10C3EF /* TestContext.cpp */,
				A7E640C7A366679B27CCADAC /* GameLoadingPanel.cpp */,
				DC8146D5A145C2DA87D98F1F /* GameLoadingPanel.h */,
				6A4E42FEB3B265A91D5BD2FC /* TextReplacements.cpp */,
				86D9414E818561143BD298BC /* TextReplacements.h */,
				74F543598EEFB3745287E663 /* Bitset.cpp */,
				210C41C0BA33F71A694D5F98 /* Bitset.h */,
				A3754152958FBC924E9F76A9 /* opengl.cpp */,
				EB634E95A88454ADDB8644B1 /* opengl.h */,
				E8F645ACA30BA0E95F83803C /* FireCommand.cpp */,
				EB4645F28765D37290EA6F78 /* FireCommand.h */,
				46B444A6B2A67F93BB272686 /* ByGivenOrder.h */,
				DE844E2BBF82C39B568527CB /* ByName.h */,
				C62B4D15899E5F47443D0ED6 /* DamageProfile.cpp */,
				19184B47B496B414EC9CE671 /* DamageProfile.h */,
				5CF247B48EEC7A3C366C1DFA /* DamageDealt.h */,
				D0FA4800BE72C1B5A7D567B9 /* MenuAnimationPanel.cpp */,
				8CB543A1AA20F764DD7FC15A /* MenuAnimationPanel.h */,
				32404878BFF00A095AF2DD2C /* MapPlanetCard.cpp */,
				A2A94C40A8DCA99809AD5DEE /* MapPlanetCard.h */,
				61FA4C2BB89E08C5E2B8B4B9 /* Variant.cpp */,
				5EBC44769E84CF0C953D08B3 /* Variant.h */,
				086E48E490C9BAD6660C7274 /* ExclusiveItem.h */,
				341645FAA25F7901221B8965 /* PrintData.cpp */,
				CCE547DBB6C74E18E1B84D29 /* PrintData.h */,
				A7F240B4AC219841424A387A /* Logger.cpp */,
				AE57401AA43232EDEABFAE13 /* Logger.h */,
<<<<<<< HEAD
				DD8442F0A30891AF732000B4 /* AfterburnerUsage.cpp */,
				0A604D929A70A6837546955E /* AfterburnerUsage.h */,
=======
				13B64DB8AE730E57C3DEA2F0 /* ShipJumpNavigation.cpp */,
				FBFA4270B7EE3F1C61EA9A44 /* ShipJumpNavigation.h */,
				C36345D8A06AE061537CEF85 /* JumpTypes.h */,
>>>>>>> a82899f0
			);
			name = source;
			sourceTree = "<group>";
		};
		A9CC52601950C9F6004E4E22 = {
			isa = PBXGroup;
			children = (
				654D33611BE92C9200D1E5AB /* source */,
				A99F7A6F195DF44B002C30B8 /* credits.txt */,
				A99F7A94195DF44B002C30B8 /* keys.txt */,
				A99F7A95195DF44B002C30B8 /* license.txt */,
				A94408A41982F3E600610427 /* endless-sky.iconset */,
				A9A5297319996C9F002D7C35 /* sounds */,
				A99F7B32195DF45E002C30B8 /* data */,
				A99F7B33195DF45E002C30B8 /* images */,
				A9CC52721950C9F6004E4E22 /* XCode */,
				A9CC526B1950C9F6004E4E22 /* Frameworks */,
				A9CC526A1950C9F6004E4E22 /* Products */,
			);
			sourceTree = "<group>";
		};
		A9CC526A1950C9F6004E4E22 /* Products */ = {
			isa = PBXGroup;
			children = (
				A9CC52691950C9F6004E4E22 /* Endless Sky.app */,
				072599BE26A8C67D007EC229 /* SDL2.dylib */,
				070CD8152818CC6B00A853BB /* libmad.dylib */,
			);
			name = Products;
			sourceTree = "<group>";
		};
		A9CC526B1950C9F6004E4E22 /* Frameworks */ = {
			isa = PBXGroup;
			children = (
				A9BDFB551E00B94700A6B27E /* libmad.0.dylib */,
				A93931FC1988136B00C2A87B /* libpng16.dylib */,
				A93931FA1988135200C2A87B /* libturbojpeg.0.dylib */,
				072599CC26A8C942007EC229 /* SDL2.framework */,
				A9A5297519996CC3002D7C35 /* OpenAL.framework */,
				A9D40D19195DFAA60086EE52 /* OpenGL.framework */,
				A9CC526C1950C9F6004E4E22 /* Cocoa.framework */,
				A9CC526E1950C9F6004E4E22 /* Other Frameworks */,
			);
			name = Frameworks;
			sourceTree = "<group>";
		};
		A9CC526E1950C9F6004E4E22 /* Other Frameworks */ = {
			isa = PBXGroup;
			children = (
				A9CC526F1950C9F6004E4E22 /* AppKit.framework */,
				A9CC52701950C9F6004E4E22 /* CoreData.framework */,
				A9CC52711950C9F6004E4E22 /* Foundation.framework */,
			);
			name = "Other Frameworks";
			sourceTree = "<group>";
		};
		A9CC52721950C9F6004E4E22 /* XCode */ = {
			isa = PBXGroup;
			children = (
				A99F7A4F195DF3E8002C30B8 /* Images.xcassets */,
				A9CC52731950C9F6004E4E22 /* Supporting Files */,
			);
			path = XCode;
			sourceTree = "<group>";
		};
		A9CC52731950C9F6004E4E22 /* Supporting Files */ = {
			isa = PBXGroup;
			children = (
				A99F7A51195DF3F9002C30B8 /* EndlessSky-Info.plist */,
			);
			name = "Supporting Files";
			sourceTree = "<group>";
		};
/* End PBXGroup section */

/* Begin PBXHeadersBuildPhase section */
		179C4966BD83E1B6FC2B24A0 /* Headers */ = {
			isa = PBXHeadersBuildPhase;
			buildActionMask = 2147483647;
			files = (
				AFF742E3BAA4AD9A5D001460 /* alignment.hpp in Headers */,
				F55745BDBC50E15DCEB2ED5B /* layout.hpp in Headers */,
				16AD4CACA629E8026777EA00 /* truncate.hpp in Headers */,
			);
			runOnlyForDeploymentPostprocessing = 0;
		};
/* End PBXHeadersBuildPhase section */

/* Begin PBXNativeTarget section */
		070CD8102818CC6B00A853BB /* libmad */ = {
			isa = PBXNativeTarget;
			buildConfigurationList = 070CD8122818CC6B00A853BB /* Build configuration list for PBXNativeTarget "libmad" */;
			buildPhases = (
				070CD8112818CC6B00A853BB /* ShellScript */,
			);
			buildRules = (
			);
			dependencies = (
			);
			name = libmad;
			productName = libmad;
			productReference = 070CD8152818CC6B00A853BB /* libmad.dylib */;
			productType = "com.apple.product-type.library.dynamic";
		};
		072599BD26A8C67D007EC229 /* SDL2 */ = {
			isa = PBXNativeTarget;
			buildConfigurationList = 072599C826A8C67D007EC229 /* Build configuration list for PBXNativeTarget "SDL2" */;
			buildPhases = (
				072599CB26A8C7AB007EC229 /* ShellScript */,
			);
			buildRules = (
			);
			dependencies = (
			);
			name = SDL2;
			productName = SDL2;
			productReference = 072599BE26A8C67D007EC229 /* SDL2.dylib */;
			productType = "com.apple.product-type.library.dynamic";
		};
		A9CC52681950C9F6004E4E22 /* EndlessSky */ = {
			isa = PBXNativeTarget;
			buildConfigurationList = A9CC529A1950C9F6004E4E22 /* Build configuration list for PBXNativeTarget "EndlessSky" */;
			buildPhases = (
				A93931ED19880ECA00C2A87B /* CopyFiles */,
				072599A726A0CDC9007EC229 /* ShellScript */,
				A9CC52651950C9F6004E4E22 /* Sources */,
				A9CC52661950C9F6004E4E22 /* Frameworks */,
				A9CC52671950C9F6004E4E22 /* Resources */,
				179C4966BD83E1B6FC2B24A0 /* Headers */,
			);
			buildRules = (
			);
			dependencies = (
				072599CF26A8CADA007EC229 /* PBXTargetDependency */,
				070CD8172818CE9200A853BB /* PBXTargetDependency */,
			);
			name = EndlessSky;
			productName = EndlessSky;
			productReference = A9CC52691950C9F6004E4E22 /* Endless Sky.app */;
			productType = "com.apple.product-type.application";
		};
/* End PBXNativeTarget section */

/* Begin PBXProject section */
		A9CC52611950C9F6004E4E22 /* Project object */ = {
			isa = PBXProject;
			attributes = {
				LastUpgradeCheck = 0920;
				TargetAttributes = {
					072599BD26A8C67D007EC229 = {
						CreatedOnToolsVersion = 9.2;
						ProvisioningStyle = Automatic;
					};
				};
			};
			buildConfigurationList = A9CC52641950C9F6004E4E22 /* Build configuration list for PBXProject "EndlessSky" */;
			compatibilityVersion = "Xcode 3.2";
			developmentRegion = English;
			hasScannedForEncodings = 0;
			knownRegions = (
				Base,
			);
			mainGroup = A9CC52601950C9F6004E4E22;
			productRefGroup = A9CC526A1950C9F6004E4E22 /* Products */;
			projectDirPath = "";
			projectRoot = "";
			targets = (
				A9CC52681950C9F6004E4E22 /* EndlessSky */,
				072599BD26A8C67D007EC229 /* SDL2 */,
				070CD8102818CC6B00A853BB /* libmad */,
			);
		};
/* End PBXProject section */

/* Begin PBXResourcesBuildPhase section */
		A9CC52671950C9F6004E4E22 /* Resources */ = {
			isa = PBXResourcesBuildPhase;
			buildActionMask = 2147483647;
			files = (
				A99F7A50195DF3E8002C30B8 /* Images.xcassets in Resources */,
				A99F7B09195DF44C002C30B8 /* license.txt in Resources */,
				A9A5297419996C9F002D7C35 /* sounds in Resources */,
				A99F7AF5195DF44C002C30B8 /* credits.txt in Resources */,
				A99F7B08195DF44C002C30B8 /* keys.txt in Resources */,
				A99F7B34195DF45E002C30B8 /* data in Resources */,
				A94408A51982F3E600610427 /* endless-sky.iconset in Resources */,
				A99F7B35195DF45E002C30B8 /* images in Resources */,
			);
			runOnlyForDeploymentPostprocessing = 0;
		};
/* End PBXResourcesBuildPhase section */

/* Begin PBXShellScriptBuildPhase section */
		070CD8112818CC6B00A853BB /* ShellScript */ = {
			isa = PBXShellScriptBuildPhase;
			buildActionMask = 2147483647;
			files = (
			);
			inputPaths = (
				"$(SRCROOT)/utils/mad-compat.rb",
			);
			outputPaths = (
				"$(PROJECT_DIR)/build/libmad.0.dylib",
			);
			runOnlyForDeploymentPostprocessing = 0;
			shellPath = /bin/sh;
			shellScript = "HOMEBREW_NO_COLOR=1 \"${SRCROOT}/utils/build_custom_libmad.sh\"";
			showEnvVarsInLog = 0;
		};
		072599A726A0CDC9007EC229 /* ShellScript */ = {
			isa = PBXShellScriptBuildPhase;
			buildActionMask = 2147483647;
			files = (
			);
			inputPaths = (
			);
			outputPaths = (
			);
			runOnlyForDeploymentPostprocessing = 0;
			shellPath = /bin/sh;
			shellScript = "\"${SRCROOT}/utils/set_dylibs_rpath.sh\"";
		};
		072599CB26A8C7AB007EC229 /* ShellScript */ = {
			isa = PBXShellScriptBuildPhase;
			buildActionMask = 2147483647;
			files = (
			);
			inputPaths = (
				"$(SRCROOT)/utils/fetch_sdl2_framework.sh",
			);
			outputPaths = (
				"$(PROJECT_DIR)/build/SDL2.framework",
			);
			runOnlyForDeploymentPostprocessing = 0;
			shellPath = /bin/sh;
			shellScript = "\"${SRCROOT}/utils/fetch_sdl2_framework.sh\"";
			showEnvVarsInLog = 0;
		};
/* End PBXShellScriptBuildPhase section */

/* Begin PBXSourcesBuildPhase section */
		A9CC52651950C9F6004E4E22 /* Sources */ = {
			isa = PBXSourcesBuildPhase;
			buildActionMask = 2147483647;
			files = (
				A96863AD1AE6FD0E004FE1FE /* Command.cpp in Sources */,
				A96863E71AE6FD0E004FE1FE /* PointerShader.cpp in Sources */,
				A96863E51AE6FD0E004FE1FE /* PlayerInfo.cpp in Sources */,
				A96863B81AE6FD0E004FE1FE /* DrawList.cpp in Sources */,
				A96863FB1AE6FD0E004FE1FE /* SpriteSet.cpp in Sources */,
				A96863CC1AE6FD0E004FE1FE /* Interface.cpp in Sources */,
				A96864041AE6FD0E004FE1FE /* UI.cpp in Sources */,
				A96863EE1AE6FD0E004FE1FE /* RingShader.cpp in Sources */,
				A96864001AE6FD0E004FE1FE /* System.cpp in Sources */,
				A96863AC1AE6FD0E004FE1FE /* Color.cpp in Sources */,
				A96864031AE6FD0E004FE1FE /* TradingPanel.cpp in Sources */,
				A96863C81AE6FD0E004FE1FE /* HiringPanel.cpp in Sources */,
				A96863B21AE6FD0E004FE1FE /* DataNode.cpp in Sources */,
				A96863B01AE6FD0E004FE1FE /* ConversationPanel.cpp in Sources */,
				A96863E41AE6FD0E004FE1FE /* PlanetPanel.cpp in Sources */,
				A96863E01AE6FD0E004FE1FE /* Panel.cpp in Sources */,
				A96863D21AE6FD0E004FE1FE /* MapDetailPanel.cpp in Sources */,
				DFAAE2AA1FD4A27B0072C0A8 /* ImageSet.cpp in Sources */,
				B590161321ED4A0F00799178 /* Utf8.cpp in Sources */,
				A96863D41AE6FD0E004FE1FE /* Mask.cpp in Sources */,
				A96863E61AE6FD0E004FE1FE /* Point.cpp in Sources */,
				938E07E4235970CE00DC2C2B /* FormationPattern.cpp in Sources */,
				A96863DE1AE6FD0E004FE1FE /* OutfitterPanel.cpp in Sources */,
				62C3111A1CE172D000409D91 /* Flotsam.cpp in Sources */,
				B55C239D2303CE8B005C1A14 /* GameWindow.cpp in Sources */,
				A96863B91AE6FD0E004FE1FE /* Effect.cpp in Sources */,
				A96863AE1AE6FD0E004FE1FE /* ConditionSet.cpp in Sources */,
				A96863DC1AE6FD0E004FE1FE /* Outfit.cpp in Sources */,
				A96863BB1AE6FD0E004FE1FE /* EscortDisplay.cpp in Sources */,
				A96863EB1AE6FD0E004FE1FE /* Projectile.cpp in Sources */,
				A96863D11AE6FD0E004FE1FE /* MainPanel.cpp in Sources */,
				A96863B31AE6FD0E004FE1FE /* DataWriter.cpp in Sources */,
				A96863A61AE6FD0E004FE1FE /* Audio.cpp in Sources */,
				A96863A21AE6FD0E004FE1FE /* Angle.cpp in Sources */,
				A966A5AB1B964E6300DFF69C /* Person.cpp in Sources */,
				A96863FE1AE6FD0E004FE1FE /* StartConditions.cpp in Sources */,
				A96863A71AE6FD0E004FE1FE /* BankPanel.cpp in Sources */,
				A96863DA1AE6FD0E004FE1FE /* Mortgage.cpp in Sources */,
				A96863C31AE6FD0E004FE1FE /* Galaxy.cpp in Sources */,
				A97C24EA1B17BE35007DDFA1 /* MapOutfitterPanel.cpp in Sources */,
				A96864061AE6FD0E004FE1FE /* WrappedText.cpp in Sources */,
				A96863D91AE6FD0E004FE1FE /* MissionPanel.cpp in Sources */,
				A96863DB1AE6FD0E004FE1FE /* NPC.cpp in Sources */,
				A96863F81AE6FD0E004FE1FE /* SpaceportPanel.cpp in Sources */,
				A96863AA1AE6FD0E004FE1FE /* CaptureOdds.cpp in Sources */,
				A96863B61AE6FD0E004FE1FE /* DistanceMap.cpp in Sources */,
				A96863CF1AE6FD0E004FE1FE /* LocationFilter.cpp in Sources */,
				A96863C11AE6FD0E004FE1FE /* Format.cpp in Sources */,
				A96863BF1AE6FD0E004FE1FE /* Font.cpp in Sources */,
				A96863ED1AE6FD0E004FE1FE /* Random.cpp in Sources */,
				A96864021AE6FD0E004FE1FE /* Trade.cpp in Sources */,
				6245F8251D301C7400A7A094 /* Body.cpp in Sources */,
				5155CD731DBB9FF900EF090B /* Depreciation.cpp in Sources */,
				A96863FC1AE6FD0E004FE1FE /* SpriteShader.cpp in Sources */,
				A96863E81AE6FD0E004FE1FE /* Politics.cpp in Sources */,
				A96863E91AE6FD0E004FE1FE /* Preferences.cpp in Sources */,
				A96863F31AE6FD0E004FE1FE /* ShipEvent.cpp in Sources */,
				DFAAE2A71FD4A25C0072C0A8 /* BatchShader.cpp in Sources */,
				A96863D51AE6FD0E004FE1FE /* MenuPanel.cpp in Sources */,
				A90C15DC1D5BD56800708F3A /* Rectangle.cpp in Sources */,
				A9B99D021C616AD000BE7C2E /* ItemInfoDisplay.cpp in Sources */,
				A96863EA1AE6FD0E004FE1FE /* PreferencesPanel.cpp in Sources */,
				A96863F11AE6FD0E004FE1FE /* Shader.cpp in Sources */,
				A9C70E101C0E5B51000B3D14 /* File.cpp in Sources */,
				1578F883250B5F8A00D318FB /* InfoPanelState.cpp in Sources */,
				A96863F41AE6FD0E004FE1FE /* ShipInfoDisplay.cpp in Sources */,
				A96863C21AE6FD0E004FE1FE /* FrameTimer.cpp in Sources */,
				A96863D81AE6FD0E004FE1FE /* MissionAction.cpp in Sources */,
				A96863FA1AE6FD0E004FE1FE /* SpriteQueue.cpp in Sources */,
				A96863E21AE6FD0E004FE1FE /* Phrase.cpp in Sources */,
				628BDAEF1CC5DC950062BCD2 /* PlanetLabel.cpp in Sources */,
				6245F8281D301C9000A7A094 /* Hardpoint.cpp in Sources */,
				A96863C01AE6FD0E004FE1FE /* FontSet.cpp in Sources */,
				A96863D61AE6FD0E004FE1FE /* Messages.cpp in Sources */,
				A97C24ED1B17BE3C007DDFA1 /* MapShipyardPanel.cpp in Sources */,
				A96863D71AE6FD0E004FE1FE /* Mission.cpp in Sources */,
				A96863D31AE6FD0E004FE1FE /* MapPanel.cpp in Sources */,
				A96863F21AE6FD0E004FE1FE /* Ship.cpp in Sources */,
				B5DDA6942001B7F600DBA76A /* News.cpp in Sources */,
				A96863D01AE6FD0E004FE1FE /* main.cpp in Sources */,
				A96863BE1AE6FD0E004FE1FE /* Fleet.cpp in Sources */,
				A98150821EA9634A00428AD6 /* ShipInfoPanel.cpp in Sources */,
				A96864011AE6FD0E004FE1FE /* Table.cpp in Sources */,
				A96863AB1AE6FD0E004FE1FE /* CargoHold.cpp in Sources */,
				A96864051AE6FD0E004FE1FE /* Weapon.cpp in Sources */,
				A96863EC1AE6FD0E004FE1FE /* Radar.cpp in Sources */,
				A96863F61AE6FD0E004FE1FE /* ShopPanel.cpp in Sources */,
				DFAAE2A61FD4A25C0072C0A8 /* BatchDrawList.cpp in Sources */,
				A98150851EA9635D00428AD6 /* PlayerInfoPanel.cpp in Sources */,
				A96863BC1AE6FD0E004FE1FE /* Files.cpp in Sources */,
				A96863CB1AE6FD0E004FE1FE /* Information.cpp in Sources */,
				A96863F91AE6FD0E004FE1FE /* Sprite.cpp in Sources */,
				A96863A91AE6FD0E004FE1FE /* BoardingPanel.cpp in Sources */,
				DF8D57E11FC25842001525DA /* Dictionary.cpp in Sources */,
				A9B99D051C616AF200BE7C2E /* MapSalesPanel.cpp in Sources */,
				A96863A01AE6FD0E004FE1FE /* Account.cpp in Sources */,
				A90C15D91D5BD55700708F3A /* Minable.cpp in Sources */,
				A96863F51AE6FD0E004FE1FE /* ShipyardPanel.cpp in Sources */,
				A96863DD1AE6FD0E004FE1FE /* OutfitInfoDisplay.cpp in Sources */,
				A96863C41AE6FD0E004FE1FE /* GameData.cpp in Sources */,
				A96863CD1AE6FD0E004FE1FE /* LineShader.cpp in Sources */,
				A96863C71AE6FD0E004FE1FE /* HailPanel.cpp in Sources */,
				62A405BA1D47DA4D0054F6A0 /* FogShader.cpp in Sources */,
				A96863C61AE6FD0E004FE1FE /* Government.cpp in Sources */,
				A96863B51AE6FD0E004FE1FE /* Dialog.cpp in Sources */,
				A96863AF1AE6FD0E004FE1FE /* Conversation.cpp in Sources */,
				A96863C51AE6FD0E004FE1FE /* GameEvent.cpp in Sources */,
				A90633FF1EE602FD000DA6C0 /* LogbookPanel.cpp in Sources */,
				A96863BD1AE6FD0E004FE1FE /* FillShader.cpp in Sources */,
				A96863FF1AE6FD0E004FE1FE /* StellarObject.cpp in Sources */,
				A96863A51AE6FD0E004FE1FE /* AsteroidField.cpp in Sources */,
				A96863FD1AE6FD0E004FE1FE /* StarField.cpp in Sources */,
				A96863B11AE6FD0E004FE1FE /* DataFile.cpp in Sources */,
				A96863E31AE6FD0E004FE1FE /* Planet.cpp in Sources */,
				A96863DF1AE6FD0E004FE1FE /* OutlineShader.cpp in Sources */,
				A96863C91AE6FD0E004FE1FE /* ImageBuffer.cpp in Sources */,
				6A5716331E25BE6F00585EB2 /* CollisionSet.cpp in Sources */,
				A96863E11AE6FD0E004FE1FE /* Personality.cpp in Sources */,
				A96863B41AE6FD0E004FE1FE /* Date.cpp in Sources */,
				DF8D57E51FC25889001525DA /* Visual.cpp in Sources */,
				A96863EF1AE6FD0E004FE1FE /* SavedGame.cpp in Sources */,
				A96863A11AE6FD0E004FE1FE /* AI.cpp in Sources */,
				A96863F71AE6FD0E004FE1FE /* Sound.cpp in Sources */,
				A9BDFB541E00B8AA00A6B27E /* Music.cpp in Sources */,
				A96863BA1AE6FD0E004FE1FE /* Engine.cpp in Sources */,
				A96863CE1AE6FD0E004FE1FE /* LoadPanel.cpp in Sources */,
				A96863A41AE6FD0E004FE1FE /* Armament.cpp in Sources */,
				A96863F01AE6FD0E004FE1FE /* Screen.cpp in Sources */,
				728B43FDACD43334E7A59BCF /* ConditionsStore.cpp in Sources */,
				9E1F4BF78F9E1FC4C96F76B5 /* Test.cpp in Sources */,
				C7354A3E9C53D6C5E3CC352F /* TestData.cpp in Sources */,
				5AB644C9B37C15C989A9DBE9 /* DisplayText.cpp in Sources */,
				C4264774A89C0001B6FFC60E /* Hazard.cpp in Sources */,
				94DF4B5B8619F6A3715D6168 /* Weather.cpp in Sources */,
				6EC347E6A79BA5602BA4D1EA /* StartConditionsPanel.cpp in Sources */,
				03624EC39EE09C7A786B4A3D /* CoreStartData.cpp in Sources */,
				90CF46CE84794C6186FC6CE2 /* EsUuid.cpp in Sources */,
				53DA422996419974ADADE346 /* Wormhole.cpp in Sources */,
				03DC4253AA8390FE0A8FB4EA /* MaskManager.cpp in Sources */,
				87D6407E8B579EB502BFBCE5 /* GameAction.cpp in Sources */,
				301A4FE885A7A12348986C4F /* UniverseObjects.cpp in Sources */,
				ED5E4F2ABA89E9DE00603E69 /* TestContext.cpp in Sources */,
				88A64339B56EBA1F7923E1C7 /* GameLoadingPanel.cpp in Sources */,
				F78A44BAA8252F6D53B24B69 /* TextReplacements.cpp in Sources */,
				A97C4460852BF852334C0CB1 /* Bitset.cpp in Sources */,
				CE3F49A88B6DCBE09A711110 /* opengl.cpp in Sources */,
				027A4E858B292CE9F0A06F89 /* FireCommand.cpp in Sources */,
				E3D54794A1EEF51CD4859170 /* DamageProfile.cpp in Sources */,
				F35E4D6EA465D71CDA282EBA /* MenuAnimationPanel.cpp in Sources */,
				497849B2A4C5EA58A64D316C /* MapPlanetCard.cpp in Sources */,
				920F40E0ADECA8926F423FDA /* Variant.cpp in Sources */,
				46A34BE4A0599886221093BA /* PrintData.cpp in Sources */,
				DAC24E909BF453D18AEE3DA3 /* Logger.cpp in Sources */,
<<<<<<< HEAD
				B63F47A48ADEE8F96A799915 /* AfterburnerUsage.cpp in Sources */,
=======
				1F884DB590D5152608510676 /* ShipJumpNavigation.cpp in Sources */,
>>>>>>> a82899f0
			);
			runOnlyForDeploymentPostprocessing = 0;
		};
/* End PBXSourcesBuildPhase section */

/* Begin PBXTargetDependency section */
		070CD8172818CE9200A853BB /* PBXTargetDependency */ = {
			isa = PBXTargetDependency;
			target = 070CD8102818CC6B00A853BB /* libmad */;
			targetProxy = 070CD8162818CE9200A853BB /* PBXContainerItemProxy */;
		};
		072599CF26A8CADA007EC229 /* PBXTargetDependency */ = {
			isa = PBXTargetDependency;
			target = 072599BD26A8C67D007EC229 /* SDL2 */;
			targetProxy = 072599CE26A8CADA007EC229 /* PBXContainerItemProxy */;
		};
/* End PBXTargetDependency section */

/* Begin XCBuildConfiguration section */
		070CD8132818CC6B00A853BB /* Debug */ = {
			isa = XCBuildConfiguration;
			buildSettings = {
				CLANG_ANALYZER_NONNULL = YES;
				CLANG_ANALYZER_NUMBER_OBJECT_CONVERSION = YES_AGGRESSIVE;
				CLANG_CXX_LANGUAGE_STANDARD = "c++11";
				CLANG_WARN_DOCUMENTATION_COMMENTS = YES;
				CLANG_WARN_UNGUARDED_AVAILABILITY = YES_AGGRESSIVE;
				DEBUG_INFORMATION_FORMAT = dwarf;
				DYLIB_COMPATIBILITY_VERSION = 1;
				DYLIB_CURRENT_VERSION = 1;
				EXECUTABLE_PREFIX = "";
				GCC_C_LANGUAGE_STANDARD = gnu99;
				GCC_ENABLE_CPP_EXCEPTIONS = YES;
				GCC_ENABLE_CPP_RTTI = NO;
				GCC_SYMBOLS_PRIVATE_EXTERN = YES;
				GCC_WARN_64_TO_32_BIT_CONVERSION = NO;
				MACOSX_DEPLOYMENT_TARGET = 10.9;
				MTL_ENABLE_DEBUG_INFO = YES;
				ONLY_ACTIVE_ARCH = NO;
				PRODUCT_NAME = "$(TARGET_NAME)";
				STRIP_STYLE = all;
			};
			name = Debug;
		};
		070CD8142818CC6B00A853BB /* Release */ = {
			isa = XCBuildConfiguration;
			buildSettings = {
				CLANG_ANALYZER_NONNULL = YES;
				CLANG_ANALYZER_NUMBER_OBJECT_CONVERSION = YES_AGGRESSIVE;
				CLANG_CXX_LANGUAGE_STANDARD = "c++11";
				CLANG_WARN_DOCUMENTATION_COMMENTS = YES;
				CLANG_WARN_UNGUARDED_AVAILABILITY = YES_AGGRESSIVE;
				COPY_PHASE_STRIP = YES;
				DYLIB_COMPATIBILITY_VERSION = 1;
				DYLIB_CURRENT_VERSION = 1;
				EXECUTABLE_PREFIX = "";
				GCC_C_LANGUAGE_STANDARD = gnu99;
				GCC_ENABLE_CPP_EXCEPTIONS = YES;
				GCC_ENABLE_CPP_RTTI = NO;
				GCC_SYMBOLS_PRIVATE_EXTERN = YES;
				GCC_WARN_64_TO_32_BIT_CONVERSION = NO;
				MACOSX_DEPLOYMENT_TARGET = 10.9;
				MTL_ENABLE_DEBUG_INFO = NO;
				ONLY_ACTIVE_ARCH = NO;
				PRODUCT_NAME = "$(TARGET_NAME)";
				STRIP_STYLE = all;
			};
			name = Release;
		};
		072599C626A8C67D007EC229 /* Debug */ = {
			isa = XCBuildConfiguration;
			buildSettings = {
				CLANG_ANALYZER_NONNULL = YES;
				CLANG_ANALYZER_NUMBER_OBJECT_CONVERSION = YES_AGGRESSIVE;
				CLANG_CXX_LANGUAGE_STANDARD = "c++11";
				CLANG_WARN_DOCUMENTATION_COMMENTS = YES;
				CLANG_WARN_UNGUARDED_AVAILABILITY = YES_AGGRESSIVE;
				DEBUG_INFORMATION_FORMAT = dwarf;
				DYLIB_COMPATIBILITY_VERSION = 1;
				DYLIB_CURRENT_VERSION = 1;
				EXECUTABLE_PREFIX = "";
				GCC_C_LANGUAGE_STANDARD = gnu99;
				GCC_ENABLE_CPP_EXCEPTIONS = YES;
				GCC_ENABLE_CPP_RTTI = NO;
				GCC_SYMBOLS_PRIVATE_EXTERN = YES;
				GCC_WARN_64_TO_32_BIT_CONVERSION = NO;
				MACOSX_DEPLOYMENT_TARGET = 10.9;
				MTL_ENABLE_DEBUG_INFO = YES;
				ONLY_ACTIVE_ARCH = NO;
				PRODUCT_NAME = "$(TARGET_NAME)";
				STRIP_STYLE = all;
			};
			name = Debug;
		};
		072599C726A8C67D007EC229 /* Release */ = {
			isa = XCBuildConfiguration;
			buildSettings = {
				CLANG_ANALYZER_NONNULL = YES;
				CLANG_ANALYZER_NUMBER_OBJECT_CONVERSION = YES_AGGRESSIVE;
				CLANG_CXX_LANGUAGE_STANDARD = "c++11";
				CLANG_WARN_DOCUMENTATION_COMMENTS = YES;
				CLANG_WARN_UNGUARDED_AVAILABILITY = YES_AGGRESSIVE;
				COPY_PHASE_STRIP = YES;
				DYLIB_COMPATIBILITY_VERSION = 1;
				DYLIB_CURRENT_VERSION = 1;
				EXECUTABLE_PREFIX = "";
				GCC_C_LANGUAGE_STANDARD = gnu99;
				GCC_ENABLE_CPP_EXCEPTIONS = YES;
				GCC_ENABLE_CPP_RTTI = NO;
				GCC_SYMBOLS_PRIVATE_EXTERN = YES;
				GCC_WARN_64_TO_32_BIT_CONVERSION = NO;
				MACOSX_DEPLOYMENT_TARGET = 10.9;
				MTL_ENABLE_DEBUG_INFO = NO;
				ONLY_ACTIVE_ARCH = NO;
				PRODUCT_NAME = "$(TARGET_NAME)";
				STRIP_STYLE = all;
			};
			name = Release;
		};
		A9CC52981950C9F6004E4E22 /* Debug */ = {
			isa = XCBuildConfiguration;
			buildSettings = {
				ALWAYS_SEARCH_USER_PATHS = NO;
				ARCHS = x86_64;
				CLANG_CXX_LANGUAGE_STANDARD = "c++11";
				CLANG_CXX_LIBRARY = "libc++";
				CLANG_ENABLE_MODULES = YES;
				CLANG_ENABLE_OBJC_ARC = YES;
				CLANG_WARN_BLOCK_CAPTURE_AUTORELEASING = YES;
				CLANG_WARN_BOOL_CONVERSION = YES;
				CLANG_WARN_COMMA = YES;
				CLANG_WARN_CONSTANT_CONVERSION = YES;
				CLANG_WARN_DIRECT_OBJC_ISA_USAGE = YES_ERROR;
				CLANG_WARN_EMPTY_BODY = YES;
				CLANG_WARN_ENUM_CONVERSION = YES;
				CLANG_WARN_INFINITE_RECURSION = YES;
				CLANG_WARN_INT_CONVERSION = YES;
				CLANG_WARN_NON_LITERAL_NULL_CONVERSION = YES;
				CLANG_WARN_OBJC_LITERAL_CONVERSION = YES;
				CLANG_WARN_OBJC_ROOT_CLASS = YES_ERROR;
				CLANG_WARN_RANGE_LOOP_ANALYSIS = YES;
				CLANG_WARN_STRICT_PROTOTYPES = YES;
				CLANG_WARN_SUSPICIOUS_MOVE = YES;
				CLANG_WARN_UNREACHABLE_CODE = YES;
				CLANG_WARN__DUPLICATE_METHOD_MATCH = YES;
				COPY_PHASE_STRIP = NO;
				ENABLE_STRICT_OBJC_MSGSEND = YES;
				ENABLE_TESTABILITY = YES;
				GCC_C_LANGUAGE_STANDARD = gnu99;
				GCC_DYNAMIC_NO_PIC = NO;
				GCC_ENABLE_OBJC_EXCEPTIONS = YES;
				GCC_NO_COMMON_BLOCKS = YES;
				GCC_OPTIMIZATION_LEVEL = 0;
				GCC_PREPROCESSOR_DEFINITIONS = (
					"DEBUG=1",
					"$(inherited)",
				);
				GCC_SYMBOLS_PRIVATE_EXTERN = NO;
				GCC_WARN_64_TO_32_BIT_CONVERSION = NO;
				GCC_WARN_ABOUT_RETURN_TYPE = YES_ERROR;
				GCC_WARN_UNDECLARED_SELECTOR = YES;
				GCC_WARN_UNINITIALIZED_AUTOS = YES_AGGRESSIVE;
				GCC_WARN_UNUSED_FUNCTION = YES;
				GCC_WARN_UNUSED_VARIABLE = YES;
				MACOSX_DEPLOYMENT_TARGET = 10.9;
				OTHER_CFLAGS = "";
				SDKROOT = macosx;
				VALID_ARCHS = x86_64;
			};
			name = Debug;
		};
		A9CC52991950C9F6004E4E22 /* Release */ = {
			isa = XCBuildConfiguration;
			buildSettings = {
				ALWAYS_SEARCH_USER_PATHS = NO;
				ARCHS = x86_64;
				CLANG_CXX_LANGUAGE_STANDARD = "c++11";
				CLANG_CXX_LIBRARY = "libc++";
				CLANG_ENABLE_MODULES = YES;
				CLANG_ENABLE_OBJC_ARC = YES;
				CLANG_WARN_BLOCK_CAPTURE_AUTORELEASING = YES;
				CLANG_WARN_BOOL_CONVERSION = YES;
				CLANG_WARN_COMMA = YES;
				CLANG_WARN_CONSTANT_CONVERSION = YES;
				CLANG_WARN_DIRECT_OBJC_ISA_USAGE = YES_ERROR;
				CLANG_WARN_EMPTY_BODY = YES;
				CLANG_WARN_ENUM_CONVERSION = YES;
				CLANG_WARN_INFINITE_RECURSION = YES;
				CLANG_WARN_INT_CONVERSION = YES;
				CLANG_WARN_NON_LITERAL_NULL_CONVERSION = YES;
				CLANG_WARN_OBJC_LITERAL_CONVERSION = YES;
				CLANG_WARN_OBJC_ROOT_CLASS = YES_ERROR;
				CLANG_WARN_RANGE_LOOP_ANALYSIS = YES;
				CLANG_WARN_STRICT_PROTOTYPES = YES;
				CLANG_WARN_SUSPICIOUS_MOVE = YES;
				CLANG_WARN_UNREACHABLE_CODE = YES;
				CLANG_WARN__DUPLICATE_METHOD_MATCH = YES;
				COPY_PHASE_STRIP = YES;
				DEBUG_INFORMATION_FORMAT = "dwarf-with-dsym";
				ENABLE_NS_ASSERTIONS = NO;
				ENABLE_STRICT_OBJC_MSGSEND = YES;
				GCC_C_LANGUAGE_STANDARD = gnu99;
				GCC_ENABLE_OBJC_EXCEPTIONS = YES;
				GCC_NO_COMMON_BLOCKS = YES;
				GCC_WARN_64_TO_32_BIT_CONVERSION = NO;
				GCC_WARN_ABOUT_RETURN_TYPE = YES_ERROR;
				GCC_WARN_UNDECLARED_SELECTOR = YES;
				GCC_WARN_UNINITIALIZED_AUTOS = YES_AGGRESSIVE;
				GCC_WARN_UNUSED_FUNCTION = YES;
				GCC_WARN_UNUSED_VARIABLE = YES;
				MACOSX_DEPLOYMENT_TARGET = 10.9;
				OTHER_CFLAGS = "-Werror";
				SDKROOT = macosx;
				VALID_ARCHS = x86_64;
			};
			name = Release;
		};
		A9CC529B1950C9F6004E4E22 /* Debug */ = {
			isa = XCBuildConfiguration;
			buildSettings = {
				ASSETCATALOG_COMPILER_APPICON_NAME = AppIcon;
				FRAMEWORK_SEARCH_PATHS = (
					"$(inherited)",
					"$(PROJECT_DIR)/build",
				);
				GCC_PRECOMPILE_PREFIX_HEADER = NO;
				GCC_PREFIX_HEADER = "";
				GCC_WARN_64_TO_32_BIT_CONVERSION = NO;
				HEADER_SEARCH_PATHS = (
					"$(inherited)",
					"/usr/local/opt/jpeg-turbo/include",
					"/usr/local/opt/mad-compat/include",
					/usr/local/include,
				);
				INFOPLIST_FILE = "XCode/EndlessSky-Info.plist";
				LD_RUNPATH_SEARCH_PATHS = "@loader_path/../Frameworks";
				LIBRARY_SEARCH_PATHS = (
					"$(inherited)",
					"$(BUILT_PRODUCTS_DIR)/$(FRAMEWORKS_FOLDER_PATH)",
				);
				MACOSX_DEPLOYMENT_TARGET = 10.9;
				PRODUCT_BUNDLE_IDENTIFIER = "${PRODUCT_NAME:rfc1034identifier}";
				PRODUCT_NAME = "Endless Sky";
				WRAPPER_EXTENSION = app;
			};
			name = Debug;
		};
		A9CC529C1950C9F6004E4E22 /* Release */ = {
			isa = XCBuildConfiguration;
			buildSettings = {
				ASSETCATALOG_COMPILER_APPICON_NAME = AppIcon;
				FRAMEWORK_SEARCH_PATHS = (
					"$(inherited)",
					"$(PROJECT_DIR)/build",
				);
				GCC_PRECOMPILE_PREFIX_HEADER = NO;
				GCC_PREFIX_HEADER = "";
				GCC_WARN_64_TO_32_BIT_CONVERSION = NO;
				HEADER_SEARCH_PATHS = (
					"$(inherited)",
					"/usr/local/opt/jpeg-turbo/include",
					"/usr/local/opt/mad-compat/include",
					/usr/local/include,
				);
				INFOPLIST_FILE = "XCode/EndlessSky-Info.plist";
				LD_RUNPATH_SEARCH_PATHS = "@loader_path/../Frameworks";
				LIBRARY_SEARCH_PATHS = (
					"$(inherited)",
					"$(BUILT_PRODUCTS_DIR)/$(FRAMEWORKS_FOLDER_PATH)",
				);
				MACOSX_DEPLOYMENT_TARGET = 10.9;
				PRODUCT_BUNDLE_IDENTIFIER = "${PRODUCT_NAME:rfc1034identifier}";
				PRODUCT_NAME = "Endless Sky";
				WRAPPER_EXTENSION = app;
			};
			name = Release;
		};
/* End XCBuildConfiguration section */

/* Begin XCConfigurationList section */
		070CD8122818CC6B00A853BB /* Build configuration list for PBXNativeTarget "libmad" */ = {
			isa = XCConfigurationList;
			buildConfigurations = (
				070CD8132818CC6B00A853BB /* Debug */,
				070CD8142818CC6B00A853BB /* Release */,
			);
			defaultConfigurationIsVisible = 0;
			defaultConfigurationName = Release;
		};
		072599C826A8C67D007EC229 /* Build configuration list for PBXNativeTarget "SDL2" */ = {
			isa = XCConfigurationList;
			buildConfigurations = (
				072599C626A8C67D007EC229 /* Debug */,
				072599C726A8C67D007EC229 /* Release */,
			);
			defaultConfigurationIsVisible = 0;
			defaultConfigurationName = Release;
		};
		A9CC52641950C9F6004E4E22 /* Build configuration list for PBXProject "EndlessSky" */ = {
			isa = XCConfigurationList;
			buildConfigurations = (
				A9CC52981950C9F6004E4E22 /* Debug */,
				A9CC52991950C9F6004E4E22 /* Release */,
			);
			defaultConfigurationIsVisible = 0;
			defaultConfigurationName = Release;
		};
		A9CC529A1950C9F6004E4E22 /* Build configuration list for PBXNativeTarget "EndlessSky" */ = {
			isa = XCConfigurationList;
			buildConfigurations = (
				A9CC529B1950C9F6004E4E22 /* Debug */,
				A9CC529C1950C9F6004E4E22 /* Release */,
			);
			defaultConfigurationIsVisible = 0;
			defaultConfigurationName = Release;
		};
/* End XCConfigurationList section */
	};
	rootObject = A9CC52611950C9F6004E4E22 /* Project object */;
}<|MERGE_RESOLUTION|>--- conflicted
+++ resolved
@@ -27,10 +27,7 @@
 		62A405BA1D47DA4D0054F6A0 /* FogShader.cpp in Sources */ = {isa = PBXBuildFile; fileRef = 62A405B81D47DA4D0054F6A0 /* FogShader.cpp */; };
 		62C3111A1CE172D000409D91 /* Flotsam.cpp in Sources */ = {isa = PBXBuildFile; fileRef = 62C311181CE172D000409D91 /* Flotsam.cpp */; };
 		6A5716331E25BE6F00585EB2 /* CollisionSet.cpp in Sources */ = {isa = PBXBuildFile; fileRef = 6A5716311E25BE6F00585EB2 /* CollisionSet.cpp */; };
-<<<<<<< HEAD
-=======
-		938E07E4235970CE00DC2C2B /* FormationPattern.cpp in Sources */ = {isa = PBXBuildFile; fileRef = 938E07E0235970CE00DC2C2B /* FormationPattern.cpp */; };
->>>>>>> a82899f0
+   	938E07E4235970CE00DC2C2B /* FormationPattern.cpp in Sources */ = {isa = PBXBuildFile; fileRef = 938E07E0235970CE00DC2C2B /* FormationPattern.cpp */; };
 		6EC347E6A79BA5602BA4D1EA /* StartConditionsPanel.cpp in Sources */ = {isa = PBXBuildFile; fileRef = 11EA4AD7A889B6AC1441A198 /* StartConditionsPanel.cpp */; };
 		728B43FDACD43334E7A59BCF /* ConditionsStore.cpp in Sources */ = {isa = PBXBuildFile; fileRef = 4256486EA97E57BBB38CDAF2 /* ConditionsStore.cpp */; };
 		87D6407E8B579EB502BFBCE5 /* GameAction.cpp in Sources */ = {isa = PBXBuildFile; fileRef = 9F0F4096A9008E2D8F3304BB /* GameAction.cpp */; };
@@ -913,15 +910,12 @@
 				341645FAA25F7901221B8965 /* PrintData.cpp */,
 				CCE547DBB6C74E18E1B84D29 /* PrintData.h */,
 				A7F240B4AC219841424A387A /* Logger.cpp */,
-				AE57401AA43232EDEABFAE13 /* Logger.h */,
-<<<<<<< HEAD
-				DD8442F0A30891AF732000B4 /* AfterburnerUsage.cpp */,
+				AE57401AA43232EDEABFAE13 /* Logger.h */.
+        DD8442F0A30891AF732000B4 /* AfterburnerUsage.cpp */,
 				0A604D929A70A6837546955E /* AfterburnerUsage.h */,
-=======
 				13B64DB8AE730E57C3DEA2F0 /* ShipJumpNavigation.cpp */,
 				FBFA4270B7EE3F1C61EA9A44 /* ShipJumpNavigation.h */,
 				C36345D8A06AE061537CEF85 /* JumpTypes.h */,
->>>>>>> a82899f0
 			);
 			name = source;
 			sourceTree = "<group>";
@@ -1320,11 +1314,8 @@
 				920F40E0ADECA8926F423FDA /* Variant.cpp in Sources */,
 				46A34BE4A0599886221093BA /* PrintData.cpp in Sources */,
 				DAC24E909BF453D18AEE3DA3 /* Logger.cpp in Sources */,
-<<<<<<< HEAD
 				B63F47A48ADEE8F96A799915 /* AfterburnerUsage.cpp in Sources */,
-=======
 				1F884DB590D5152608510676 /* ShipJumpNavigation.cpp in Sources */,
->>>>>>> a82899f0
 			);
 			runOnlyForDeploymentPostprocessing = 0;
 		};
