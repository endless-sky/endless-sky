// !$*UTF8*$!
{
	archiveVersion = 1;
	classes = {
	};
	objectVersion = 46;
	objects = {

/* Begin PBXBuildFile section */
		03624EC39EE09C7A786B4A3D /* CoreStartData.cpp in Sources */ = {isa = PBXBuildFile; fileRef = 0DF34095B64BC64F666ECF5F /* CoreStartData.cpp */; };
		072599D126A8CB2F007EC229 /* SDL2.framework in Frameworks */ = {isa = PBXBuildFile; fileRef = 072599CC26A8C942007EC229 /* SDL2.framework */; };
		072599D426A8CD5D007EC229 /* SDL2.framework in CopyFiles */ = {isa = PBXBuildFile; fileRef = 072599CC26A8C942007EC229 /* SDL2.framework */; settings = {ATTRIBUTES = (CodeSignOnCopy, RemoveHeadersOnCopy, ); }; };
		16AD4CACA629E8026777EA00 /* truncate.hpp in Headers */ = {isa = PBXBuildFile; fileRef = 2CA44855BD0AFF45DCAEEA5D /* truncate.hpp */; settings = {ATTRIBUTES = (Project, ); }; };
		5155CD731DBB9FF900EF090B /* Depreciation.cpp in Sources */ = {isa = PBXBuildFile; fileRef = 5155CD711DBB9FF900EF090B /* Depreciation.cpp */; };
		53DA422996419974ADADE346 /* Wormhole.cpp in Sources */ = {isa = PBXBuildFile; fileRef = 6D414B4194239522B24F3C95 /* Wormhole.cpp */; };
		5AB644C9B37C15C989A9DBE9 /* DisplayText.cpp in Sources */ = {isa = PBXBuildFile; fileRef = 2E1E458DB603BF979429117C /* DisplayText.cpp */; };
		6245F8251D301C7400A7A094 /* Body.cpp in Sources */ = {isa = PBXBuildFile; fileRef = 6245F8231D301C7400A7A094 /* Body.cpp */; };
		6245F8281D301C9000A7A094 /* Hardpoint.cpp in Sources */ = {isa = PBXBuildFile; fileRef = 6245F8261D301C9000A7A094 /* Hardpoint.cpp */; };
		628BDAEF1CC5DC950062BCD2 /* PlanetLabel.cpp in Sources */ = {isa = PBXBuildFile; fileRef = 628BDAED1CC5DC950062BCD2 /* PlanetLabel.cpp */; };
		62A405BA1D47DA4D0054F6A0 /* FogShader.cpp in Sources */ = {isa = PBXBuildFile; fileRef = 62A405B81D47DA4D0054F6A0 /* FogShader.cpp */; };
		62C3111A1CE172D000409D91 /* Flotsam.cpp in Sources */ = {isa = PBXBuildFile; fileRef = 62C311181CE172D000409D91 /* Flotsam.cpp */; };
		6A5716331E25BE6F00585EB2 /* CollisionSet.cpp in Sources */ = {isa = PBXBuildFile; fileRef = 6A5716311E25BE6F00585EB2 /* CollisionSet.cpp */; };
		6EC347E6A79BA5602BA4D1EA /* StartConditionsPanel.cpp in Sources */ = {isa = PBXBuildFile; fileRef = 11EA4AD7A889B6AC1441A198 /* StartConditionsPanel.cpp */; };
		90CF46CE84794C6186FC6CE2 /* EsUuid.cpp in Sources */ = {isa = PBXBuildFile; fileRef = 950742538F8CECF5D4168FBC /* EsUuid.cpp */; };
		94DF4B5B8619F6A3715D6168 /* Weather.cpp in Sources */ = {isa = PBXBuildFile; fileRef = 8E8A4C648B242742B22A34FA /* Weather.cpp */; };
		9E1F4BF78F9E1FC4C96F76B5 /* Test.cpp in Sources */ = {isa = PBXBuildFile; fileRef = 2E8047A8987DD8EC99FF8E2E /* Test.cpp */; };
		A90633FF1EE602FD000DA6C0 /* LogbookPanel.cpp in Sources */ = {isa = PBXBuildFile; fileRef = A90633FD1EE602FD000DA6C0 /* LogbookPanel.cpp */; };
		A90C15D91D5BD55700708F3A /* Minable.cpp in Sources */ = {isa = PBXBuildFile; fileRef = A90C15D71D5BD55700708F3A /* Minable.cpp */; };
		A90C15DC1D5BD56800708F3A /* Rectangle.cpp in Sources */ = {isa = PBXBuildFile; fileRef = A90C15DA1D5BD56800708F3A /* Rectangle.cpp */; };
		A93931FB1988135200C2A87B /* libturbojpeg.0.dylib in Frameworks */ = {isa = PBXBuildFile; fileRef = A93931FA1988135200C2A87B /* libturbojpeg.0.dylib */; };
		A93931FD1988136B00C2A87B /* libpng16.dylib in Frameworks */ = {isa = PBXBuildFile; fileRef = A93931FC1988136B00C2A87B /* libpng16.dylib */; };
		A93931FE1988136E00C2A87B /* libturbojpeg.0.dylib in CopyFiles */ = {isa = PBXBuildFile; fileRef = A93931FA1988135200C2A87B /* libturbojpeg.0.dylib */; };
		A93931FF1988136F00C2A87B /* libpng16.dylib in CopyFiles */ = {isa = PBXBuildFile; fileRef = A93931FC1988136B00C2A87B /* libpng16.dylib */; };
		A94408A51982F3E600610427 /* endless-sky.iconset in Resources */ = {isa = PBXBuildFile; fileRef = A94408A41982F3E600610427 /* endless-sky.iconset */; };
		A966A5AB1B964E6300DFF69C /* Person.cpp in Sources */ = {isa = PBXBuildFile; fileRef = A966A5A91B964E6300DFF69C /* Person.cpp */; };
		A96863A01AE6FD0E004FE1FE /* Account.cpp in Sources */ = {isa = PBXBuildFile; fileRef = A96862CD1AE6FD0A004FE1FE /* Account.cpp */; };
		A96863A11AE6FD0E004FE1FE /* AI.cpp in Sources */ = {isa = PBXBuildFile; fileRef = A96862CF1AE6FD0A004FE1FE /* AI.cpp */; };
		A96863A21AE6FD0E004FE1FE /* Angle.cpp in Sources */ = {isa = PBXBuildFile; fileRef = A96862D11AE6FD0A004FE1FE /* Angle.cpp */; };
		A96863A41AE6FD0E004FE1FE /* Armament.cpp in Sources */ = {isa = PBXBuildFile; fileRef = A96862D51AE6FD0A004FE1FE /* Armament.cpp */; };
		A96863A51AE6FD0E004FE1FE /* AsteroidField.cpp in Sources */ = {isa = PBXBuildFile; fileRef = A96862D71AE6FD0A004FE1FE /* AsteroidField.cpp */; };
		A96863A61AE6FD0E004FE1FE /* Audio.cpp in Sources */ = {isa = PBXBuildFile; fileRef = A96862D91AE6FD0A004FE1FE /* Audio.cpp */; };
		A96863A71AE6FD0E004FE1FE /* BankPanel.cpp in Sources */ = {isa = PBXBuildFile; fileRef = A96862DB1AE6FD0A004FE1FE /* BankPanel.cpp */; };
		A96863A91AE6FD0E004FE1FE /* BoardingPanel.cpp in Sources */ = {isa = PBXBuildFile; fileRef = A96862DF1AE6FD0A004FE1FE /* BoardingPanel.cpp */; };
		A96863AA1AE6FD0E004FE1FE /* CaptureOdds.cpp in Sources */ = {isa = PBXBuildFile; fileRef = A96862E11AE6FD0A004FE1FE /* CaptureOdds.cpp */; };
		A96863AB1AE6FD0E004FE1FE /* CargoHold.cpp in Sources */ = {isa = PBXBuildFile; fileRef = A96862E31AE6FD0A004FE1FE /* CargoHold.cpp */; };
		A96863AC1AE6FD0E004FE1FE /* Color.cpp in Sources */ = {isa = PBXBuildFile; fileRef = A96862E61AE6FD0A004FE1FE /* Color.cpp */; };
		A96863AD1AE6FD0E004FE1FE /* Command.cpp in Sources */ = {isa = PBXBuildFile; fileRef = A96862E81AE6FD0A004FE1FE /* Command.cpp */; };
		A96863AE1AE6FD0E004FE1FE /* ConditionSet.cpp in Sources */ = {isa = PBXBuildFile; fileRef = A96862EA1AE6FD0A004FE1FE /* ConditionSet.cpp */; };
		A96863AF1AE6FD0E004FE1FE /* Conversation.cpp in Sources */ = {isa = PBXBuildFile; fileRef = A96862EC1AE6FD0A004FE1FE /* Conversation.cpp */; };
		A96863B01AE6FD0E004FE1FE /* ConversationPanel.cpp in Sources */ = {isa = PBXBuildFile; fileRef = A96862EE1AE6FD0A004FE1FE /* ConversationPanel.cpp */; };
		A96863B11AE6FD0E004FE1FE /* DataFile.cpp in Sources */ = {isa = PBXBuildFile; fileRef = A96862F01AE6FD0A004FE1FE /* DataFile.cpp */; };
		A96863B21AE6FD0E004FE1FE /* DataNode.cpp in Sources */ = {isa = PBXBuildFile; fileRef = A96862F21AE6FD0A004FE1FE /* DataNode.cpp */; };
		A96863B31AE6FD0E004FE1FE /* DataWriter.cpp in Sources */ = {isa = PBXBuildFile; fileRef = A96862F41AE6FD0A004FE1FE /* DataWriter.cpp */; };
		A96863B41AE6FD0E004FE1FE /* Date.cpp in Sources */ = {isa = PBXBuildFile; fileRef = A96862F61AE6FD0A004FE1FE /* Date.cpp */; };
		A96863B51AE6FD0E004FE1FE /* Dialog.cpp in Sources */ = {isa = PBXBuildFile; fileRef = A96862F81AE6FD0A004FE1FE /* Dialog.cpp */; };
		A96863B61AE6FD0E004FE1FE /* DistanceMap.cpp in Sources */ = {isa = PBXBuildFile; fileRef = A96862FA1AE6FD0B004FE1FE /* DistanceMap.cpp */; };
		A96863B81AE6FD0E004FE1FE /* DrawList.cpp in Sources */ = {isa = PBXBuildFile; fileRef = A96862FE1AE6FD0B004FE1FE /* DrawList.cpp */; };
		A96863B91AE6FD0E004FE1FE /* Effect.cpp in Sources */ = {isa = PBXBuildFile; fileRef = A96863001AE6FD0B004FE1FE /* Effect.cpp */; };
		A96863BA1AE6FD0E004FE1FE /* Engine.cpp in Sources */ = {isa = PBXBuildFile; fileRef = A96863021AE6FD0B004FE1FE /* Engine.cpp */; };
		A96863BB1AE6FD0E004FE1FE /* EscortDisplay.cpp in Sources */ = {isa = PBXBuildFile; fileRef = A96863041AE6FD0B004FE1FE /* EscortDisplay.cpp */; };
		A96863BC1AE6FD0E004FE1FE /* Files.cpp in Sources */ = {isa = PBXBuildFile; fileRef = A96863061AE6FD0B004FE1FE /* Files.cpp */; };
		A96863BD1AE6FD0E004FE1FE /* FillShader.cpp in Sources */ = {isa = PBXBuildFile; fileRef = A96863081AE6FD0B004FE1FE /* FillShader.cpp */; };
		A96863BE1AE6FD0E004FE1FE /* Fleet.cpp in Sources */ = {isa = PBXBuildFile; fileRef = A968630A1AE6FD0B004FE1FE /* Fleet.cpp */; };
		A96863BF1AE6FD0E004FE1FE /* Font.cpp in Sources */ = {isa = PBXBuildFile; fileRef = A968630C1AE6FD0B004FE1FE /* Font.cpp */; };
		A96863C01AE6FD0E004FE1FE /* FontSet.cpp in Sources */ = {isa = PBXBuildFile; fileRef = A968630E1AE6FD0B004FE1FE /* FontSet.cpp */; };
		A96863C11AE6FD0E004FE1FE /* Format.cpp in Sources */ = {isa = PBXBuildFile; fileRef = A96863101AE6FD0B004FE1FE /* Format.cpp */; };
		A96863C21AE6FD0E004FE1FE /* FrameTimer.cpp in Sources */ = {isa = PBXBuildFile; fileRef = A96863121AE6FD0B004FE1FE /* FrameTimer.cpp */; };
		A96863C31AE6FD0E004FE1FE /* Galaxy.cpp in Sources */ = {isa = PBXBuildFile; fileRef = A96863141AE6FD0B004FE1FE /* Galaxy.cpp */; };
		A96863C41AE6FD0E004FE1FE /* GameData.cpp in Sources */ = {isa = PBXBuildFile; fileRef = A96863161AE6FD0B004FE1FE /* GameData.cpp */; };
		A96863C51AE6FD0E004FE1FE /* GameEvent.cpp in Sources */ = {isa = PBXBuildFile; fileRef = A96863181AE6FD0B004FE1FE /* GameEvent.cpp */; };
		A96863C61AE6FD0E004FE1FE /* Government.cpp in Sources */ = {isa = PBXBuildFile; fileRef = A968631B1AE6FD0B004FE1FE /* Government.cpp */; };
		A96863C71AE6FD0E004FE1FE /* HailPanel.cpp in Sources */ = {isa = PBXBuildFile; fileRef = A968631D1AE6FD0B004FE1FE /* HailPanel.cpp */; };
		A96863C81AE6FD0E004FE1FE /* HiringPanel.cpp in Sources */ = {isa = PBXBuildFile; fileRef = A968631F1AE6FD0B004FE1FE /* HiringPanel.cpp */; };
		A96863C91AE6FD0E004FE1FE /* ImageBuffer.cpp in Sources */ = {isa = PBXBuildFile; fileRef = A96863211AE6FD0B004FE1FE /* ImageBuffer.cpp */; };
		A96863CB1AE6FD0E004FE1FE /* Information.cpp in Sources */ = {isa = PBXBuildFile; fileRef = A96863251AE6FD0B004FE1FE /* Information.cpp */; };
		A96863CC1AE6FD0E004FE1FE /* Interface.cpp in Sources */ = {isa = PBXBuildFile; fileRef = A96863271AE6FD0B004FE1FE /* Interface.cpp */; };
		A96863CD1AE6FD0E004FE1FE /* LineShader.cpp in Sources */ = {isa = PBXBuildFile; fileRef = A96863291AE6FD0B004FE1FE /* LineShader.cpp */; };
		A96863CE1AE6FD0E004FE1FE /* LoadPanel.cpp in Sources */ = {isa = PBXBuildFile; fileRef = A968632B1AE6FD0B004FE1FE /* LoadPanel.cpp */; };
		A96863CF1AE6FD0E004FE1FE /* LocationFilter.cpp in Sources */ = {isa = PBXBuildFile; fileRef = A968632D1AE6FD0B004FE1FE /* LocationFilter.cpp */; };
		A96863D01AE6FD0E004FE1FE /* main.cpp in Sources */ = {isa = PBXBuildFile; fileRef = A968632F1AE6FD0B004FE1FE /* main.cpp */; };
		A96863D11AE6FD0E004FE1FE /* MainPanel.cpp in Sources */ = {isa = PBXBuildFile; fileRef = A96863301AE6FD0B004FE1FE /* MainPanel.cpp */; };
		A96863D21AE6FD0E004FE1FE /* MapDetailPanel.cpp in Sources */ = {isa = PBXBuildFile; fileRef = A96863321AE6FD0C004FE1FE /* MapDetailPanel.cpp */; };
		A96863D31AE6FD0E004FE1FE /* MapPanel.cpp in Sources */ = {isa = PBXBuildFile; fileRef = A96863341AE6FD0C004FE1FE /* MapPanel.cpp */; };
		A96863D41AE6FD0E004FE1FE /* Mask.cpp in Sources */ = {isa = PBXBuildFile; fileRef = A96863361AE6FD0C004FE1FE /* Mask.cpp */; };
		A96863D51AE6FD0E004FE1FE /* MenuPanel.cpp in Sources */ = {isa = PBXBuildFile; fileRef = A96863381AE6FD0C004FE1FE /* MenuPanel.cpp */; };
		A96863D61AE6FD0E004FE1FE /* Messages.cpp in Sources */ = {isa = PBXBuildFile; fileRef = A968633A1AE6FD0C004FE1FE /* Messages.cpp */; };
		A96863D71AE6FD0E004FE1FE /* Mission.cpp in Sources */ = {isa = PBXBuildFile; fileRef = A968633C1AE6FD0C004FE1FE /* Mission.cpp */; };
		A96863D81AE6FD0E004FE1FE /* MissionAction.cpp in Sources */ = {isa = PBXBuildFile; fileRef = A968633E1AE6FD0C004FE1FE /* MissionAction.cpp */; };
		A96863D91AE6FD0E004FE1FE /* MissionPanel.cpp in Sources */ = {isa = PBXBuildFile; fileRef = A96863401AE6FD0C004FE1FE /* MissionPanel.cpp */; };
		A96863DA1AE6FD0E004FE1FE /* Mortgage.cpp in Sources */ = {isa = PBXBuildFile; fileRef = A96863421AE6FD0C004FE1FE /* Mortgage.cpp */; };
		A96863DB1AE6FD0E004FE1FE /* NPC.cpp in Sources */ = {isa = PBXBuildFile; fileRef = A96863441AE6FD0C004FE1FE /* NPC.cpp */; };
		A96863DC1AE6FD0E004FE1FE /* Outfit.cpp in Sources */ = {isa = PBXBuildFile; fileRef = A96863461AE6FD0C004FE1FE /* Outfit.cpp */; };
		A96863DD1AE6FD0E004FE1FE /* OutfitInfoDisplay.cpp in Sources */ = {isa = PBXBuildFile; fileRef = A96863481AE6FD0C004FE1FE /* OutfitInfoDisplay.cpp */; };
		A96863DE1AE6FD0E004FE1FE /* OutfitterPanel.cpp in Sources */ = {isa = PBXBuildFile; fileRef = A968634A1AE6FD0C004FE1FE /* OutfitterPanel.cpp */; };
		A96863DF1AE6FD0E004FE1FE /* OutlineShader.cpp in Sources */ = {isa = PBXBuildFile; fileRef = A968634C1AE6FD0C004FE1FE /* OutlineShader.cpp */; };
		A96863E01AE6FD0E004FE1FE /* Panel.cpp in Sources */ = {isa = PBXBuildFile; fileRef = A968634E1AE6FD0C004FE1FE /* Panel.cpp */; };
		A96863E11AE6FD0E004FE1FE /* Personality.cpp in Sources */ = {isa = PBXBuildFile; fileRef = A96863501AE6FD0C004FE1FE /* Personality.cpp */; };
		A96863E21AE6FD0E004FE1FE /* Phrase.cpp in Sources */ = {isa = PBXBuildFile; fileRef = A96863521AE6FD0C004FE1FE /* Phrase.cpp */; };
		A96863E31AE6FD0E004FE1FE /* Planet.cpp in Sources */ = {isa = PBXBuildFile; fileRef = A96863551AE6FD0C004FE1FE /* Planet.cpp */; };
		A96863E41AE6FD0E004FE1FE /* PlanetPanel.cpp in Sources */ = {isa = PBXBuildFile; fileRef = A96863571AE6FD0C004FE1FE /* PlanetPanel.cpp */; };
		A96863E51AE6FD0E004FE1FE /* PlayerInfo.cpp in Sources */ = {isa = PBXBuildFile; fileRef = A96863591AE6FD0C004FE1FE /* PlayerInfo.cpp */; };
		A96863E61AE6FD0E004FE1FE /* Point.cpp in Sources */ = {isa = PBXBuildFile; fileRef = A968635B1AE6FD0C004FE1FE /* Point.cpp */; };
		A96863E71AE6FD0E004FE1FE /* PointerShader.cpp in Sources */ = {isa = PBXBuildFile; fileRef = A968635D1AE6FD0C004FE1FE /* PointerShader.cpp */; };
		A96863E81AE6FD0E004FE1FE /* Politics.cpp in Sources */ = {isa = PBXBuildFile; fileRef = A968635F1AE6FD0C004FE1FE /* Politics.cpp */; };
		A96863E91AE6FD0E004FE1FE /* Preferences.cpp in Sources */ = {isa = PBXBuildFile; fileRef = A96863611AE6FD0C004FE1FE /* Preferences.cpp */; };
		A96863EA1AE6FD0E004FE1FE /* PreferencesPanel.cpp in Sources */ = {isa = PBXBuildFile; fileRef = A96863631AE6FD0C004FE1FE /* PreferencesPanel.cpp */; };
		A96863EB1AE6FD0E004FE1FE /* Projectile.cpp in Sources */ = {isa = PBXBuildFile; fileRef = A96863651AE6FD0C004FE1FE /* Projectile.cpp */; };
		A96863EC1AE6FD0E004FE1FE /* Radar.cpp in Sources */ = {isa = PBXBuildFile; fileRef = A96863671AE6FD0C004FE1FE /* Radar.cpp */; };
		A96863ED1AE6FD0E004FE1FE /* Random.cpp in Sources */ = {isa = PBXBuildFile; fileRef = A96863691AE6FD0D004FE1FE /* Random.cpp */; };
		A96863EE1AE6FD0E004FE1FE /* RingShader.cpp in Sources */ = {isa = PBXBuildFile; fileRef = A968636B1AE6FD0D004FE1FE /* RingShader.cpp */; };
		A96863EF1AE6FD0E004FE1FE /* SavedGame.cpp in Sources */ = {isa = PBXBuildFile; fileRef = A968636E1AE6FD0D004FE1FE /* SavedGame.cpp */; };
		A96863F01AE6FD0E004FE1FE /* Screen.cpp in Sources */ = {isa = PBXBuildFile; fileRef = A96863701AE6FD0D004FE1FE /* Screen.cpp */; };
		A96863F11AE6FD0E004FE1FE /* Shader.cpp in Sources */ = {isa = PBXBuildFile; fileRef = A96863731AE6FD0D004FE1FE /* Shader.cpp */; };
		A96863F21AE6FD0E004FE1FE /* Ship.cpp in Sources */ = {isa = PBXBuildFile; fileRef = A96863761AE6FD0D004FE1FE /* Ship.cpp */; };
		A96863F31AE6FD0E004FE1FE /* ShipEvent.cpp in Sources */ = {isa = PBXBuildFile; fileRef = A96863781AE6FD0D004FE1FE /* ShipEvent.cpp */; };
		A96863F41AE6FD0E004FE1FE /* ShipInfoDisplay.cpp in Sources */ = {isa = PBXBuildFile; fileRef = A968637A1AE6FD0D004FE1FE /* ShipInfoDisplay.cpp */; };
		A96863F51AE6FD0E004FE1FE /* ShipyardPanel.cpp in Sources */ = {isa = PBXBuildFile; fileRef = A968637C1AE6FD0D004FE1FE /* ShipyardPanel.cpp */; };
		A96863F61AE6FD0E004FE1FE /* ShopPanel.cpp in Sources */ = {isa = PBXBuildFile; fileRef = A968637E1AE6FD0D004FE1FE /* ShopPanel.cpp */; };
		A96863F71AE6FD0E004FE1FE /* Sound.cpp in Sources */ = {isa = PBXBuildFile; fileRef = A96863801AE6FD0D004FE1FE /* Sound.cpp */; };
		A96863F81AE6FD0E004FE1FE /* SpaceportPanel.cpp in Sources */ = {isa = PBXBuildFile; fileRef = A96863821AE6FD0D004FE1FE /* SpaceportPanel.cpp */; };
		A96863F91AE6FD0E004FE1FE /* Sprite.cpp in Sources */ = {isa = PBXBuildFile; fileRef = A96863841AE6FD0D004FE1FE /* Sprite.cpp */; };
		A96863FA1AE6FD0E004FE1FE /* SpriteQueue.cpp in Sources */ = {isa = PBXBuildFile; fileRef = A96863861AE6FD0D004FE1FE /* SpriteQueue.cpp */; };
		A96863FB1AE6FD0E004FE1FE /* SpriteSet.cpp in Sources */ = {isa = PBXBuildFile; fileRef = A96863881AE6FD0D004FE1FE /* SpriteSet.cpp */; };
		A96863FC1AE6FD0E004FE1FE /* SpriteShader.cpp in Sources */ = {isa = PBXBuildFile; fileRef = A968638A1AE6FD0D004FE1FE /* SpriteShader.cpp */; };
		A96863FD1AE6FD0E004FE1FE /* StarField.cpp in Sources */ = {isa = PBXBuildFile; fileRef = A968638C1AE6FD0D004FE1FE /* StarField.cpp */; };
		A96863FE1AE6FD0E004FE1FE /* StartConditions.cpp in Sources */ = {isa = PBXBuildFile; fileRef = A968638E1AE6FD0D004FE1FE /* StartConditions.cpp */; };
		A96863FF1AE6FD0E004FE1FE /* StellarObject.cpp in Sources */ = {isa = PBXBuildFile; fileRef = A96863901AE6FD0D004FE1FE /* StellarObject.cpp */; };
		A96864001AE6FD0E004FE1FE /* System.cpp in Sources */ = {isa = PBXBuildFile; fileRef = A96863921AE6FD0D004FE1FE /* System.cpp */; };
		A96864011AE6FD0E004FE1FE /* Table.cpp in Sources */ = {isa = PBXBuildFile; fileRef = A96863941AE6FD0D004FE1FE /* Table.cpp */; };
		A96864021AE6FD0E004FE1FE /* Trade.cpp in Sources */ = {isa = PBXBuildFile; fileRef = A96863961AE6FD0D004FE1FE /* Trade.cpp */; };
		A96864031AE6FD0E004FE1FE /* TradingPanel.cpp in Sources */ = {isa = PBXBuildFile; fileRef = A96863981AE6FD0D004FE1FE /* TradingPanel.cpp */; };
		A96864041AE6FD0E004FE1FE /* UI.cpp in Sources */ = {isa = PBXBuildFile; fileRef = A968639A1AE6FD0D004FE1FE /* UI.cpp */; };
		A96864051AE6FD0E004FE1FE /* Weapon.cpp in Sources */ = {isa = PBXBuildFile; fileRef = A968639C1AE6FD0D004FE1FE /* Weapon.cpp */; };
		A96864061AE6FD0E004FE1FE /* WrappedText.cpp in Sources */ = {isa = PBXBuildFile; fileRef = A968639E1AE6FD0D004FE1FE /* WrappedText.cpp */; };
		A97C24EA1B17BE35007DDFA1 /* MapOutfitterPanel.cpp in Sources */ = {isa = PBXBuildFile; fileRef = A97C24E81B17BE35007DDFA1 /* MapOutfitterPanel.cpp */; };
		A97C24ED1B17BE3C007DDFA1 /* MapShipyardPanel.cpp in Sources */ = {isa = PBXBuildFile; fileRef = A97C24EB1B17BE3C007DDFA1 /* MapShipyardPanel.cpp */; };
		A98150821EA9634A00428AD6 /* ShipInfoPanel.cpp in Sources */ = {isa = PBXBuildFile; fileRef = A98150801EA9634A00428AD6 /* ShipInfoPanel.cpp */; };
		A98150851EA9635D00428AD6 /* PlayerInfoPanel.cpp in Sources */ = {isa = PBXBuildFile; fileRef = A98150831EA9635D00428AD6 /* PlayerInfoPanel.cpp */; };
		A99F7A50195DF3E8002C30B8 /* Images.xcassets in Resources */ = {isa = PBXBuildFile; fileRef = A99F7A4F195DF3E8002C30B8 /* Images.xcassets */; };
		A99F7AF5195DF44C002C30B8 /* credits.txt in Resources */ = {isa = PBXBuildFile; fileRef = A99F7A6F195DF44B002C30B8 /* credits.txt */; };
		A99F7B08195DF44C002C30B8 /* keys.txt in Resources */ = {isa = PBXBuildFile; fileRef = A99F7A94195DF44B002C30B8 /* keys.txt */; };
		A99F7B09195DF44C002C30B8 /* license.txt in Resources */ = {isa = PBXBuildFile; fileRef = A99F7A95195DF44B002C30B8 /* license.txt */; };
		A99F7B34195DF45E002C30B8 /* data in Resources */ = {isa = PBXBuildFile; fileRef = A99F7B32195DF45E002C30B8 /* data */; };
		A99F7B35195DF45E002C30B8 /* images in Resources */ = {isa = PBXBuildFile; fileRef = A99F7B33195DF45E002C30B8 /* images */; };
		A9A5297419996C9F002D7C35 /* sounds in Resources */ = {isa = PBXBuildFile; fileRef = A9A5297319996C9F002D7C35 /* sounds */; };
		A9A5297619996CC3002D7C35 /* OpenAL.framework in Frameworks */ = {isa = PBXBuildFile; fileRef = A9A5297519996CC3002D7C35 /* OpenAL.framework */; };
		A9B99D021C616AD000BE7C2E /* ItemInfoDisplay.cpp in Sources */ = {isa = PBXBuildFile; fileRef = A9B99D001C616AD000BE7C2E /* ItemInfoDisplay.cpp */; };
		A9B99D051C616AF200BE7C2E /* MapSalesPanel.cpp in Sources */ = {isa = PBXBuildFile; fileRef = A9B99D031C616AF200BE7C2E /* MapSalesPanel.cpp */; };
		A9BDFB541E00B8AA00A6B27E /* Music.cpp in Sources */ = {isa = PBXBuildFile; fileRef = A9BDFB521E00B8AA00A6B27E /* Music.cpp */; };
		A9BDFB561E00B94700A6B27E /* libmad.0.dylib in Frameworks */ = {isa = PBXBuildFile; fileRef = A9BDFB551E00B94700A6B27E /* libmad.0.dylib */; };
		A9BDFB571E00BD6A00A6B27E /* libmad.0.dylib in CopyFiles */ = {isa = PBXBuildFile; fileRef = A9BDFB551E00B94700A6B27E /* libmad.0.dylib */; };
		A9C70E101C0E5B51000B3D14 /* File.cpp in Sources */ = {isa = PBXBuildFile; fileRef = A9C70E0E1C0E5B51000B3D14 /* File.cpp */; };
		A9CC526D1950C9F6004E4E22 /* Cocoa.framework in Frameworks */ = {isa = PBXBuildFile; fileRef = A9CC526C1950C9F6004E4E22 /* Cocoa.framework */; };
		A9D40D1A195DFAA60086EE52 /* OpenGL.framework in Frameworks */ = {isa = PBXBuildFile; fileRef = A9D40D19195DFAA60086EE52 /* OpenGL.framework */; };
		AFF742E3BAA4AD9A5D001460 /* alignment.hpp in Headers */ = {isa = PBXBuildFile; fileRef = 13B643F6BEC24349F9BC9F42 /* alignment.hpp */; settings = {ATTRIBUTES = (Project, ); }; };
		B55C239D2303CE8B005C1A14 /* GameWindow.cpp in Sources */ = {isa = PBXBuildFile; fileRef = B55C239B2303CE8A005C1A14 /* GameWindow.cpp */; };
		B590161321ED4A0F00799178 /* Utf8.cpp in Sources */ = {isa = PBXBuildFile; fileRef = B590161121ED4A0E00799178 /* Utf8.cpp */; };
		B5DDA6942001B7F600DBA76A /* News.cpp in Sources */ = {isa = PBXBuildFile; fileRef = B5DDA6922001B7F600DBA76A /* News.cpp */; };
		C4264774A89C0001B6FFC60E /* Hazard.cpp in Sources */ = {isa = PBXBuildFile; fileRef = C49D4EA08DF168A83B1C7B07 /* Hazard.cpp */; };
		C7354A3E9C53D6C5E3CC352F /* TestData.cpp in Sources */ = {isa = PBXBuildFile; fileRef = 02D34A71AE3BC4C93FC6865B /* TestData.cpp */; };
		DF8D57E11FC25842001525DA /* Dictionary.cpp in Sources */ = {isa = PBXBuildFile; fileRef = DF8D57DF1FC25842001525DA /* Dictionary.cpp */; };
		DF8D57E51FC25889001525DA /* Visual.cpp in Sources */ = {isa = PBXBuildFile; fileRef = DF8D57E21FC25889001525DA /* Visual.cpp */; };
		DFAAE2A61FD4A25C0072C0A8 /* BatchDrawList.cpp in Sources */ = {isa = PBXBuildFile; fileRef = DFAAE2A21FD4A25C0072C0A8 /* BatchDrawList.cpp */; };
		DFAAE2A71FD4A25C0072C0A8 /* BatchShader.cpp in Sources */ = {isa = PBXBuildFile; fileRef = DFAAE2A41FD4A25C0072C0A8 /* BatchShader.cpp */; };
		DFAAE2AA1FD4A27B0072C0A8 /* ImageSet.cpp in Sources */ = {isa = PBXBuildFile; fileRef = DFAAE2A81FD4A27B0072C0A8 /* ImageSet.cpp */; };
		F55745BDBC50E15DCEB2ED5B /* layout.hpp in Headers */ = {isa = PBXBuildFile; fileRef = 9BCF4321AF819E944EC02FB9 /* layout.hpp */; settings = {ATTRIBUTES = (Project, ); }; };
/* End PBXBuildFile section */

/* Begin PBXContainerItemProxy section */
		072599CE26A8CADA007EC229 /* PBXContainerItemProxy */ = {
			isa = PBXContainerItemProxy;
			containerPortal = A9CC52611950C9F6004E4E22 /* Project object */;
			proxyType = 1;
			remoteGlobalIDString = 072599BD26A8C67D007EC229;
			remoteInfo = SDL2;
		};
/* End PBXContainerItemProxy section */

/* Begin PBXCopyFilesBuildPhase section */
		A93931ED19880ECA00C2A87B /* CopyFiles */ = {
			isa = PBXCopyFilesBuildPhase;
			buildActionMask = 2147483647;
			dstPath = "";
			dstSubfolderSpec = 10;
			files = (
				A9BDFB571E00BD6A00A6B27E /* libmad.0.dylib in CopyFiles */,
				A93931FF1988136F00C2A87B /* libpng16.dylib in CopyFiles */,
				A93931FE1988136E00C2A87B /* libturbojpeg.0.dylib in CopyFiles */,
				072599D426A8CD5D007EC229 /* SDL2.framework in CopyFiles */,
			);
			runOnlyForDeploymentPostprocessing = 0;
		};
/* End PBXCopyFilesBuildPhase section */

/* Begin PBXFileReference section */
		02D34A71AE3BC4C93FC6865B /* TestData.cpp */ = {isa = PBXFileReference; fileEncoding = 4; lastKnownFileType = sourcecode.cpp.cpp; name = TestData.cpp; path = source/TestData.cpp; sourceTree = "<group>"; };
		072599BE26A8C67D007EC229 /* SDL2.dylib */ = {isa = PBXFileReference; explicitFileType = "compiled.mach-o.dylib"; includeInIndex = 0; path = SDL2.dylib; sourceTree = BUILT_PRODUCTS_DIR; };
		072599CC26A8C942007EC229 /* SDL2.framework */ = {isa = PBXFileReference; lastKnownFileType = wrapper.framework; name = SDL2.framework; path = build/SDL2.framework; sourceTree = "<group>"; };
		0C90483BB01ECD0E3E8DDA44 /* WeightedList.h */ = {isa = PBXFileReference; fileEncoding = 4; lastKnownFileType = sourcecode.c.h; name = WeightedList.h; path = source/WeightedList.h; sourceTree = "<group>"; };
		0DF34095B64BC64F666ECF5F /* CoreStartData.cpp */ = {isa = PBXFileReference; fileEncoding = 4; lastKnownFileType = sourcecode.cpp.cpp; name = CoreStartData.cpp; path = source/CoreStartData.cpp; sourceTree = "<group>"; };
		11EA4AD7A889B6AC1441A198 /* StartConditionsPanel.cpp */ = {isa = PBXFileReference; fileEncoding = 4; lastKnownFileType = sourcecode.cpp.cpp; name = StartConditionsPanel.cpp; path = source/StartConditionsPanel.cpp; sourceTree = "<group>"; };
		13B643F6BEC24349F9BC9F42 /* alignment.hpp */ = {isa = PBXFileReference; fileEncoding = 4; lastKnownFileType = sourcecode.c.h; name = alignment.hpp; path = source/text/alignment.hpp; sourceTree = "<group>"; };
		2CA44855BD0AFF45DCAEEA5D /* truncate.hpp */ = {isa = PBXFileReference; fileEncoding = 4; lastKnownFileType = sourcecode.c.h; name = truncate.hpp; path = source/text/truncate.hpp; sourceTree = "<group>"; };
		2E1E458DB603BF979429117C /* DisplayText.cpp */ = {isa = PBXFileReference; fileEncoding = 4; lastKnownFileType = sourcecode.cpp.cpp; name = DisplayText.cpp; path = source/text/DisplayText.cpp; sourceTree = "<group>"; };
		2E644A108BCD762A2A1A899C /* Hazard.h */ = {isa = PBXFileReference; fileEncoding = 4; lastKnownFileType = sourcecode.c.h; name = Hazard.h; path = source/Hazard.h; sourceTree = "<group>"; };
		2E8047A8987DD8EC99FF8E2E /* Test.cpp */ = {isa = PBXFileReference; fileEncoding = 4; lastKnownFileType = sourcecode.cpp.cpp; name = Test.cpp; path = source/Test.cpp; sourceTree = "<group>"; };
		5155CD711DBB9FF900EF090B /* Depreciation.cpp */ = {isa = PBXFileReference; fileEncoding = 4; lastKnownFileType = sourcecode.cpp.cpp; name = Depreciation.cpp; path = source/Depreciation.cpp; sourceTree = "<group>"; };
		5155CD721DBB9FF900EF090B /* Depreciation.h */ = {isa = PBXFileReference; fileEncoding = 4; lastKnownFileType = sourcecode.c.h; name = Depreciation.h; path = source/Depreciation.h; sourceTree = "<group>"; };
		5CE3475B85CE8C48D98664B7 /* Test.h */ = {isa = PBXFileReference; fileEncoding = 4; lastKnownFileType = sourcecode.c.h; name = Test.h; path = source/Test.h; sourceTree = "<group>"; };
		6245F8231D301C7400A7A094 /* Body.cpp */ = {isa = PBXFileReference; fileEncoding = 4; lastKnownFileType = sourcecode.cpp.cpp; name = Body.cpp; path = source/Body.cpp; sourceTree = "<group>"; };
		6245F8241D301C7400A7A094 /* Body.h */ = {isa = PBXFileReference; fileEncoding = 4; lastKnownFileType = sourcecode.c.h; name = Body.h; path = source/Body.h; sourceTree = "<group>"; };
		6245F8261D301C9000A7A094 /* Hardpoint.cpp */ = {isa = PBXFileReference; fileEncoding = 4; lastKnownFileType = sourcecode.cpp.cpp; name = Hardpoint.cpp; path = source/Hardpoint.cpp; sourceTree = "<group>"; };
		6245F8271D301C9000A7A094 /* Hardpoint.h */ = {isa = PBXFileReference; fileEncoding = 4; lastKnownFileType = sourcecode.c.h; name = Hardpoint.h; path = source/Hardpoint.h; sourceTree = "<group>"; };
		628BDAED1CC5DC950062BCD2 /* PlanetLabel.cpp */ = {isa = PBXFileReference; fileEncoding = 4; lastKnownFileType = sourcecode.cpp.cpp; name = PlanetLabel.cpp; path = source/PlanetLabel.cpp; sourceTree = "<group>"; };
		628BDAEE1CC5DC950062BCD2 /* PlanetLabel.h */ = {isa = PBXFileReference; fileEncoding = 4; lastKnownFileType = sourcecode.c.h; name = PlanetLabel.h; path = source/PlanetLabel.h; sourceTree = "<group>"; };
		62A405B81D47DA4D0054F6A0 /* FogShader.cpp */ = {isa = PBXFileReference; fileEncoding = 4; lastKnownFileType = sourcecode.cpp.cpp; name = FogShader.cpp; path = source/FogShader.cpp; sourceTree = "<group>"; };
		62A405B91D47DA4D0054F6A0 /* FogShader.h */ = {isa = PBXFileReference; fileEncoding = 4; lastKnownFileType = sourcecode.c.h; name = FogShader.h; path = source/FogShader.h; sourceTree = "<group>"; };
		62C311181CE172D000409D91 /* Flotsam.cpp */ = {isa = PBXFileReference; fileEncoding = 4; lastKnownFileType = sourcecode.cpp.cpp; name = Flotsam.cpp; path = source/Flotsam.cpp; sourceTree = "<group>"; };
		62C311191CE172D000409D91 /* Flotsam.h */ = {isa = PBXFileReference; fileEncoding = 4; lastKnownFileType = sourcecode.c.h; name = Flotsam.h; path = source/Flotsam.h; sourceTree = "<group>"; };
		6A5716311E25BE6F00585EB2 /* CollisionSet.cpp */ = {isa = PBXFileReference; fileEncoding = 4; lastKnownFileType = sourcecode.cpp.cpp; name = CollisionSet.cpp; path = source/CollisionSet.cpp; sourceTree = "<group>"; };
		6A5716321E25BE6F00585EB2 /* CollisionSet.h */ = {isa = PBXFileReference; fileEncoding = 4; lastKnownFileType = sourcecode.c.h; name = CollisionSet.h; path = source/CollisionSet.h; sourceTree = "<group>"; };
		6D414B4194239522B24F3C95 /* Wormhole.cpp */ = {isa = PBXFileReference; fileEncoding = 4; lastKnownFileType = sourcecode.cpp.cpp; name = Wormhole.cpp; path = source/Wormhole.cpp; sourceTree = "<group>"; };
		6DCF4CF2972F569E6DBB8578 /* CategoryTypes.h */ = {isa = PBXFileReference; fileEncoding = 4; lastKnownFileType = sourcecode.c.h; name = CategoryTypes.h; path = source/CategoryTypes.h; sourceTree = "<group>"; };
		86AB4B6E9C4C0490AE7F029B /* EsUuid.h */ = {isa = PBXFileReference; fileEncoding = 4; lastKnownFileType = sourcecode.c.h; name = EsUuid.h; path = source/EsUuid.h; sourceTree = "<group>"; };
		8E8A4C648B242742B22A34FA /* Weather.cpp */ = {isa = PBXFileReference; fileEncoding = 4; lastKnownFileType = sourcecode.cpp.cpp; name = Weather.cpp; path = source/Weather.cpp; sourceTree = "<group>"; };
		950742538F8CECF5D4168FBC /* EsUuid.cpp */ = {isa = PBXFileReference; fileEncoding = 4; lastKnownFileType = sourcecode.cpp.cpp; name = EsUuid.cpp; path = source/EsUuid.cpp; sourceTree = "<group>"; };
		98104FFDA18E40F4A712A8BE /* CoreStartData.h */ = {isa = PBXFileReference; fileEncoding = 4; lastKnownFileType = sourcecode.c.h; name = CoreStartData.h; path = source/CoreStartData.h; sourceTree = "<group>"; };
		9BCF4321AF819E944EC02FB9 /* layout.hpp */ = {isa = PBXFileReference; fileEncoding = 4; lastKnownFileType = sourcecode.c.h; name = layout.hpp; path = source/text/layout.hpp; sourceTree = "<group>"; };
		9DA14712A9C68E00FBFD9C72 /* TestData.h */ = {isa = PBXFileReference; fileEncoding = 4; lastKnownFileType = sourcecode.c.h; name = TestData.h; path = source/TestData.h; sourceTree = "<group>"; };
		A00D4207B8915B5E7E9B4619 /* RandomEvent.h */ = {isa = PBXFileReference; fileEncoding = 4; lastKnownFileType = sourcecode.c.h; name = RandomEvent.h; path = source/RandomEvent.h; sourceTree = "<group>"; };
		A90633FD1EE602FD000DA6C0 /* LogbookPanel.cpp */ = {isa = PBXFileReference; fileEncoding = 4; lastKnownFileType = sourcecode.cpp.cpp; name = LogbookPanel.cpp; path = source/LogbookPanel.cpp; sourceTree = "<group>"; };
		A90633FE1EE602FD000DA6C0 /* LogbookPanel.h */ = {isa = PBXFileReference; fileEncoding = 4; lastKnownFileType = sourcecode.c.h; name = LogbookPanel.h; path = source/LogbookPanel.h; sourceTree = "<group>"; };
		A90C15D71D5BD55700708F3A /* Minable.cpp */ = {isa = PBXFileReference; fileEncoding = 4; lastKnownFileType = sourcecode.cpp.cpp; name = Minable.cpp; path = source/Minable.cpp; sourceTree = "<group>"; };
		A90C15D81D5BD55700708F3A /* Minable.h */ = {isa = PBXFileReference; fileEncoding = 4; lastKnownFileType = sourcecode.c.h; name = Minable.h; path = source/Minable.h; sourceTree = "<group>"; };
		A90C15DA1D5BD56800708F3A /* Rectangle.cpp */ = {isa = PBXFileReference; fileEncoding = 4; lastKnownFileType = sourcecode.cpp.cpp; name = Rectangle.cpp; path = source/Rectangle.cpp; sourceTree = "<group>"; };
		A90C15DB1D5BD56800708F3A /* Rectangle.h */ = {isa = PBXFileReference; fileEncoding = 4; lastKnownFileType = sourcecode.c.h; name = Rectangle.h; path = source/Rectangle.h; sourceTree = "<group>"; };
		A93931FA1988135200C2A87B /* libturbojpeg.0.dylib */ = {isa = PBXFileReference; lastKnownFileType = "compiled.mach-o.dylib"; name = libturbojpeg.0.dylib; path = "/usr/local/opt/jpeg-turbo/lib/libturbojpeg.0.dylib"; sourceTree = "<absolute>"; };
		A93931FC1988136B00C2A87B /* libpng16.dylib */ = {isa = PBXFileReference; lastKnownFileType = "compiled.mach-o.dylib"; name = libpng16.dylib; path = /usr/local/opt/libpng/lib/libpng16.dylib; sourceTree = "<absolute>"; };
		A94408A41982F3E600610427 /* endless-sky.iconset */ = {isa = PBXFileReference; lastKnownFileType = folder.iconset; name = "endless-sky.iconset"; path = "icons/endless-sky.iconset"; sourceTree = "<group>"; };
		A966A5A91B964E6300DFF69C /* Person.cpp */ = {isa = PBXFileReference; fileEncoding = 4; lastKnownFileType = sourcecode.cpp.cpp; name = Person.cpp; path = source/Person.cpp; sourceTree = "<group>"; };
		A966A5AA1B964E6300DFF69C /* Person.h */ = {isa = PBXFileReference; fileEncoding = 4; lastKnownFileType = sourcecode.c.h; name = Person.h; path = source/Person.h; sourceTree = "<group>"; };
		A96862CD1AE6FD0A004FE1FE /* Account.cpp */ = {isa = PBXFileReference; fileEncoding = 4; lastKnownFileType = sourcecode.cpp.cpp; name = Account.cpp; path = source/Account.cpp; sourceTree = "<group>"; };
		A96862CE1AE6FD0A004FE1FE /* Account.h */ = {isa = PBXFileReference; fileEncoding = 4; lastKnownFileType = sourcecode.c.h; name = Account.h; path = source/Account.h; sourceTree = "<group>"; };
		A96862CF1AE6FD0A004FE1FE /* AI.cpp */ = {isa = PBXFileReference; fileEncoding = 4; lastKnownFileType = sourcecode.cpp.cpp; name = AI.cpp; path = source/AI.cpp; sourceTree = "<group>"; };
		A96862D01AE6FD0A004FE1FE /* AI.h */ = {isa = PBXFileReference; fileEncoding = 4; lastKnownFileType = sourcecode.c.h; name = AI.h; path = source/AI.h; sourceTree = "<group>"; };
		A96862D11AE6FD0A004FE1FE /* Angle.cpp */ = {isa = PBXFileReference; fileEncoding = 4; lastKnownFileType = sourcecode.cpp.cpp; name = Angle.cpp; path = source/Angle.cpp; sourceTree = "<group>"; };
		A96862D21AE6FD0A004FE1FE /* Angle.h */ = {isa = PBXFileReference; fileEncoding = 4; lastKnownFileType = sourcecode.c.h; name = Angle.h; path = source/Angle.h; sourceTree = "<group>"; };
		A96862D51AE6FD0A004FE1FE /* Armament.cpp */ = {isa = PBXFileReference; fileEncoding = 4; lastKnownFileType = sourcecode.cpp.cpp; name = Armament.cpp; path = source/Armament.cpp; sourceTree = "<group>"; };
		A96862D61AE6FD0A004FE1FE /* Armament.h */ = {isa = PBXFileReference; fileEncoding = 4; lastKnownFileType = sourcecode.c.h; name = Armament.h; path = source/Armament.h; sourceTree = "<group>"; };
		A96862D71AE6FD0A004FE1FE /* AsteroidField.cpp */ = {isa = PBXFileReference; fileEncoding = 4; lastKnownFileType = sourcecode.cpp.cpp; name = AsteroidField.cpp; path = source/AsteroidField.cpp; sourceTree = "<group>"; };
		A96862D81AE6FD0A004FE1FE /* AsteroidField.h */ = {isa = PBXFileReference; fileEncoding = 4; lastKnownFileType = sourcecode.c.h; name = AsteroidField.h; path = source/AsteroidField.h; sourceTree = "<group>"; };
		A96862D91AE6FD0A004FE1FE /* Audio.cpp */ = {isa = PBXFileReference; fileEncoding = 4; lastKnownFileType = sourcecode.cpp.cpp; name = Audio.cpp; path = source/Audio.cpp; sourceTree = "<group>"; };
		A96862DA1AE6FD0A004FE1FE /* Audio.h */ = {isa = PBXFileReference; fileEncoding = 4; lastKnownFileType = sourcecode.c.h; name = Audio.h; path = source/Audio.h; sourceTree = "<group>"; };
		A96862DB1AE6FD0A004FE1FE /* BankPanel.cpp */ = {isa = PBXFileReference; fileEncoding = 4; lastKnownFileType = sourcecode.cpp.cpp; name = BankPanel.cpp; path = source/BankPanel.cpp; sourceTree = "<group>"; };
		A96862DC1AE6FD0A004FE1FE /* BankPanel.h */ = {isa = PBXFileReference; fileEncoding = 4; lastKnownFileType = sourcecode.c.h; name = BankPanel.h; path = source/BankPanel.h; sourceTree = "<group>"; };
		A96862DF1AE6FD0A004FE1FE /* BoardingPanel.cpp */ = {isa = PBXFileReference; fileEncoding = 4; lastKnownFileType = sourcecode.cpp.cpp; name = BoardingPanel.cpp; path = source/BoardingPanel.cpp; sourceTree = "<group>"; };
		A96862E01AE6FD0A004FE1FE /* BoardingPanel.h */ = {isa = PBXFileReference; fileEncoding = 4; lastKnownFileType = sourcecode.c.h; name = BoardingPanel.h; path = source/BoardingPanel.h; sourceTree = "<group>"; };
		A96862E11AE6FD0A004FE1FE /* CaptureOdds.cpp */ = {isa = PBXFileReference; fileEncoding = 4; lastKnownFileType = sourcecode.cpp.cpp; name = CaptureOdds.cpp; path = source/CaptureOdds.cpp; sourceTree = "<group>"; };
		A96862E21AE6FD0A004FE1FE /* CaptureOdds.h */ = {isa = PBXFileReference; fileEncoding = 4; lastKnownFileType = sourcecode.c.h; name = CaptureOdds.h; path = source/CaptureOdds.h; sourceTree = "<group>"; };
		A96862E31AE6FD0A004FE1FE /* CargoHold.cpp */ = {isa = PBXFileReference; fileEncoding = 4; lastKnownFileType = sourcecode.cpp.cpp; name = CargoHold.cpp; path = source/CargoHold.cpp; sourceTree = "<group>"; };
		A96862E41AE6FD0A004FE1FE /* CargoHold.h */ = {isa = PBXFileReference; fileEncoding = 4; lastKnownFileType = sourcecode.c.h; name = CargoHold.h; path = source/CargoHold.h; sourceTree = "<group>"; };
		A96862E51AE6FD0A004FE1FE /* ClickZone.h */ = {isa = PBXFileReference; fileEncoding = 4; lastKnownFileType = sourcecode.c.h; name = ClickZone.h; path = source/ClickZone.h; sourceTree = "<group>"; };
		A96862E61AE6FD0A004FE1FE /* Color.cpp */ = {isa = PBXFileReference; fileEncoding = 4; lastKnownFileType = sourcecode.cpp.cpp; name = Color.cpp; path = source/Color.cpp; sourceTree = "<group>"; };
		A96862E71AE6FD0A004FE1FE /* Color.h */ = {isa = PBXFileReference; fileEncoding = 4; lastKnownFileType = sourcecode.c.h; name = Color.h; path = source/Color.h; sourceTree = "<group>"; };
		A96862E81AE6FD0A004FE1FE /* Command.cpp */ = {isa = PBXFileReference; fileEncoding = 4; lastKnownFileType = sourcecode.cpp.cpp; name = Command.cpp; path = source/Command.cpp; sourceTree = "<group>"; };
		A96862E91AE6FD0A004FE1FE /* Command.h */ = {isa = PBXFileReference; fileEncoding = 4; lastKnownFileType = sourcecode.c.h; name = Command.h; path = source/Command.h; sourceTree = "<group>"; };
		A96862EA1AE6FD0A004FE1FE /* ConditionSet.cpp */ = {isa = PBXFileReference; fileEncoding = 4; lastKnownFileType = sourcecode.cpp.cpp; name = ConditionSet.cpp; path = source/ConditionSet.cpp; sourceTree = "<group>"; };
		A96862EB1AE6FD0A004FE1FE /* ConditionSet.h */ = {isa = PBXFileReference; fileEncoding = 4; lastKnownFileType = sourcecode.c.h; name = ConditionSet.h; path = source/ConditionSet.h; sourceTree = "<group>"; };
		A96862EC1AE6FD0A004FE1FE /* Conversation.cpp */ = {isa = PBXFileReference; fileEncoding = 4; lastKnownFileType = sourcecode.cpp.cpp; name = Conversation.cpp; path = source/Conversation.cpp; sourceTree = "<group>"; };
		A96862ED1AE6FD0A004FE1FE /* Conversation.h */ = {isa = PBXFileReference; fileEncoding = 4; lastKnownFileType = sourcecode.c.h; name = Conversation.h; path = source/Conversation.h; sourceTree = "<group>"; };
		A96862EE1AE6FD0A004FE1FE /* ConversationPanel.cpp */ = {isa = PBXFileReference; fileEncoding = 4; lastKnownFileType = sourcecode.cpp.cpp; name = ConversationPanel.cpp; path = source/ConversationPanel.cpp; sourceTree = "<group>"; };
		A96862EF1AE6FD0A004FE1FE /* ConversationPanel.h */ = {isa = PBXFileReference; fileEncoding = 4; lastKnownFileType = sourcecode.c.h; name = ConversationPanel.h; path = source/ConversationPanel.h; sourceTree = "<group>"; };
		A96862F01AE6FD0A004FE1FE /* DataFile.cpp */ = {isa = PBXFileReference; fileEncoding = 4; lastKnownFileType = sourcecode.cpp.cpp; name = DataFile.cpp; path = source/DataFile.cpp; sourceTree = "<group>"; };
		A96862F11AE6FD0A004FE1FE /* DataFile.h */ = {isa = PBXFileReference; fileEncoding = 4; lastKnownFileType = sourcecode.c.h; name = DataFile.h; path = source/DataFile.h; sourceTree = "<group>"; };
		A96862F21AE6FD0A004FE1FE /* DataNode.cpp */ = {isa = PBXFileReference; fileEncoding = 4; lastKnownFileType = sourcecode.cpp.cpp; name = DataNode.cpp; path = source/DataNode.cpp; sourceTree = "<group>"; };
		A96862F31AE6FD0A004FE1FE /* DataNode.h */ = {isa = PBXFileReference; fileEncoding = 4; lastKnownFileType = sourcecode.c.h; name = DataNode.h; path = source/DataNode.h; sourceTree = "<group>"; };
		A96862F41AE6FD0A004FE1FE /* DataWriter.cpp */ = {isa = PBXFileReference; fileEncoding = 4; lastKnownFileType = sourcecode.cpp.cpp; name = DataWriter.cpp; path = source/DataWriter.cpp; sourceTree = "<group>"; };
		A96862F51AE6FD0A004FE1FE /* DataWriter.h */ = {isa = PBXFileReference; fileEncoding = 4; lastKnownFileType = sourcecode.c.h; name = DataWriter.h; path = source/DataWriter.h; sourceTree = "<group>"; };
		A96862F61AE6FD0A004FE1FE /* Date.cpp */ = {isa = PBXFileReference; fileEncoding = 4; lastKnownFileType = sourcecode.cpp.cpp; name = Date.cpp; path = source/Date.cpp; sourceTree = "<group>"; };
		A96862F71AE6FD0A004FE1FE /* Date.h */ = {isa = PBXFileReference; fileEncoding = 4; lastKnownFileType = sourcecode.c.h; name = Date.h; path = source/Date.h; sourceTree = "<group>"; };
		A96862F81AE6FD0A004FE1FE /* Dialog.cpp */ = {isa = PBXFileReference; fileEncoding = 4; lastKnownFileType = sourcecode.cpp.cpp; name = Dialog.cpp; path = source/Dialog.cpp; sourceTree = "<group>"; };
		A96862F91AE6FD0B004FE1FE /* Dialog.h */ = {isa = PBXFileReference; fileEncoding = 4; lastKnownFileType = sourcecode.c.h; name = Dialog.h; path = source/Dialog.h; sourceTree = "<group>"; };
		A96862FA1AE6FD0B004FE1FE /* DistanceMap.cpp */ = {isa = PBXFileReference; fileEncoding = 4; lastKnownFileType = sourcecode.cpp.cpp; name = DistanceMap.cpp; path = source/DistanceMap.cpp; sourceTree = "<group>"; };
		A96862FB1AE6FD0B004FE1FE /* DistanceMap.h */ = {isa = PBXFileReference; fileEncoding = 4; lastKnownFileType = sourcecode.c.h; name = DistanceMap.h; path = source/DistanceMap.h; sourceTree = "<group>"; };
		A96862FE1AE6FD0B004FE1FE /* DrawList.cpp */ = {isa = PBXFileReference; fileEncoding = 4; lastKnownFileType = sourcecode.cpp.cpp; name = DrawList.cpp; path = source/DrawList.cpp; sourceTree = "<group>"; };
		A96862FF1AE6FD0B004FE1FE /* DrawList.h */ = {isa = PBXFileReference; fileEncoding = 4; lastKnownFileType = sourcecode.c.h; name = DrawList.h; path = source/DrawList.h; sourceTree = "<group>"; };
		A96863001AE6FD0B004FE1FE /* Effect.cpp */ = {isa = PBXFileReference; fileEncoding = 4; lastKnownFileType = sourcecode.cpp.cpp; name = Effect.cpp; path = source/Effect.cpp; sourceTree = "<group>"; };
		A96863011AE6FD0B004FE1FE /* Effect.h */ = {isa = PBXFileReference; fileEncoding = 4; lastKnownFileType = sourcecode.c.h; name = Effect.h; path = source/Effect.h; sourceTree = "<group>"; };
		A96863021AE6FD0B004FE1FE /* Engine.cpp */ = {isa = PBXFileReference; fileEncoding = 4; lastKnownFileType = sourcecode.cpp.cpp; name = Engine.cpp; path = source/Engine.cpp; sourceTree = "<group>"; };
		A96863031AE6FD0B004FE1FE /* Engine.h */ = {isa = PBXFileReference; fileEncoding = 4; lastKnownFileType = sourcecode.c.h; name = Engine.h; path = source/Engine.h; sourceTree = "<group>"; };
		A96863041AE6FD0B004FE1FE /* EscortDisplay.cpp */ = {isa = PBXFileReference; fileEncoding = 4; lastKnownFileType = sourcecode.cpp.cpp; name = EscortDisplay.cpp; path = source/EscortDisplay.cpp; sourceTree = "<group>"; };
		A96863051AE6FD0B004FE1FE /* EscortDisplay.h */ = {isa = PBXFileReference; fileEncoding = 4; lastKnownFileType = sourcecode.c.h; name = EscortDisplay.h; path = source/EscortDisplay.h; sourceTree = "<group>"; };
		A96863061AE6FD0B004FE1FE /* Files.cpp */ = {isa = PBXFileReference; fileEncoding = 4; lastKnownFileType = sourcecode.cpp.cpp; name = Files.cpp; path = source/Files.cpp; sourceTree = "<group>"; };
		A96863071AE6FD0B004FE1FE /* Files.h */ = {isa = PBXFileReference; fileEncoding = 4; lastKnownFileType = sourcecode.c.h; name = Files.h; path = source/Files.h; sourceTree = "<group>"; };
		A96863081AE6FD0B004FE1FE /* FillShader.cpp */ = {isa = PBXFileReference; fileEncoding = 4; lastKnownFileType = sourcecode.cpp.cpp; name = FillShader.cpp; path = source/FillShader.cpp; sourceTree = "<group>"; };
		A96863091AE6FD0B004FE1FE /* FillShader.h */ = {isa = PBXFileReference; fileEncoding = 4; lastKnownFileType = sourcecode.c.h; name = FillShader.h; path = source/FillShader.h; sourceTree = "<group>"; };
		A968630A1AE6FD0B004FE1FE /* Fleet.cpp */ = {isa = PBXFileReference; fileEncoding = 4; lastKnownFileType = sourcecode.cpp.cpp; name = Fleet.cpp; path = source/Fleet.cpp; sourceTree = "<group>"; };
		A968630B1AE6FD0B004FE1FE /* Fleet.h */ = {isa = PBXFileReference; fileEncoding = 4; lastKnownFileType = sourcecode.c.h; name = Fleet.h; path = source/Fleet.h; sourceTree = "<group>"; };
		A968630C1AE6FD0B004FE1FE /* Font.cpp */ = {isa = PBXFileReference; fileEncoding = 4; lastKnownFileType = sourcecode.cpp.cpp; name = Font.cpp; path = source/text/Font.cpp; sourceTree = "<group>"; };
		A968630D1AE6FD0B004FE1FE /* Font.h */ = {isa = PBXFileReference; fileEncoding = 4; lastKnownFileType = sourcecode.c.h; name = Font.h; path = source/text/Font.h; sourceTree = "<group>"; };
		A968630E1AE6FD0B004FE1FE /* FontSet.cpp */ = {isa = PBXFileReference; fileEncoding = 4; lastKnownFileType = sourcecode.cpp.cpp; name = FontSet.cpp; path = source/text/FontSet.cpp; sourceTree = "<group>"; };
		A968630F1AE6FD0B004FE1FE /* FontSet.h */ = {isa = PBXFileReference; fileEncoding = 4; lastKnownFileType = sourcecode.c.h; name = FontSet.h; path = source/text/FontSet.h; sourceTree = "<group>"; };
		A96863101AE6FD0B004FE1FE /* Format.cpp */ = {isa = PBXFileReference; fileEncoding = 4; lastKnownFileType = sourcecode.cpp.cpp; name = Format.cpp; path = source/text/Format.cpp; sourceTree = "<group>"; };
		A96863111AE6FD0B004FE1FE /* Format.h */ = {isa = PBXFileReference; fileEncoding = 4; lastKnownFileType = sourcecode.c.h; name = Format.h; path = source/text/Format.h; sourceTree = "<group>"; };
		A96863121AE6FD0B004FE1FE /* FrameTimer.cpp */ = {isa = PBXFileReference; fileEncoding = 4; lastKnownFileType = sourcecode.cpp.cpp; name = FrameTimer.cpp; path = source/FrameTimer.cpp; sourceTree = "<group>"; };
		A96863131AE6FD0B004FE1FE /* FrameTimer.h */ = {isa = PBXFileReference; fileEncoding = 4; lastKnownFileType = sourcecode.c.h; name = FrameTimer.h; path = source/FrameTimer.h; sourceTree = "<group>"; };
		A96863141AE6FD0B004FE1FE /* Galaxy.cpp */ = {isa = PBXFileReference; fileEncoding = 4; lastKnownFileType = sourcecode.cpp.cpp; name = Galaxy.cpp; path = source/Galaxy.cpp; sourceTree = "<group>"; };
		A96863151AE6FD0B004FE1FE /* Galaxy.h */ = {isa = PBXFileReference; fileEncoding = 4; lastKnownFileType = sourcecode.c.h; name = Galaxy.h; path = source/Galaxy.h; sourceTree = "<group>"; };
		A96863161AE6FD0B004FE1FE /* GameData.cpp */ = {isa = PBXFileReference; fileEncoding = 4; lastKnownFileType = sourcecode.cpp.cpp; name = GameData.cpp; path = source/GameData.cpp; sourceTree = "<group>"; };
		A96863171AE6FD0B004FE1FE /* GameData.h */ = {isa = PBXFileReference; fileEncoding = 4; lastKnownFileType = sourcecode.c.h; name = GameData.h; path = source/GameData.h; sourceTree = "<group>"; };
		A96863181AE6FD0B004FE1FE /* GameEvent.cpp */ = {isa = PBXFileReference; fileEncoding = 4; lastKnownFileType = sourcecode.cpp.cpp; name = GameEvent.cpp; path = source/GameEvent.cpp; sourceTree = "<group>"; };
		A96863191AE6FD0B004FE1FE /* GameEvent.h */ = {isa = PBXFileReference; fileEncoding = 4; lastKnownFileType = sourcecode.c.h; name = GameEvent.h; path = source/GameEvent.h; sourceTree = "<group>"; };
		A968631A1AE6FD0B004FE1FE /* gl_header.h */ = {isa = PBXFileReference; fileEncoding = 4; lastKnownFileType = sourcecode.c.h; name = gl_header.h; path = source/gl_header.h; sourceTree = "<group>"; };
		A968631B1AE6FD0B004FE1FE /* Government.cpp */ = {isa = PBXFileReference; fileEncoding = 4; lastKnownFileType = sourcecode.cpp.cpp; name = Government.cpp; path = source/Government.cpp; sourceTree = "<group>"; };
		A968631C1AE6FD0B004FE1FE /* Government.h */ = {isa = PBXFileReference; fileEncoding = 4; lastKnownFileType = sourcecode.c.h; name = Government.h; path = source/Government.h; sourceTree = "<group>"; };
		A968631D1AE6FD0B004FE1FE /* HailPanel.cpp */ = {isa = PBXFileReference; fileEncoding = 4; lastKnownFileType = sourcecode.cpp.cpp; name = HailPanel.cpp; path = source/HailPanel.cpp; sourceTree = "<group>"; };
		A968631E1AE6FD0B004FE1FE /* HailPanel.h */ = {isa = PBXFileReference; fileEncoding = 4; lastKnownFileType = sourcecode.c.h; name = HailPanel.h; path = source/HailPanel.h; sourceTree = "<group>"; };
		A968631F1AE6FD0B004FE1FE /* HiringPanel.cpp */ = {isa = PBXFileReference; fileEncoding = 4; lastKnownFileType = sourcecode.cpp.cpp; name = HiringPanel.cpp; path = source/HiringPanel.cpp; sourceTree = "<group>"; };
		A96863201AE6FD0B004FE1FE /* HiringPanel.h */ = {isa = PBXFileReference; fileEncoding = 4; lastKnownFileType = sourcecode.c.h; name = HiringPanel.h; path = source/HiringPanel.h; sourceTree = "<group>"; };
		A96863211AE6FD0B004FE1FE /* ImageBuffer.cpp */ = {isa = PBXFileReference; fileEncoding = 4; lastKnownFileType = sourcecode.cpp.cpp; name = ImageBuffer.cpp; path = source/ImageBuffer.cpp; sourceTree = "<group>"; };
		A96863221AE6FD0B004FE1FE /* ImageBuffer.h */ = {isa = PBXFileReference; fileEncoding = 4; lastKnownFileType = sourcecode.c.h; name = ImageBuffer.h; path = source/ImageBuffer.h; sourceTree = "<group>"; };
		A96863251AE6FD0B004FE1FE /* Information.cpp */ = {isa = PBXFileReference; fileEncoding = 4; lastKnownFileType = sourcecode.cpp.cpp; name = Information.cpp; path = source/Information.cpp; sourceTree = "<group>"; };
		A96863261AE6FD0B004FE1FE /* Information.h */ = {isa = PBXFileReference; fileEncoding = 4; lastKnownFileType = sourcecode.c.h; name = Information.h; path = source/Information.h; sourceTree = "<group>"; };
		A96863271AE6FD0B004FE1FE /* Interface.cpp */ = {isa = PBXFileReference; fileEncoding = 4; lastKnownFileType = sourcecode.cpp.cpp; name = Interface.cpp; path = source/Interface.cpp; sourceTree = "<group>"; };
		A96863281AE6FD0B004FE1FE /* Interface.h */ = {isa = PBXFileReference; fileEncoding = 4; lastKnownFileType = sourcecode.c.h; name = Interface.h; path = source/Interface.h; sourceTree = "<group>"; };
		A96863291AE6FD0B004FE1FE /* LineShader.cpp */ = {isa = PBXFileReference; fileEncoding = 4; lastKnownFileType = sourcecode.cpp.cpp; name = LineShader.cpp; path = source/LineShader.cpp; sourceTree = "<group>"; };
		A968632A1AE6FD0B004FE1FE /* LineShader.h */ = {isa = PBXFileReference; fileEncoding = 4; lastKnownFileType = sourcecode.c.h; name = LineShader.h; path = source/LineShader.h; sourceTree = "<group>"; };
		A968632B1AE6FD0B004FE1FE /* LoadPanel.cpp */ = {isa = PBXFileReference; fileEncoding = 4; lastKnownFileType = sourcecode.cpp.cpp; name = LoadPanel.cpp; path = source/LoadPanel.cpp; sourceTree = "<group>"; };
		A968632C1AE6FD0B004FE1FE /* LoadPanel.h */ = {isa = PBXFileReference; fileEncoding = 4; lastKnownFileType = sourcecode.c.h; name = LoadPanel.h; path = source/LoadPanel.h; sourceTree = "<group>"; };
		A968632D1AE6FD0B004FE1FE /* LocationFilter.cpp */ = {isa = PBXFileReference; fileEncoding = 4; lastKnownFileType = sourcecode.cpp.cpp; name = LocationFilter.cpp; path = source/LocationFilter.cpp; sourceTree = "<group>"; };
		A968632E1AE6FD0B004FE1FE /* LocationFilter.h */ = {isa = PBXFileReference; fileEncoding = 4; lastKnownFileType = sourcecode.c.h; name = LocationFilter.h; path = source/LocationFilter.h; sourceTree = "<group>"; };
		A968632F1AE6FD0B004FE1FE /* main.cpp */ = {isa = PBXFileReference; fileEncoding = 4; lastKnownFileType = sourcecode.cpp.cpp; name = main.cpp; path = source/main.cpp; sourceTree = "<group>"; };
		A96863301AE6FD0B004FE1FE /* MainPanel.cpp */ = {isa = PBXFileReference; fileEncoding = 4; lastKnownFileType = sourcecode.cpp.cpp; name = MainPanel.cpp; path = source/MainPanel.cpp; sourceTree = "<group>"; };
		A96863311AE6FD0B004FE1FE /* MainPanel.h */ = {isa = PBXFileReference; fileEncoding = 4; lastKnownFileType = sourcecode.c.h; name = MainPanel.h; path = source/MainPanel.h; sourceTree = "<group>"; };
		A96863321AE6FD0C004FE1FE /* MapDetailPanel.cpp */ = {isa = PBXFileReference; fileEncoding = 4; lastKnownFileType = sourcecode.cpp.cpp; name = MapDetailPanel.cpp; path = source/MapDetailPanel.cpp; sourceTree = "<group>"; };
		A96863331AE6FD0C004FE1FE /* MapDetailPanel.h */ = {isa = PBXFileReference; fileEncoding = 4; lastKnownFileType = sourcecode.c.h; name = MapDetailPanel.h; path = source/MapDetailPanel.h; sourceTree = "<group>"; };
		A96863341AE6FD0C004FE1FE /* MapPanel.cpp */ = {isa = PBXFileReference; fileEncoding = 4; lastKnownFileType = sourcecode.cpp.cpp; name = MapPanel.cpp; path = source/MapPanel.cpp; sourceTree = "<group>"; };
		A96863351AE6FD0C004FE1FE /* MapPanel.h */ = {isa = PBXFileReference; fileEncoding = 4; lastKnownFileType = sourcecode.c.h; name = MapPanel.h; path = source/MapPanel.h; sourceTree = "<group>"; };
		A96863361AE6FD0C004FE1FE /* Mask.cpp */ = {isa = PBXFileReference; fileEncoding = 4; lastKnownFileType = sourcecode.cpp.cpp; name = Mask.cpp; path = source/Mask.cpp; sourceTree = "<group>"; };
		A96863371AE6FD0C004FE1FE /* Mask.h */ = {isa = PBXFileReference; fileEncoding = 4; lastKnownFileType = sourcecode.c.h; name = Mask.h; path = source/Mask.h; sourceTree = "<group>"; };
		A96863381AE6FD0C004FE1FE /* MenuPanel.cpp */ = {isa = PBXFileReference; fileEncoding = 4; lastKnownFileType = sourcecode.cpp.cpp; name = MenuPanel.cpp; path = source/MenuPanel.cpp; sourceTree = "<group>"; };
		A96863391AE6FD0C004FE1FE /* MenuPanel.h */ = {isa = PBXFileReference; fileEncoding = 4; lastKnownFileType = sourcecode.c.h; name = MenuPanel.h; path = source/MenuPanel.h; sourceTree = "<group>"; };
		A968633A1AE6FD0C004FE1FE /* Messages.cpp */ = {isa = PBXFileReference; fileEncoding = 4; lastKnownFileType = sourcecode.cpp.cpp; name = Messages.cpp; path = source/Messages.cpp; sourceTree = "<group>"; };
		A968633B1AE6FD0C004FE1FE /* Messages.h */ = {isa = PBXFileReference; fileEncoding = 4; lastKnownFileType = sourcecode.c.h; name = Messages.h; path = source/Messages.h; sourceTree = "<group>"; };
		A968633C1AE6FD0C004FE1FE /* Mission.cpp */ = {isa = PBXFileReference; fileEncoding = 4; lastKnownFileType = sourcecode.cpp.cpp; name = Mission.cpp; path = source/Mission.cpp; sourceTree = "<group>"; };
		A968633D1AE6FD0C004FE1FE /* Mission.h */ = {isa = PBXFileReference; fileEncoding = 4; lastKnownFileType = sourcecode.c.h; name = Mission.h; path = source/Mission.h; sourceTree = "<group>"; };
		A968633E1AE6FD0C004FE1FE /* MissionAction.cpp */ = {isa = PBXFileReference; fileEncoding = 4; lastKnownFileType = sourcecode.cpp.cpp; name = MissionAction.cpp; path = source/MissionAction.cpp; sourceTree = "<group>"; };
		A968633F1AE6FD0C004FE1FE /* MissionAction.h */ = {isa = PBXFileReference; fileEncoding = 4; lastKnownFileType = sourcecode.c.h; name = MissionAction.h; path = source/MissionAction.h; sourceTree = "<group>"; };
		A96863401AE6FD0C004FE1FE /* MissionPanel.cpp */ = {isa = PBXFileReference; fileEncoding = 4; lastKnownFileType = sourcecode.cpp.cpp; name = MissionPanel.cpp; path = source/MissionPanel.cpp; sourceTree = "<group>"; };
		A96863411AE6FD0C004FE1FE /* MissionPanel.h */ = {isa = PBXFileReference; fileEncoding = 4; lastKnownFileType = sourcecode.c.h; name = MissionPanel.h; path = source/MissionPanel.h; sourceTree = "<group>"; };
		A96863421AE6FD0C004FE1FE /* Mortgage.cpp */ = {isa = PBXFileReference; fileEncoding = 4; lastKnownFileType = sourcecode.cpp.cpp; name = Mortgage.cpp; path = source/Mortgage.cpp; sourceTree = "<group>"; };
		A96863431AE6FD0C004FE1FE /* Mortgage.h */ = {isa = PBXFileReference; fileEncoding = 4; lastKnownFileType = sourcecode.c.h; name = Mortgage.h; path = source/Mortgage.h; sourceTree = "<group>"; };
		A96863441AE6FD0C004FE1FE /* NPC.cpp */ = {isa = PBXFileReference; fileEncoding = 4; lastKnownFileType = sourcecode.cpp.cpp; name = NPC.cpp; path = source/NPC.cpp; sourceTree = "<group>"; };
		A96863451AE6FD0C004FE1FE /* NPC.h */ = {isa = PBXFileReference; fileEncoding = 4; lastKnownFileType = sourcecode.c.h; name = NPC.h; path = source/NPC.h; sourceTree = "<group>"; };
		A96863461AE6FD0C004FE1FE /* Outfit.cpp */ = {isa = PBXFileReference; fileEncoding = 4; lastKnownFileType = sourcecode.cpp.cpp; name = Outfit.cpp; path = source/Outfit.cpp; sourceTree = "<group>"; };
		A96863471AE6FD0C004FE1FE /* Outfit.h */ = {isa = PBXFileReference; fileEncoding = 4; lastKnownFileType = sourcecode.c.h; name = Outfit.h; path = source/Outfit.h; sourceTree = "<group>"; };
		A96863481AE6FD0C004FE1FE /* OutfitInfoDisplay.cpp */ = {isa = PBXFileReference; fileEncoding = 4; lastKnownFileType = sourcecode.cpp.cpp; name = OutfitInfoDisplay.cpp; path = source/OutfitInfoDisplay.cpp; sourceTree = "<group>"; };
		A96863491AE6FD0C004FE1FE /* OutfitInfoDisplay.h */ = {isa = PBXFileReference; fileEncoding = 4; lastKnownFileType = sourcecode.c.h; name = OutfitInfoDisplay.h; path = source/OutfitInfoDisplay.h; sourceTree = "<group>"; };
		A968634A1AE6FD0C004FE1FE /* OutfitterPanel.cpp */ = {isa = PBXFileReference; fileEncoding = 4; lastKnownFileType = sourcecode.cpp.cpp; name = OutfitterPanel.cpp; path = source/OutfitterPanel.cpp; sourceTree = "<group>"; };
		A968634B1AE6FD0C004FE1FE /* OutfitterPanel.h */ = {isa = PBXFileReference; fileEncoding = 4; lastKnownFileType = sourcecode.c.h; name = OutfitterPanel.h; path = source/OutfitterPanel.h; sourceTree = "<group>"; };
		A968634C1AE6FD0C004FE1FE /* OutlineShader.cpp */ = {isa = PBXFileReference; fileEncoding = 4; lastKnownFileType = sourcecode.cpp.cpp; name = OutlineShader.cpp; path = source/OutlineShader.cpp; sourceTree = "<group>"; };
		A968634D1AE6FD0C004FE1FE /* OutlineShader.h */ = {isa = PBXFileReference; fileEncoding = 4; lastKnownFileType = sourcecode.c.h; name = OutlineShader.h; path = source/OutlineShader.h; sourceTree = "<group>"; };
		A968634E1AE6FD0C004FE1FE /* Panel.cpp */ = {isa = PBXFileReference; fileEncoding = 4; lastKnownFileType = sourcecode.cpp.cpp; name = Panel.cpp; path = source/Panel.cpp; sourceTree = "<group>"; };
		A968634F1AE6FD0C004FE1FE /* Panel.h */ = {isa = PBXFileReference; fileEncoding = 4; lastKnownFileType = sourcecode.c.h; name = Panel.h; path = source/Panel.h; sourceTree = "<group>"; };
		A96863501AE6FD0C004FE1FE /* Personality.cpp */ = {isa = PBXFileReference; fileEncoding = 4; lastKnownFileType = sourcecode.cpp.cpp; name = Personality.cpp; path = source/Personality.cpp; sourceTree = "<group>"; };
		A96863511AE6FD0C004FE1FE /* Personality.h */ = {isa = PBXFileReference; fileEncoding = 4; lastKnownFileType = sourcecode.c.h; name = Personality.h; path = source/Personality.h; sourceTree = "<group>"; };
		A96863521AE6FD0C004FE1FE /* Phrase.cpp */ = {isa = PBXFileReference; fileEncoding = 4; lastKnownFileType = sourcecode.cpp.cpp; name = Phrase.cpp; path = source/Phrase.cpp; sourceTree = "<group>"; };
		A96863531AE6FD0C004FE1FE /* Phrase.h */ = {isa = PBXFileReference; fileEncoding = 4; lastKnownFileType = sourcecode.c.h; name = Phrase.h; path = source/Phrase.h; sourceTree = "<group>"; };
		A96863541AE6FD0C004FE1FE /* pi.h */ = {isa = PBXFileReference; fileEncoding = 4; lastKnownFileType = sourcecode.c.h; name = pi.h; path = source/pi.h; sourceTree = "<group>"; };
		A96863551AE6FD0C004FE1FE /* Planet.cpp */ = {isa = PBXFileReference; fileEncoding = 4; lastKnownFileType = sourcecode.cpp.cpp; name = Planet.cpp; path = source/Planet.cpp; sourceTree = "<group>"; };
		A96863561AE6FD0C004FE1FE /* Planet.h */ = {isa = PBXFileReference; fileEncoding = 4; lastKnownFileType = sourcecode.c.h; name = Planet.h; path = source/Planet.h; sourceTree = "<group>"; };
		A96863571AE6FD0C004FE1FE /* PlanetPanel.cpp */ = {isa = PBXFileReference; fileEncoding = 4; lastKnownFileType = sourcecode.cpp.cpp; name = PlanetPanel.cpp; path = source/PlanetPanel.cpp; sourceTree = "<group>"; };
		A96863581AE6FD0C004FE1FE /* PlanetPanel.h */ = {isa = PBXFileReference; fileEncoding = 4; lastKnownFileType = sourcecode.c.h; name = PlanetPanel.h; path = source/PlanetPanel.h; sourceTree = "<group>"; };
		A96863591AE6FD0C004FE1FE /* PlayerInfo.cpp */ = {isa = PBXFileReference; fileEncoding = 4; lastKnownFileType = sourcecode.cpp.cpp; name = PlayerInfo.cpp; path = source/PlayerInfo.cpp; sourceTree = "<group>"; };
		A968635A1AE6FD0C004FE1FE /* PlayerInfo.h */ = {isa = PBXFileReference; fileEncoding = 4; lastKnownFileType = sourcecode.c.h; name = PlayerInfo.h; path = source/PlayerInfo.h; sourceTree = "<group>"; };
		A968635B1AE6FD0C004FE1FE /* Point.cpp */ = {isa = PBXFileReference; fileEncoding = 4; lastKnownFileType = sourcecode.cpp.cpp; name = Point.cpp; path = source/Point.cpp; sourceTree = "<group>"; };
		A968635C1AE6FD0C004FE1FE /* Point.h */ = {isa = PBXFileReference; fileEncoding = 4; lastKnownFileType = sourcecode.c.h; name = Point.h; path = source/Point.h; sourceTree = "<group>"; };
		A968635D1AE6FD0C004FE1FE /* PointerShader.cpp */ = {isa = PBXFileReference; fileEncoding = 4; lastKnownFileType = sourcecode.cpp.cpp; name = PointerShader.cpp; path = source/PointerShader.cpp; sourceTree = "<group>"; };
		A968635E1AE6FD0C004FE1FE /* PointerShader.h */ = {isa = PBXFileReference; fileEncoding = 4; lastKnownFileType = sourcecode.c.h; name = PointerShader.h; path = source/PointerShader.h; sourceTree = "<group>"; };
		A968635F1AE6FD0C004FE1FE /* Politics.cpp */ = {isa = PBXFileReference; fileEncoding = 4; lastKnownFileType = sourcecode.cpp.cpp; name = Politics.cpp; path = source/Politics.cpp; sourceTree = "<group>"; };
		A96863601AE6FD0C004FE1FE /* Politics.h */ = {isa = PBXFileReference; fileEncoding = 4; lastKnownFileType = sourcecode.c.h; name = Politics.h; path = source/Politics.h; sourceTree = "<group>"; };
		A96863611AE6FD0C004FE1FE /* Preferences.cpp */ = {isa = PBXFileReference; fileEncoding = 4; lastKnownFileType = sourcecode.cpp.cpp; name = Preferences.cpp; path = source/Preferences.cpp; sourceTree = "<group>"; };
		A96863621AE6FD0C004FE1FE /* Preferences.h */ = {isa = PBXFileReference; fileEncoding = 4; lastKnownFileType = sourcecode.c.h; name = Preferences.h; path = source/Preferences.h; sourceTree = "<group>"; };
		A96863631AE6FD0C004FE1FE /* PreferencesPanel.cpp */ = {isa = PBXFileReference; fileEncoding = 4; lastKnownFileType = sourcecode.cpp.cpp; name = PreferencesPanel.cpp; path = source/PreferencesPanel.cpp; sourceTree = "<group>"; };
		A96863641AE6FD0C004FE1FE /* PreferencesPanel.h */ = {isa = PBXFileReference; fileEncoding = 4; lastKnownFileType = sourcecode.c.h; name = PreferencesPanel.h; path = source/PreferencesPanel.h; sourceTree = "<group>"; };
		A96863651AE6FD0C004FE1FE /* Projectile.cpp */ = {isa = PBXFileReference; fileEncoding = 4; lastKnownFileType = sourcecode.cpp.cpp; name = Projectile.cpp; path = source/Projectile.cpp; sourceTree = "<group>"; };
		A96863661AE6FD0C004FE1FE /* Projectile.h */ = {isa = PBXFileReference; fileEncoding = 4; lastKnownFileType = sourcecode.c.h; name = Projectile.h; path = source/Projectile.h; sourceTree = "<group>"; };
		A96863671AE6FD0C004FE1FE /* Radar.cpp */ = {isa = PBXFileReference; fileEncoding = 4; lastKnownFileType = sourcecode.cpp.cpp; name = Radar.cpp; path = source/Radar.cpp; sourceTree = "<group>"; };
		A96863681AE6FD0C004FE1FE /* Radar.h */ = {isa = PBXFileReference; fileEncoding = 4; lastKnownFileType = sourcecode.c.h; name = Radar.h; path = source/Radar.h; sourceTree = "<group>"; };
		A96863691AE6FD0D004FE1FE /* Random.cpp */ = {isa = PBXFileReference; fileEncoding = 4; lastKnownFileType = sourcecode.cpp.cpp; name = Random.cpp; path = source/Random.cpp; sourceTree = "<group>"; };
		A968636A1AE6FD0D004FE1FE /* Random.h */ = {isa = PBXFileReference; fileEncoding = 4; lastKnownFileType = sourcecode.c.h; name = Random.h; path = source/Random.h; sourceTree = "<group>"; };
		A968636B1AE6FD0D004FE1FE /* RingShader.cpp */ = {isa = PBXFileReference; fileEncoding = 4; lastKnownFileType = sourcecode.cpp.cpp; name = RingShader.cpp; path = source/RingShader.cpp; sourceTree = "<group>"; };
		A968636C1AE6FD0D004FE1FE /* RingShader.h */ = {isa = PBXFileReference; fileEncoding = 4; lastKnownFileType = sourcecode.c.h; name = RingShader.h; path = source/RingShader.h; sourceTree = "<group>"; };
		A968636D1AE6FD0D004FE1FE /* Sale.h */ = {isa = PBXFileReference; fileEncoding = 4; lastKnownFileType = sourcecode.c.h; name = Sale.h; path = source/Sale.h; sourceTree = "<group>"; };
		A968636E1AE6FD0D004FE1FE /* SavedGame.cpp */ = {isa = PBXFileReference; fileEncoding = 4; lastKnownFileType = sourcecode.cpp.cpp; name = SavedGame.cpp; path = source/SavedGame.cpp; sourceTree = "<group>"; };
		A968636F1AE6FD0D004FE1FE /* SavedGame.h */ = {isa = PBXFileReference; fileEncoding = 4; lastKnownFileType = sourcecode.c.h; name = SavedGame.h; path = source/SavedGame.h; sourceTree = "<group>"; };
		A96863701AE6FD0D004FE1FE /* Screen.cpp */ = {isa = PBXFileReference; fileEncoding = 4; lastKnownFileType = sourcecode.cpp.cpp; name = Screen.cpp; path = source/Screen.cpp; sourceTree = "<group>"; };
		A96863711AE6FD0D004FE1FE /* Screen.h */ = {isa = PBXFileReference; fileEncoding = 4; lastKnownFileType = sourcecode.c.h; name = Screen.h; path = source/Screen.h; sourceTree = "<group>"; };
		A96863721AE6FD0D004FE1FE /* Set.h */ = {isa = PBXFileReference; fileEncoding = 4; lastKnownFileType = sourcecode.c.h; name = Set.h; path = source/Set.h; sourceTree = "<group>"; };
		A96863731AE6FD0D004FE1FE /* Shader.cpp */ = {isa = PBXFileReference; fileEncoding = 4; lastKnownFileType = sourcecode.cpp.cpp; name = Shader.cpp; path = source/Shader.cpp; sourceTree = "<group>"; };
		A96863741AE6FD0D004FE1FE /* Shader.h */ = {isa = PBXFileReference; fileEncoding = 4; lastKnownFileType = sourcecode.c.h; name = Shader.h; path = source/Shader.h; sourceTree = "<group>"; };
		A96863751AE6FD0D004FE1FE /* shift.h */ = {isa = PBXFileReference; fileEncoding = 4; lastKnownFileType = sourcecode.c.h; name = shift.h; path = source/shift.h; sourceTree = "<group>"; };
		A96863761AE6FD0D004FE1FE /* Ship.cpp */ = {isa = PBXFileReference; fileEncoding = 4; lastKnownFileType = sourcecode.cpp.cpp; name = Ship.cpp; path = source/Ship.cpp; sourceTree = "<group>"; };
		A96863771AE6FD0D004FE1FE /* Ship.h */ = {isa = PBXFileReference; fileEncoding = 4; lastKnownFileType = sourcecode.c.h; name = Ship.h; path = source/Ship.h; sourceTree = "<group>"; };
		A96863781AE6FD0D004FE1FE /* ShipEvent.cpp */ = {isa = PBXFileReference; fileEncoding = 4; lastKnownFileType = sourcecode.cpp.cpp; name = ShipEvent.cpp; path = source/ShipEvent.cpp; sourceTree = "<group>"; };
		A96863791AE6FD0D004FE1FE /* ShipEvent.h */ = {isa = PBXFileReference; fileEncoding = 4; lastKnownFileType = sourcecode.c.h; name = ShipEvent.h; path = source/ShipEvent.h; sourceTree = "<group>"; };
		A968637A1AE6FD0D004FE1FE /* ShipInfoDisplay.cpp */ = {isa = PBXFileReference; fileEncoding = 4; lastKnownFileType = sourcecode.cpp.cpp; name = ShipInfoDisplay.cpp; path = source/ShipInfoDisplay.cpp; sourceTree = "<group>"; };
		A968637B1AE6FD0D004FE1FE /* ShipInfoDisplay.h */ = {isa = PBXFileReference; fileEncoding = 4; lastKnownFileType = sourcecode.c.h; name = ShipInfoDisplay.h; path = source/ShipInfoDisplay.h; sourceTree = "<group>"; };
		A968637C1AE6FD0D004FE1FE /* ShipyardPanel.cpp */ = {isa = PBXFileReference; fileEncoding = 4; lastKnownFileType = sourcecode.cpp.cpp; name = ShipyardPanel.cpp; path = source/ShipyardPanel.cpp; sourceTree = "<group>"; };
		A968637D1AE6FD0D004FE1FE /* ShipyardPanel.h */ = {isa = PBXFileReference; fileEncoding = 4; lastKnownFileType = sourcecode.c.h; name = ShipyardPanel.h; path = source/ShipyardPanel.h; sourceTree = "<group>"; };
		A968637E1AE6FD0D004FE1FE /* ShopPanel.cpp */ = {isa = PBXFileReference; fileEncoding = 4; lastKnownFileType = sourcecode.cpp.cpp; name = ShopPanel.cpp; path = source/ShopPanel.cpp; sourceTree = "<group>"; };
		A968637F1AE6FD0D004FE1FE /* ShopPanel.h */ = {isa = PBXFileReference; fileEncoding = 4; lastKnownFileType = sourcecode.c.h; name = ShopPanel.h; path = source/ShopPanel.h; sourceTree = "<group>"; };
		A96863801AE6FD0D004FE1FE /* Sound.cpp */ = {isa = PBXFileReference; fileEncoding = 4; lastKnownFileType = sourcecode.cpp.cpp; name = Sound.cpp; path = source/Sound.cpp; sourceTree = "<group>"; };
		A96863811AE6FD0D004FE1FE /* Sound.h */ = {isa = PBXFileReference; fileEncoding = 4; lastKnownFileType = sourcecode.c.h; name = Sound.h; path = source/Sound.h; sourceTree = "<group>"; };
		A96863821AE6FD0D004FE1FE /* SpaceportPanel.cpp */ = {isa = PBXFileReference; fileEncoding = 4; lastKnownFileType = sourcecode.cpp.cpp; name = SpaceportPanel.cpp; path = source/SpaceportPanel.cpp; sourceTree = "<group>"; };
		A96863831AE6FD0D004FE1FE /* SpaceportPanel.h */ = {isa = PBXFileReference; fileEncoding = 4; lastKnownFileType = sourcecode.c.h; name = SpaceportPanel.h; path = source/SpaceportPanel.h; sourceTree = "<group>"; };
		A96863841AE6FD0D004FE1FE /* Sprite.cpp */ = {isa = PBXFileReference; fileEncoding = 4; lastKnownFileType = sourcecode.cpp.cpp; name = Sprite.cpp; path = source/Sprite.cpp; sourceTree = "<group>"; };
		A96863851AE6FD0D004FE1FE /* Sprite.h */ = {isa = PBXFileReference; fileEncoding = 4; lastKnownFileType = sourcecode.c.h; name = Sprite.h; path = source/Sprite.h; sourceTree = "<group>"; };
		A96863861AE6FD0D004FE1FE /* SpriteQueue.cpp */ = {isa = PBXFileReference; fileEncoding = 4; lastKnownFileType = sourcecode.cpp.cpp; name = SpriteQueue.cpp; path = source/SpriteQueue.cpp; sourceTree = "<group>"; };
		A96863871AE6FD0D004FE1FE /* SpriteQueue.h */ = {isa = PBXFileReference; fileEncoding = 4; lastKnownFileType = sourcecode.c.h; name = SpriteQueue.h; path = source/SpriteQueue.h; sourceTree = "<group>"; };
		A96863881AE6FD0D004FE1FE /* SpriteSet.cpp */ = {isa = PBXFileReference; fileEncoding = 4; lastKnownFileType = sourcecode.cpp.cpp; name = SpriteSet.cpp; path = source/SpriteSet.cpp; sourceTree = "<group>"; };
		A96863891AE6FD0D004FE1FE /* SpriteSet.h */ = {isa = PBXFileReference; fileEncoding = 4; lastKnownFileType = sourcecode.c.h; name = SpriteSet.h; path = source/SpriteSet.h; sourceTree = "<group>"; };
		A968638A1AE6FD0D004FE1FE /* SpriteShader.cpp */ = {isa = PBXFileReference; fileEncoding = 4; lastKnownFileType = sourcecode.cpp.cpp; name = SpriteShader.cpp; path = source/SpriteShader.cpp; sourceTree = "<group>"; };
		A968638B1AE6FD0D004FE1FE /* SpriteShader.h */ = {isa = PBXFileReference; fileEncoding = 4; lastKnownFileType = sourcecode.c.h; name = SpriteShader.h; path = source/SpriteShader.h; sourceTree = "<group>"; };
		A968638C1AE6FD0D004FE1FE /* StarField.cpp */ = {isa = PBXFileReference; fileEncoding = 4; lastKnownFileType = sourcecode.cpp.cpp; name = StarField.cpp; path = source/StarField.cpp; sourceTree = "<group>"; };
		A968638D1AE6FD0D004FE1FE /* StarField.h */ = {isa = PBXFileReference; fileEncoding = 4; lastKnownFileType = sourcecode.c.h; name = StarField.h; path = source/StarField.h; sourceTree = "<group>"; };
		A968638E1AE6FD0D004FE1FE /* StartConditions.cpp */ = {isa = PBXFileReference; fileEncoding = 4; lastKnownFileType = sourcecode.cpp.cpp; name = StartConditions.cpp; path = source/StartConditions.cpp; sourceTree = "<group>"; };
		A968638F1AE6FD0D004FE1FE /* StartConditions.h */ = {isa = PBXFileReference; fileEncoding = 4; lastKnownFileType = sourcecode.c.h; name = StartConditions.h; path = source/StartConditions.h; sourceTree = "<group>"; };
		A96863901AE6FD0D004FE1FE /* StellarObject.cpp */ = {isa = PBXFileReference; fileEncoding = 4; lastKnownFileType = sourcecode.cpp.cpp; name = StellarObject.cpp; path = source/StellarObject.cpp; sourceTree = "<group>"; };
		A96863911AE6FD0D004FE1FE /* StellarObject.h */ = {isa = PBXFileReference; fileEncoding = 4; lastKnownFileType = sourcecode.c.h; name = StellarObject.h; path = source/StellarObject.h; sourceTree = "<group>"; };
		A96863921AE6FD0D004FE1FE /* System.cpp */ = {isa = PBXFileReference; fileEncoding = 4; lastKnownFileType = sourcecode.cpp.cpp; name = System.cpp; path = source/System.cpp; sourceTree = "<group>"; };
		A96863931AE6FD0D004FE1FE /* System.h */ = {isa = PBXFileReference; fileEncoding = 4; lastKnownFileType = sourcecode.c.h; name = System.h; path = source/System.h; sourceTree = "<group>"; };
		A96863941AE6FD0D004FE1FE /* Table.cpp */ = {isa = PBXFileReference; fileEncoding = 4; lastKnownFileType = sourcecode.cpp.cpp; name = Table.cpp; path = source/text/Table.cpp; sourceTree = "<group>"; };
		A96863951AE6FD0D004FE1FE /* Table.h */ = {isa = PBXFileReference; fileEncoding = 4; lastKnownFileType = sourcecode.c.h; name = Table.h; path = source/text/Table.h; sourceTree = "<group>"; };
		A96863961AE6FD0D004FE1FE /* Trade.cpp */ = {isa = PBXFileReference; fileEncoding = 4; lastKnownFileType = sourcecode.cpp.cpp; name = Trade.cpp; path = source/Trade.cpp; sourceTree = "<group>"; };
		A96863971AE6FD0D004FE1FE /* Trade.h */ = {isa = PBXFileReference; fileEncoding = 4; lastKnownFileType = sourcecode.c.h; name = Trade.h; path = source/Trade.h; sourceTree = "<group>"; };
		A96863981AE6FD0D004FE1FE /* TradingPanel.cpp */ = {isa = PBXFileReference; fileEncoding = 4; lastKnownFileType = sourcecode.cpp.cpp; name = TradingPanel.cpp; path = source/TradingPanel.cpp; sourceTree = "<group>"; };
		A96863991AE6FD0D004FE1FE /* TradingPanel.h */ = {isa = PBXFileReference; fileEncoding = 4; lastKnownFileType = sourcecode.c.h; name = TradingPanel.h; path = source/TradingPanel.h; sourceTree = "<group>"; };
		A968639A1AE6FD0D004FE1FE /* UI.cpp */ = {isa = PBXFileReference; fileEncoding = 4; lastKnownFileType = sourcecode.cpp.cpp; name = UI.cpp; path = source/UI.cpp; sourceTree = "<group>"; };
		A968639B1AE6FD0D004FE1FE /* UI.h */ = {isa = PBXFileReference; fileEncoding = 4; lastKnownFileType = sourcecode.c.h; name = UI.h; path = source/UI.h; sourceTree = "<group>"; };
		A968639C1AE6FD0D004FE1FE /* Weapon.cpp */ = {isa = PBXFileReference; fileEncoding = 4; lastKnownFileType = sourcecode.cpp.cpp; name = Weapon.cpp; path = source/Weapon.cpp; sourceTree = "<group>"; };
		A968639D1AE6FD0D004FE1FE /* Weapon.h */ = {isa = PBXFileReference; fileEncoding = 4; lastKnownFileType = sourcecode.c.h; name = Weapon.h; path = source/Weapon.h; sourceTree = "<group>"; };
		A968639E1AE6FD0D004FE1FE /* WrappedText.cpp */ = {isa = PBXFileReference; fileEncoding = 4; lastKnownFileType = sourcecode.cpp.cpp; name = WrappedText.cpp; path = source/text/WrappedText.cpp; sourceTree = "<group>"; };
		A968639F1AE6FD0E004FE1FE /* WrappedText.h */ = {isa = PBXFileReference; fileEncoding = 4; lastKnownFileType = sourcecode.c.h; name = WrappedText.h; path = source/text/WrappedText.h; sourceTree = "<group>"; };
		A97C24E81B17BE35007DDFA1 /* MapOutfitterPanel.cpp */ = {isa = PBXFileReference; fileEncoding = 4; lastKnownFileType = sourcecode.cpp.cpp; name = MapOutfitterPanel.cpp; path = source/MapOutfitterPanel.cpp; sourceTree = "<group>"; };
		A97C24E91B17BE35007DDFA1 /* MapOutfitterPanel.h */ = {isa = PBXFileReference; fileEncoding = 4; lastKnownFileType = sourcecode.c.h; name = MapOutfitterPanel.h; path = source/MapOutfitterPanel.h; sourceTree = "<group>"; };
		A97C24EB1B17BE3C007DDFA1 /* MapShipyardPanel.cpp */ = {isa = PBXFileReference; fileEncoding = 4; lastKnownFileType = sourcecode.cpp.cpp; name = MapShipyardPanel.cpp; path = source/MapShipyardPanel.cpp; sourceTree = "<group>"; };
		A97C24EC1B17BE3C007DDFA1 /* MapShipyardPanel.h */ = {isa = PBXFileReference; fileEncoding = 4; lastKnownFileType = sourcecode.c.h; name = MapShipyardPanel.h; path = source/MapShipyardPanel.h; sourceTree = "<group>"; };
		A98150801EA9634A00428AD6 /* ShipInfoPanel.cpp */ = {isa = PBXFileReference; fileEncoding = 4; lastKnownFileType = sourcecode.cpp.cpp; name = ShipInfoPanel.cpp; path = source/ShipInfoPanel.cpp; sourceTree = "<group>"; };
		A98150811EA9634A00428AD6 /* ShipInfoPanel.h */ = {isa = PBXFileReference; fileEncoding = 4; lastKnownFileType = sourcecode.c.h; name = ShipInfoPanel.h; path = source/ShipInfoPanel.h; sourceTree = "<group>"; };
		A98150831EA9635D00428AD6 /* PlayerInfoPanel.cpp */ = {isa = PBXFileReference; fileEncoding = 4; lastKnownFileType = sourcecode.cpp.cpp; name = PlayerInfoPanel.cpp; path = source/PlayerInfoPanel.cpp; sourceTree = "<group>"; };
		A98150841EA9635D00428AD6 /* PlayerInfoPanel.h */ = {isa = PBXFileReference; fileEncoding = 4; lastKnownFileType = sourcecode.c.h; name = PlayerInfoPanel.h; path = source/PlayerInfoPanel.h; sourceTree = "<group>"; };
		A99F7A4F195DF3E8002C30B8 /* Images.xcassets */ = {isa = PBXFileReference; lastKnownFileType = folder.assetcatalog; name = Images.xcassets; path = XCode/Images.xcassets; sourceTree = SOURCE_ROOT; };
		A99F7A51195DF3F9002C30B8 /* EndlessSky-Info.plist */ = {isa = PBXFileReference; fileEncoding = 4; lastKnownFileType = text.plist.xml; name = "EndlessSky-Info.plist"; path = "XCode/EndlessSky-Info.plist"; sourceTree = SOURCE_ROOT; };
		A99F7A6F195DF44B002C30B8 /* credits.txt */ = {isa = PBXFileReference; fileEncoding = 4; lastKnownFileType = text; path = credits.txt; sourceTree = "<group>"; };
		A99F7A94195DF44B002C30B8 /* keys.txt */ = {isa = PBXFileReference; fileEncoding = 4; lastKnownFileType = text; path = keys.txt; sourceTree = "<group>"; };
		A99F7A95195DF44B002C30B8 /* license.txt */ = {isa = PBXFileReference; fileEncoding = 4; lastKnownFileType = text; path = license.txt; sourceTree = "<group>"; };
		A99F7B32195DF45E002C30B8 /* data */ = {isa = PBXFileReference; lastKnownFileType = folder; path = data; sourceTree = "<group>"; };
		A99F7B33195DF45E002C30B8 /* images */ = {isa = PBXFileReference; lastKnownFileType = folder; path = images; sourceTree = "<group>"; };
		A9A5297319996C9F002D7C35 /* sounds */ = {isa = PBXFileReference; lastKnownFileType = folder; path = sounds; sourceTree = "<group>"; };
		A9A5297519996CC3002D7C35 /* OpenAL.framework */ = {isa = PBXFileReference; lastKnownFileType = wrapper.framework; name = OpenAL.framework; path = System/Library/Frameworks/OpenAL.framework; sourceTree = SDKROOT; };
		A9B99D001C616AD000BE7C2E /* ItemInfoDisplay.cpp */ = {isa = PBXFileReference; fileEncoding = 4; lastKnownFileType = sourcecode.cpp.cpp; name = ItemInfoDisplay.cpp; path = source/ItemInfoDisplay.cpp; sourceTree = "<group>"; };
		A9B99D011C616AD000BE7C2E /* ItemInfoDisplay.h */ = {isa = PBXFileReference; fileEncoding = 4; lastKnownFileType = sourcecode.c.h; name = ItemInfoDisplay.h; path = source/ItemInfoDisplay.h; sourceTree = "<group>"; };
		A9B99D031C616AF200BE7C2E /* MapSalesPanel.cpp */ = {isa = PBXFileReference; fileEncoding = 4; lastKnownFileType = sourcecode.cpp.cpp; name = MapSalesPanel.cpp; path = source/MapSalesPanel.cpp; sourceTree = "<group>"; };
		A9B99D041C616AF200BE7C2E /* MapSalesPanel.h */ = {isa = PBXFileReference; fileEncoding = 4; lastKnownFileType = sourcecode.c.h; name = MapSalesPanel.h; path = source/MapSalesPanel.h; sourceTree = "<group>"; };
		A9BDFB521E00B8AA00A6B27E /* Music.cpp */ = {isa = PBXFileReference; fileEncoding = 4; lastKnownFileType = sourcecode.cpp.cpp; name = Music.cpp; path = source/Music.cpp; sourceTree = "<group>"; };
		A9BDFB531E00B8AA00A6B27E /* Music.h */ = {isa = PBXFileReference; fileEncoding = 4; lastKnownFileType = sourcecode.c.h; name = Music.h; path = source/Music.h; sourceTree = "<group>"; };
		A9BDFB551E00B94700A6B27E /* libmad.0.dylib */ = {isa = PBXFileReference; lastKnownFileType = "compiled.mach-o.dylib"; name = libmad.0.dylib; path = /usr/local/opt/libmad/lib/libmad.0.dylib; sourceTree = "<absolute>"; };
		A9C70E0E1C0E5B51000B3D14 /* File.cpp */ = {isa = PBXFileReference; fileEncoding = 4; lastKnownFileType = sourcecode.cpp.cpp; name = File.cpp; path = source/File.cpp; sourceTree = "<group>"; };
		A9C70E0F1C0E5B51000B3D14 /* File.h */ = {isa = PBXFileReference; fileEncoding = 4; lastKnownFileType = sourcecode.c.h; name = File.h; path = source/File.h; sourceTree = "<group>"; };
		A9CC52691950C9F6004E4E22 /* Endless Sky.app */ = {isa = PBXFileReference; explicitFileType = wrapper.application; includeInIndex = 0; path = "Endless Sky.app"; sourceTree = BUILT_PRODUCTS_DIR; };
		A9CC526C1950C9F6004E4E22 /* Cocoa.framework */ = {isa = PBXFileReference; lastKnownFileType = wrapper.framework; name = Cocoa.framework; path = System/Library/Frameworks/Cocoa.framework; sourceTree = SDKROOT; };
		A9CC526F1950C9F6004E4E22 /* AppKit.framework */ = {isa = PBXFileReference; lastKnownFileType = wrapper.framework; name = AppKit.framework; path = System/Library/Frameworks/AppKit.framework; sourceTree = SDKROOT; };
		A9CC52701950C9F6004E4E22 /* CoreData.framework */ = {isa = PBXFileReference; lastKnownFileType = wrapper.framework; name = CoreData.framework; path = System/Library/Frameworks/CoreData.framework; sourceTree = SDKROOT; };
		A9CC52711950C9F6004E4E22 /* Foundation.framework */ = {isa = PBXFileReference; lastKnownFileType = wrapper.framework; name = Foundation.framework; path = System/Library/Frameworks/Foundation.framework; sourceTree = SDKROOT; };
		A9D40D19195DFAA60086EE52 /* OpenGL.framework */ = {isa = PBXFileReference; lastKnownFileType = wrapper.framework; name = OpenGL.framework; path = System/Library/Frameworks/OpenGL.framework; sourceTree = SDKROOT; };
		B55C239B2303CE8A005C1A14 /* GameWindow.cpp */ = {isa = PBXFileReference; fileEncoding = 4; lastKnownFileType = sourcecode.cpp.cpp; name = GameWindow.cpp; path = source/GameWindow.cpp; sourceTree = "<group>"; };
		B55C239C2303CE8A005C1A14 /* GameWindow.h */ = {isa = PBXFileReference; fileEncoding = 4; lastKnownFileType = sourcecode.c.h; name = GameWindow.h; path = source/GameWindow.h; sourceTree = "<group>"; };
		B590161121ED4A0E00799178 /* Utf8.cpp */ = {isa = PBXFileReference; fileEncoding = 4; lastKnownFileType = sourcecode.cpp.cpp; name = Utf8.cpp; path = source/text/Utf8.cpp; sourceTree = "<group>"; };
		B590161221ED4A0F00799178 /* Utf8.h */ = {isa = PBXFileReference; fileEncoding = 4; lastKnownFileType = sourcecode.c.h; name = Utf8.h; path = source/text/Utf8.h; sourceTree = "<group>"; };
		B590162021ED4A0F00799178 /* DisplayText.h */ = {isa = PBXFileReference; fileEncoding = 4; lastKnownFileType = sourcecode.c.h; name = DisplayText.h; path = source/text/DisplayText.h; sourceTree = "<group>"; };
		B5DDA6922001B7F600DBA76A /* News.cpp */ = {isa = PBXFileReference; fileEncoding = 4; lastKnownFileType = sourcecode.cpp.cpp; name = News.cpp; path = source/News.cpp; sourceTree = "<group>"; };
		B5DDA6932001B7F600DBA76A /* News.h */ = {isa = PBXFileReference; fileEncoding = 4; lastKnownFileType = sourcecode.c.h; name = News.h; path = source/News.h; sourceTree = "<group>"; };
		C49D4EA08DF168A83B1C7B07 /* Hazard.cpp */ = {isa = PBXFileReference; fileEncoding = 4; lastKnownFileType = sourcecode.cpp.cpp; name = Hazard.cpp; path = source/Hazard.cpp; sourceTree = "<group>"; };
		DF8D57DF1FC25842001525DA /* Dictionary.cpp */ = {isa = PBXFileReference; fileEncoding = 4; lastKnownFileType = sourcecode.cpp.cpp; name = Dictionary.cpp; path = source/Dictionary.cpp; sourceTree = "<group>"; };
		DF8D57E01FC25842001525DA /* Dictionary.h */ = {isa = PBXFileReference; fileEncoding = 4; lastKnownFileType = sourcecode.c.h; name = Dictionary.h; path = source/Dictionary.h; sourceTree = "<group>"; };
		DF8D57E21FC25889001525DA /* Visual.cpp */ = {isa = PBXFileReference; fileEncoding = 4; lastKnownFileType = sourcecode.cpp.cpp; name = Visual.cpp; path = source/Visual.cpp; sourceTree = "<group>"; };
		DF8D57E31FC25889001525DA /* Visual.h */ = {isa = PBXFileReference; fileEncoding = 4; lastKnownFileType = sourcecode.c.h; name = Visual.h; path = source/Visual.h; sourceTree = "<group>"; };
		DFAAE2A21FD4A25C0072C0A8 /* BatchDrawList.cpp */ = {isa = PBXFileReference; fileEncoding = 4; lastKnownFileType = sourcecode.cpp.cpp; name = BatchDrawList.cpp; path = source/BatchDrawList.cpp; sourceTree = "<group>"; };
		DFAAE2A31FD4A25C0072C0A8 /* BatchDrawList.h */ = {isa = PBXFileReference; fileEncoding = 4; lastKnownFileType = sourcecode.c.h; name = BatchDrawList.h; path = source/BatchDrawList.h; sourceTree = "<group>"; };
		DFAAE2A41FD4A25C0072C0A8 /* BatchShader.cpp */ = {isa = PBXFileReference; fileEncoding = 4; lastKnownFileType = sourcecode.cpp.cpp; name = BatchShader.cpp; path = source/BatchShader.cpp; sourceTree = "<group>"; };
		DFAAE2A51FD4A25C0072C0A8 /* BatchShader.h */ = {isa = PBXFileReference; fileEncoding = 4; lastKnownFileType = sourcecode.c.h; name = BatchShader.h; path = source/BatchShader.h; sourceTree = "<group>"; };
		DFAAE2A81FD4A27B0072C0A8 /* ImageSet.cpp */ = {isa = PBXFileReference; fileEncoding = 4; lastKnownFileType = sourcecode.cpp.cpp; name = ImageSet.cpp; path = source/ImageSet.cpp; sourceTree = "<group>"; };
		DFAAE2A91FD4A27B0072C0A8 /* ImageSet.h */ = {isa = PBXFileReference; fileEncoding = 4; lastKnownFileType = sourcecode.c.h; name = ImageSet.h; path = source/ImageSet.h; sourceTree = "<group>"; };
		E8B4490F8091C6E3EF571515 /* Wormhole.h */ = {isa = PBXFileReference; fileEncoding = 4; lastKnownFileType = sourcecode.c.h; name = Wormhole.h; path = source/Wormhole.h; sourceTree = "<group>"; };
		F434470BA8F3DE8B46D475C5 /* StartConditionsPanel.h */ = {isa = PBXFileReference; fileEncoding = 4; lastKnownFileType = sourcecode.c.h; name = StartConditionsPanel.h; path = source/StartConditionsPanel.h; sourceTree = "<group>"; };
		F8C14CFB89472482F77C051D /* Weather.h */ = {isa = PBXFileReference; fileEncoding = 4; lastKnownFileType = sourcecode.c.h; name = Weather.h; path = source/Weather.h; sourceTree = "<group>"; };
/* End PBXFileReference section */

/* Begin PBXFrameworksBuildPhase section */
		A9CC52661950C9F6004E4E22 /* Frameworks */ = {
			isa = PBXFrameworksBuildPhase;
			buildActionMask = 2147483647;
			files = (
				A9BDFB561E00B94700A6B27E /* libmad.0.dylib in Frameworks */,
				A93931FD1988136B00C2A87B /* libpng16.dylib in Frameworks */,
				A93931FB1988135200C2A87B /* libturbojpeg.0.dylib in Frameworks */,
				072599D126A8CB2F007EC229 /* SDL2.framework in Frameworks */,
				A9A5297619996CC3002D7C35 /* OpenAL.framework in Frameworks */,
				A9D40D1A195DFAA60086EE52 /* OpenGL.framework in Frameworks */,
				A9CC526D1950C9F6004E4E22 /* Cocoa.framework in Frameworks */,
			);
			runOnlyForDeploymentPostprocessing = 0;
		};
/* End PBXFrameworksBuildPhase section */

/* Begin PBXGroup section */
		654D33611BE92C9200D1E5AB /* source */ = {
			isa = PBXGroup;
			children = (
				A96862CD1AE6FD0A004FE1FE /* Account.cpp */,
				A96862CE1AE6FD0A004FE1FE /* Account.h */,
				A96862CF1AE6FD0A004FE1FE /* AI.cpp */,
				A96862D01AE6FD0A004FE1FE /* AI.h */,
				A96862D11AE6FD0A004FE1FE /* Angle.cpp */,
				A96862D21AE6FD0A004FE1FE /* Angle.h */,
				A96862D51AE6FD0A004FE1FE /* Armament.cpp */,
				A96862D61AE6FD0A004FE1FE /* Armament.h */,
				A96862D71AE6FD0A004FE1FE /* AsteroidField.cpp */,
				A96862D81AE6FD0A004FE1FE /* AsteroidField.h */,
				A96862D91AE6FD0A004FE1FE /* Audio.cpp */,
				A96862DA1AE6FD0A004FE1FE /* Audio.h */,
				A96862DB1AE6FD0A004FE1FE /* BankPanel.cpp */,
				A96862DC1AE6FD0A004FE1FE /* BankPanel.h */,
				DFAAE2A21FD4A25C0072C0A8 /* BatchDrawList.cpp */,
				DFAAE2A31FD4A25C0072C0A8 /* BatchDrawList.h */,
				DFAAE2A41FD4A25C0072C0A8 /* BatchShader.cpp */,
				DFAAE2A51FD4A25C0072C0A8 /* BatchShader.h */,
				A96862DF1AE6FD0A004FE1FE /* BoardingPanel.cpp */,
				A96862E01AE6FD0A004FE1FE /* BoardingPanel.h */,
				6245F8231D301C7400A7A094 /* Body.cpp */,
				6245F8241D301C7400A7A094 /* Body.h */,
				A96862E11AE6FD0A004FE1FE /* CaptureOdds.cpp */,
				A96862E21AE6FD0A004FE1FE /* CaptureOdds.h */,
				A96862E31AE6FD0A004FE1FE /* CargoHold.cpp */,
				A96862E41AE6FD0A004FE1FE /* CargoHold.h */,
				A96862E51AE6FD0A004FE1FE /* ClickZone.h */,
				6A5716311E25BE6F00585EB2 /* CollisionSet.cpp */,
				6A5716321E25BE6F00585EB2 /* CollisionSet.h */,
				A96862E61AE6FD0A004FE1FE /* Color.cpp */,
				A96862E71AE6FD0A004FE1FE /* Color.h */,
				A96862E81AE6FD0A004FE1FE /* Command.cpp */,
				A96862E91AE6FD0A004FE1FE /* Command.h */,
				A96862EA1AE6FD0A004FE1FE /* ConditionSet.cpp */,
				A96862EB1AE6FD0A004FE1FE /* ConditionSet.h */,
				A96862EC1AE6FD0A004FE1FE /* Conversation.cpp */,
				A96862ED1AE6FD0A004FE1FE /* Conversation.h */,
				A96862EE1AE6FD0A004FE1FE /* ConversationPanel.cpp */,
				A96862EF1AE6FD0A004FE1FE /* ConversationPanel.h */,
				A96862F01AE6FD0A004FE1FE /* DataFile.cpp */,
				A96862F11AE6FD0A004FE1FE /* DataFile.h */,
				A96862F21AE6FD0A004FE1FE /* DataNode.cpp */,
				A96862F31AE6FD0A004FE1FE /* DataNode.h */,
				A96862F41AE6FD0A004FE1FE /* DataWriter.cpp */,
				A96862F51AE6FD0A004FE1FE /* DataWriter.h */,
				A96862F61AE6FD0A004FE1FE /* Date.cpp */,
				A96862F71AE6FD0A004FE1FE /* Date.h */,
				5155CD711DBB9FF900EF090B /* Depreciation.cpp */,
				5155CD721DBB9FF900EF090B /* Depreciation.h */,
				A96862F81AE6FD0A004FE1FE /* Dialog.cpp */,
				A96862F91AE6FD0B004FE1FE /* Dialog.h */,
				DF8D57DF1FC25842001525DA /* Dictionary.cpp */,
				DF8D57E01FC25842001525DA /* Dictionary.h */,
				B590162021ED4A0F00799178 /* DisplayText.h */,
				A96862FA1AE6FD0B004FE1FE /* DistanceMap.cpp */,
				A96862FB1AE6FD0B004FE1FE /* DistanceMap.h */,
				A96862FE1AE6FD0B004FE1FE /* DrawList.cpp */,
				A96862FF1AE6FD0B004FE1FE /* DrawList.h */,
				A96863001AE6FD0B004FE1FE /* Effect.cpp */,
				A96863011AE6FD0B004FE1FE /* Effect.h */,
				A96863021AE6FD0B004FE1FE /* Engine.cpp */,
				A96863031AE6FD0B004FE1FE /* Engine.h */,
				A96863041AE6FD0B004FE1FE /* EscortDisplay.cpp */,
				A96863051AE6FD0B004FE1FE /* EscortDisplay.h */,
				A9C70E0E1C0E5B51000B3D14 /* File.cpp */,
				A9C70E0F1C0E5B51000B3D14 /* File.h */,
				A96863061AE6FD0B004FE1FE /* Files.cpp */,
				A96863071AE6FD0B004FE1FE /* Files.h */,
				A96863081AE6FD0B004FE1FE /* FillShader.cpp */,
				A96863091AE6FD0B004FE1FE /* FillShader.h */,
				A968630A1AE6FD0B004FE1FE /* Fleet.cpp */,
				A968630B1AE6FD0B004FE1FE /* Fleet.h */,
				62C311181CE172D000409D91 /* Flotsam.cpp */,
				62C311191CE172D000409D91 /* Flotsam.h */,
				62A405B81D47DA4D0054F6A0 /* FogShader.cpp */,
				62A405B91D47DA4D0054F6A0 /* FogShader.h */,
				A968630C1AE6FD0B004FE1FE /* Font.cpp */,
				A968630D1AE6FD0B004FE1FE /* Font.h */,
				A968630E1AE6FD0B004FE1FE /* FontSet.cpp */,
				A968630F1AE6FD0B004FE1FE /* FontSet.h */,
				A96863101AE6FD0B004FE1FE /* Format.cpp */,
				A96863111AE6FD0B004FE1FE /* Format.h */,
				A96863121AE6FD0B004FE1FE /* FrameTimer.cpp */,
				A96863131AE6FD0B004FE1FE /* FrameTimer.h */,
				A96863141AE6FD0B004FE1FE /* Galaxy.cpp */,
				A96863151AE6FD0B004FE1FE /* Galaxy.h */,
				A96863161AE6FD0B004FE1FE /* GameData.cpp */,
				A96863171AE6FD0B004FE1FE /* GameData.h */,
				A96863181AE6FD0B004FE1FE /* GameEvent.cpp */,
				A96863191AE6FD0B004FE1FE /* GameEvent.h */,
				B55C239B2303CE8A005C1A14 /* GameWindow.cpp */,
				B55C239C2303CE8A005C1A14 /* GameWindow.h */,
				A968631A1AE6FD0B004FE1FE /* gl_header.h */,
				A968631B1AE6FD0B004FE1FE /* Government.cpp */,
				A968631C1AE6FD0B004FE1FE /* Government.h */,
				A968631D1AE6FD0B004FE1FE /* HailPanel.cpp */,
				A968631E1AE6FD0B004FE1FE /* HailPanel.h */,
				6245F8261D301C9000A7A094 /* Hardpoint.cpp */,
				6245F8271D301C9000A7A094 /* Hardpoint.h */,
				A968631F1AE6FD0B004FE1FE /* HiringPanel.cpp */,
				A96863201AE6FD0B004FE1FE /* HiringPanel.h */,
				A96863211AE6FD0B004FE1FE /* ImageBuffer.cpp */,
				A96863221AE6FD0B004FE1FE /* ImageBuffer.h */,
				A96863251AE6FD0B004FE1FE /* Information.cpp */,
				A96863261AE6FD0B004FE1FE /* Information.h */,
				A96863271AE6FD0B004FE1FE /* Interface.cpp */,
				A96863281AE6FD0B004FE1FE /* Interface.h */,
				DFAAE2A81FD4A27B0072C0A8 /* ImageSet.cpp */,
				DFAAE2A91FD4A27B0072C0A8 /* ImageSet.h */,
				A9B99D001C616AD000BE7C2E /* ItemInfoDisplay.cpp */,
				A9B99D011C616AD000BE7C2E /* ItemInfoDisplay.h */,
				A96863291AE6FD0B004FE1FE /* LineShader.cpp */,
				A968632A1AE6FD0B004FE1FE /* LineShader.h */,
				A968632B1AE6FD0B004FE1FE /* LoadPanel.cpp */,
				A968632C1AE6FD0B004FE1FE /* LoadPanel.h */,
				A968632D1AE6FD0B004FE1FE /* LocationFilter.cpp */,
				A968632E1AE6FD0B004FE1FE /* LocationFilter.h */,
				A90633FD1EE602FD000DA6C0 /* LogbookPanel.cpp */,
				A90633FE1EE602FD000DA6C0 /* LogbookPanel.h */,
				A968632F1AE6FD0B004FE1FE /* main.cpp */,
				A96863301AE6FD0B004FE1FE /* MainPanel.cpp */,
				A96863311AE6FD0B004FE1FE /* MainPanel.h */,
				A96863321AE6FD0C004FE1FE /* MapDetailPanel.cpp */,
				A96863331AE6FD0C004FE1FE /* MapDetailPanel.h */,
				A97C24E81B17BE35007DDFA1 /* MapOutfitterPanel.cpp */,
				A97C24E91B17BE35007DDFA1 /* MapOutfitterPanel.h */,
				A96863341AE6FD0C004FE1FE /* MapPanel.cpp */,
				A96863351AE6FD0C004FE1FE /* MapPanel.h */,
				A9B99D031C616AF200BE7C2E /* MapSalesPanel.cpp */,
				A9B99D041C616AF200BE7C2E /* MapSalesPanel.h */,
				A97C24EB1B17BE3C007DDFA1 /* MapShipyardPanel.cpp */,
				A97C24EC1B17BE3C007DDFA1 /* MapShipyardPanel.h */,
				A96863361AE6FD0C004FE1FE /* Mask.cpp */,
				A96863371AE6FD0C004FE1FE /* Mask.h */,
				A96863381AE6FD0C004FE1FE /* MenuPanel.cpp */,
				A96863391AE6FD0C004FE1FE /* MenuPanel.h */,
				A968633A1AE6FD0C004FE1FE /* Messages.cpp */,
				A968633B1AE6FD0C004FE1FE /* Messages.h */,
				A90C15D71D5BD55700708F3A /* Minable.cpp */,
				A90C15D81D5BD55700708F3A /* Minable.h */,
				A968633C1AE6FD0C004FE1FE /* Mission.cpp */,
				A968633D1AE6FD0C004FE1FE /* Mission.h */,
				A968633E1AE6FD0C004FE1FE /* MissionAction.cpp */,
				A968633F1AE6FD0C004FE1FE /* MissionAction.h */,
				A96863401AE6FD0C004FE1FE /* MissionPanel.cpp */,
				A96863411AE6FD0C004FE1FE /* MissionPanel.h */,
				A96863421AE6FD0C004FE1FE /* Mortgage.cpp */,
				A96863431AE6FD0C004FE1FE /* Mortgage.h */,
				A9BDFB521E00B8AA00A6B27E /* Music.cpp */,
				A9BDFB531E00B8AA00A6B27E /* Music.h */,
				B5DDA6922001B7F600DBA76A /* News.cpp */,
				B5DDA6932001B7F600DBA76A /* News.h */,
				A96863441AE6FD0C004FE1FE /* NPC.cpp */,
				A96863451AE6FD0C004FE1FE /* NPC.h */,
				A96863461AE6FD0C004FE1FE /* Outfit.cpp */,
				A96863471AE6FD0C004FE1FE /* Outfit.h */,
				A96863481AE6FD0C004FE1FE /* OutfitInfoDisplay.cpp */,
				A96863491AE6FD0C004FE1FE /* OutfitInfoDisplay.h */,
				A968634A1AE6FD0C004FE1FE /* OutfitterPanel.cpp */,
				A968634B1AE6FD0C004FE1FE /* OutfitterPanel.h */,
				A968634C1AE6FD0C004FE1FE /* OutlineShader.cpp */,
				A968634D1AE6FD0C004FE1FE /* OutlineShader.h */,
				A968634E1AE6FD0C004FE1FE /* Panel.cpp */,
				A968634F1AE6FD0C004FE1FE /* Panel.h */,
				A966A5A91B964E6300DFF69C /* Person.cpp */,
				A966A5AA1B964E6300DFF69C /* Person.h */,
				A96863501AE6FD0C004FE1FE /* Personality.cpp */,
				A96863511AE6FD0C004FE1FE /* Personality.h */,
				A96863521AE6FD0C004FE1FE /* Phrase.cpp */,
				A96863531AE6FD0C004FE1FE /* Phrase.h */,
				A96863541AE6FD0C004FE1FE /* pi.h */,
				A96863551AE6FD0C004FE1FE /* Planet.cpp */,
				A96863561AE6FD0C004FE1FE /* Planet.h */,
				628BDAED1CC5DC950062BCD2 /* PlanetLabel.cpp */,
				628BDAEE1CC5DC950062BCD2 /* PlanetLabel.h */,
				A96863571AE6FD0C004FE1FE /* PlanetPanel.cpp */,
				A96863581AE6FD0C004FE1FE /* PlanetPanel.h */,
				A96863591AE6FD0C004FE1FE /* PlayerInfo.cpp */,
				A968635A1AE6FD0C004FE1FE /* PlayerInfo.h */,
				A98150831EA9635D00428AD6 /* PlayerInfoPanel.cpp */,
				A98150841EA9635D00428AD6 /* PlayerInfoPanel.h */,
				A968635B1AE6FD0C004FE1FE /* Point.cpp */,
				A968635C1AE6FD0C004FE1FE /* Point.h */,
				A968635D1AE6FD0C004FE1FE /* PointerShader.cpp */,
				A968635E1AE6FD0C004FE1FE /* PointerShader.h */,
				A968635F1AE6FD0C004FE1FE /* Politics.cpp */,
				A96863601AE6FD0C004FE1FE /* Politics.h */,
				A96863611AE6FD0C004FE1FE /* Preferences.cpp */,
				A96863621AE6FD0C004FE1FE /* Preferences.h */,
				A96863631AE6FD0C004FE1FE /* PreferencesPanel.cpp */,
				A96863641AE6FD0C004FE1FE /* PreferencesPanel.h */,
				A96863651AE6FD0C004FE1FE /* Projectile.cpp */,
				A96863661AE6FD0C004FE1FE /* Projectile.h */,
				A96863671AE6FD0C004FE1FE /* Radar.cpp */,
				A96863681AE6FD0C004FE1FE /* Radar.h */,
				A96863691AE6FD0D004FE1FE /* Random.cpp */,
				A968636A1AE6FD0D004FE1FE /* Random.h */,
				A90C15DA1D5BD56800708F3A /* Rectangle.cpp */,
				A90C15DB1D5BD56800708F3A /* Rectangle.h */,
				A968636B1AE6FD0D004FE1FE /* RingShader.cpp */,
				A968636C1AE6FD0D004FE1FE /* RingShader.h */,
				A968636D1AE6FD0D004FE1FE /* Sale.h */,
				A968636E1AE6FD0D004FE1FE /* SavedGame.cpp */,
				A968636F1AE6FD0D004FE1FE /* SavedGame.h */,
				A96863701AE6FD0D004FE1FE /* Screen.cpp */,
				A96863711AE6FD0D004FE1FE /* Screen.h */,
				A96863721AE6FD0D004FE1FE /* Set.h */,
				A96863731AE6FD0D004FE1FE /* Shader.cpp */,
				A96863741AE6FD0D004FE1FE /* Shader.h */,
				A96863751AE6FD0D004FE1FE /* shift.h */,
				A96863761AE6FD0D004FE1FE /* Ship.cpp */,
				A96863771AE6FD0D004FE1FE /* Ship.h */,
				A96863781AE6FD0D004FE1FE /* ShipEvent.cpp */,
				A96863791AE6FD0D004FE1FE /* ShipEvent.h */,
				A968637A1AE6FD0D004FE1FE /* ShipInfoDisplay.cpp */,
				A968637B1AE6FD0D004FE1FE /* ShipInfoDisplay.h */,
				A98150801EA9634A00428AD6 /* ShipInfoPanel.cpp */,
				A98150811EA9634A00428AD6 /* ShipInfoPanel.h */,
				A968637C1AE6FD0D004FE1FE /* ShipyardPanel.cpp */,
				A968637D1AE6FD0D004FE1FE /* ShipyardPanel.h */,
				A968637E1AE6FD0D004FE1FE /* ShopPanel.cpp */,
				A968637F1AE6FD0D004FE1FE /* ShopPanel.h */,
				A96863801AE6FD0D004FE1FE /* Sound.cpp */,
				A96863811AE6FD0D004FE1FE /* Sound.h */,
				A96863821AE6FD0D004FE1FE /* SpaceportPanel.cpp */,
				A96863831AE6FD0D004FE1FE /* SpaceportPanel.h */,
				A96863841AE6FD0D004FE1FE /* Sprite.cpp */,
				A96863851AE6FD0D004FE1FE /* Sprite.h */,
				A96863861AE6FD0D004FE1FE /* SpriteQueue.cpp */,
				A96863871AE6FD0D004FE1FE /* SpriteQueue.h */,
				A96863881AE6FD0D004FE1FE /* SpriteSet.cpp */,
				A96863891AE6FD0D004FE1FE /* SpriteSet.h */,
				A968638A1AE6FD0D004FE1FE /* SpriteShader.cpp */,
				A968638B1AE6FD0D004FE1FE /* SpriteShader.h */,
				A968638C1AE6FD0D004FE1FE /* StarField.cpp */,
				A968638D1AE6FD0D004FE1FE /* StarField.h */,
				A968638E1AE6FD0D004FE1FE /* StartConditions.cpp */,
				A968638F1AE6FD0D004FE1FE /* StartConditions.h */,
				A96863901AE6FD0D004FE1FE /* StellarObject.cpp */,
				A96863911AE6FD0D004FE1FE /* StellarObject.h */,
				A96863921AE6FD0D004FE1FE /* System.cpp */,
				A96863931AE6FD0D004FE1FE /* System.h */,
				A96863941AE6FD0D004FE1FE /* Table.cpp */,
				A96863951AE6FD0D004FE1FE /* Table.h */,
				A96863961AE6FD0D004FE1FE /* Trade.cpp */,
				A96863971AE6FD0D004FE1FE /* Trade.h */,
				A96863981AE6FD0D004FE1FE /* TradingPanel.cpp */,
				A96863991AE6FD0D004FE1FE /* TradingPanel.h */,
				A968639A1AE6FD0D004FE1FE /* UI.cpp */,
				A968639B1AE6FD0D004FE1FE /* UI.h */,
				B590161121ED4A0E00799178 /* Utf8.cpp */,
				B590161221ED4A0F00799178 /* Utf8.h */,
				DF8D57E21FC25889001525DA /* Visual.cpp */,
				DF8D57E31FC25889001525DA /* Visual.h */,
				A968639C1AE6FD0D004FE1FE /* Weapon.cpp */,
				A968639D1AE6FD0D004FE1FE /* Weapon.h */,
				A968639E1AE6FD0D004FE1FE /* WrappedText.cpp */,
				A968639F1AE6FD0E004FE1FE /* WrappedText.h */,
				2E8047A8987DD8EC99FF8E2E /* Test.cpp */,
				02D34A71AE3BC4C93FC6865B /* TestData.cpp */,
				9DA14712A9C68E00FBFD9C72 /* TestData.h */,
				5CE3475B85CE8C48D98664B7 /* Test.h */,
				2E1E458DB603BF979429117C /* DisplayText.cpp */,
				13B643F6BEC24349F9BC9F42 /* alignment.hpp */,
				9BCF4321AF819E944EC02FB9 /* layout.hpp */,
				2CA44855BD0AFF45DCAEEA5D /* truncate.hpp */,
				C49D4EA08DF168A83B1C7B07 /* Hazard.cpp */,
				2E644A108BCD762A2A1A899C /* Hazard.h */,
				8E8A4C648B242742B22A34FA /* Weather.cpp */,
				F8C14CFB89472482F77C051D /* Weather.h */,
				11EA4AD7A889B6AC1441A198 /* StartConditionsPanel.cpp */,
				F434470BA8F3DE8B46D475C5 /* StartConditionsPanel.h */,
				0DF34095B64BC64F666ECF5F /* CoreStartData.cpp */,
				98104FFDA18E40F4A712A8BE /* CoreStartData.h */,
				6DCF4CF2972F569E6DBB8578 /* CategoryTypes.h */,
				0C90483BB01ECD0E3E8DDA44 /* WeightedList.h */,
				950742538F8CECF5D4168FBC /* EsUuid.cpp */,
				86AB4B6E9C4C0490AE7F029B /* EsUuid.h */,
<<<<<<< HEAD
				6D414B4194239522B24F3C95 /* Wormhole.cpp */,
				E8B4490F8091C6E3EF571515 /* Wormhole.h */,
=======
				A00D4207B8915B5E7E9B4619 /* RandomEvent.h */,
>>>>>>> 0a3e552c
			);
			name = source;
			sourceTree = "<group>";
		};
		A9CC52601950C9F6004E4E22 = {
			isa = PBXGroup;
			children = (
				654D33611BE92C9200D1E5AB /* source */,
				A99F7A6F195DF44B002C30B8 /* credits.txt */,
				A99F7A94195DF44B002C30B8 /* keys.txt */,
				A99F7A95195DF44B002C30B8 /* license.txt */,
				A94408A41982F3E600610427 /* endless-sky.iconset */,
				A9A5297319996C9F002D7C35 /* sounds */,
				A99F7B32195DF45E002C30B8 /* data */,
				A99F7B33195DF45E002C30B8 /* images */,
				A9CC52721950C9F6004E4E22 /* XCode */,
				A9CC526B1950C9F6004E4E22 /* Frameworks */,
				A9CC526A1950C9F6004E4E22 /* Products */,
			);
			sourceTree = "<group>";
		};
		A9CC526A1950C9F6004E4E22 /* Products */ = {
			isa = PBXGroup;
			children = (
				A9CC52691950C9F6004E4E22 /* Endless Sky.app */,
				072599BE26A8C67D007EC229 /* SDL2.dylib */,
			);
			name = Products;
			sourceTree = "<group>";
		};
		A9CC526B1950C9F6004E4E22 /* Frameworks */ = {
			isa = PBXGroup;
			children = (
				A9BDFB551E00B94700A6B27E /* libmad.0.dylib */,
				A93931FC1988136B00C2A87B /* libpng16.dylib */,
				A93931FA1988135200C2A87B /* libturbojpeg.0.dylib */,
				072599CC26A8C942007EC229 /* SDL2.framework */,
				A9A5297519996CC3002D7C35 /* OpenAL.framework */,
				A9D40D19195DFAA60086EE52 /* OpenGL.framework */,
				A9CC526C1950C9F6004E4E22 /* Cocoa.framework */,
				A9CC526E1950C9F6004E4E22 /* Other Frameworks */,
			);
			name = Frameworks;
			sourceTree = "<group>";
		};
		A9CC526E1950C9F6004E4E22 /* Other Frameworks */ = {
			isa = PBXGroup;
			children = (
				A9CC526F1950C9F6004E4E22 /* AppKit.framework */,
				A9CC52701950C9F6004E4E22 /* CoreData.framework */,
				A9CC52711950C9F6004E4E22 /* Foundation.framework */,
			);
			name = "Other Frameworks";
			sourceTree = "<group>";
		};
		A9CC52721950C9F6004E4E22 /* XCode */ = {
			isa = PBXGroup;
			children = (
				A99F7A4F195DF3E8002C30B8 /* Images.xcassets */,
				A9CC52731950C9F6004E4E22 /* Supporting Files */,
			);
			path = XCode;
			sourceTree = "<group>";
		};
		A9CC52731950C9F6004E4E22 /* Supporting Files */ = {
			isa = PBXGroup;
			children = (
				A99F7A51195DF3F9002C30B8 /* EndlessSky-Info.plist */,
			);
			name = "Supporting Files";
			sourceTree = "<group>";
		};
/* End PBXGroup section */

/* Begin PBXHeadersBuildPhase section */
		179C4966BD83E1B6FC2B24A0 /* Headers */ = {
			isa = PBXHeadersBuildPhase;
			buildActionMask = 2147483647;
			files = (
				AFF742E3BAA4AD9A5D001460 /* alignment.hpp in Headers */,
				F55745BDBC50E15DCEB2ED5B /* layout.hpp in Headers */,
				16AD4CACA629E8026777EA00 /* truncate.hpp in Headers */,
			);
			runOnlyForDeploymentPostprocessing = 0;
		};
/* End PBXHeadersBuildPhase section */

/* Begin PBXNativeTarget section */
		072599BD26A8C67D007EC229 /* SDL2 */ = {
			isa = PBXNativeTarget;
			buildConfigurationList = 072599C826A8C67D007EC229 /* Build configuration list for PBXNativeTarget "SDL2" */;
			buildPhases = (
				072599CB26A8C7AB007EC229 /* ShellScript */,
			);
			buildRules = (
			);
			dependencies = (
			);
			name = SDL2;
			productName = SDL2;
			productReference = 072599BE26A8C67D007EC229 /* SDL2.dylib */;
			productType = "com.apple.product-type.library.dynamic";
		};
		A9CC52681950C9F6004E4E22 /* EndlessSky */ = {
			isa = PBXNativeTarget;
			buildConfigurationList = A9CC529A1950C9F6004E4E22 /* Build configuration list for PBXNativeTarget "EndlessSky" */;
			buildPhases = (
				A93931ED19880ECA00C2A87B /* CopyFiles */,
				072599A726A0CDC9007EC229 /* ShellScript */,
				A9CC52651950C9F6004E4E22 /* Sources */,
				A9CC52661950C9F6004E4E22 /* Frameworks */,
				A9CC52671950C9F6004E4E22 /* Resources */,
				179C4966BD83E1B6FC2B24A0 /* Headers */,
			);
			buildRules = (
			);
			dependencies = (
				072599CF26A8CADA007EC229 /* PBXTargetDependency */,
			);
			name = EndlessSky;
			productName = EndlessSky;
			productReference = A9CC52691950C9F6004E4E22 /* Endless Sky.app */;
			productType = "com.apple.product-type.application";
		};
/* End PBXNativeTarget section */

/* Begin PBXProject section */
		A9CC52611950C9F6004E4E22 /* Project object */ = {
			isa = PBXProject;
			attributes = {
				LastUpgradeCheck = 0920;
				TargetAttributes = {
					072599BD26A8C67D007EC229 = {
						CreatedOnToolsVersion = 9.2;
						ProvisioningStyle = Automatic;
					};
				};
			};
			buildConfigurationList = A9CC52641950C9F6004E4E22 /* Build configuration list for PBXProject "EndlessSky" */;
			compatibilityVersion = "Xcode 3.2";
			developmentRegion = English;
			hasScannedForEncodings = 0;
			knownRegions = (
				Base,
			);
			mainGroup = A9CC52601950C9F6004E4E22;
			productRefGroup = A9CC526A1950C9F6004E4E22 /* Products */;
			projectDirPath = "";
			projectRoot = "";
			targets = (
				A9CC52681950C9F6004E4E22 /* EndlessSky */,
				072599BD26A8C67D007EC229 /* SDL2 */,
			);
		};
/* End PBXProject section */

/* Begin PBXResourcesBuildPhase section */
		A9CC52671950C9F6004E4E22 /* Resources */ = {
			isa = PBXResourcesBuildPhase;
			buildActionMask = 2147483647;
			files = (
				A99F7A50195DF3E8002C30B8 /* Images.xcassets in Resources */,
				A99F7B09195DF44C002C30B8 /* license.txt in Resources */,
				A9A5297419996C9F002D7C35 /* sounds in Resources */,
				A99F7AF5195DF44C002C30B8 /* credits.txt in Resources */,
				A99F7B08195DF44C002C30B8 /* keys.txt in Resources */,
				A99F7B34195DF45E002C30B8 /* data in Resources */,
				A94408A51982F3E600610427 /* endless-sky.iconset in Resources */,
				A99F7B35195DF45E002C30B8 /* images in Resources */,
			);
			runOnlyForDeploymentPostprocessing = 0;
		};
/* End PBXResourcesBuildPhase section */

/* Begin PBXShellScriptBuildPhase section */
		072599A726A0CDC9007EC229 /* ShellScript */ = {
			isa = PBXShellScriptBuildPhase;
			buildActionMask = 2147483647;
			files = (
			);
			inputPaths = (
			);
			outputPaths = (
			);
			runOnlyForDeploymentPostprocessing = 0;
			shellPath = /bin/sh;
			shellScript = "\"${SRCROOT}/utils/set_dylibs_rpath.sh\"";
		};
		072599CB26A8C7AB007EC229 /* ShellScript */ = {
			isa = PBXShellScriptBuildPhase;
			buildActionMask = 2147483647;
			files = (
			);
			inputPaths = (
				"$(TEMP_ROOT)/sdl2.dmg",
			);
			outputPaths = (
				"$(TEMP_ROOT)/SDL2.framework",
			);
			runOnlyForDeploymentPostprocessing = 0;
			shellPath = /bin/sh;
			shellScript = "\"${SRCROOT}/utils/fetch_sdl2_framework.sh\"";
			showEnvVarsInLog = 0;
		};
/* End PBXShellScriptBuildPhase section */

/* Begin PBXSourcesBuildPhase section */
		A9CC52651950C9F6004E4E22 /* Sources */ = {
			isa = PBXSourcesBuildPhase;
			buildActionMask = 2147483647;
			files = (
				A96863AD1AE6FD0E004FE1FE /* Command.cpp in Sources */,
				A96863E71AE6FD0E004FE1FE /* PointerShader.cpp in Sources */,
				A96863E51AE6FD0E004FE1FE /* PlayerInfo.cpp in Sources */,
				A96863B81AE6FD0E004FE1FE /* DrawList.cpp in Sources */,
				A96863FB1AE6FD0E004FE1FE /* SpriteSet.cpp in Sources */,
				A96863CC1AE6FD0E004FE1FE /* Interface.cpp in Sources */,
				A96864041AE6FD0E004FE1FE /* UI.cpp in Sources */,
				A96863EE1AE6FD0E004FE1FE /* RingShader.cpp in Sources */,
				A96864001AE6FD0E004FE1FE /* System.cpp in Sources */,
				A96863AC1AE6FD0E004FE1FE /* Color.cpp in Sources */,
				A96864031AE6FD0E004FE1FE /* TradingPanel.cpp in Sources */,
				A96863C81AE6FD0E004FE1FE /* HiringPanel.cpp in Sources */,
				A96863B21AE6FD0E004FE1FE /* DataNode.cpp in Sources */,
				A96863B01AE6FD0E004FE1FE /* ConversationPanel.cpp in Sources */,
				A96863E41AE6FD0E004FE1FE /* PlanetPanel.cpp in Sources */,
				A96863E01AE6FD0E004FE1FE /* Panel.cpp in Sources */,
				A96863D21AE6FD0E004FE1FE /* MapDetailPanel.cpp in Sources */,
				DFAAE2AA1FD4A27B0072C0A8 /* ImageSet.cpp in Sources */,
				B590161321ED4A0F00799178 /* Utf8.cpp in Sources */,
				A96863D41AE6FD0E004FE1FE /* Mask.cpp in Sources */,
				A96863E61AE6FD0E004FE1FE /* Point.cpp in Sources */,
				A96863DE1AE6FD0E004FE1FE /* OutfitterPanel.cpp in Sources */,
				62C3111A1CE172D000409D91 /* Flotsam.cpp in Sources */,
				B55C239D2303CE8B005C1A14 /* GameWindow.cpp in Sources */,
				A96863B91AE6FD0E004FE1FE /* Effect.cpp in Sources */,
				A96863AE1AE6FD0E004FE1FE /* ConditionSet.cpp in Sources */,
				A96863DC1AE6FD0E004FE1FE /* Outfit.cpp in Sources */,
				A96863BB1AE6FD0E004FE1FE /* EscortDisplay.cpp in Sources */,
				A96863EB1AE6FD0E004FE1FE /* Projectile.cpp in Sources */,
				A96863D11AE6FD0E004FE1FE /* MainPanel.cpp in Sources */,
				A96863B31AE6FD0E004FE1FE /* DataWriter.cpp in Sources */,
				A96863A61AE6FD0E004FE1FE /* Audio.cpp in Sources */,
				A96863A21AE6FD0E004FE1FE /* Angle.cpp in Sources */,
				A966A5AB1B964E6300DFF69C /* Person.cpp in Sources */,
				A96863FE1AE6FD0E004FE1FE /* StartConditions.cpp in Sources */,
				A96863A71AE6FD0E004FE1FE /* BankPanel.cpp in Sources */,
				A96863DA1AE6FD0E004FE1FE /* Mortgage.cpp in Sources */,
				A96863C31AE6FD0E004FE1FE /* Galaxy.cpp in Sources */,
				A97C24EA1B17BE35007DDFA1 /* MapOutfitterPanel.cpp in Sources */,
				A96864061AE6FD0E004FE1FE /* WrappedText.cpp in Sources */,
				A96863D91AE6FD0E004FE1FE /* MissionPanel.cpp in Sources */,
				A96863DB1AE6FD0E004FE1FE /* NPC.cpp in Sources */,
				A96863F81AE6FD0E004FE1FE /* SpaceportPanel.cpp in Sources */,
				A96863AA1AE6FD0E004FE1FE /* CaptureOdds.cpp in Sources */,
				A96863B61AE6FD0E004FE1FE /* DistanceMap.cpp in Sources */,
				A96863CF1AE6FD0E004FE1FE /* LocationFilter.cpp in Sources */,
				A96863C11AE6FD0E004FE1FE /* Format.cpp in Sources */,
				A96863BF1AE6FD0E004FE1FE /* Font.cpp in Sources */,
				A96863ED1AE6FD0E004FE1FE /* Random.cpp in Sources */,
				A96864021AE6FD0E004FE1FE /* Trade.cpp in Sources */,
				6245F8251D301C7400A7A094 /* Body.cpp in Sources */,
				5155CD731DBB9FF900EF090B /* Depreciation.cpp in Sources */,
				A96863FC1AE6FD0E004FE1FE /* SpriteShader.cpp in Sources */,
				A96863E81AE6FD0E004FE1FE /* Politics.cpp in Sources */,
				A96863E91AE6FD0E004FE1FE /* Preferences.cpp in Sources */,
				A96863F31AE6FD0E004FE1FE /* ShipEvent.cpp in Sources */,
				DFAAE2A71FD4A25C0072C0A8 /* BatchShader.cpp in Sources */,
				A96863D51AE6FD0E004FE1FE /* MenuPanel.cpp in Sources */,
				A90C15DC1D5BD56800708F3A /* Rectangle.cpp in Sources */,
				A9B99D021C616AD000BE7C2E /* ItemInfoDisplay.cpp in Sources */,
				A96863EA1AE6FD0E004FE1FE /* PreferencesPanel.cpp in Sources */,
				A96863F11AE6FD0E004FE1FE /* Shader.cpp in Sources */,
				A9C70E101C0E5B51000B3D14 /* File.cpp in Sources */,
				A96863F41AE6FD0E004FE1FE /* ShipInfoDisplay.cpp in Sources */,
				A96863C21AE6FD0E004FE1FE /* FrameTimer.cpp in Sources */,
				A96863D81AE6FD0E004FE1FE /* MissionAction.cpp in Sources */,
				A96863FA1AE6FD0E004FE1FE /* SpriteQueue.cpp in Sources */,
				A96863E21AE6FD0E004FE1FE /* Phrase.cpp in Sources */,
				628BDAEF1CC5DC950062BCD2 /* PlanetLabel.cpp in Sources */,
				6245F8281D301C9000A7A094 /* Hardpoint.cpp in Sources */,
				A96863C01AE6FD0E004FE1FE /* FontSet.cpp in Sources */,
				A96863D61AE6FD0E004FE1FE /* Messages.cpp in Sources */,
				A97C24ED1B17BE3C007DDFA1 /* MapShipyardPanel.cpp in Sources */,
				A96863D71AE6FD0E004FE1FE /* Mission.cpp in Sources */,
				A96863D31AE6FD0E004FE1FE /* MapPanel.cpp in Sources */,
				A96863F21AE6FD0E004FE1FE /* Ship.cpp in Sources */,
				B5DDA6942001B7F600DBA76A /* News.cpp in Sources */,
				A96863D01AE6FD0E004FE1FE /* main.cpp in Sources */,
				A96863BE1AE6FD0E004FE1FE /* Fleet.cpp in Sources */,
				A98150821EA9634A00428AD6 /* ShipInfoPanel.cpp in Sources */,
				A96864011AE6FD0E004FE1FE /* Table.cpp in Sources */,
				A96863AB1AE6FD0E004FE1FE /* CargoHold.cpp in Sources */,
				A96864051AE6FD0E004FE1FE /* Weapon.cpp in Sources */,
				A96863EC1AE6FD0E004FE1FE /* Radar.cpp in Sources */,
				A96863F61AE6FD0E004FE1FE /* ShopPanel.cpp in Sources */,
				DFAAE2A61FD4A25C0072C0A8 /* BatchDrawList.cpp in Sources */,
				A98150851EA9635D00428AD6 /* PlayerInfoPanel.cpp in Sources */,
				A96863BC1AE6FD0E004FE1FE /* Files.cpp in Sources */,
				A96863CB1AE6FD0E004FE1FE /* Information.cpp in Sources */,
				A96863F91AE6FD0E004FE1FE /* Sprite.cpp in Sources */,
				A96863A91AE6FD0E004FE1FE /* BoardingPanel.cpp in Sources */,
				DF8D57E11FC25842001525DA /* Dictionary.cpp in Sources */,
				A9B99D051C616AF200BE7C2E /* MapSalesPanel.cpp in Sources */,
				A96863A01AE6FD0E004FE1FE /* Account.cpp in Sources */,
				A90C15D91D5BD55700708F3A /* Minable.cpp in Sources */,
				A96863F51AE6FD0E004FE1FE /* ShipyardPanel.cpp in Sources */,
				A96863DD1AE6FD0E004FE1FE /* OutfitInfoDisplay.cpp in Sources */,
				A96863C41AE6FD0E004FE1FE /* GameData.cpp in Sources */,
				A96863CD1AE6FD0E004FE1FE /* LineShader.cpp in Sources */,
				A96863C71AE6FD0E004FE1FE /* HailPanel.cpp in Sources */,
				62A405BA1D47DA4D0054F6A0 /* FogShader.cpp in Sources */,
				A96863C61AE6FD0E004FE1FE /* Government.cpp in Sources */,
				A96863B51AE6FD0E004FE1FE /* Dialog.cpp in Sources */,
				A96863AF1AE6FD0E004FE1FE /* Conversation.cpp in Sources */,
				A96863C51AE6FD0E004FE1FE /* GameEvent.cpp in Sources */,
				A90633FF1EE602FD000DA6C0 /* LogbookPanel.cpp in Sources */,
				A96863BD1AE6FD0E004FE1FE /* FillShader.cpp in Sources */,
				A96863FF1AE6FD0E004FE1FE /* StellarObject.cpp in Sources */,
				A96863A51AE6FD0E004FE1FE /* AsteroidField.cpp in Sources */,
				A96863FD1AE6FD0E004FE1FE /* StarField.cpp in Sources */,
				A96863B11AE6FD0E004FE1FE /* DataFile.cpp in Sources */,
				A96863E31AE6FD0E004FE1FE /* Planet.cpp in Sources */,
				A96863DF1AE6FD0E004FE1FE /* OutlineShader.cpp in Sources */,
				A96863C91AE6FD0E004FE1FE /* ImageBuffer.cpp in Sources */,
				6A5716331E25BE6F00585EB2 /* CollisionSet.cpp in Sources */,
				A96863E11AE6FD0E004FE1FE /* Personality.cpp in Sources */,
				A96863B41AE6FD0E004FE1FE /* Date.cpp in Sources */,
				DF8D57E51FC25889001525DA /* Visual.cpp in Sources */,
				A96863EF1AE6FD0E004FE1FE /* SavedGame.cpp in Sources */,
				A96863A11AE6FD0E004FE1FE /* AI.cpp in Sources */,
				A96863F71AE6FD0E004FE1FE /* Sound.cpp in Sources */,
				A9BDFB541E00B8AA00A6B27E /* Music.cpp in Sources */,
				A96863BA1AE6FD0E004FE1FE /* Engine.cpp in Sources */,
				A96863CE1AE6FD0E004FE1FE /* LoadPanel.cpp in Sources */,
				A96863A41AE6FD0E004FE1FE /* Armament.cpp in Sources */,
				A96863F01AE6FD0E004FE1FE /* Screen.cpp in Sources */,
				9E1F4BF78F9E1FC4C96F76B5 /* Test.cpp in Sources */,
				C7354A3E9C53D6C5E3CC352F /* TestData.cpp in Sources */,
				5AB644C9B37C15C989A9DBE9 /* DisplayText.cpp in Sources */,
				C4264774A89C0001B6FFC60E /* Hazard.cpp in Sources */,
				94DF4B5B8619F6A3715D6168 /* Weather.cpp in Sources */,
				6EC347E6A79BA5602BA4D1EA /* StartConditionsPanel.cpp in Sources */,
				03624EC39EE09C7A786B4A3D /* CoreStartData.cpp in Sources */,
				90CF46CE84794C6186FC6CE2 /* EsUuid.cpp in Sources */,
				53DA422996419974ADADE346 /* Wormhole.cpp in Sources */,
			);
			runOnlyForDeploymentPostprocessing = 0;
		};
/* End PBXSourcesBuildPhase section */

/* Begin PBXTargetDependency section */
		072599CF26A8CADA007EC229 /* PBXTargetDependency */ = {
			isa = PBXTargetDependency;
			target = 072599BD26A8C67D007EC229 /* SDL2 */;
			targetProxy = 072599CE26A8CADA007EC229 /* PBXContainerItemProxy */;
		};
/* End PBXTargetDependency section */

/* Begin XCBuildConfiguration section */
		072599C626A8C67D007EC229 /* Debug */ = {
			isa = XCBuildConfiguration;
			buildSettings = {
				CLANG_ANALYZER_NONNULL = YES;
				CLANG_ANALYZER_NUMBER_OBJECT_CONVERSION = YES_AGGRESSIVE;
				CLANG_CXX_LANGUAGE_STANDARD = "c++11";
				CLANG_WARN_DOCUMENTATION_COMMENTS = YES;
				CLANG_WARN_UNGUARDED_AVAILABILITY = YES_AGGRESSIVE;
				DEBUG_INFORMATION_FORMAT = dwarf;
				DYLIB_COMPATIBILITY_VERSION = 1;
				DYLIB_CURRENT_VERSION = 1;
				EXECUTABLE_PREFIX = "";
				GCC_C_LANGUAGE_STANDARD = gnu99;
				GCC_ENABLE_CPP_EXCEPTIONS = YES;
				GCC_ENABLE_CPP_RTTI = YES;
				GCC_SYMBOLS_PRIVATE_EXTERN = YES;
				GCC_WARN_64_TO_32_BIT_CONVERSION = NO;
				MACOSX_DEPLOYMENT_TARGET = 10.9;
				MTL_ENABLE_DEBUG_INFO = YES;
				ONLY_ACTIVE_ARCH = NO;
				PRODUCT_NAME = "$(TARGET_NAME)";
				STRIP_STYLE = all;
			};
			name = Debug;
		};
		072599C726A8C67D007EC229 /* Release */ = {
			isa = XCBuildConfiguration;
			buildSettings = {
				CLANG_ANALYZER_NONNULL = YES;
				CLANG_ANALYZER_NUMBER_OBJECT_CONVERSION = YES_AGGRESSIVE;
				CLANG_CXX_LANGUAGE_STANDARD = "c++11";
				CLANG_WARN_DOCUMENTATION_COMMENTS = YES;
				CLANG_WARN_UNGUARDED_AVAILABILITY = YES_AGGRESSIVE;
				COPY_PHASE_STRIP = YES;
				DYLIB_COMPATIBILITY_VERSION = 1;
				DYLIB_CURRENT_VERSION = 1;
				EXECUTABLE_PREFIX = "";
				GCC_C_LANGUAGE_STANDARD = gnu99;
				GCC_ENABLE_CPP_EXCEPTIONS = YES;
				GCC_ENABLE_CPP_RTTI = YES;
				GCC_SYMBOLS_PRIVATE_EXTERN = YES;
				GCC_WARN_64_TO_32_BIT_CONVERSION = NO;
				MACOSX_DEPLOYMENT_TARGET = 10.9;
				MTL_ENABLE_DEBUG_INFO = NO;
				ONLY_ACTIVE_ARCH = NO;
				PRODUCT_NAME = "$(TARGET_NAME)";
				STRIP_STYLE = all;
			};
			name = Release;
		};
		A9CC52981950C9F6004E4E22 /* Debug */ = {
			isa = XCBuildConfiguration;
			buildSettings = {
				ALWAYS_SEARCH_USER_PATHS = NO;
				ARCHS = x86_64;
				CLANG_CXX_LANGUAGE_STANDARD = "c++11";
				CLANG_CXX_LIBRARY = "libc++";
				CLANG_ENABLE_MODULES = YES;
				CLANG_ENABLE_OBJC_ARC = YES;
				CLANG_WARN_BLOCK_CAPTURE_AUTORELEASING = YES;
				CLANG_WARN_BOOL_CONVERSION = YES;
				CLANG_WARN_COMMA = YES;
				CLANG_WARN_CONSTANT_CONVERSION = YES;
				CLANG_WARN_DIRECT_OBJC_ISA_USAGE = YES_ERROR;
				CLANG_WARN_EMPTY_BODY = YES;
				CLANG_WARN_ENUM_CONVERSION = YES;
				CLANG_WARN_INFINITE_RECURSION = YES;
				CLANG_WARN_INT_CONVERSION = YES;
				CLANG_WARN_NON_LITERAL_NULL_CONVERSION = YES;
				CLANG_WARN_OBJC_LITERAL_CONVERSION = YES;
				CLANG_WARN_OBJC_ROOT_CLASS = YES_ERROR;
				CLANG_WARN_RANGE_LOOP_ANALYSIS = YES;
				CLANG_WARN_STRICT_PROTOTYPES = YES;
				CLANG_WARN_SUSPICIOUS_MOVE = YES;
				CLANG_WARN_UNREACHABLE_CODE = YES;
				CLANG_WARN__DUPLICATE_METHOD_MATCH = YES;
				COPY_PHASE_STRIP = NO;
				ENABLE_STRICT_OBJC_MSGSEND = YES;
				ENABLE_TESTABILITY = YES;
				GCC_C_LANGUAGE_STANDARD = gnu99;
				GCC_DYNAMIC_NO_PIC = NO;
				GCC_ENABLE_OBJC_EXCEPTIONS = YES;
				GCC_NO_COMMON_BLOCKS = YES;
				GCC_OPTIMIZATION_LEVEL = 0;
				GCC_PREPROCESSOR_DEFINITIONS = (
					"DEBUG=1",
					"$(inherited)",
				);
				GCC_SYMBOLS_PRIVATE_EXTERN = NO;
				GCC_WARN_64_TO_32_BIT_CONVERSION = NO;
				GCC_WARN_ABOUT_RETURN_TYPE = YES_ERROR;
				GCC_WARN_UNDECLARED_SELECTOR = YES;
				GCC_WARN_UNINITIALIZED_AUTOS = YES_AGGRESSIVE;
				GCC_WARN_UNUSED_FUNCTION = YES;
				GCC_WARN_UNUSED_VARIABLE = YES;
				MACOSX_DEPLOYMENT_TARGET = 10.9;
				OTHER_CFLAGS = "-Werror";
				SDKROOT = macosx;
				VALID_ARCHS = x86_64;
			};
			name = Debug;
		};
		A9CC52991950C9F6004E4E22 /* Release */ = {
			isa = XCBuildConfiguration;
			buildSettings = {
				ALWAYS_SEARCH_USER_PATHS = NO;
				ARCHS = x86_64;
				CLANG_CXX_LANGUAGE_STANDARD = "c++11";
				CLANG_CXX_LIBRARY = "libc++";
				CLANG_ENABLE_MODULES = YES;
				CLANG_ENABLE_OBJC_ARC = YES;
				CLANG_WARN_BLOCK_CAPTURE_AUTORELEASING = YES;
				CLANG_WARN_BOOL_CONVERSION = YES;
				CLANG_WARN_COMMA = YES;
				CLANG_WARN_CONSTANT_CONVERSION = YES;
				CLANG_WARN_DIRECT_OBJC_ISA_USAGE = YES_ERROR;
				CLANG_WARN_EMPTY_BODY = YES;
				CLANG_WARN_ENUM_CONVERSION = YES;
				CLANG_WARN_INFINITE_RECURSION = YES;
				CLANG_WARN_INT_CONVERSION = YES;
				CLANG_WARN_NON_LITERAL_NULL_CONVERSION = YES;
				CLANG_WARN_OBJC_LITERAL_CONVERSION = YES;
				CLANG_WARN_OBJC_ROOT_CLASS = YES_ERROR;
				CLANG_WARN_RANGE_LOOP_ANALYSIS = YES;
				CLANG_WARN_STRICT_PROTOTYPES = YES;
				CLANG_WARN_SUSPICIOUS_MOVE = YES;
				CLANG_WARN_UNREACHABLE_CODE = YES;
				CLANG_WARN__DUPLICATE_METHOD_MATCH = YES;
				COPY_PHASE_STRIP = YES;
				DEBUG_INFORMATION_FORMAT = "dwarf-with-dsym";
				ENABLE_NS_ASSERTIONS = NO;
				ENABLE_STRICT_OBJC_MSGSEND = YES;
				GCC_C_LANGUAGE_STANDARD = gnu99;
				GCC_ENABLE_OBJC_EXCEPTIONS = YES;
				GCC_NO_COMMON_BLOCKS = YES;
				GCC_WARN_64_TO_32_BIT_CONVERSION = NO;
				GCC_WARN_ABOUT_RETURN_TYPE = YES_ERROR;
				GCC_WARN_UNDECLARED_SELECTOR = YES;
				GCC_WARN_UNINITIALIZED_AUTOS = YES_AGGRESSIVE;
				GCC_WARN_UNUSED_FUNCTION = YES;
				GCC_WARN_UNUSED_VARIABLE = YES;
				MACOSX_DEPLOYMENT_TARGET = 10.9;
				OTHER_CFLAGS = "-Werror";
				SDKROOT = macosx;
				VALID_ARCHS = x86_64;
			};
			name = Release;
		};
		A9CC529B1950C9F6004E4E22 /* Debug */ = {
			isa = XCBuildConfiguration;
			buildSettings = {
				ASSETCATALOG_COMPILER_APPICON_NAME = AppIcon;
				FRAMEWORK_SEARCH_PATHS = (
					"$(inherited)",
					"$(PROJECT_DIR)/build",
				);
				GCC_PRECOMPILE_PREFIX_HEADER = NO;
				GCC_PREFIX_HEADER = "";
				GCC_WARN_64_TO_32_BIT_CONVERSION = NO;
				HEADER_SEARCH_PATHS = (
					"$(inherited)",
					"/usr/local/opt/jpeg-turbo/include",
					/usr/local/include,
				);
				INFOPLIST_FILE = "XCode/EndlessSky-Info.plist";
				LD_RUNPATH_SEARCH_PATHS = "@loader_path/../Frameworks";
				LIBRARY_SEARCH_PATHS = (
					"$(inherited)",
					"$(BUILT_PRODUCTS_DIR)/$(FRAMEWORKS_FOLDER_PATH)",
				);
				MACOSX_DEPLOYMENT_TARGET = 10.9;
				PRODUCT_BUNDLE_IDENTIFIER = "${PRODUCT_NAME:rfc1034identifier}";
				PRODUCT_NAME = "Endless Sky";
				WRAPPER_EXTENSION = app;
			};
			name = Debug;
		};
		A9CC529C1950C9F6004E4E22 /* Release */ = {
			isa = XCBuildConfiguration;
			buildSettings = {
				ASSETCATALOG_COMPILER_APPICON_NAME = AppIcon;
				FRAMEWORK_SEARCH_PATHS = (
					"$(inherited)",
					"$(PROJECT_DIR)/build",
				);
				GCC_PRECOMPILE_PREFIX_HEADER = NO;
				GCC_PREFIX_HEADER = "";
				GCC_WARN_64_TO_32_BIT_CONVERSION = NO;
				HEADER_SEARCH_PATHS = (
					"$(inherited)",
					"/usr/local/opt/jpeg-turbo/include",
					/usr/local/include,
				);
				INFOPLIST_FILE = "XCode/EndlessSky-Info.plist";
				LD_RUNPATH_SEARCH_PATHS = "@loader_path/../Frameworks";
				LIBRARY_SEARCH_PATHS = (
					"$(inherited)",
					"$(BUILT_PRODUCTS_DIR)/$(FRAMEWORKS_FOLDER_PATH)",
				);
				MACOSX_DEPLOYMENT_TARGET = 10.9;
				PRODUCT_BUNDLE_IDENTIFIER = "${PRODUCT_NAME:rfc1034identifier}";
				PRODUCT_NAME = "Endless Sky";
				WRAPPER_EXTENSION = app;
			};
			name = Release;
		};
/* End XCBuildConfiguration section */

/* Begin XCConfigurationList section */
		072599C826A8C67D007EC229 /* Build configuration list for PBXNativeTarget "SDL2" */ = {
			isa = XCConfigurationList;
			buildConfigurations = (
				072599C626A8C67D007EC229 /* Debug */,
				072599C726A8C67D007EC229 /* Release */,
			);
			defaultConfigurationIsVisible = 0;
			defaultConfigurationName = Release;
		};
		A9CC52641950C9F6004E4E22 /* Build configuration list for PBXProject "EndlessSky" */ = {
			isa = XCConfigurationList;
			buildConfigurations = (
				A9CC52981950C9F6004E4E22 /* Debug */,
				A9CC52991950C9F6004E4E22 /* Release */,
			);
			defaultConfigurationIsVisible = 0;
			defaultConfigurationName = Release;
		};
		A9CC529A1950C9F6004E4E22 /* Build configuration list for PBXNativeTarget "EndlessSky" */ = {
			isa = XCConfigurationList;
			buildConfigurations = (
				A9CC529B1950C9F6004E4E22 /* Debug */,
				A9CC529C1950C9F6004E4E22 /* Release */,
			);
			defaultConfigurationIsVisible = 0;
			defaultConfigurationName = Release;
		};
/* End XCConfigurationList section */
	};
	rootObject = A9CC52611950C9F6004E4E22 /* Project object */;
}<|MERGE_RESOLUTION|>--- conflicted
+++ resolved
@@ -796,12 +796,9 @@
 				0C90483BB01ECD0E3E8DDA44 /* WeightedList.h */,
 				950742538F8CECF5D4168FBC /* EsUuid.cpp */,
 				86AB4B6E9C4C0490AE7F029B /* EsUuid.h */,
-<<<<<<< HEAD
 				6D414B4194239522B24F3C95 /* Wormhole.cpp */,
 				E8B4490F8091C6E3EF571515 /* Wormhole.h */,
-=======
 				A00D4207B8915B5E7E9B4619 /* RandomEvent.h */,
->>>>>>> 0a3e552c
 			);
 			name = source;
 			sourceTree = "<group>";
