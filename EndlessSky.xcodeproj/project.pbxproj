--- conflicted
+++ resolved
@@ -1292,11 +1292,8 @@
 				F35E4D6EA465D71CDA282EBA /* MenuAnimationPanel.cpp in Sources */,
 				497849B2A4C5EA58A64D316C /* MapPlanetCard.cpp in Sources */,
 				920F40E0ADECA8926F423FDA /* Variant.cpp in Sources */,
-<<<<<<< HEAD
 				750C4374811B129C0D5C9343 /* SecondaryWeaponIconDisplay.cpp in Sources */,
-=======
 				46A34BE4A0599886221093BA /* PrintData.cpp in Sources */,
->>>>>>> ab118c6b
 				DAC24E909BF453D18AEE3DA3 /* Logger.cpp in Sources */,
 			);
 			runOnlyForDeploymentPostprocessing = 0;
