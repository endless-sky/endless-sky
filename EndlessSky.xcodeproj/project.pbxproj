// !$*UTF8*$!
{
	archiveVersion = 1;
	classes = {
	};
	objectVersion = 46;
	objects = {

/* Begin PBXBuildFile section */
		027A4E858B292CE9F0A06F89 /* FireCommand.cpp in Sources */ = {isa = PBXBuildFile; fileRef = E8F645ACA30BA0E95F83803C /* FireCommand.cpp */; };
		03624EC39EE09C7A786B4A3D /* CoreStartData.cpp in Sources */ = {isa = PBXBuildFile; fileRef = 0DF34095B64BC64F666ECF5F /* CoreStartData.cpp */; };
		03DC4253AA8390FE0A8FB4EA /* MaskManager.cpp in Sources */ = {isa = PBXBuildFile; fileRef = 499B4DA7A9C7351120660643 /* MaskManager.cpp */; };
		072599D126A8CB2F007EC229 /* SDL2.framework in Frameworks */ = {isa = PBXBuildFile; fileRef = 072599CC26A8C942007EC229 /* SDL2.framework */; };
		072599D426A8CD5D007EC229 /* SDL2.framework in CopyFiles */ = {isa = PBXBuildFile; fileRef = 072599CC26A8C942007EC229 /* SDL2.framework */; settings = {ATTRIBUTES = (CodeSignOnCopy, RemoveHeadersOnCopy, ); }; };
		16AD4CACA629E8026777EA00 /* truncate.hpp in Headers */ = {isa = PBXBuildFile; fileRef = 2CA44855BD0AFF45DCAEEA5D /* truncate.hpp */; settings = {ATTRIBUTES = (Project, ); }; };
		301A4FE885A7A12348986C4F /* UniverseObjects.cpp in Sources */ = {isa = PBXBuildFile; fileRef = 389245138CF297EB417DF730 /* UniverseObjects.cpp */; };
		5155CD731DBB9FF900EF090B /* Depreciation.cpp in Sources */ = {isa = PBXBuildFile; fileRef = 5155CD711DBB9FF900EF090B /* Depreciation.cpp */; };
		5AB644C9B37C15C989A9DBE9 /* DisplayText.cpp in Sources */ = {isa = PBXBuildFile; fileRef = 2E1E458DB603BF979429117C /* DisplayText.cpp */; };
		6245F8251D301C7400A7A094 /* Body.cpp in Sources */ = {isa = PBXBuildFile; fileRef = 6245F8231D301C7400A7A094 /* Body.cpp */; };
		6245F8281D301C9000A7A094 /* Hardpoint.cpp in Sources */ = {isa = PBXBuildFile; fileRef = 6245F8261D301C9000A7A094 /* Hardpoint.cpp */; };
		628BDAEF1CC5DC950062BCD2 /* PlanetLabel.cpp in Sources */ = {isa = PBXBuildFile; fileRef = 628BDAED1CC5DC950062BCD2 /* PlanetLabel.cpp */; };
		62A405BA1D47DA4D0054F6A0 /* FogShader.cpp in Sources */ = {isa = PBXBuildFile; fileRef = 62A405B81D47DA4D0054F6A0 /* FogShader.cpp */; };
		62C3111A1CE172D000409D91 /* Flotsam.cpp in Sources */ = {isa = PBXBuildFile; fileRef = 62C311181CE172D000409D91 /* Flotsam.cpp */; };
		6A5716331E25BE6F00585EB2 /* CollisionSet.cpp in Sources */ = {isa = PBXBuildFile; fileRef = 6A5716311E25BE6F00585EB2 /* CollisionSet.cpp */; };
		6A944BEEA8D30C787EC50955 /* ShipsFactory.cpp in Sources */ = {isa = PBXBuildFile; fileRef = F1E9401FB9E115CED724F641 /* ShipsFactory.cpp */; };
		6EC347E6A79BA5602BA4D1EA /* StartConditionsPanel.cpp in Sources */ = {isa = PBXBuildFile; fileRef = 11EA4AD7A889B6AC1441A198 /* StartConditionsPanel.cpp */; };
		87D6407E8B579EB502BFBCE5 /* GameAction.cpp in Sources */ = {isa = PBXBuildFile; fileRef = 9F0F4096A9008E2D8F3304BB /* GameAction.cpp */; };
		88A64339B56EBA1F7923E1C7 /* GameLoadingPanel.cpp in Sources */ = {isa = PBXBuildFile; fileRef = A7E640C7A366679B27CCADAC /* GameLoadingPanel.cpp */; };
		90CF46CE84794C6186FC6CE2 /* EsUuid.cpp in Sources */ = {isa = PBXBuildFile; fileRef = 950742538F8CECF5D4168FBC /* EsUuid.cpp */; };
		94DF4B5B8619F6A3715D6168 /* Weather.cpp in Sources */ = {isa = PBXBuildFile; fileRef = 8E8A4C648B242742B22A34FA /* Weather.cpp */; };
		9E1F4BF78F9E1FC4C96F76B5 /* Test.cpp in Sources */ = {isa = PBXBuildFile; fileRef = 2E8047A8987DD8EC99FF8E2E /* Test.cpp */; };
		A90633FF1EE602FD000DA6C0 /* LogbookPanel.cpp in Sources */ = {isa = PBXBuildFile; fileRef = A90633FD1EE602FD000DA6C0 /* LogbookPanel.cpp */; };
		A90C15D91D5BD55700708F3A /* Minable.cpp in Sources */ = {isa = PBXBuildFile; fileRef = A90C15D71D5BD55700708F3A /* Minable.cpp */; };
		A90C15DC1D5BD56800708F3A /* Rectangle.cpp in Sources */ = {isa = PBXBuildFile; fileRef = A90C15DA1D5BD56800708F3A /* Rectangle.cpp */; };
		A93931FB1988135200C2A87B /* libturbojpeg.0.dylib in Frameworks */ = {isa = PBXBuildFile; fileRef = A93931FA1988135200C2A87B /* libturbojpeg.0.dylib */; };
		A93931FD1988136B00C2A87B /* libpng16.dylib in Frameworks */ = {isa = PBXBuildFile; fileRef = A93931FC1988136B00C2A87B /* libpng16.dylib */; };
		A93931FE1988136E00C2A87B /* libturbojpeg.0.dylib in CopyFiles */ = {isa = PBXBuildFile; fileRef = A93931FA1988135200C2A87B /* libturbojpeg.0.dylib */; };
		A93931FF1988136F00C2A87B /* libpng16.dylib in CopyFiles */ = {isa = PBXBuildFile; fileRef = A93931FC1988136B00C2A87B /* libpng16.dylib */; };
		A94408A51982F3E600610427 /* endless-sky.iconset in Resources */ = {isa = PBXBuildFile; fileRef = A94408A41982F3E600610427 /* endless-sky.iconset */; };
		A966A5AB1B964E6300DFF69C /* Person.cpp in Sources */ = {isa = PBXBuildFile; fileRef = A966A5A91B964E6300DFF69C /* Person.cpp */; };
		A96863A01AE6FD0E004FE1FE /* Account.cpp in Sources */ = {isa = PBXBuildFile; fileRef = A96862CD1AE6FD0A004FE1FE /* Account.cpp */; };
		A96863A11AE6FD0E004FE1FE /* AI.cpp in Sources */ = {isa = PBXBuildFile; fileRef = A96862CF1AE6FD0A004FE1FE /* AI.cpp */; };
		A96863A21AE6FD0E004FE1FE /* Angle.cpp in Sources */ = {isa = PBXBuildFile; fileRef = A96862D11AE6FD0A004FE1FE /* Angle.cpp */; };
		A96863A41AE6FD0E004FE1FE /* Armament.cpp in Sources */ = {isa = PBXBuildFile; fileRef = A96862D51AE6FD0A004FE1FE /* Armament.cpp */; };
		A96863A51AE6FD0E004FE1FE /* AsteroidField.cpp in Sources */ = {isa = PBXBuildFile; fileRef = A96862D71AE6FD0A004FE1FE /* AsteroidField.cpp */; };
		A96863A61AE6FD0E004FE1FE /* Audio.cpp in Sources */ = {isa = PBXBuildFile; fileRef = A96862D91AE6FD0A004FE1FE /* Audio.cpp */; };
		A96863A71AE6FD0E004FE1FE /* BankPanel.cpp in Sources */ = {isa = PBXBuildFile; fileRef = A96862DB1AE6FD0A004FE1FE /* BankPanel.cpp */; };
		A96863A91AE6FD0E004FE1FE /* BoardingPanel.cpp in Sources */ = {isa = PBXBuildFile; fileRef = A96862DF1AE6FD0A004FE1FE /* BoardingPanel.cpp */; };
		A96863AA1AE6FD0E004FE1FE /* CaptureOdds.cpp in Sources */ = {isa = PBXBuildFile; fileRef = A96862E11AE6FD0A004FE1FE /* CaptureOdds.cpp */; };
		A96863AB1AE6FD0E004FE1FE /* CargoHold.cpp in Sources */ = {isa = PBXBuildFile; fileRef = A96862E31AE6FD0A004FE1FE /* CargoHold.cpp */; };
		A96863AC1AE6FD0E004FE1FE /* Color.cpp in Sources */ = {isa = PBXBuildFile; fileRef = A96862E61AE6FD0A004FE1FE /* Color.cpp */; };
		A96863AD1AE6FD0E004FE1FE /* Command.cpp in Sources */ = {isa = PBXBuildFile; fileRef = A96862E81AE6FD0A004FE1FE /* Command.cpp */; };
		A96863AE1AE6FD0E004FE1FE /* ConditionSet.cpp in Sources */ = {isa = PBXBuildFile; fileRef = A96862EA1AE6FD0A004FE1FE /* ConditionSet.cpp */; };
		A96863AF1AE6FD0E004FE1FE /* Conversation.cpp in Sources */ = {isa = PBXBuildFile; fileRef = A96862EC1AE6FD0A004FE1FE /* Conversation.cpp */; };
		A96863B01AE6FD0E004FE1FE /* ConversationPanel.cpp in Sources */ = {isa = PBXBuildFile; fileRef = A96862EE1AE6FD0A004FE1FE /* ConversationPanel.cpp */; };
		A96863B11AE6FD0E004FE1FE /* DataFile.cpp in Sources */ = {isa = PBXBuildFile; fileRef = A96862F01AE6FD0A004FE1FE /* DataFile.cpp */; };
		A96863B21AE6FD0E004FE1FE /* DataNode.cpp in Sources */ = {isa = PBXBuildFile; fileRef = A96862F21AE6FD0A004FE1FE /* DataNode.cpp */; };
		A96863B31AE6FD0E004FE1FE /* DataWriter.cpp in Sources */ = {isa = PBXBuildFile; fileRef = A96862F41AE6FD0A004FE1FE /* DataWriter.cpp */; };
		A96863B41AE6FD0E004FE1FE /* Date.cpp in Sources */ = {isa = PBXBuildFile; fileRef = A96862F61AE6FD0A004FE1FE /* Date.cpp */; };
		A96863B51AE6FD0E004FE1FE /* Dialog.cpp in Sources */ = {isa = PBXBuildFile; fileRef = A96862F81AE6FD0A004FE1FE /* Dialog.cpp */; };
		A96863B61AE6FD0E004FE1FE /* DistanceMap.cpp in Sources */ = {isa = PBXBuildFile; fileRef = A96862FA1AE6FD0B004FE1FE /* DistanceMap.cpp */; };
		A96863B81AE6FD0E004FE1FE /* DrawList.cpp in Sources */ = {isa = PBXBuildFile; fileRef = A96862FE1AE6FD0B004FE1FE /* DrawList.cpp */; };
		A96863B91AE6FD0E004FE1FE /* Effect.cpp in Sources */ = {isa = PBXBuildFile; fileRef = A96863001AE6FD0B004FE1FE /* Effect.cpp */; };
		A96863BA1AE6FD0E004FE1FE /* Engine.cpp in Sources */ = {isa = PBXBuildFile; fileRef = A96863021AE6FD0B004FE1FE /* Engine.cpp */; };
		A96863BB1AE6FD0E004FE1FE /* EscortDisplay.cpp in Sources */ = {isa = PBXBuildFile; fileRef = A96863041AE6FD0B004FE1FE /* EscortDisplay.cpp */; };
		A96863BC1AE6FD0E004FE1FE /* Files.cpp in Sources */ = {isa = PBXBuildFile; fileRef = A96863061AE6FD0B004FE1FE /* Files.cpp */; };
		A96863BD1AE6FD0E004FE1FE /* FillShader.cpp in Sources */ = {isa = PBXBuildFile; fileRef = A96863081AE6FD0B004FE1FE /* FillShader.cpp */; };
		A96863BE1AE6FD0E004FE1FE /* Fleet.cpp in Sources */ = {isa = PBXBuildFile; fileRef = A968630A1AE6FD0B004FE1FE /* Fleet.cpp */; };
		A96863BF1AE6FD0E004FE1FE /* Font.cpp in Sources */ = {isa = PBXBuildFile; fileRef = A968630C1AE6FD0B004FE1FE /* Font.cpp */; };
		A96863C01AE6FD0E004FE1FE /* FontSet.cpp in Sources */ = {isa = PBXBuildFile; fileRef = A968630E1AE6FD0B004FE1FE /* FontSet.cpp */; };
		A96863C11AE6FD0E004FE1FE /* Format.cpp in Sources */ = {isa = PBXBuildFile; fileRef = A96863101AE6FD0B004FE1FE /* Format.cpp */; };
		A96863C21AE6FD0E004FE1FE /* FrameTimer.cpp in Sources */ = {isa = PBXBuildFile; fileRef = A96863121AE6FD0B004FE1FE /* FrameTimer.cpp */; };
		A96863C31AE6FD0E004FE1FE /* Galaxy.cpp in Sources */ = {isa = PBXBuildFile; fileRef = A96863141AE6FD0B004FE1FE /* Galaxy.cpp */; };
		A96863C41AE6FD0E004FE1FE /* GameData.cpp in Sources */ = {isa = PBXBuildFile; fileRef = A96863161AE6FD0B004FE1FE /* GameData.cpp */; };
		A96863C51AE6FD0E004FE1FE /* GameEvent.cpp in Sources */ = {isa = PBXBuildFile; fileRef = A96863181AE6FD0B004FE1FE /* GameEvent.cpp */; };
		A96863C61AE6FD0E004FE1FE /* Government.cpp in Sources */ = {isa = PBXBuildFile; fileRef = A968631B1AE6FD0B004FE1FE /* Government.cpp */; };
		A96863C71AE6FD0E004FE1FE /* HailPanel.cpp in Sources */ = {isa = PBXBuildFile; fileRef = A968631D1AE6FD0B004FE1FE /* HailPanel.cpp */; };
		A96863C81AE6FD0E004FE1FE /* HiringPanel.cpp in Sources */ = {isa = PBXBuildFile; fileRef = A968631F1AE6FD0B004FE1FE /* HiringPanel.cpp */; };
		A96863C91AE6FD0E004FE1FE /* ImageBuffer.cpp in Sources */ = {isa = PBXBuildFile; fileRef = A96863211AE6FD0B004FE1FE /* ImageBuffer.cpp */; };
		A96863CB1AE6FD0E004FE1FE /* Information.cpp in Sources */ = {isa = PBXBuildFile; fileRef = A96863251AE6FD0B004FE1FE /* Information.cpp */; };
		A96863CC1AE6FD0E004FE1FE /* Interface.cpp in Sources */ = {isa = PBXBuildFile; fileRef = A96863271AE6FD0B004FE1FE /* Interface.cpp */; };
		A96863CD1AE6FD0E004FE1FE /* LineShader.cpp in Sources */ = {isa = PBXBuildFile; fileRef = A96863291AE6FD0B004FE1FE /* LineShader.cpp */; };
		A96863CE1AE6FD0E004FE1FE /* LoadPanel.cpp in Sources */ = {isa = PBXBuildFile; fileRef = A968632B1AE6FD0B004FE1FE /* LoadPanel.cpp */; };
		A96863CF1AE6FD0E004FE1FE /* LocationFilter.cpp in Sources */ = {isa = PBXBuildFile; fileRef = A968632D1AE6FD0B004FE1FE /* LocationFilter.cpp */; };
		A96863D01AE6FD0E004FE1FE /* main.cpp in Sources */ = {isa = PBXBuildFile; fileRef = A968632F1AE6FD0B004FE1FE /* main.cpp */; };
		A96863D11AE6FD0E004FE1FE /* MainPanel.cpp in Sources */ = {isa = PBXBuildFile; fileRef = A96863301AE6FD0B004FE1FE /* MainPanel.cpp */; };
		A96863D21AE6FD0E004FE1FE /* MapDetailPanel.cpp in Sources */ = {isa = PBXBuildFile; fileRef = A96863321AE6FD0C004FE1FE /* MapDetailPanel.cpp */; };
		A96863D31AE6FD0E004FE1FE /* MapPanel.cpp in Sources */ = {isa = PBXBuildFile; fileRef = A96863341AE6FD0C004FE1FE /* MapPanel.cpp */; };
		A96863D41AE6FD0E004FE1FE /* Mask.cpp in Sources */ = {isa = PBXBuildFile; fileRef = A96863361AE6FD0C004FE1FE /* Mask.cpp */; };
		A96863D51AE6FD0E004FE1FE /* MenuPanel.cpp in Sources */ = {isa = PBXBuildFile; fileRef = A96863381AE6FD0C004FE1FE /* MenuPanel.cpp */; };
		A96863D61AE6FD0E004FE1FE /* Messages.cpp in Sources */ = {isa = PBXBuildFile; fileRef = A968633A1AE6FD0C004FE1FE /* Messages.cpp */; };
		A96863D71AE6FD0E004FE1FE /* Mission.cpp in Sources */ = {isa = PBXBuildFile; fileRef = A968633C1AE6FD0C004FE1FE /* Mission.cpp */; };
		A96863D81AE6FD0E004FE1FE /* MissionAction.cpp in Sources */ = {isa = PBXBuildFile; fileRef = A968633E1AE6FD0C004FE1FE /* MissionAction.cpp */; };
		A96863D91AE6FD0E004FE1FE /* MissionPanel.cpp in Sources */ = {isa = PBXBuildFile; fileRef = A96863401AE6FD0C004FE1FE /* MissionPanel.cpp */; };
		A96863DA1AE6FD0E004FE1FE /* Mortgage.cpp in Sources */ = {isa = PBXBuildFile; fileRef = A96863421AE6FD0C004FE1FE /* Mortgage.cpp */; };
		A96863DB1AE6FD0E004FE1FE /* NPC.cpp in Sources */ = {isa = PBXBuildFile; fileRef = A96863441AE6FD0C004FE1FE /* NPC.cpp */; };
		A96863DC1AE6FD0E004FE1FE /* Outfit.cpp in Sources */ = {isa = PBXBuildFile; fileRef = A96863461AE6FD0C004FE1FE /* Outfit.cpp */; };
		A96863DD1AE6FD0E004FE1FE /* OutfitInfoDisplay.cpp in Sources */ = {isa = PBXBuildFile; fileRef = A96863481AE6FD0C004FE1FE /* OutfitInfoDisplay.cpp */; };
		A96863DE1AE6FD0E004FE1FE /* OutfitterPanel.cpp in Sources */ = {isa = PBXBuildFile; fileRef = A968634A1AE6FD0C004FE1FE /* OutfitterPanel.cpp */; };
		A96863DF1AE6FD0E004FE1FE /* OutlineShader.cpp in Sources */ = {isa = PBXBuildFile; fileRef = A968634C1AE6FD0C004FE1FE /* OutlineShader.cpp */; };
		A96863E01AE6FD0E004FE1FE /* Panel.cpp in Sources */ = {isa = PBXBuildFile; fileRef = A968634E1AE6FD0C004FE1FE /* Panel.cpp */; };
		A96863E11AE6FD0E004FE1FE /* Personality.cpp in Sources */ = {isa = PBXBuildFile; fileRef = A96863501AE6FD0C004FE1FE /* Personality.cpp */; };
		A96863E21AE6FD0E004FE1FE /* Phrase.cpp in Sources */ = {isa = PBXBuildFile; fileRef = A96863521AE6FD0C004FE1FE /* Phrase.cpp */; };
		A96863E31AE6FD0E004FE1FE /* Planet.cpp in Sources */ = {isa = PBXBuildFile; fileRef = A96863551AE6FD0C004FE1FE /* Planet.cpp */; };
		A96863E41AE6FD0E004FE1FE /* PlanetPanel.cpp in Sources */ = {isa = PBXBuildFile; fileRef = A96863571AE6FD0C004FE1FE /* PlanetPanel.cpp */; };
		A96863E51AE6FD0E004FE1FE /* PlayerInfo.cpp in Sources */ = {isa = PBXBuildFile; fileRef = A96863591AE6FD0C004FE1FE /* PlayerInfo.cpp */; };
		A96863E61AE6FD0E004FE1FE /* Point.cpp in Sources */ = {isa = PBXBuildFile; fileRef = A968635B1AE6FD0C004FE1FE /* Point.cpp */; };
		A96863E71AE6FD0E004FE1FE /* PointerShader.cpp in Sources */ = {isa = PBXBuildFile; fileRef = A968635D1AE6FD0C004FE1FE /* PointerShader.cpp */; };
		A96863E81AE6FD0E004FE1FE /* Politics.cpp in Sources */ = {isa = PBXBuildFile; fileRef = A968635F1AE6FD0C004FE1FE /* Politics.cpp */; };
		A96863E91AE6FD0E004FE1FE /* Preferences.cpp in Sources */ = {isa = PBXBuildFile; fileRef = A96863611AE6FD0C004FE1FE /* Preferences.cpp */; };
		A96863EA1AE6FD0E004FE1FE /* PreferencesPanel.cpp in Sources */ = {isa = PBXBuildFile; fileRef = A96863631AE6FD0C004FE1FE /* PreferencesPanel.cpp */; };
		A96863EB1AE6FD0E004FE1FE /* Projectile.cpp in Sources */ = {isa = PBXBuildFile; fileRef = A96863651AE6FD0C004FE1FE /* Projectile.cpp */; };
		A96863EC1AE6FD0E004FE1FE /* Radar.cpp in Sources */ = {isa = PBXBuildFile; fileRef = A96863671AE6FD0C004FE1FE /* Radar.cpp */; };
		A96863ED1AE6FD0E004FE1FE /* Random.cpp in Sources */ = {isa = PBXBuildFile; fileRef = A96863691AE6FD0D004FE1FE /* Random.cpp */; };
		A96863EE1AE6FD0E004FE1FE /* RingShader.cpp in Sources */ = {isa = PBXBuildFile; fileRef = A968636B1AE6FD0D004FE1FE /* RingShader.cpp */; };
		A96863EF1AE6FD0E004FE1FE /* SavedGame.cpp in Sources */ = {isa = PBXBuildFile; fileRef = A968636E1AE6FD0D004FE1FE /* SavedGame.cpp */; };
		A96863F01AE6FD0E004FE1FE /* Screen.cpp in Sources */ = {isa = PBXBuildFile; fileRef = A96863701AE6FD0D004FE1FE /* Screen.cpp */; };
		A96863F11AE6FD0E004FE1FE /* Shader.cpp in Sources */ = {isa = PBXBuildFile; fileRef = A96863731AE6FD0D004FE1FE /* Shader.cpp */; };
		A96863F21AE6FD0E004FE1FE /* Ship.cpp in Sources */ = {isa = PBXBuildFile; fileRef = A96863761AE6FD0D004FE1FE /* Ship.cpp */; };
		A96863F31AE6FD0E004FE1FE /* ShipEvent.cpp in Sources */ = {isa = PBXBuildFile; fileRef = A96863781AE6FD0D004FE1FE /* ShipEvent.cpp */; };
		A96863F41AE6FD0E004FE1FE /* ShipInfoDisplay.cpp in Sources */ = {isa = PBXBuildFile; fileRef = A968637A1AE6FD0D004FE1FE /* ShipInfoDisplay.cpp */; };
		A96863F51AE6FD0E004FE1FE /* ShipyardPanel.cpp in Sources */ = {isa = PBXBuildFile; fileRef = A968637C1AE6FD0D004FE1FE /* ShipyardPanel.cpp */; };
		A96863F61AE6FD0E004FE1FE /* ShopPanel.cpp in Sources */ = {isa = PBXBuildFile; fileRef = A968637E1AE6FD0D004FE1FE /* ShopPanel.cpp */; };
		A96863F71AE6FD0E004FE1FE /* Sound.cpp in Sources */ = {isa = PBXBuildFile; fileRef = A96863801AE6FD0D004FE1FE /* Sound.cpp */; };
		A96863F81AE6FD0E004FE1FE /* SpaceportPanel.cpp in Sources */ = {isa = PBXBuildFile; fileRef = A96863821AE6FD0D004FE1FE /* SpaceportPanel.cpp */; };
		A96863F91AE6FD0E004FE1FE /* Sprite.cpp in Sources */ = {isa = PBXBuildFile; fileRef = A96863841AE6FD0D004FE1FE /* Sprite.cpp */; };
		A96863FA1AE6FD0E004FE1FE /* SpriteQueue.cpp in Sources */ = {isa = PBXBuildFile; fileRef = A96863861AE6FD0D004FE1FE /* SpriteQueue.cpp */; };
		A96863FB1AE6FD0E004FE1FE /* SpriteSet.cpp in Sources */ = {isa = PBXBuildFile; fileRef = A96863881AE6FD0D004FE1FE /* SpriteSet.cpp */; };
		A96863FC1AE6FD0E004FE1FE /* SpriteShader.cpp in Sources */ = {isa = PBXBuildFile; fileRef = A968638A1AE6FD0D004FE1FE /* SpriteShader.cpp */; };
		A96863FD1AE6FD0E004FE1FE /* StarField.cpp in Sources */ = {isa = PBXBuildFile; fileRef = A968638C1AE6FD0D004FE1FE /* StarField.cpp */; };
		A96863FE1AE6FD0E004FE1FE /* StartConditions.cpp in Sources */ = {isa = PBXBuildFile; fileRef = A968638E1AE6FD0D004FE1FE /* StartConditions.cpp */; };
		A96863FF1AE6FD0E004FE1FE /* StellarObject.cpp in Sources */ = {isa = PBXBuildFile; fileRef = A96863901AE6FD0D004FE1FE /* StellarObject.cpp */; };
		A96864001AE6FD0E004FE1FE /* System.cpp in Sources */ = {isa = PBXBuildFile; fileRef = A96863921AE6FD0D004FE1FE /* System.cpp */; };
		A96864011AE6FD0E004FE1FE /* Table.cpp in Sources */ = {isa = PBXBuildFile; fileRef = A96863941AE6FD0D004FE1FE /* Table.cpp */; };
		A96864021AE6FD0E004FE1FE /* Trade.cpp in Sources */ = {isa = PBXBuildFile; fileRef = A96863961AE6FD0D004FE1FE /* Trade.cpp */; };
		A96864031AE6FD0E004FE1FE /* TradingPanel.cpp in Sources */ = {isa = PBXBuildFile; fileRef = A96863981AE6FD0D004FE1FE /* TradingPanel.cpp */; };
		A96864041AE6FD0E004FE1FE /* UI.cpp in Sources */ = {isa = PBXBuildFile; fileRef = A968639A1AE6FD0D004FE1FE /* UI.cpp */; };
		A96864051AE6FD0E004FE1FE /* Weapon.cpp in Sources */ = {isa = PBXBuildFile; fileRef = A968639C1AE6FD0D004FE1FE /* Weapon.cpp */; };
		A96864061AE6FD0E004FE1FE /* WrappedText.cpp in Sources */ = {isa = PBXBuildFile; fileRef = A968639E1AE6FD0D004FE1FE /* WrappedText.cpp */; };
		A97C24EA1B17BE35007DDFA1 /* MapOutfitterPanel.cpp in Sources */ = {isa = PBXBuildFile; fileRef = A97C24E81B17BE35007DDFA1 /* MapOutfitterPanel.cpp */; };
		A97C24ED1B17BE3C007DDFA1 /* MapShipyardPanel.cpp in Sources */ = {isa = PBXBuildFile; fileRef = A97C24EB1B17BE3C007DDFA1 /* MapShipyardPanel.cpp */; };
		A97C4460852BF852334C0CB1 /* Bitset.cpp in Sources */ = {isa = PBXBuildFile; fileRef = 74F543598EEFB3745287E663 /* Bitset.cpp */; };
		A98150821EA9634A00428AD6 /* ShipInfoPanel.cpp in Sources */ = {isa = PBXBuildFile; fileRef = A98150801EA9634A00428AD6 /* ShipInfoPanel.cpp */; };
		A98150851EA9635D00428AD6 /* PlayerInfoPanel.cpp in Sources */ = {isa = PBXBuildFile; fileRef = A98150831EA9635D00428AD6 /* PlayerInfoPanel.cpp */; };
		A99F7A50195DF3E8002C30B8 /* Images.xcassets in Resources */ = {isa = PBXBuildFile; fileRef = A99F7A4F195DF3E8002C30B8 /* Images.xcassets */; };
		A99F7AF5195DF44C002C30B8 /* credits.txt in Resources */ = {isa = PBXBuildFile; fileRef = A99F7A6F195DF44B002C30B8 /* credits.txt */; };
		A99F7B08195DF44C002C30B8 /* keys.txt in Resources */ = {isa = PBXBuildFile; fileRef = A99F7A94195DF44B002C30B8 /* keys.txt */; };
		A99F7B09195DF44C002C30B8 /* license.txt in Resources */ = {isa = PBXBuildFile; fileRef = A99F7A95195DF44B002C30B8 /* license.txt */; };
		A99F7B34195DF45E002C30B8 /* data in Resources */ = {isa = PBXBuildFile; fileRef = A99F7B32195DF45E002C30B8 /* data */; };
		A99F7B35195DF45E002C30B8 /* images in Resources */ = {isa = PBXBuildFile; fileRef = A99F7B33195DF45E002C30B8 /* images */; };
		A9A5297419996C9F002D7C35 /* sounds in Resources */ = {isa = PBXBuildFile; fileRef = A9A5297319996C9F002D7C35 /* sounds */; };
		A9A5297619996CC3002D7C35 /* OpenAL.framework in Frameworks */ = {isa = PBXBuildFile; fileRef = A9A5297519996CC3002D7C35 /* OpenAL.framework */; };
		A9B99D021C616AD000BE7C2E /* ItemInfoDisplay.cpp in Sources */ = {isa = PBXBuildFile; fileRef = A9B99D001C616AD000BE7C2E /* ItemInfoDisplay.cpp */; };
		A9B99D051C616AF200BE7C2E /* MapSalesPanel.cpp in Sources */ = {isa = PBXBuildFile; fileRef = A9B99D031C616AF200BE7C2E /* MapSalesPanel.cpp */; };
		A9BDFB541E00B8AA00A6B27E /* Music.cpp in Sources */ = {isa = PBXBuildFile; fileRef = A9BDFB521E00B8AA00A6B27E /* Music.cpp */; };
		A9BDFB561E00B94700A6B27E /* libmad.0.dylib in Frameworks */ = {isa = PBXBuildFile; fileRef = A9BDFB551E00B94700A6B27E /* libmad.0.dylib */; };
		A9BDFB571E00BD6A00A6B27E /* libmad.0.dylib in CopyFiles */ = {isa = PBXBuildFile; fileRef = A9BDFB551E00B94700A6B27E /* libmad.0.dylib */; };
		A9C70E101C0E5B51000B3D14 /* File.cpp in Sources */ = {isa = PBXBuildFile; fileRef = A9C70E0E1C0E5B51000B3D14 /* File.cpp */; };
		A9CC526D1950C9F6004E4E22 /* Cocoa.framework in Frameworks */ = {isa = PBXBuildFile; fileRef = A9CC526C1950C9F6004E4E22 /* Cocoa.framework */; };
		A9D40D1A195DFAA60086EE52 /* OpenGL.framework in Frameworks */ = {isa = PBXBuildFile; fileRef = A9D40D19195DFAA60086EE52 /* OpenGL.framework */; };
		AFF742E3BAA4AD9A5D001460 /* alignment.hpp in Headers */ = {isa = PBXBuildFile; fileRef = 13B643F6BEC24349F9BC9F42 /* alignment.hpp */; settings = {ATTRIBUTES = (Project, ); }; };
		B55C239D2303CE8B005C1A14 /* GameWindow.cpp in Sources */ = {isa = PBXBuildFile; fileRef = B55C239B2303CE8A005C1A14 /* GameWindow.cpp */; };
		B590161321ED4A0F00799178 /* Utf8.cpp in Sources */ = {isa = PBXBuildFile; fileRef = B590161121ED4A0E00799178 /* Utf8.cpp */; };
		B5DDA6942001B7F600DBA76A /* News.cpp in Sources */ = {isa = PBXBuildFile; fileRef = B5DDA6922001B7F600DBA76A /* News.cpp */; };
		C4264774A89C0001B6FFC60E /* Hazard.cpp in Sources */ = {isa = PBXBuildFile; fileRef = C49D4EA08DF168A83B1C7B07 /* Hazard.cpp */; };
		C7354A3E9C53D6C5E3CC352F /* TestData.cpp in Sources */ = {isa = PBXBuildFile; fileRef = 02D34A71AE3BC4C93FC6865B /* TestData.cpp */; };
		CE3F49A88B6DCBE09A711110 /* opengl.cpp in Sources */ = {isa = PBXBuildFile; fileRef = A3754152958FBC924E9F76A9 /* opengl.cpp */; };
		DF8D57E11FC25842001525DA /* Dictionary.cpp in Sources */ = {isa = PBXBuildFile; fileRef = DF8D57DF1FC25842001525DA /* Dictionary.cpp */; };
		DF8D57E51FC25889001525DA /* Visual.cpp in Sources */ = {isa = PBXBuildFile; fileRef = DF8D57E21FC25889001525DA /* Visual.cpp */; };
		DFAAE2A61FD4A25C0072C0A8 /* BatchDrawList.cpp in Sources */ = {isa = PBXBuildFile; fileRef = DFAAE2A21FD4A25C0072C0A8 /* BatchDrawList.cpp */; };
		DFAAE2A71FD4A25C0072C0A8 /* BatchShader.cpp in Sources */ = {isa = PBXBuildFile; fileRef = DFAAE2A41FD4A25C0072C0A8 /* BatchShader.cpp */; };
		DFAAE2AA1FD4A27B0072C0A8 /* ImageSet.cpp in Sources */ = {isa = PBXBuildFile; fileRef = DFAAE2A81FD4A27B0072C0A8 /* ImageSet.cpp */; };
		E3D54794A1EEF51CD4859170 /* DamageProfile.cpp in Sources */ = {isa = PBXBuildFile; fileRef = C62B4D15899E5F47443D0ED6 /* DamageProfile.cpp */; };
		ED5E4F2ABA89E9DE00603E69 /* TestContext.cpp in Sources */ = {isa = PBXBuildFile; fileRef = A3134EC4B1CCA5546A10C3EF /* TestContext.cpp */; };
		F55745BDBC50E15DCEB2ED5B /* layout.hpp in Headers */ = {isa = PBXBuildFile; fileRef = 9BCF4321AF819E944EC02FB9 /* layout.hpp */; settings = {ATTRIBUTES = (Project, ); }; };
		F78A44BAA8252F6D53B24B69 /* TextReplacements.cpp in Sources */ = {isa = PBXBuildFile; fileRef = 6A4E42FEB3B265A91D5BD2FC /* TextReplacements.cpp */; };
/* End PBXBuildFile section */

/* Begin PBXContainerItemProxy section */
		072599CE26A8CADA007EC229 /* PBXContainerItemProxy */ = {
			isa = PBXContainerItemProxy;
			containerPortal = A9CC52611950C9F6004E4E22 /* Project object */;
			proxyType = 1;
			remoteGlobalIDString = 072599BD26A8C67D007EC229;
			remoteInfo = SDL2;
		};
/* End PBXContainerItemProxy section */

/* Begin PBXCopyFilesBuildPhase section */
		A93931ED19880ECA00C2A87B /* CopyFiles */ = {
			isa = PBXCopyFilesBuildPhase;
			buildActionMask = 2147483647;
			dstPath = "";
			dstSubfolderSpec = 10;
			files = (
				A9BDFB571E00BD6A00A6B27E /* libmad.0.dylib in CopyFiles */,
				A93931FF1988136F00C2A87B /* libpng16.dylib in CopyFiles */,
				A93931FE1988136E00C2A87B /* libturbojpeg.0.dylib in CopyFiles */,
				072599D426A8CD5D007EC229 /* SDL2.framework in CopyFiles */,
			);
			runOnlyForDeploymentPostprocessing = 0;
		};
/* End PBXCopyFilesBuildPhase section */

/* Begin PBXFileReference section */
		02D34A71AE3BC4C93FC6865B /* TestData.cpp */ = {isa = PBXFileReference; fileEncoding = 4; lastKnownFileType = sourcecode.cpp.cpp; name = TestData.cpp; path = source/TestData.cpp; sourceTree = "<group>"; };
		072599BE26A8C67D007EC229 /* SDL2.dylib */ = {isa = PBXFileReference; explicitFileType = "compiled.mach-o.dylib"; includeInIndex = 0; path = SDL2.dylib; sourceTree = BUILT_PRODUCTS_DIR; };
		072599CC26A8C942007EC229 /* SDL2.framework */ = {isa = PBXFileReference; lastKnownFileType = wrapper.framework; name = SDL2.framework; path = build/SDL2.framework; sourceTree = "<group>"; };
		0C90483BB01ECD0E3E8DDA44 /* WeightedList.h */ = {isa = PBXFileReference; fileEncoding = 4; lastKnownFileType = sourcecode.c.h; name = WeightedList.h; path = source/WeightedList.h; sourceTree = "<group>"; };
		0DF34095B64BC64F666ECF5F /* CoreStartData.cpp */ = {isa = PBXFileReference; fileEncoding = 4; lastKnownFileType = sourcecode.cpp.cpp; name = CoreStartData.cpp; path = source/CoreStartData.cpp; sourceTree = "<group>"; };
		11EA4AD7A889B6AC1441A198 /* StartConditionsPanel.cpp */ = {isa = PBXFileReference; fileEncoding = 4; lastKnownFileType = sourcecode.cpp.cpp; name = StartConditionsPanel.cpp; path = source/StartConditionsPanel.cpp; sourceTree = "<group>"; };
		13B643F6BEC24349F9BC9F42 /* alignment.hpp */ = {isa = PBXFileReference; fileEncoding = 4; lastKnownFileType = sourcecode.c.h; name = alignment.hpp; path = source/text/alignment.hpp; sourceTree = "<group>"; };
		19184B47B496B414EC9CE671 /* DamageProfile.h */ = {isa = PBXFileReference; fileEncoding = 4; lastKnownFileType = sourcecode.c.h; name = DamageProfile.h; path = source/DamageProfile.h; sourceTree = "<group>"; };
		191E4107A4F1CBBC2526A0E9 /* MaskManager.h */ = {isa = PBXFileReference; fileEncoding = 4; lastKnownFileType = sourcecode.c.h; name = MaskManager.h; path = source/MaskManager.h; sourceTree = "<group>"; };
<<<<<<< HEAD
		197C42369C88116F5FCFC041 /* ShipsFactory.h */ = {isa = PBXFileReference; fileEncoding = 4; lastKnownFileType = sourcecode.c.h; name = ShipsFactory.h; path = source/ShipsFactory.h; sourceTree = "<group>"; };
=======
		210C41C0BA33F71A694D5F98 /* Bitset.h */ = {isa = PBXFileReference; fileEncoding = 4; lastKnownFileType = sourcecode.c.h; name = Bitset.h; path = source/Bitset.h; sourceTree = "<group>"; };
>>>>>>> fb36393f
		2CA44855BD0AFF45DCAEEA5D /* truncate.hpp */ = {isa = PBXFileReference; fileEncoding = 4; lastKnownFileType = sourcecode.c.h; name = truncate.hpp; path = source/text/truncate.hpp; sourceTree = "<group>"; };
		2E1E458DB603BF979429117C /* DisplayText.cpp */ = {isa = PBXFileReference; fileEncoding = 4; lastKnownFileType = sourcecode.cpp.cpp; name = DisplayText.cpp; path = source/text/DisplayText.cpp; sourceTree = "<group>"; };
		2E644A108BCD762A2A1A899C /* Hazard.h */ = {isa = PBXFileReference; fileEncoding = 4; lastKnownFileType = sourcecode.c.h; name = Hazard.h; path = source/Hazard.h; sourceTree = "<group>"; };
		2E8047A8987DD8EC99FF8E2E /* Test.cpp */ = {isa = PBXFileReference; fileEncoding = 4; lastKnownFileType = sourcecode.cpp.cpp; name = Test.cpp; path = source/Test.cpp; sourceTree = "<group>"; };
		389245138CF297EB417DF730 /* UniverseObjects.cpp */ = {isa = PBXFileReference; fileEncoding = 4; lastKnownFileType = sourcecode.cpp.cpp; name = UniverseObjects.cpp; path = source/UniverseObjects.cpp; sourceTree = "<group>"; };
		46B444A6B2A67F93BB272686 /* ByGivenOrder.h */ = {isa = PBXFileReference; fileEncoding = 4; lastKnownFileType = sourcecode.c.h; name = ByGivenOrder.h; path = source/comparators/ByGivenOrder.h; sourceTree = "<group>"; };
		499B4DA7A9C7351120660643 /* MaskManager.cpp */ = {isa = PBXFileReference; fileEncoding = 4; lastKnownFileType = sourcecode.cpp.cpp; name = MaskManager.cpp; path = source/MaskManager.cpp; sourceTree = "<group>"; };
		5155CD711DBB9FF900EF090B /* Depreciation.cpp */ = {isa = PBXFileReference; fileEncoding = 4; lastKnownFileType = sourcecode.cpp.cpp; name = Depreciation.cpp; path = source/Depreciation.cpp; sourceTree = "<group>"; };
		5155CD721DBB9FF900EF090B /* Depreciation.h */ = {isa = PBXFileReference; fileEncoding = 4; lastKnownFileType = sourcecode.c.h; name = Depreciation.h; path = source/Depreciation.h; sourceTree = "<group>"; };
		5CE3475B85CE8C48D98664B7 /* Test.h */ = {isa = PBXFileReference; fileEncoding = 4; lastKnownFileType = sourcecode.c.h; name = Test.h; path = source/Test.h; sourceTree = "<group>"; };
		5CF247B48EEC7A3C366C1DFA /* DamageDealt.h */ = {isa = PBXFileReference; fileEncoding = 4; lastKnownFileType = sourcecode.c.h; name = DamageDealt.h; path = source/DamageDealt.h; sourceTree = "<group>"; };
		6245F8231D301C7400A7A094 /* Body.cpp */ = {isa = PBXFileReference; fileEncoding = 4; lastKnownFileType = sourcecode.cpp.cpp; name = Body.cpp; path = source/Body.cpp; sourceTree = "<group>"; };
		6245F8241D301C7400A7A094 /* Body.h */ = {isa = PBXFileReference; fileEncoding = 4; lastKnownFileType = sourcecode.c.h; name = Body.h; path = source/Body.h; sourceTree = "<group>"; };
		6245F8261D301C9000A7A094 /* Hardpoint.cpp */ = {isa = PBXFileReference; fileEncoding = 4; lastKnownFileType = sourcecode.cpp.cpp; name = Hardpoint.cpp; path = source/Hardpoint.cpp; sourceTree = "<group>"; };
		6245F8271D301C9000A7A094 /* Hardpoint.h */ = {isa = PBXFileReference; fileEncoding = 4; lastKnownFileType = sourcecode.c.h; name = Hardpoint.h; path = source/Hardpoint.h; sourceTree = "<group>"; };
		628BDAED1CC5DC950062BCD2 /* PlanetLabel.cpp */ = {isa = PBXFileReference; fileEncoding = 4; lastKnownFileType = sourcecode.cpp.cpp; name = PlanetLabel.cpp; path = source/PlanetLabel.cpp; sourceTree = "<group>"; };
		628BDAEE1CC5DC950062BCD2 /* PlanetLabel.h */ = {isa = PBXFileReference; fileEncoding = 4; lastKnownFileType = sourcecode.c.h; name = PlanetLabel.h; path = source/PlanetLabel.h; sourceTree = "<group>"; };
		62A405B81D47DA4D0054F6A0 /* FogShader.cpp */ = {isa = PBXFileReference; fileEncoding = 4; lastKnownFileType = sourcecode.cpp.cpp; name = FogShader.cpp; path = source/FogShader.cpp; sourceTree = "<group>"; };
		62A405B91D47DA4D0054F6A0 /* FogShader.h */ = {isa = PBXFileReference; fileEncoding = 4; lastKnownFileType = sourcecode.c.h; name = FogShader.h; path = source/FogShader.h; sourceTree = "<group>"; };
		62C311181CE172D000409D91 /* Flotsam.cpp */ = {isa = PBXFileReference; fileEncoding = 4; lastKnownFileType = sourcecode.cpp.cpp; name = Flotsam.cpp; path = source/Flotsam.cpp; sourceTree = "<group>"; };
		62C311191CE172D000409D91 /* Flotsam.h */ = {isa = PBXFileReference; fileEncoding = 4; lastKnownFileType = sourcecode.c.h; name = Flotsam.h; path = source/Flotsam.h; sourceTree = "<group>"; };
		6833448DAEB9861D28445DD5 /* GameAction.h */ = {isa = PBXFileReference; fileEncoding = 4; lastKnownFileType = sourcecode.c.h; name = GameAction.h; path = source/GameAction.h; sourceTree = "<group>"; };
		6A4E42FEB3B265A91D5BD2FC /* TextReplacements.cpp */ = {isa = PBXFileReference; fileEncoding = 4; lastKnownFileType = sourcecode.cpp.cpp; name = TextReplacements.cpp; path = source/TextReplacements.cpp; sourceTree = "<group>"; };
		6A5716311E25BE6F00585EB2 /* CollisionSet.cpp */ = {isa = PBXFileReference; fileEncoding = 4; lastKnownFileType = sourcecode.cpp.cpp; name = CollisionSet.cpp; path = source/CollisionSet.cpp; sourceTree = "<group>"; };
		6A5716321E25BE6F00585EB2 /* CollisionSet.h */ = {isa = PBXFileReference; fileEncoding = 4; lastKnownFileType = sourcecode.c.h; name = CollisionSet.h; path = source/CollisionSet.h; sourceTree = "<group>"; };
		6DCF4CF2972F569E6DBB8578 /* CategoryTypes.h */ = {isa = PBXFileReference; fileEncoding = 4; lastKnownFileType = sourcecode.c.h; name = CategoryTypes.h; path = source/CategoryTypes.h; sourceTree = "<group>"; };
		74F543598EEFB3745287E663 /* Bitset.cpp */ = {isa = PBXFileReference; fileEncoding = 4; lastKnownFileType = sourcecode.cpp.cpp; name = Bitset.cpp; path = source/Bitset.cpp; sourceTree = "<group>"; };
		86AB4B6E9C4C0490AE7F029B /* EsUuid.h */ = {isa = PBXFileReference; fileEncoding = 4; lastKnownFileType = sourcecode.c.h; name = EsUuid.h; path = source/EsUuid.h; sourceTree = "<group>"; };
		86D9414E818561143BD298BC /* TextReplacements.h */ = {isa = PBXFileReference; fileEncoding = 4; lastKnownFileType = sourcecode.c.h; name = TextReplacements.h; path = source/TextReplacements.h; sourceTree = "<group>"; };
		8E8A4C648B242742B22A34FA /* Weather.cpp */ = {isa = PBXFileReference; fileEncoding = 4; lastKnownFileType = sourcecode.cpp.cpp; name = Weather.cpp; path = source/Weather.cpp; sourceTree = "<group>"; };
		950742538F8CECF5D4168FBC /* EsUuid.cpp */ = {isa = PBXFileReference; fileEncoding = 4; lastKnownFileType = sourcecode.cpp.cpp; name = EsUuid.cpp; path = source/EsUuid.cpp; sourceTree = "<group>"; };
		98104FFDA18E40F4A712A8BE /* CoreStartData.h */ = {isa = PBXFileReference; fileEncoding = 4; lastKnownFileType = sourcecode.c.h; name = CoreStartData.h; path = source/CoreStartData.h; sourceTree = "<group>"; };
		9BCF4321AF819E944EC02FB9 /* layout.hpp */ = {isa = PBXFileReference; fileEncoding = 4; lastKnownFileType = sourcecode.c.h; name = layout.hpp; path = source/text/layout.hpp; sourceTree = "<group>"; };
		9DA14712A9C68E00FBFD9C72 /* TestData.h */ = {isa = PBXFileReference; fileEncoding = 4; lastKnownFileType = sourcecode.c.h; name = TestData.h; path = source/TestData.h; sourceTree = "<group>"; };
		9F0F4096A9008E2D8F3304BB /* GameAction.cpp */ = {isa = PBXFileReference; fileEncoding = 4; lastKnownFileType = sourcecode.cpp.cpp; name = GameAction.cpp; path = source/GameAction.cpp; sourceTree = "<group>"; };
		A00D4207B8915B5E7E9B4619 /* RandomEvent.h */ = {isa = PBXFileReference; fileEncoding = 4; lastKnownFileType = sourcecode.c.h; name = RandomEvent.h; path = source/RandomEvent.h; sourceTree = "<group>"; };
		A2A948EE929342C8F84C65D1 /* TestContext.h */ = {isa = PBXFileReference; fileEncoding = 4; lastKnownFileType = sourcecode.c.h; name = TestContext.h; path = source/TestContext.h; sourceTree = "<group>"; };
		A3134EC4B1CCA5546A10C3EF /* TestContext.cpp */ = {isa = PBXFileReference; fileEncoding = 4; lastKnownFileType = sourcecode.cpp.cpp; name = TestContext.cpp; path = source/TestContext.cpp; sourceTree = "<group>"; };
		A3754152958FBC924E9F76A9 /* opengl.cpp */ = {isa = PBXFileReference; fileEncoding = 4; lastKnownFileType = sourcecode.cpp.cpp; name = opengl.cpp; path = source/opengl.cpp; sourceTree = "<group>"; };
		A7E640C7A366679B27CCADAC /* GameLoadingPanel.cpp */ = {isa = PBXFileReference; fileEncoding = 4; lastKnownFileType = sourcecode.cpp.cpp; name = GameLoadingPanel.cpp; path = source/GameLoadingPanel.cpp; sourceTree = "<group>"; };
		A90633FD1EE602FD000DA6C0 /* LogbookPanel.cpp */ = {isa = PBXFileReference; fileEncoding = 4; lastKnownFileType = sourcecode.cpp.cpp; name = LogbookPanel.cpp; path = source/LogbookPanel.cpp; sourceTree = "<group>"; };
		A90633FE1EE602FD000DA6C0 /* LogbookPanel.h */ = {isa = PBXFileReference; fileEncoding = 4; lastKnownFileType = sourcecode.c.h; name = LogbookPanel.h; path = source/LogbookPanel.h; sourceTree = "<group>"; };
		A90C15D71D5BD55700708F3A /* Minable.cpp */ = {isa = PBXFileReference; fileEncoding = 4; lastKnownFileType = sourcecode.cpp.cpp; name = Minable.cpp; path = source/Minable.cpp; sourceTree = "<group>"; };
		A90C15D81D5BD55700708F3A /* Minable.h */ = {isa = PBXFileReference; fileEncoding = 4; lastKnownFileType = sourcecode.c.h; name = Minable.h; path = source/Minable.h; sourceTree = "<group>"; };
		A90C15DA1D5BD56800708F3A /* Rectangle.cpp */ = {isa = PBXFileReference; fileEncoding = 4; lastKnownFileType = sourcecode.cpp.cpp; name = Rectangle.cpp; path = source/Rectangle.cpp; sourceTree = "<group>"; };
		A90C15DB1D5BD56800708F3A /* Rectangle.h */ = {isa = PBXFileReference; fileEncoding = 4; lastKnownFileType = sourcecode.c.h; name = Rectangle.h; path = source/Rectangle.h; sourceTree = "<group>"; };
		A93931FA1988135200C2A87B /* libturbojpeg.0.dylib */ = {isa = PBXFileReference; lastKnownFileType = "compiled.mach-o.dylib"; name = libturbojpeg.0.dylib; path = "/usr/local/opt/jpeg-turbo/lib/libturbojpeg.0.dylib"; sourceTree = "<absolute>"; };
		A93931FC1988136B00C2A87B /* libpng16.dylib */ = {isa = PBXFileReference; lastKnownFileType = "compiled.mach-o.dylib"; name = libpng16.dylib; path = /usr/local/opt/libpng/lib/libpng16.dylib; sourceTree = "<absolute>"; };
		A94408A41982F3E600610427 /* endless-sky.iconset */ = {isa = PBXFileReference; lastKnownFileType = folder.iconset; name = "endless-sky.iconset"; path = "icons/endless-sky.iconset"; sourceTree = "<group>"; };
		A966A5A91B964E6300DFF69C /* Person.cpp */ = {isa = PBXFileReference; fileEncoding = 4; lastKnownFileType = sourcecode.cpp.cpp; name = Person.cpp; path = source/Person.cpp; sourceTree = "<group>"; };
		A966A5AA1B964E6300DFF69C /* Person.h */ = {isa = PBXFileReference; fileEncoding = 4; lastKnownFileType = sourcecode.c.h; name = Person.h; path = source/Person.h; sourceTree = "<group>"; };
		A96862CD1AE6FD0A004FE1FE /* Account.cpp */ = {isa = PBXFileReference; fileEncoding = 4; lastKnownFileType = sourcecode.cpp.cpp; name = Account.cpp; path = source/Account.cpp; sourceTree = "<group>"; };
		A96862CE1AE6FD0A004FE1FE /* Account.h */ = {isa = PBXFileReference; fileEncoding = 4; lastKnownFileType = sourcecode.c.h; name = Account.h; path = source/Account.h; sourceTree = "<group>"; };
		A96862CF1AE6FD0A004FE1FE /* AI.cpp */ = {isa = PBXFileReference; fileEncoding = 4; lastKnownFileType = sourcecode.cpp.cpp; name = AI.cpp; path = source/AI.cpp; sourceTree = "<group>"; };
		A96862D01AE6FD0A004FE1FE /* AI.h */ = {isa = PBXFileReference; fileEncoding = 4; lastKnownFileType = sourcecode.c.h; name = AI.h; path = source/AI.h; sourceTree = "<group>"; };
		A96862D11AE6FD0A004FE1FE /* Angle.cpp */ = {isa = PBXFileReference; fileEncoding = 4; lastKnownFileType = sourcecode.cpp.cpp; name = Angle.cpp; path = source/Angle.cpp; sourceTree = "<group>"; };
		A96862D21AE6FD0A004FE1FE /* Angle.h */ = {isa = PBXFileReference; fileEncoding = 4; lastKnownFileType = sourcecode.c.h; name = Angle.h; path = source/Angle.h; sourceTree = "<group>"; };
		A96862D51AE6FD0A004FE1FE /* Armament.cpp */ = {isa = PBXFileReference; fileEncoding = 4; lastKnownFileType = sourcecode.cpp.cpp; name = Armament.cpp; path = source/Armament.cpp; sourceTree = "<group>"; };
		A96862D61AE6FD0A004FE1FE /* Armament.h */ = {isa = PBXFileReference; fileEncoding = 4; lastKnownFileType = sourcecode.c.h; name = Armament.h; path = source/Armament.h; sourceTree = "<group>"; };
		A96862D71AE6FD0A004FE1FE /* AsteroidField.cpp */ = {isa = PBXFileReference; fileEncoding = 4; lastKnownFileType = sourcecode.cpp.cpp; name = AsteroidField.cpp; path = source/AsteroidField.cpp; sourceTree = "<group>"; };
		A96862D81AE6FD0A004FE1FE /* AsteroidField.h */ = {isa = PBXFileReference; fileEncoding = 4; lastKnownFileType = sourcecode.c.h; name = AsteroidField.h; path = source/AsteroidField.h; sourceTree = "<group>"; };
		A96862D91AE6FD0A004FE1FE /* Audio.cpp */ = {isa = PBXFileReference; fileEncoding = 4; lastKnownFileType = sourcecode.cpp.cpp; name = Audio.cpp; path = source/Audio.cpp; sourceTree = "<group>"; };
		A96862DA1AE6FD0A004FE1FE /* Audio.h */ = {isa = PBXFileReference; fileEncoding = 4; lastKnownFileType = sourcecode.c.h; name = Audio.h; path = source/Audio.h; sourceTree = "<group>"; };
		A96862DB1AE6FD0A004FE1FE /* BankPanel.cpp */ = {isa = PBXFileReference; fileEncoding = 4; lastKnownFileType = sourcecode.cpp.cpp; name = BankPanel.cpp; path = source/BankPanel.cpp; sourceTree = "<group>"; };
		A96862DC1AE6FD0A004FE1FE /* BankPanel.h */ = {isa = PBXFileReference; fileEncoding = 4; lastKnownFileType = sourcecode.c.h; name = BankPanel.h; path = source/BankPanel.h; sourceTree = "<group>"; };
		A96862DF1AE6FD0A004FE1FE /* BoardingPanel.cpp */ = {isa = PBXFileReference; fileEncoding = 4; lastKnownFileType = sourcecode.cpp.cpp; name = BoardingPanel.cpp; path = source/BoardingPanel.cpp; sourceTree = "<group>"; };
		A96862E01AE6FD0A004FE1FE /* BoardingPanel.h */ = {isa = PBXFileReference; fileEncoding = 4; lastKnownFileType = sourcecode.c.h; name = BoardingPanel.h; path = source/BoardingPanel.h; sourceTree = "<group>"; };
		A96862E11AE6FD0A004FE1FE /* CaptureOdds.cpp */ = {isa = PBXFileReference; fileEncoding = 4; lastKnownFileType = sourcecode.cpp.cpp; name = CaptureOdds.cpp; path = source/CaptureOdds.cpp; sourceTree = "<group>"; };
		A96862E21AE6FD0A004FE1FE /* CaptureOdds.h */ = {isa = PBXFileReference; fileEncoding = 4; lastKnownFileType = sourcecode.c.h; name = CaptureOdds.h; path = source/CaptureOdds.h; sourceTree = "<group>"; };
		A96862E31AE6FD0A004FE1FE /* CargoHold.cpp */ = {isa = PBXFileReference; fileEncoding = 4; lastKnownFileType = sourcecode.cpp.cpp; name = CargoHold.cpp; path = source/CargoHold.cpp; sourceTree = "<group>"; };
		A96862E41AE6FD0A004FE1FE /* CargoHold.h */ = {isa = PBXFileReference; fileEncoding = 4; lastKnownFileType = sourcecode.c.h; name = CargoHold.h; path = source/CargoHold.h; sourceTree = "<group>"; };
		A96862E51AE6FD0A004FE1FE /* ClickZone.h */ = {isa = PBXFileReference; fileEncoding = 4; lastKnownFileType = sourcecode.c.h; name = ClickZone.h; path = source/ClickZone.h; sourceTree = "<group>"; };
		A96862E61AE6FD0A004FE1FE /* Color.cpp */ = {isa = PBXFileReference; fileEncoding = 4; lastKnownFileType = sourcecode.cpp.cpp; name = Color.cpp; path = source/Color.cpp; sourceTree = "<group>"; };
		A96862E71AE6FD0A004FE1FE /* Color.h */ = {isa = PBXFileReference; fileEncoding = 4; lastKnownFileType = sourcecode.c.h; name = Color.h; path = source/Color.h; sourceTree = "<group>"; };
		A96862E81AE6FD0A004FE1FE /* Command.cpp */ = {isa = PBXFileReference; fileEncoding = 4; lastKnownFileType = sourcecode.cpp.cpp; name = Command.cpp; path = source/Command.cpp; sourceTree = "<group>"; };
		A96862E91AE6FD0A004FE1FE /* Command.h */ = {isa = PBXFileReference; fileEncoding = 4; lastKnownFileType = sourcecode.c.h; name = Command.h; path = source/Command.h; sourceTree = "<group>"; };
		A96862EA1AE6FD0A004FE1FE /* ConditionSet.cpp */ = {isa = PBXFileReference; fileEncoding = 4; lastKnownFileType = sourcecode.cpp.cpp; name = ConditionSet.cpp; path = source/ConditionSet.cpp; sourceTree = "<group>"; };
		A96862EB1AE6FD0A004FE1FE /* ConditionSet.h */ = {isa = PBXFileReference; fileEncoding = 4; lastKnownFileType = sourcecode.c.h; name = ConditionSet.h; path = source/ConditionSet.h; sourceTree = "<group>"; };
		A96862EC1AE6FD0A004FE1FE /* Conversation.cpp */ = {isa = PBXFileReference; fileEncoding = 4; lastKnownFileType = sourcecode.cpp.cpp; name = Conversation.cpp; path = source/Conversation.cpp; sourceTree = "<group>"; };
		A96862ED1AE6FD0A004FE1FE /* Conversation.h */ = {isa = PBXFileReference; fileEncoding = 4; lastKnownFileType = sourcecode.c.h; name = Conversation.h; path = source/Conversation.h; sourceTree = "<group>"; };
		A96862EE1AE6FD0A004FE1FE /* ConversationPanel.cpp */ = {isa = PBXFileReference; fileEncoding = 4; lastKnownFileType = sourcecode.cpp.cpp; name = ConversationPanel.cpp; path = source/ConversationPanel.cpp; sourceTree = "<group>"; };
		A96862EF1AE6FD0A004FE1FE /* ConversationPanel.h */ = {isa = PBXFileReference; fileEncoding = 4; lastKnownFileType = sourcecode.c.h; name = ConversationPanel.h; path = source/ConversationPanel.h; sourceTree = "<group>"; };
		A96862F01AE6FD0A004FE1FE /* DataFile.cpp */ = {isa = PBXFileReference; fileEncoding = 4; lastKnownFileType = sourcecode.cpp.cpp; name = DataFile.cpp; path = source/DataFile.cpp; sourceTree = "<group>"; };
		A96862F11AE6FD0A004FE1FE /* DataFile.h */ = {isa = PBXFileReference; fileEncoding = 4; lastKnownFileType = sourcecode.c.h; name = DataFile.h; path = source/DataFile.h; sourceTree = "<group>"; };
		A96862F21AE6FD0A004FE1FE /* DataNode.cpp */ = {isa = PBXFileReference; fileEncoding = 4; lastKnownFileType = sourcecode.cpp.cpp; name = DataNode.cpp; path = source/DataNode.cpp; sourceTree = "<group>"; };
		A96862F31AE6FD0A004FE1FE /* DataNode.h */ = {isa = PBXFileReference; fileEncoding = 4; lastKnownFileType = sourcecode.c.h; name = DataNode.h; path = source/DataNode.h; sourceTree = "<group>"; };
		A96862F41AE6FD0A004FE1FE /* DataWriter.cpp */ = {isa = PBXFileReference; fileEncoding = 4; lastKnownFileType = sourcecode.cpp.cpp; name = DataWriter.cpp; path = source/DataWriter.cpp; sourceTree = "<group>"; };
		A96862F51AE6FD0A004FE1FE /* DataWriter.h */ = {isa = PBXFileReference; fileEncoding = 4; lastKnownFileType = sourcecode.c.h; name = DataWriter.h; path = source/DataWriter.h; sourceTree = "<group>"; };
		A96862F61AE6FD0A004FE1FE /* Date.cpp */ = {isa = PBXFileReference; fileEncoding = 4; lastKnownFileType = sourcecode.cpp.cpp; name = Date.cpp; path = source/Date.cpp; sourceTree = "<group>"; };
		A96862F71AE6FD0A004FE1FE /* Date.h */ = {isa = PBXFileReference; fileEncoding = 4; lastKnownFileType = sourcecode.c.h; name = Date.h; path = source/Date.h; sourceTree = "<group>"; };
		A96862F81AE6FD0A004FE1FE /* Dialog.cpp */ = {isa = PBXFileReference; fileEncoding = 4; lastKnownFileType = sourcecode.cpp.cpp; name = Dialog.cpp; path = source/Dialog.cpp; sourceTree = "<group>"; };
		A96862F91AE6FD0B004FE1FE /* Dialog.h */ = {isa = PBXFileReference; fileEncoding = 4; lastKnownFileType = sourcecode.c.h; name = Dialog.h; path = source/Dialog.h; sourceTree = "<group>"; };
		A96862FA1AE6FD0B004FE1FE /* DistanceMap.cpp */ = {isa = PBXFileReference; fileEncoding = 4; lastKnownFileType = sourcecode.cpp.cpp; name = DistanceMap.cpp; path = source/DistanceMap.cpp; sourceTree = "<group>"; };
		A96862FB1AE6FD0B004FE1FE /* DistanceMap.h */ = {isa = PBXFileReference; fileEncoding = 4; lastKnownFileType = sourcecode.c.h; name = DistanceMap.h; path = source/DistanceMap.h; sourceTree = "<group>"; };
		A96862FE1AE6FD0B004FE1FE /* DrawList.cpp */ = {isa = PBXFileReference; fileEncoding = 4; lastKnownFileType = sourcecode.cpp.cpp; name = DrawList.cpp; path = source/DrawList.cpp; sourceTree = "<group>"; };
		A96862FF1AE6FD0B004FE1FE /* DrawList.h */ = {isa = PBXFileReference; fileEncoding = 4; lastKnownFileType = sourcecode.c.h; name = DrawList.h; path = source/DrawList.h; sourceTree = "<group>"; };
		A96863001AE6FD0B004FE1FE /* Effect.cpp */ = {isa = PBXFileReference; fileEncoding = 4; lastKnownFileType = sourcecode.cpp.cpp; name = Effect.cpp; path = source/Effect.cpp; sourceTree = "<group>"; };
		A96863011AE6FD0B004FE1FE /* Effect.h */ = {isa = PBXFileReference; fileEncoding = 4; lastKnownFileType = sourcecode.c.h; name = Effect.h; path = source/Effect.h; sourceTree = "<group>"; };
		A96863021AE6FD0B004FE1FE /* Engine.cpp */ = {isa = PBXFileReference; fileEncoding = 4; lastKnownFileType = sourcecode.cpp.cpp; name = Engine.cpp; path = source/Engine.cpp; sourceTree = "<group>"; };
		A96863031AE6FD0B004FE1FE /* Engine.h */ = {isa = PBXFileReference; fileEncoding = 4; lastKnownFileType = sourcecode.c.h; name = Engine.h; path = source/Engine.h; sourceTree = "<group>"; };
		A96863041AE6FD0B004FE1FE /* EscortDisplay.cpp */ = {isa = PBXFileReference; fileEncoding = 4; lastKnownFileType = sourcecode.cpp.cpp; name = EscortDisplay.cpp; path = source/EscortDisplay.cpp; sourceTree = "<group>"; };
		A96863051AE6FD0B004FE1FE /* EscortDisplay.h */ = {isa = PBXFileReference; fileEncoding = 4; lastKnownFileType = sourcecode.c.h; name = EscortDisplay.h; path = source/EscortDisplay.h; sourceTree = "<group>"; };
		A96863061AE6FD0B004FE1FE /* Files.cpp */ = {isa = PBXFileReference; fileEncoding = 4; lastKnownFileType = sourcecode.cpp.cpp; name = Files.cpp; path = source/Files.cpp; sourceTree = "<group>"; };
		A96863071AE6FD0B004FE1FE /* Files.h */ = {isa = PBXFileReference; fileEncoding = 4; lastKnownFileType = sourcecode.c.h; name = Files.h; path = source/Files.h; sourceTree = "<group>"; };
		A96863081AE6FD0B004FE1FE /* FillShader.cpp */ = {isa = PBXFileReference; fileEncoding = 4; lastKnownFileType = sourcecode.cpp.cpp; name = FillShader.cpp; path = source/FillShader.cpp; sourceTree = "<group>"; };
		A96863091AE6FD0B004FE1FE /* FillShader.h */ = {isa = PBXFileReference; fileEncoding = 4; lastKnownFileType = sourcecode.c.h; name = FillShader.h; path = source/FillShader.h; sourceTree = "<group>"; };
		A968630A1AE6FD0B004FE1FE /* Fleet.cpp */ = {isa = PBXFileReference; fileEncoding = 4; lastKnownFileType = sourcecode.cpp.cpp; name = Fleet.cpp; path = source/Fleet.cpp; sourceTree = "<group>"; };
		A968630B1AE6FD0B004FE1FE /* Fleet.h */ = {isa = PBXFileReference; fileEncoding = 4; lastKnownFileType = sourcecode.c.h; name = Fleet.h; path = source/Fleet.h; sourceTree = "<group>"; };
		A968630C1AE6FD0B004FE1FE /* Font.cpp */ = {isa = PBXFileReference; fileEncoding = 4; lastKnownFileType = sourcecode.cpp.cpp; name = Font.cpp; path = source/text/Font.cpp; sourceTree = "<group>"; };
		A968630D1AE6FD0B004FE1FE /* Font.h */ = {isa = PBXFileReference; fileEncoding = 4; lastKnownFileType = sourcecode.c.h; name = Font.h; path = source/text/Font.h; sourceTree = "<group>"; };
		A968630E1AE6FD0B004FE1FE /* FontSet.cpp */ = {isa = PBXFileReference; fileEncoding = 4; lastKnownFileType = sourcecode.cpp.cpp; name = FontSet.cpp; path = source/text/FontSet.cpp; sourceTree = "<group>"; };
		A968630F1AE6FD0B004FE1FE /* FontSet.h */ = {isa = PBXFileReference; fileEncoding = 4; lastKnownFileType = sourcecode.c.h; name = FontSet.h; path = source/text/FontSet.h; sourceTree = "<group>"; };
		A96863101AE6FD0B004FE1FE /* Format.cpp */ = {isa = PBXFileReference; fileEncoding = 4; lastKnownFileType = sourcecode.cpp.cpp; name = Format.cpp; path = source/text/Format.cpp; sourceTree = "<group>"; };
		A96863111AE6FD0B004FE1FE /* Format.h */ = {isa = PBXFileReference; fileEncoding = 4; lastKnownFileType = sourcecode.c.h; name = Format.h; path = source/text/Format.h; sourceTree = "<group>"; };
		A96863121AE6FD0B004FE1FE /* FrameTimer.cpp */ = {isa = PBXFileReference; fileEncoding = 4; lastKnownFileType = sourcecode.cpp.cpp; name = FrameTimer.cpp; path = source/FrameTimer.cpp; sourceTree = "<group>"; };
		A96863131AE6FD0B004FE1FE /* FrameTimer.h */ = {isa = PBXFileReference; fileEncoding = 4; lastKnownFileType = sourcecode.c.h; name = FrameTimer.h; path = source/FrameTimer.h; sourceTree = "<group>"; };
		A96863141AE6FD0B004FE1FE /* Galaxy.cpp */ = {isa = PBXFileReference; fileEncoding = 4; lastKnownFileType = sourcecode.cpp.cpp; name = Galaxy.cpp; path = source/Galaxy.cpp; sourceTree = "<group>"; };
		A96863151AE6FD0B004FE1FE /* Galaxy.h */ = {isa = PBXFileReference; fileEncoding = 4; lastKnownFileType = sourcecode.c.h; name = Galaxy.h; path = source/Galaxy.h; sourceTree = "<group>"; };
		A96863161AE6FD0B004FE1FE /* GameData.cpp */ = {isa = PBXFileReference; fileEncoding = 4; lastKnownFileType = sourcecode.cpp.cpp; name = GameData.cpp; path = source/GameData.cpp; sourceTree = "<group>"; };
		A96863171AE6FD0B004FE1FE /* GameData.h */ = {isa = PBXFileReference; fileEncoding = 4; lastKnownFileType = sourcecode.c.h; name = GameData.h; path = source/GameData.h; sourceTree = "<group>"; };
		A96863181AE6FD0B004FE1FE /* GameEvent.cpp */ = {isa = PBXFileReference; fileEncoding = 4; lastKnownFileType = sourcecode.cpp.cpp; name = GameEvent.cpp; path = source/GameEvent.cpp; sourceTree = "<group>"; };
		A96863191AE6FD0B004FE1FE /* GameEvent.h */ = {isa = PBXFileReference; fileEncoding = 4; lastKnownFileType = sourcecode.c.h; name = GameEvent.h; path = source/GameEvent.h; sourceTree = "<group>"; };
		A968631B1AE6FD0B004FE1FE /* Government.cpp */ = {isa = PBXFileReference; fileEncoding = 4; lastKnownFileType = sourcecode.cpp.cpp; name = Government.cpp; path = source/Government.cpp; sourceTree = "<group>"; };
		A968631C1AE6FD0B004FE1FE /* Government.h */ = {isa = PBXFileReference; fileEncoding = 4; lastKnownFileType = sourcecode.c.h; name = Government.h; path = source/Government.h; sourceTree = "<group>"; };
		A968631D1AE6FD0B004FE1FE /* HailPanel.cpp */ = {isa = PBXFileReference; fileEncoding = 4; lastKnownFileType = sourcecode.cpp.cpp; name = HailPanel.cpp; path = source/HailPanel.cpp; sourceTree = "<group>"; };
		A968631E1AE6FD0B004FE1FE /* HailPanel.h */ = {isa = PBXFileReference; fileEncoding = 4; lastKnownFileType = sourcecode.c.h; name = HailPanel.h; path = source/HailPanel.h; sourceTree = "<group>"; };
		A968631F1AE6FD0B004FE1FE /* HiringPanel.cpp */ = {isa = PBXFileReference; fileEncoding = 4; lastKnownFileType = sourcecode.cpp.cpp; name = HiringPanel.cpp; path = source/HiringPanel.cpp; sourceTree = "<group>"; };
		A96863201AE6FD0B004FE1FE /* HiringPanel.h */ = {isa = PBXFileReference; fileEncoding = 4; lastKnownFileType = sourcecode.c.h; name = HiringPanel.h; path = source/HiringPanel.h; sourceTree = "<group>"; };
		A96863211AE6FD0B004FE1FE /* ImageBuffer.cpp */ = {isa = PBXFileReference; fileEncoding = 4; lastKnownFileType = sourcecode.cpp.cpp; name = ImageBuffer.cpp; path = source/ImageBuffer.cpp; sourceTree = "<group>"; };
		A96863221AE6FD0B004FE1FE /* ImageBuffer.h */ = {isa = PBXFileReference; fileEncoding = 4; lastKnownFileType = sourcecode.c.h; name = ImageBuffer.h; path = source/ImageBuffer.h; sourceTree = "<group>"; };
		A96863251AE6FD0B004FE1FE /* Information.cpp */ = {isa = PBXFileReference; fileEncoding = 4; lastKnownFileType = sourcecode.cpp.cpp; name = Information.cpp; path = source/Information.cpp; sourceTree = "<group>"; };
		A96863261AE6FD0B004FE1FE /* Information.h */ = {isa = PBXFileReference; fileEncoding = 4; lastKnownFileType = sourcecode.c.h; name = Information.h; path = source/Information.h; sourceTree = "<group>"; };
		A96863271AE6FD0B004FE1FE /* Interface.cpp */ = {isa = PBXFileReference; fileEncoding = 4; lastKnownFileType = sourcecode.cpp.cpp; name = Interface.cpp; path = source/Interface.cpp; sourceTree = "<group>"; };
		A96863281AE6FD0B004FE1FE /* Interface.h */ = {isa = PBXFileReference; fileEncoding = 4; lastKnownFileType = sourcecode.c.h; name = Interface.h; path = source/Interface.h; sourceTree = "<group>"; };
		A96863291AE6FD0B004FE1FE /* LineShader.cpp */ = {isa = PBXFileReference; fileEncoding = 4; lastKnownFileType = sourcecode.cpp.cpp; name = LineShader.cpp; path = source/LineShader.cpp; sourceTree = "<group>"; };
		A968632A1AE6FD0B004FE1FE /* LineShader.h */ = {isa = PBXFileReference; fileEncoding = 4; lastKnownFileType = sourcecode.c.h; name = LineShader.h; path = source/LineShader.h; sourceTree = "<group>"; };
		A968632B1AE6FD0B004FE1FE /* LoadPanel.cpp */ = {isa = PBXFileReference; fileEncoding = 4; lastKnownFileType = sourcecode.cpp.cpp; name = LoadPanel.cpp; path = source/LoadPanel.cpp; sourceTree = "<group>"; };
		A968632C1AE6FD0B004FE1FE /* LoadPanel.h */ = {isa = PBXFileReference; fileEncoding = 4; lastKnownFileType = sourcecode.c.h; name = LoadPanel.h; path = source/LoadPanel.h; sourceTree = "<group>"; };
		A968632D1AE6FD0B004FE1FE /* LocationFilter.cpp */ = {isa = PBXFileReference; fileEncoding = 4; lastKnownFileType = sourcecode.cpp.cpp; name = LocationFilter.cpp; path = source/LocationFilter.cpp; sourceTree = "<group>"; };
		A968632E1AE6FD0B004FE1FE /* LocationFilter.h */ = {isa = PBXFileReference; fileEncoding = 4; lastKnownFileType = sourcecode.c.h; name = LocationFilter.h; path = source/LocationFilter.h; sourceTree = "<group>"; };
		A968632F1AE6FD0B004FE1FE /* main.cpp */ = {isa = PBXFileReference; fileEncoding = 4; lastKnownFileType = sourcecode.cpp.cpp; name = main.cpp; path = source/main.cpp; sourceTree = "<group>"; };
		A96863301AE6FD0B004FE1FE /* MainPanel.cpp */ = {isa = PBXFileReference; fileEncoding = 4; lastKnownFileType = sourcecode.cpp.cpp; name = MainPanel.cpp; path = source/MainPanel.cpp; sourceTree = "<group>"; };
		A96863311AE6FD0B004FE1FE /* MainPanel.h */ = {isa = PBXFileReference; fileEncoding = 4; lastKnownFileType = sourcecode.c.h; name = MainPanel.h; path = source/MainPanel.h; sourceTree = "<group>"; };
		A96863321AE6FD0C004FE1FE /* MapDetailPanel.cpp */ = {isa = PBXFileReference; fileEncoding = 4; lastKnownFileType = sourcecode.cpp.cpp; name = MapDetailPanel.cpp; path = source/MapDetailPanel.cpp; sourceTree = "<group>"; };
		A96863331AE6FD0C004FE1FE /* MapDetailPanel.h */ = {isa = PBXFileReference; fileEncoding = 4; lastKnownFileType = sourcecode.c.h; name = MapDetailPanel.h; path = source/MapDetailPanel.h; sourceTree = "<group>"; };
		A96863341AE6FD0C004FE1FE /* MapPanel.cpp */ = {isa = PBXFileReference; fileEncoding = 4; lastKnownFileType = sourcecode.cpp.cpp; name = MapPanel.cpp; path = source/MapPanel.cpp; sourceTree = "<group>"; };
		A96863351AE6FD0C004FE1FE /* MapPanel.h */ = {isa = PBXFileReference; fileEncoding = 4; lastKnownFileType = sourcecode.c.h; name = MapPanel.h; path = source/MapPanel.h; sourceTree = "<group>"; };
		A96863361AE6FD0C004FE1FE /* Mask.cpp */ = {isa = PBXFileReference; fileEncoding = 4; lastKnownFileType = sourcecode.cpp.cpp; name = Mask.cpp; path = source/Mask.cpp; sourceTree = "<group>"; };
		A96863371AE6FD0C004FE1FE /* Mask.h */ = {isa = PBXFileReference; fileEncoding = 4; lastKnownFileType = sourcecode.c.h; name = Mask.h; path = source/Mask.h; sourceTree = "<group>"; };
		A96863381AE6FD0C004FE1FE /* MenuPanel.cpp */ = {isa = PBXFileReference; fileEncoding = 4; lastKnownFileType = sourcecode.cpp.cpp; name = MenuPanel.cpp; path = source/MenuPanel.cpp; sourceTree = "<group>"; };
		A96863391AE6FD0C004FE1FE /* MenuPanel.h */ = {isa = PBXFileReference; fileEncoding = 4; lastKnownFileType = sourcecode.c.h; name = MenuPanel.h; path = source/MenuPanel.h; sourceTree = "<group>"; };
		A968633A1AE6FD0C004FE1FE /* Messages.cpp */ = {isa = PBXFileReference; fileEncoding = 4; lastKnownFileType = sourcecode.cpp.cpp; name = Messages.cpp; path = source/Messages.cpp; sourceTree = "<group>"; };
		A968633B1AE6FD0C004FE1FE /* Messages.h */ = {isa = PBXFileReference; fileEncoding = 4; lastKnownFileType = sourcecode.c.h; name = Messages.h; path = source/Messages.h; sourceTree = "<group>"; };
		A968633C1AE6FD0C004FE1FE /* Mission.cpp */ = {isa = PBXFileReference; fileEncoding = 4; lastKnownFileType = sourcecode.cpp.cpp; name = Mission.cpp; path = source/Mission.cpp; sourceTree = "<group>"; };
		A968633D1AE6FD0C004FE1FE /* Mission.h */ = {isa = PBXFileReference; fileEncoding = 4; lastKnownFileType = sourcecode.c.h; name = Mission.h; path = source/Mission.h; sourceTree = "<group>"; };
		A968633E1AE6FD0C004FE1FE /* MissionAction.cpp */ = {isa = PBXFileReference; fileEncoding = 4; lastKnownFileType = sourcecode.cpp.cpp; name = MissionAction.cpp; path = source/MissionAction.cpp; sourceTree = "<group>"; };
		A968633F1AE6FD0C004FE1FE /* MissionAction.h */ = {isa = PBXFileReference; fileEncoding = 4; lastKnownFileType = sourcecode.c.h; name = MissionAction.h; path = source/MissionAction.h; sourceTree = "<group>"; };
		A96863401AE6FD0C004FE1FE /* MissionPanel.cpp */ = {isa = PBXFileReference; fileEncoding = 4; lastKnownFileType = sourcecode.cpp.cpp; name = MissionPanel.cpp; path = source/MissionPanel.cpp; sourceTree = "<group>"; };
		A96863411AE6FD0C004FE1FE /* MissionPanel.h */ = {isa = PBXFileReference; fileEncoding = 4; lastKnownFileType = sourcecode.c.h; name = MissionPanel.h; path = source/MissionPanel.h; sourceTree = "<group>"; };
		A96863421AE6FD0C004FE1FE /* Mortgage.cpp */ = {isa = PBXFileReference; fileEncoding = 4; lastKnownFileType = sourcecode.cpp.cpp; name = Mortgage.cpp; path = source/Mortgage.cpp; sourceTree = "<group>"; };
		A96863431AE6FD0C004FE1FE /* Mortgage.h */ = {isa = PBXFileReference; fileEncoding = 4; lastKnownFileType = sourcecode.c.h; name = Mortgage.h; path = source/Mortgage.h; sourceTree = "<group>"; };
		A96863441AE6FD0C004FE1FE /* NPC.cpp */ = {isa = PBXFileReference; fileEncoding = 4; lastKnownFileType = sourcecode.cpp.cpp; name = NPC.cpp; path = source/NPC.cpp; sourceTree = "<group>"; };
		A96863451AE6FD0C004FE1FE /* NPC.h */ = {isa = PBXFileReference; fileEncoding = 4; lastKnownFileType = sourcecode.c.h; name = NPC.h; path = source/NPC.h; sourceTree = "<group>"; };
		A96863461AE6FD0C004FE1FE /* Outfit.cpp */ = {isa = PBXFileReference; fileEncoding = 4; lastKnownFileType = sourcecode.cpp.cpp; name = Outfit.cpp; path = source/Outfit.cpp; sourceTree = "<group>"; };
		A96863471AE6FD0C004FE1FE /* Outfit.h */ = {isa = PBXFileReference; fileEncoding = 4; lastKnownFileType = sourcecode.c.h; name = Outfit.h; path = source/Outfit.h; sourceTree = "<group>"; };
		A96863481AE6FD0C004FE1FE /* OutfitInfoDisplay.cpp */ = {isa = PBXFileReference; fileEncoding = 4; lastKnownFileType = sourcecode.cpp.cpp; name = OutfitInfoDisplay.cpp; path = source/OutfitInfoDisplay.cpp; sourceTree = "<group>"; };
		A96863491AE6FD0C004FE1FE /* OutfitInfoDisplay.h */ = {isa = PBXFileReference; fileEncoding = 4; lastKnownFileType = sourcecode.c.h; name = OutfitInfoDisplay.h; path = source/OutfitInfoDisplay.h; sourceTree = "<group>"; };
		A968634A1AE6FD0C004FE1FE /* OutfitterPanel.cpp */ = {isa = PBXFileReference; fileEncoding = 4; lastKnownFileType = sourcecode.cpp.cpp; name = OutfitterPanel.cpp; path = source/OutfitterPanel.cpp; sourceTree = "<group>"; };
		A968634B1AE6FD0C004FE1FE /* OutfitterPanel.h */ = {isa = PBXFileReference; fileEncoding = 4; lastKnownFileType = sourcecode.c.h; name = OutfitterPanel.h; path = source/OutfitterPanel.h; sourceTree = "<group>"; };
		A968634C1AE6FD0C004FE1FE /* OutlineShader.cpp */ = {isa = PBXFileReference; fileEncoding = 4; lastKnownFileType = sourcecode.cpp.cpp; name = OutlineShader.cpp; path = source/OutlineShader.cpp; sourceTree = "<group>"; };
		A968634D1AE6FD0C004FE1FE /* OutlineShader.h */ = {isa = PBXFileReference; fileEncoding = 4; lastKnownFileType = sourcecode.c.h; name = OutlineShader.h; path = source/OutlineShader.h; sourceTree = "<group>"; };
		A968634E1AE6FD0C004FE1FE /* Panel.cpp */ = {isa = PBXFileReference; fileEncoding = 4; lastKnownFileType = sourcecode.cpp.cpp; name = Panel.cpp; path = source/Panel.cpp; sourceTree = "<group>"; };
		A968634F1AE6FD0C004FE1FE /* Panel.h */ = {isa = PBXFileReference; fileEncoding = 4; lastKnownFileType = sourcecode.c.h; name = Panel.h; path = source/Panel.h; sourceTree = "<group>"; };
		A96863501AE6FD0C004FE1FE /* Personality.cpp */ = {isa = PBXFileReference; fileEncoding = 4; lastKnownFileType = sourcecode.cpp.cpp; name = Personality.cpp; path = source/Personality.cpp; sourceTree = "<group>"; };
		A96863511AE6FD0C004FE1FE /* Personality.h */ = {isa = PBXFileReference; fileEncoding = 4; lastKnownFileType = sourcecode.c.h; name = Personality.h; path = source/Personality.h; sourceTree = "<group>"; };
		A96863521AE6FD0C004FE1FE /* Phrase.cpp */ = {isa = PBXFileReference; fileEncoding = 4; lastKnownFileType = sourcecode.cpp.cpp; name = Phrase.cpp; path = source/Phrase.cpp; sourceTree = "<group>"; };
		A96863531AE6FD0C004FE1FE /* Phrase.h */ = {isa = PBXFileReference; fileEncoding = 4; lastKnownFileType = sourcecode.c.h; name = Phrase.h; path = source/Phrase.h; sourceTree = "<group>"; };
		A96863541AE6FD0C004FE1FE /* pi.h */ = {isa = PBXFileReference; fileEncoding = 4; lastKnownFileType = sourcecode.c.h; name = pi.h; path = source/pi.h; sourceTree = "<group>"; };
		A96863551AE6FD0C004FE1FE /* Planet.cpp */ = {isa = PBXFileReference; fileEncoding = 4; lastKnownFileType = sourcecode.cpp.cpp; name = Planet.cpp; path = source/Planet.cpp; sourceTree = "<group>"; };
		A96863561AE6FD0C004FE1FE /* Planet.h */ = {isa = PBXFileReference; fileEncoding = 4; lastKnownFileType = sourcecode.c.h; name = Planet.h; path = source/Planet.h; sourceTree = "<group>"; };
		A96863571AE6FD0C004FE1FE /* PlanetPanel.cpp */ = {isa = PBXFileReference; fileEncoding = 4; lastKnownFileType = sourcecode.cpp.cpp; name = PlanetPanel.cpp; path = source/PlanetPanel.cpp; sourceTree = "<group>"; };
		A96863581AE6FD0C004FE1FE /* PlanetPanel.h */ = {isa = PBXFileReference; fileEncoding = 4; lastKnownFileType = sourcecode.c.h; name = PlanetPanel.h; path = source/PlanetPanel.h; sourceTree = "<group>"; };
		A96863591AE6FD0C004FE1FE /* PlayerInfo.cpp */ = {isa = PBXFileReference; fileEncoding = 4; lastKnownFileType = sourcecode.cpp.cpp; name = PlayerInfo.cpp; path = source/PlayerInfo.cpp; sourceTree = "<group>"; };
		A968635A1AE6FD0C004FE1FE /* PlayerInfo.h */ = {isa = PBXFileReference; fileEncoding = 4; lastKnownFileType = sourcecode.c.h; name = PlayerInfo.h; path = source/PlayerInfo.h; sourceTree = "<group>"; };
		A968635B1AE6FD0C004FE1FE /* Point.cpp */ = {isa = PBXFileReference; fileEncoding = 4; lastKnownFileType = sourcecode.cpp.cpp; name = Point.cpp; path = source/Point.cpp; sourceTree = "<group>"; };
		A968635C1AE6FD0C004FE1FE /* Point.h */ = {isa = PBXFileReference; fileEncoding = 4; lastKnownFileType = sourcecode.c.h; name = Point.h; path = source/Point.h; sourceTree = "<group>"; };
		A968635D1AE6FD0C004FE1FE /* PointerShader.cpp */ = {isa = PBXFileReference; fileEncoding = 4; lastKnownFileType = sourcecode.cpp.cpp; name = PointerShader.cpp; path = source/PointerShader.cpp; sourceTree = "<group>"; };
		A968635E1AE6FD0C004FE1FE /* PointerShader.h */ = {isa = PBXFileReference; fileEncoding = 4; lastKnownFileType = sourcecode.c.h; name = PointerShader.h; path = source/PointerShader.h; sourceTree = "<group>"; };
		A968635F1AE6FD0C004FE1FE /* Politics.cpp */ = {isa = PBXFileReference; fileEncoding = 4; lastKnownFileType = sourcecode.cpp.cpp; name = Politics.cpp; path = source/Politics.cpp; sourceTree = "<group>"; };
		A96863601AE6FD0C004FE1FE /* Politics.h */ = {isa = PBXFileReference; fileEncoding = 4; lastKnownFileType = sourcecode.c.h; name = Politics.h; path = source/Politics.h; sourceTree = "<group>"; };
		A96863611AE6FD0C004FE1FE /* Preferences.cpp */ = {isa = PBXFileReference; fileEncoding = 4; lastKnownFileType = sourcecode.cpp.cpp; name = Preferences.cpp; path = source/Preferences.cpp; sourceTree = "<group>"; };
		A96863621AE6FD0C004FE1FE /* Preferences.h */ = {isa = PBXFileReference; fileEncoding = 4; lastKnownFileType = sourcecode.c.h; name = Preferences.h; path = source/Preferences.h; sourceTree = "<group>"; };
		A96863631AE6FD0C004FE1FE /* PreferencesPanel.cpp */ = {isa = PBXFileReference; fileEncoding = 4; lastKnownFileType = sourcecode.cpp.cpp; name = PreferencesPanel.cpp; path = source/PreferencesPanel.cpp; sourceTree = "<group>"; };
		A96863641AE6FD0C004FE1FE /* PreferencesPanel.h */ = {isa = PBXFileReference; fileEncoding = 4; lastKnownFileType = sourcecode.c.h; name = PreferencesPanel.h; path = source/PreferencesPanel.h; sourceTree = "<group>"; };
		A96863651AE6FD0C004FE1FE /* Projectile.cpp */ = {isa = PBXFileReference; fileEncoding = 4; lastKnownFileType = sourcecode.cpp.cpp; name = Projectile.cpp; path = source/Projectile.cpp; sourceTree = "<group>"; };
		A96863661AE6FD0C004FE1FE /* Projectile.h */ = {isa = PBXFileReference; fileEncoding = 4; lastKnownFileType = sourcecode.c.h; name = Projectile.h; path = source/Projectile.h; sourceTree = "<group>"; };
		A96863671AE6FD0C004FE1FE /* Radar.cpp */ = {isa = PBXFileReference; fileEncoding = 4; lastKnownFileType = sourcecode.cpp.cpp; name = Radar.cpp; path = source/Radar.cpp; sourceTree = "<group>"; };
		A96863681AE6FD0C004FE1FE /* Radar.h */ = {isa = PBXFileReference; fileEncoding = 4; lastKnownFileType = sourcecode.c.h; name = Radar.h; path = source/Radar.h; sourceTree = "<group>"; };
		A96863691AE6FD0D004FE1FE /* Random.cpp */ = {isa = PBXFileReference; fileEncoding = 4; lastKnownFileType = sourcecode.cpp.cpp; name = Random.cpp; path = source/Random.cpp; sourceTree = "<group>"; };
		A968636A1AE6FD0D004FE1FE /* Random.h */ = {isa = PBXFileReference; fileEncoding = 4; lastKnownFileType = sourcecode.c.h; name = Random.h; path = source/Random.h; sourceTree = "<group>"; };
		A968636B1AE6FD0D004FE1FE /* RingShader.cpp */ = {isa = PBXFileReference; fileEncoding = 4; lastKnownFileType = sourcecode.cpp.cpp; name = RingShader.cpp; path = source/RingShader.cpp; sourceTree = "<group>"; };
		A968636C1AE6FD0D004FE1FE /* RingShader.h */ = {isa = PBXFileReference; fileEncoding = 4; lastKnownFileType = sourcecode.c.h; name = RingShader.h; path = source/RingShader.h; sourceTree = "<group>"; };
		A968636D1AE6FD0D004FE1FE /* Sale.h */ = {isa = PBXFileReference; fileEncoding = 4; lastKnownFileType = sourcecode.c.h; name = Sale.h; path = source/Sale.h; sourceTree = "<group>"; };
		A968636E1AE6FD0D004FE1FE /* SavedGame.cpp */ = {isa = PBXFileReference; fileEncoding = 4; lastKnownFileType = sourcecode.cpp.cpp; name = SavedGame.cpp; path = source/SavedGame.cpp; sourceTree = "<group>"; };
		A968636F1AE6FD0D004FE1FE /* SavedGame.h */ = {isa = PBXFileReference; fileEncoding = 4; lastKnownFileType = sourcecode.c.h; name = SavedGame.h; path = source/SavedGame.h; sourceTree = "<group>"; };
		A96863701AE6FD0D004FE1FE /* Screen.cpp */ = {isa = PBXFileReference; fileEncoding = 4; lastKnownFileType = sourcecode.cpp.cpp; name = Screen.cpp; path = source/Screen.cpp; sourceTree = "<group>"; };
		A96863711AE6FD0D004FE1FE /* Screen.h */ = {isa = PBXFileReference; fileEncoding = 4; lastKnownFileType = sourcecode.c.h; name = Screen.h; path = source/Screen.h; sourceTree = "<group>"; };
		A96863721AE6FD0D004FE1FE /* Set.h */ = {isa = PBXFileReference; fileEncoding = 4; lastKnownFileType = sourcecode.c.h; name = Set.h; path = source/Set.h; sourceTree = "<group>"; };
		A96863731AE6FD0D004FE1FE /* Shader.cpp */ = {isa = PBXFileReference; fileEncoding = 4; lastKnownFileType = sourcecode.cpp.cpp; name = Shader.cpp; path = source/Shader.cpp; sourceTree = "<group>"; };
		A96863741AE6FD0D004FE1FE /* Shader.h */ = {isa = PBXFileReference; fileEncoding = 4; lastKnownFileType = sourcecode.c.h; name = Shader.h; path = source/Shader.h; sourceTree = "<group>"; };
		A96863751AE6FD0D004FE1FE /* shift.h */ = {isa = PBXFileReference; fileEncoding = 4; lastKnownFileType = sourcecode.c.h; name = shift.h; path = source/shift.h; sourceTree = "<group>"; };
		A96863761AE6FD0D004FE1FE /* Ship.cpp */ = {isa = PBXFileReference; fileEncoding = 4; lastKnownFileType = sourcecode.cpp.cpp; name = Ship.cpp; path = source/Ship.cpp; sourceTree = "<group>"; };
		A96863771AE6FD0D004FE1FE /* Ship.h */ = {isa = PBXFileReference; fileEncoding = 4; lastKnownFileType = sourcecode.c.h; name = Ship.h; path = source/Ship.h; sourceTree = "<group>"; };
		A96863781AE6FD0D004FE1FE /* ShipEvent.cpp */ = {isa = PBXFileReference; fileEncoding = 4; lastKnownFileType = sourcecode.cpp.cpp; name = ShipEvent.cpp; path = source/ShipEvent.cpp; sourceTree = "<group>"; };
		A96863791AE6FD0D004FE1FE /* ShipEvent.h */ = {isa = PBXFileReference; fileEncoding = 4; lastKnownFileType = sourcecode.c.h; name = ShipEvent.h; path = source/ShipEvent.h; sourceTree = "<group>"; };
		A968637A1AE6FD0D004FE1FE /* ShipInfoDisplay.cpp */ = {isa = PBXFileReference; fileEncoding = 4; lastKnownFileType = sourcecode.cpp.cpp; name = ShipInfoDisplay.cpp; path = source/ShipInfoDisplay.cpp; sourceTree = "<group>"; };
		A968637B1AE6FD0D004FE1FE /* ShipInfoDisplay.h */ = {isa = PBXFileReference; fileEncoding = 4; lastKnownFileType = sourcecode.c.h; name = ShipInfoDisplay.h; path = source/ShipInfoDisplay.h; sourceTree = "<group>"; };
		A968637C1AE6FD0D004FE1FE /* ShipyardPanel.cpp */ = {isa = PBXFileReference; fileEncoding = 4; lastKnownFileType = sourcecode.cpp.cpp; name = ShipyardPanel.cpp; path = source/ShipyardPanel.cpp; sourceTree = "<group>"; };
		A968637D1AE6FD0D004FE1FE /* ShipyardPanel.h */ = {isa = PBXFileReference; fileEncoding = 4; lastKnownFileType = sourcecode.c.h; name = ShipyardPanel.h; path = source/ShipyardPanel.h; sourceTree = "<group>"; };
		A968637E1AE6FD0D004FE1FE /* ShopPanel.cpp */ = {isa = PBXFileReference; fileEncoding = 4; lastKnownFileType = sourcecode.cpp.cpp; name = ShopPanel.cpp; path = source/ShopPanel.cpp; sourceTree = "<group>"; };
		A968637F1AE6FD0D004FE1FE /* ShopPanel.h */ = {isa = PBXFileReference; fileEncoding = 4; lastKnownFileType = sourcecode.c.h; name = ShopPanel.h; path = source/ShopPanel.h; sourceTree = "<group>"; };
		A96863801AE6FD0D004FE1FE /* Sound.cpp */ = {isa = PBXFileReference; fileEncoding = 4; lastKnownFileType = sourcecode.cpp.cpp; name = Sound.cpp; path = source/Sound.cpp; sourceTree = "<group>"; };
		A96863811AE6FD0D004FE1FE /* Sound.h */ = {isa = PBXFileReference; fileEncoding = 4; lastKnownFileType = sourcecode.c.h; name = Sound.h; path = source/Sound.h; sourceTree = "<group>"; };
		A96863821AE6FD0D004FE1FE /* SpaceportPanel.cpp */ = {isa = PBXFileReference; fileEncoding = 4; lastKnownFileType = sourcecode.cpp.cpp; name = SpaceportPanel.cpp; path = source/SpaceportPanel.cpp; sourceTree = "<group>"; };
		A96863831AE6FD0D004FE1FE /* SpaceportPanel.h */ = {isa = PBXFileReference; fileEncoding = 4; lastKnownFileType = sourcecode.c.h; name = SpaceportPanel.h; path = source/SpaceportPanel.h; sourceTree = "<group>"; };
		A96863841AE6FD0D004FE1FE /* Sprite.cpp */ = {isa = PBXFileReference; fileEncoding = 4; lastKnownFileType = sourcecode.cpp.cpp; name = Sprite.cpp; path = source/Sprite.cpp; sourceTree = "<group>"; };
		A96863851AE6FD0D004FE1FE /* Sprite.h */ = {isa = PBXFileReference; fileEncoding = 4; lastKnownFileType = sourcecode.c.h; name = Sprite.h; path = source/Sprite.h; sourceTree = "<group>"; };
		A96863861AE6FD0D004FE1FE /* SpriteQueue.cpp */ = {isa = PBXFileReference; fileEncoding = 4; lastKnownFileType = sourcecode.cpp.cpp; name = SpriteQueue.cpp; path = source/SpriteQueue.cpp; sourceTree = "<group>"; };
		A96863871AE6FD0D004FE1FE /* SpriteQueue.h */ = {isa = PBXFileReference; fileEncoding = 4; lastKnownFileType = sourcecode.c.h; name = SpriteQueue.h; path = source/SpriteQueue.h; sourceTree = "<group>"; };
		A96863881AE6FD0D004FE1FE /* SpriteSet.cpp */ = {isa = PBXFileReference; fileEncoding = 4; lastKnownFileType = sourcecode.cpp.cpp; name = SpriteSet.cpp; path = source/SpriteSet.cpp; sourceTree = "<group>"; };
		A96863891AE6FD0D004FE1FE /* SpriteSet.h */ = {isa = PBXFileReference; fileEncoding = 4; lastKnownFileType = sourcecode.c.h; name = SpriteSet.h; path = source/SpriteSet.h; sourceTree = "<group>"; };
		A968638A1AE6FD0D004FE1FE /* SpriteShader.cpp */ = {isa = PBXFileReference; fileEncoding = 4; lastKnownFileType = sourcecode.cpp.cpp; name = SpriteShader.cpp; path = source/SpriteShader.cpp; sourceTree = "<group>"; };
		A968638B1AE6FD0D004FE1FE /* SpriteShader.h */ = {isa = PBXFileReference; fileEncoding = 4; lastKnownFileType = sourcecode.c.h; name = SpriteShader.h; path = source/SpriteShader.h; sourceTree = "<group>"; };
		A968638C1AE6FD0D004FE1FE /* StarField.cpp */ = {isa = PBXFileReference; fileEncoding = 4; lastKnownFileType = sourcecode.cpp.cpp; name = StarField.cpp; path = source/StarField.cpp; sourceTree = "<group>"; };
		A968638D1AE6FD0D004FE1FE /* StarField.h */ = {isa = PBXFileReference; fileEncoding = 4; lastKnownFileType = sourcecode.c.h; name = StarField.h; path = source/StarField.h; sourceTree = "<group>"; };
		A968638E1AE6FD0D004FE1FE /* StartConditions.cpp */ = {isa = PBXFileReference; fileEncoding = 4; lastKnownFileType = sourcecode.cpp.cpp; name = StartConditions.cpp; path = source/StartConditions.cpp; sourceTree = "<group>"; };
		A968638F1AE6FD0D004FE1FE /* StartConditions.h */ = {isa = PBXFileReference; fileEncoding = 4; lastKnownFileType = sourcecode.c.h; name = StartConditions.h; path = source/StartConditions.h; sourceTree = "<group>"; };
		A96863901AE6FD0D004FE1FE /* StellarObject.cpp */ = {isa = PBXFileReference; fileEncoding = 4; lastKnownFileType = sourcecode.cpp.cpp; name = StellarObject.cpp; path = source/StellarObject.cpp; sourceTree = "<group>"; };
		A96863911AE6FD0D004FE1FE /* StellarObject.h */ = {isa = PBXFileReference; fileEncoding = 4; lastKnownFileType = sourcecode.c.h; name = StellarObject.h; path = source/StellarObject.h; sourceTree = "<group>"; };
		A96863921AE6FD0D004FE1FE /* System.cpp */ = {isa = PBXFileReference; fileEncoding = 4; lastKnownFileType = sourcecode.cpp.cpp; name = System.cpp; path = source/System.cpp; sourceTree = "<group>"; };
		A96863931AE6FD0D004FE1FE /* System.h */ = {isa = PBXFileReference; fileEncoding = 4; lastKnownFileType = sourcecode.c.h; name = System.h; path = source/System.h; sourceTree = "<group>"; };
		A96863941AE6FD0D004FE1FE /* Table.cpp */ = {isa = PBXFileReference; fileEncoding = 4; lastKnownFileType = sourcecode.cpp.cpp; name = Table.cpp; path = source/text/Table.cpp; sourceTree = "<group>"; };
		A96863951AE6FD0D004FE1FE /* Table.h */ = {isa = PBXFileReference; fileEncoding = 4; lastKnownFileType = sourcecode.c.h; name = Table.h; path = source/text/Table.h; sourceTree = "<group>"; };
		A96863961AE6FD0D004FE1FE /* Trade.cpp */ = {isa = PBXFileReference; fileEncoding = 4; lastKnownFileType = sourcecode.cpp.cpp; name = Trade.cpp; path = source/Trade.cpp; sourceTree = "<group>"; };
		A96863971AE6FD0D004FE1FE /* Trade.h */ = {isa = PBXFileReference; fileEncoding = 4; lastKnownFileType = sourcecode.c.h; name = Trade.h; path = source/Trade.h; sourceTree = "<group>"; };
		A96863981AE6FD0D004FE1FE /* TradingPanel.cpp */ = {isa = PBXFileReference; fileEncoding = 4; lastKnownFileType = sourcecode.cpp.cpp; name = TradingPanel.cpp; path = source/TradingPanel.cpp; sourceTree = "<group>"; };
		A96863991AE6FD0D004FE1FE /* TradingPanel.h */ = {isa = PBXFileReference; fileEncoding = 4; lastKnownFileType = sourcecode.c.h; name = TradingPanel.h; path = source/TradingPanel.h; sourceTree = "<group>"; };
		A968639A1AE6FD0D004FE1FE /* UI.cpp */ = {isa = PBXFileReference; fileEncoding = 4; lastKnownFileType = sourcecode.cpp.cpp; name = UI.cpp; path = source/UI.cpp; sourceTree = "<group>"; };
		A968639B1AE6FD0D004FE1FE /* UI.h */ = {isa = PBXFileReference; fileEncoding = 4; lastKnownFileType = sourcecode.c.h; name = UI.h; path = source/UI.h; sourceTree = "<group>"; };
		A968639C1AE6FD0D004FE1FE /* Weapon.cpp */ = {isa = PBXFileReference; fileEncoding = 4; lastKnownFileType = sourcecode.cpp.cpp; name = Weapon.cpp; path = source/Weapon.cpp; sourceTree = "<group>"; };
		A968639D1AE6FD0D004FE1FE /* Weapon.h */ = {isa = PBXFileReference; fileEncoding = 4; lastKnownFileType = sourcecode.c.h; name = Weapon.h; path = source/Weapon.h; sourceTree = "<group>"; };
		A968639E1AE6FD0D004FE1FE /* WrappedText.cpp */ = {isa = PBXFileReference; fileEncoding = 4; lastKnownFileType = sourcecode.cpp.cpp; name = WrappedText.cpp; path = source/text/WrappedText.cpp; sourceTree = "<group>"; };
		A968639F1AE6FD0E004FE1FE /* WrappedText.h */ = {isa = PBXFileReference; fileEncoding = 4; lastKnownFileType = sourcecode.c.h; name = WrappedText.h; path = source/text/WrappedText.h; sourceTree = "<group>"; };
		A97C24E81B17BE35007DDFA1 /* MapOutfitterPanel.cpp */ = {isa = PBXFileReference; fileEncoding = 4; lastKnownFileType = sourcecode.cpp.cpp; name = MapOutfitterPanel.cpp; path = source/MapOutfitterPanel.cpp; sourceTree = "<group>"; };
		A97C24E91B17BE35007DDFA1 /* MapOutfitterPanel.h */ = {isa = PBXFileReference; fileEncoding = 4; lastKnownFileType = sourcecode.c.h; name = MapOutfitterPanel.h; path = source/MapOutfitterPanel.h; sourceTree = "<group>"; };
		A97C24EB1B17BE3C007DDFA1 /* MapShipyardPanel.cpp */ = {isa = PBXFileReference; fileEncoding = 4; lastKnownFileType = sourcecode.cpp.cpp; name = MapShipyardPanel.cpp; path = source/MapShipyardPanel.cpp; sourceTree = "<group>"; };
		A97C24EC1B17BE3C007DDFA1 /* MapShipyardPanel.h */ = {isa = PBXFileReference; fileEncoding = 4; lastKnownFileType = sourcecode.c.h; name = MapShipyardPanel.h; path = source/MapShipyardPanel.h; sourceTree = "<group>"; };
		A98150801EA9634A00428AD6 /* ShipInfoPanel.cpp */ = {isa = PBXFileReference; fileEncoding = 4; lastKnownFileType = sourcecode.cpp.cpp; name = ShipInfoPanel.cpp; path = source/ShipInfoPanel.cpp; sourceTree = "<group>"; };
		A98150811EA9634A00428AD6 /* ShipInfoPanel.h */ = {isa = PBXFileReference; fileEncoding = 4; lastKnownFileType = sourcecode.c.h; name = ShipInfoPanel.h; path = source/ShipInfoPanel.h; sourceTree = "<group>"; };
		A98150831EA9635D00428AD6 /* PlayerInfoPanel.cpp */ = {isa = PBXFileReference; fileEncoding = 4; lastKnownFileType = sourcecode.cpp.cpp; name = PlayerInfoPanel.cpp; path = source/PlayerInfoPanel.cpp; sourceTree = "<group>"; };
		A98150841EA9635D00428AD6 /* PlayerInfoPanel.h */ = {isa = PBXFileReference; fileEncoding = 4; lastKnownFileType = sourcecode.c.h; name = PlayerInfoPanel.h; path = source/PlayerInfoPanel.h; sourceTree = "<group>"; };
		A99F7A4F195DF3E8002C30B8 /* Images.xcassets */ = {isa = PBXFileReference; lastKnownFileType = folder.assetcatalog; name = Images.xcassets; path = XCode/Images.xcassets; sourceTree = SOURCE_ROOT; };
		A99F7A51195DF3F9002C30B8 /* EndlessSky-Info.plist */ = {isa = PBXFileReference; fileEncoding = 4; lastKnownFileType = text.plist.xml; name = "EndlessSky-Info.plist"; path = "XCode/EndlessSky-Info.plist"; sourceTree = SOURCE_ROOT; };
		A99F7A6F195DF44B002C30B8 /* credits.txt */ = {isa = PBXFileReference; fileEncoding = 4; lastKnownFileType = text; path = credits.txt; sourceTree = "<group>"; };
		A99F7A94195DF44B002C30B8 /* keys.txt */ = {isa = PBXFileReference; fileEncoding = 4; lastKnownFileType = text; path = keys.txt; sourceTree = "<group>"; };
		A99F7A95195DF44B002C30B8 /* license.txt */ = {isa = PBXFileReference; fileEncoding = 4; lastKnownFileType = text; path = license.txt; sourceTree = "<group>"; };
		A99F7B32195DF45E002C30B8 /* data */ = {isa = PBXFileReference; lastKnownFileType = folder; path = data; sourceTree = "<group>"; };
		A99F7B33195DF45E002C30B8 /* images */ = {isa = PBXFileReference; lastKnownFileType = folder; path = images; sourceTree = "<group>"; };
		A9A5297319996C9F002D7C35 /* sounds */ = {isa = PBXFileReference; lastKnownFileType = folder; path = sounds; sourceTree = "<group>"; };
		A9A5297519996CC3002D7C35 /* OpenAL.framework */ = {isa = PBXFileReference; lastKnownFileType = wrapper.framework; name = OpenAL.framework; path = System/Library/Frameworks/OpenAL.framework; sourceTree = SDKROOT; };
		A9B99D001C616AD000BE7C2E /* ItemInfoDisplay.cpp */ = {isa = PBXFileReference; fileEncoding = 4; lastKnownFileType = sourcecode.cpp.cpp; name = ItemInfoDisplay.cpp; path = source/ItemInfoDisplay.cpp; sourceTree = "<group>"; };
		A9B99D011C616AD000BE7C2E /* ItemInfoDisplay.h */ = {isa = PBXFileReference; fileEncoding = 4; lastKnownFileType = sourcecode.c.h; name = ItemInfoDisplay.h; path = source/ItemInfoDisplay.h; sourceTree = "<group>"; };
		A9B99D031C616AF200BE7C2E /* MapSalesPanel.cpp */ = {isa = PBXFileReference; fileEncoding = 4; lastKnownFileType = sourcecode.cpp.cpp; name = MapSalesPanel.cpp; path = source/MapSalesPanel.cpp; sourceTree = "<group>"; };
		A9B99D041C616AF200BE7C2E /* MapSalesPanel.h */ = {isa = PBXFileReference; fileEncoding = 4; lastKnownFileType = sourcecode.c.h; name = MapSalesPanel.h; path = source/MapSalesPanel.h; sourceTree = "<group>"; };
		A9BDFB521E00B8AA00A6B27E /* Music.cpp */ = {isa = PBXFileReference; fileEncoding = 4; lastKnownFileType = sourcecode.cpp.cpp; name = Music.cpp; path = source/Music.cpp; sourceTree = "<group>"; };
		A9BDFB531E00B8AA00A6B27E /* Music.h */ = {isa = PBXFileReference; fileEncoding = 4; lastKnownFileType = sourcecode.c.h; name = Music.h; path = source/Music.h; sourceTree = "<group>"; };
		A9BDFB551E00B94700A6B27E /* libmad.0.dylib */ = {isa = PBXFileReference; lastKnownFileType = "compiled.mach-o.dylib"; name = libmad.0.dylib; path = /usr/local/opt/libmad/lib/libmad.0.dylib; sourceTree = "<absolute>"; };
		A9C70E0E1C0E5B51000B3D14 /* File.cpp */ = {isa = PBXFileReference; fileEncoding = 4; lastKnownFileType = sourcecode.cpp.cpp; name = File.cpp; path = source/File.cpp; sourceTree = "<group>"; };
		A9C70E0F1C0E5B51000B3D14 /* File.h */ = {isa = PBXFileReference; fileEncoding = 4; lastKnownFileType = sourcecode.c.h; name = File.h; path = source/File.h; sourceTree = "<group>"; };
		A9CC52691950C9F6004E4E22 /* Endless Sky.app */ = {isa = PBXFileReference; explicitFileType = wrapper.application; includeInIndex = 0; path = "Endless Sky.app"; sourceTree = BUILT_PRODUCTS_DIR; };
		A9CC526C1950C9F6004E4E22 /* Cocoa.framework */ = {isa = PBXFileReference; lastKnownFileType = wrapper.framework; name = Cocoa.framework; path = System/Library/Frameworks/Cocoa.framework; sourceTree = SDKROOT; };
		A9CC526F1950C9F6004E4E22 /* AppKit.framework */ = {isa = PBXFileReference; lastKnownFileType = wrapper.framework; name = AppKit.framework; path = System/Library/Frameworks/AppKit.framework; sourceTree = SDKROOT; };
		A9CC52701950C9F6004E4E22 /* CoreData.framework */ = {isa = PBXFileReference; lastKnownFileType = wrapper.framework; name = CoreData.framework; path = System/Library/Frameworks/CoreData.framework; sourceTree = SDKROOT; };
		A9CC52711950C9F6004E4E22 /* Foundation.framework */ = {isa = PBXFileReference; lastKnownFileType = wrapper.framework; name = Foundation.framework; path = System/Library/Frameworks/Foundation.framework; sourceTree = SDKROOT; };
		A9D40D19195DFAA60086EE52 /* OpenGL.framework */ = {isa = PBXFileReference; lastKnownFileType = wrapper.framework; name = OpenGL.framework; path = System/Library/Frameworks/OpenGL.framework; sourceTree = SDKROOT; };
		B55C239B2303CE8A005C1A14 /* GameWindow.cpp */ = {isa = PBXFileReference; fileEncoding = 4; lastKnownFileType = sourcecode.cpp.cpp; name = GameWindow.cpp; path = source/GameWindow.cpp; sourceTree = "<group>"; };
		B55C239C2303CE8A005C1A14 /* GameWindow.h */ = {isa = PBXFileReference; fileEncoding = 4; lastKnownFileType = sourcecode.c.h; name = GameWindow.h; path = source/GameWindow.h; sourceTree = "<group>"; };
		B590161121ED4A0E00799178 /* Utf8.cpp */ = {isa = PBXFileReference; fileEncoding = 4; lastKnownFileType = sourcecode.cpp.cpp; name = Utf8.cpp; path = source/text/Utf8.cpp; sourceTree = "<group>"; };
		B590161221ED4A0F00799178 /* Utf8.h */ = {isa = PBXFileReference; fileEncoding = 4; lastKnownFileType = sourcecode.c.h; name = Utf8.h; path = source/text/Utf8.h; sourceTree = "<group>"; };
		B590162021ED4A0F00799178 /* DisplayText.h */ = {isa = PBXFileReference; fileEncoding = 4; lastKnownFileType = sourcecode.c.h; name = DisplayText.h; path = source/text/DisplayText.h; sourceTree = "<group>"; };
		B5DDA6922001B7F600DBA76A /* News.cpp */ = {isa = PBXFileReference; fileEncoding = 4; lastKnownFileType = sourcecode.cpp.cpp; name = News.cpp; path = source/News.cpp; sourceTree = "<group>"; };
		B5DDA6932001B7F600DBA76A /* News.h */ = {isa = PBXFileReference; fileEncoding = 4; lastKnownFileType = sourcecode.c.h; name = News.h; path = source/News.h; sourceTree = "<group>"; };
		C49D4EA08DF168A83B1C7B07 /* Hazard.cpp */ = {isa = PBXFileReference; fileEncoding = 4; lastKnownFileType = sourcecode.cpp.cpp; name = Hazard.cpp; path = source/Hazard.cpp; sourceTree = "<group>"; };
		C62B4D15899E5F47443D0ED6 /* DamageProfile.cpp */ = {isa = PBXFileReference; fileEncoding = 4; lastKnownFileType = sourcecode.cpp.cpp; name = DamageProfile.cpp; path = source/DamageProfile.cpp; sourceTree = "<group>"; };
		DB9A43BA91B3BC47186BF05E /* UniverseObjects.h */ = {isa = PBXFileReference; fileEncoding = 4; lastKnownFileType = sourcecode.c.h; name = UniverseObjects.h; path = source/UniverseObjects.h; sourceTree = "<group>"; };
		DC8146D5A145C2DA87D98F1F /* GameLoadingPanel.h */ = {isa = PBXFileReference; fileEncoding = 4; lastKnownFileType = sourcecode.c.h; name = GameLoadingPanel.h; path = source/GameLoadingPanel.h; sourceTree = "<group>"; };
		DE844E2BBF82C39B568527CB /* ByName.h */ = {isa = PBXFileReference; fileEncoding = 4; lastKnownFileType = sourcecode.c.h; name = ByName.h; path = source/comparators/ByName.h; sourceTree = "<group>"; };
		DF8D57DF1FC25842001525DA /* Dictionary.cpp */ = {isa = PBXFileReference; fileEncoding = 4; lastKnownFileType = sourcecode.cpp.cpp; name = Dictionary.cpp; path = source/Dictionary.cpp; sourceTree = "<group>"; };
		DF8D57E01FC25842001525DA /* Dictionary.h */ = {isa = PBXFileReference; fileEncoding = 4; lastKnownFileType = sourcecode.c.h; name = Dictionary.h; path = source/Dictionary.h; sourceTree = "<group>"; };
		DF8D57E21FC25889001525DA /* Visual.cpp */ = {isa = PBXFileReference; fileEncoding = 4; lastKnownFileType = sourcecode.cpp.cpp; name = Visual.cpp; path = source/Visual.cpp; sourceTree = "<group>"; };
		DF8D57E31FC25889001525DA /* Visual.h */ = {isa = PBXFileReference; fileEncoding = 4; lastKnownFileType = sourcecode.c.h; name = Visual.h; path = source/Visual.h; sourceTree = "<group>"; };
		DFAAE2A21FD4A25C0072C0A8 /* BatchDrawList.cpp */ = {isa = PBXFileReference; fileEncoding = 4; lastKnownFileType = sourcecode.cpp.cpp; name = BatchDrawList.cpp; path = source/BatchDrawList.cpp; sourceTree = "<group>"; };
		DFAAE2A31FD4A25C0072C0A8 /* BatchDrawList.h */ = {isa = PBXFileReference; fileEncoding = 4; lastKnownFileType = sourcecode.c.h; name = BatchDrawList.h; path = source/BatchDrawList.h; sourceTree = "<group>"; };
		DFAAE2A41FD4A25C0072C0A8 /* BatchShader.cpp */ = {isa = PBXFileReference; fileEncoding = 4; lastKnownFileType = sourcecode.cpp.cpp; name = BatchShader.cpp; path = source/BatchShader.cpp; sourceTree = "<group>"; };
		DFAAE2A51FD4A25C0072C0A8 /* BatchShader.h */ = {isa = PBXFileReference; fileEncoding = 4; lastKnownFileType = sourcecode.c.h; name = BatchShader.h; path = source/BatchShader.h; sourceTree = "<group>"; };
		DFAAE2A81FD4A27B0072C0A8 /* ImageSet.cpp */ = {isa = PBXFileReference; fileEncoding = 4; lastKnownFileType = sourcecode.cpp.cpp; name = ImageSet.cpp; path = source/ImageSet.cpp; sourceTree = "<group>"; };
		DFAAE2A91FD4A27B0072C0A8 /* ImageSet.h */ = {isa = PBXFileReference; fileEncoding = 4; lastKnownFileType = sourcecode.c.h; name = ImageSet.h; path = source/ImageSet.h; sourceTree = "<group>"; };
		E8F645ACA30BA0E95F83803C /* FireCommand.cpp */ = {isa = PBXFileReference; fileEncoding = 4; lastKnownFileType = sourcecode.cpp.cpp; name = FireCommand.cpp; path = source/FireCommand.cpp; sourceTree = "<group>"; };
		EB4645F28765D37290EA6F78 /* FireCommand.h */ = {isa = PBXFileReference; fileEncoding = 4; lastKnownFileType = sourcecode.c.h; name = FireCommand.h; path = source/FireCommand.h; sourceTree = "<group>"; };
		EB634E95A88454ADDB8644B1 /* opengl.h */ = {isa = PBXFileReference; fileEncoding = 4; lastKnownFileType = sourcecode.c.h; name = opengl.h; path = source/opengl.h; sourceTree = "<group>"; };
		F1E9401FB9E115CED724F641 /* ShipsFactory.cpp */ = {isa = PBXFileReference; fileEncoding = 4; lastKnownFileType = sourcecode.cpp.cpp; name = ShipsFactory.cpp; path = source/ShipsFactory.cpp; sourceTree = "<group>"; };
		F434470BA8F3DE8B46D475C5 /* StartConditionsPanel.h */ = {isa = PBXFileReference; fileEncoding = 4; lastKnownFileType = sourcecode.c.h; name = StartConditionsPanel.h; path = source/StartConditionsPanel.h; sourceTree = "<group>"; };
		F8C14CFB89472482F77C051D /* Weather.h */ = {isa = PBXFileReference; fileEncoding = 4; lastKnownFileType = sourcecode.c.h; name = Weather.h; path = source/Weather.h; sourceTree = "<group>"; };
/* End PBXFileReference section */

/* Begin PBXFrameworksBuildPhase section */
		A9CC52661950C9F6004E4E22 /* Frameworks */ = {
			isa = PBXFrameworksBuildPhase;
			buildActionMask = 2147483647;
			files = (
				A9BDFB561E00B94700A6B27E /* libmad.0.dylib in Frameworks */,
				A93931FD1988136B00C2A87B /* libpng16.dylib in Frameworks */,
				A93931FB1988135200C2A87B /* libturbojpeg.0.dylib in Frameworks */,
				072599D126A8CB2F007EC229 /* SDL2.framework in Frameworks */,
				A9A5297619996CC3002D7C35 /* OpenAL.framework in Frameworks */,
				A9D40D1A195DFAA60086EE52 /* OpenGL.framework in Frameworks */,
				A9CC526D1950C9F6004E4E22 /* Cocoa.framework in Frameworks */,
			);
			runOnlyForDeploymentPostprocessing = 0;
		};
/* End PBXFrameworksBuildPhase section */

/* Begin PBXGroup section */
		654D33611BE92C9200D1E5AB /* source */ = {
			isa = PBXGroup;
			children = (
				A96862CD1AE6FD0A004FE1FE /* Account.cpp */,
				A96862CE1AE6FD0A004FE1FE /* Account.h */,
				A96862CF1AE6FD0A004FE1FE /* AI.cpp */,
				A96862D01AE6FD0A004FE1FE /* AI.h */,
				A96862D11AE6FD0A004FE1FE /* Angle.cpp */,
				A96862D21AE6FD0A004FE1FE /* Angle.h */,
				A96862D51AE6FD0A004FE1FE /* Armament.cpp */,
				A96862D61AE6FD0A004FE1FE /* Armament.h */,
				A96862D71AE6FD0A004FE1FE /* AsteroidField.cpp */,
				A96862D81AE6FD0A004FE1FE /* AsteroidField.h */,
				A96862D91AE6FD0A004FE1FE /* Audio.cpp */,
				A96862DA1AE6FD0A004FE1FE /* Audio.h */,
				A96862DB1AE6FD0A004FE1FE /* BankPanel.cpp */,
				A96862DC1AE6FD0A004FE1FE /* BankPanel.h */,
				DFAAE2A21FD4A25C0072C0A8 /* BatchDrawList.cpp */,
				DFAAE2A31FD4A25C0072C0A8 /* BatchDrawList.h */,
				DFAAE2A41FD4A25C0072C0A8 /* BatchShader.cpp */,
				DFAAE2A51FD4A25C0072C0A8 /* BatchShader.h */,
				A96862DF1AE6FD0A004FE1FE /* BoardingPanel.cpp */,
				A96862E01AE6FD0A004FE1FE /* BoardingPanel.h */,
				6245F8231D301C7400A7A094 /* Body.cpp */,
				6245F8241D301C7400A7A094 /* Body.h */,
				A96862E11AE6FD0A004FE1FE /* CaptureOdds.cpp */,
				A96862E21AE6FD0A004FE1FE /* CaptureOdds.h */,
				A96862E31AE6FD0A004FE1FE /* CargoHold.cpp */,
				A96862E41AE6FD0A004FE1FE /* CargoHold.h */,
				A96862E51AE6FD0A004FE1FE /* ClickZone.h */,
				6A5716311E25BE6F00585EB2 /* CollisionSet.cpp */,
				6A5716321E25BE6F00585EB2 /* CollisionSet.h */,
				A96862E61AE6FD0A004FE1FE /* Color.cpp */,
				A96862E71AE6FD0A004FE1FE /* Color.h */,
				A96862E81AE6FD0A004FE1FE /* Command.cpp */,
				A96862E91AE6FD0A004FE1FE /* Command.h */,
				A96862EA1AE6FD0A004FE1FE /* ConditionSet.cpp */,
				A96862EB1AE6FD0A004FE1FE /* ConditionSet.h */,
				A96862EC1AE6FD0A004FE1FE /* Conversation.cpp */,
				A96862ED1AE6FD0A004FE1FE /* Conversation.h */,
				A96862EE1AE6FD0A004FE1FE /* ConversationPanel.cpp */,
				A96862EF1AE6FD0A004FE1FE /* ConversationPanel.h */,
				A96862F01AE6FD0A004FE1FE /* DataFile.cpp */,
				A96862F11AE6FD0A004FE1FE /* DataFile.h */,
				A96862F21AE6FD0A004FE1FE /* DataNode.cpp */,
				A96862F31AE6FD0A004FE1FE /* DataNode.h */,
				A96862F41AE6FD0A004FE1FE /* DataWriter.cpp */,
				A96862F51AE6FD0A004FE1FE /* DataWriter.h */,
				A96862F61AE6FD0A004FE1FE /* Date.cpp */,
				A96862F71AE6FD0A004FE1FE /* Date.h */,
				5155CD711DBB9FF900EF090B /* Depreciation.cpp */,
				5155CD721DBB9FF900EF090B /* Depreciation.h */,
				A96862F81AE6FD0A004FE1FE /* Dialog.cpp */,
				A96862F91AE6FD0B004FE1FE /* Dialog.h */,
				DF8D57DF1FC25842001525DA /* Dictionary.cpp */,
				DF8D57E01FC25842001525DA /* Dictionary.h */,
				B590162021ED4A0F00799178 /* DisplayText.h */,
				A96862FA1AE6FD0B004FE1FE /* DistanceMap.cpp */,
				A96862FB1AE6FD0B004FE1FE /* DistanceMap.h */,
				A96862FE1AE6FD0B004FE1FE /* DrawList.cpp */,
				A96862FF1AE6FD0B004FE1FE /* DrawList.h */,
				A96863001AE6FD0B004FE1FE /* Effect.cpp */,
				A96863011AE6FD0B004FE1FE /* Effect.h */,
				A96863021AE6FD0B004FE1FE /* Engine.cpp */,
				A96863031AE6FD0B004FE1FE /* Engine.h */,
				A96863041AE6FD0B004FE1FE /* EscortDisplay.cpp */,
				A96863051AE6FD0B004FE1FE /* EscortDisplay.h */,
				A9C70E0E1C0E5B51000B3D14 /* File.cpp */,
				A9C70E0F1C0E5B51000B3D14 /* File.h */,
				A96863061AE6FD0B004FE1FE /* Files.cpp */,
				A96863071AE6FD0B004FE1FE /* Files.h */,
				A96863081AE6FD0B004FE1FE /* FillShader.cpp */,
				A96863091AE6FD0B004FE1FE /* FillShader.h */,
				A968630A1AE6FD0B004FE1FE /* Fleet.cpp */,
				A968630B1AE6FD0B004FE1FE /* Fleet.h */,
				62C311181CE172D000409D91 /* Flotsam.cpp */,
				62C311191CE172D000409D91 /* Flotsam.h */,
				62A405B81D47DA4D0054F6A0 /* FogShader.cpp */,
				62A405B91D47DA4D0054F6A0 /* FogShader.h */,
				A968630C1AE6FD0B004FE1FE /* Font.cpp */,
				A968630D1AE6FD0B004FE1FE /* Font.h */,
				A968630E1AE6FD0B004FE1FE /* FontSet.cpp */,
				A968630F1AE6FD0B004FE1FE /* FontSet.h */,
				A96863101AE6FD0B004FE1FE /* Format.cpp */,
				A96863111AE6FD0B004FE1FE /* Format.h */,
				A96863121AE6FD0B004FE1FE /* FrameTimer.cpp */,
				A96863131AE6FD0B004FE1FE /* FrameTimer.h */,
				A96863141AE6FD0B004FE1FE /* Galaxy.cpp */,
				A96863151AE6FD0B004FE1FE /* Galaxy.h */,
				A96863161AE6FD0B004FE1FE /* GameData.cpp */,
				A96863171AE6FD0B004FE1FE /* GameData.h */,
				A96863181AE6FD0B004FE1FE /* GameEvent.cpp */,
				A96863191AE6FD0B004FE1FE /* GameEvent.h */,
				B55C239B2303CE8A005C1A14 /* GameWindow.cpp */,
				B55C239C2303CE8A005C1A14 /* GameWindow.h */,
				A968631B1AE6FD0B004FE1FE /* Government.cpp */,
				A968631C1AE6FD0B004FE1FE /* Government.h */,
				A968631D1AE6FD0B004FE1FE /* HailPanel.cpp */,
				A968631E1AE6FD0B004FE1FE /* HailPanel.h */,
				6245F8261D301C9000A7A094 /* Hardpoint.cpp */,
				6245F8271D301C9000A7A094 /* Hardpoint.h */,
				A968631F1AE6FD0B004FE1FE /* HiringPanel.cpp */,
				A96863201AE6FD0B004FE1FE /* HiringPanel.h */,
				A96863211AE6FD0B004FE1FE /* ImageBuffer.cpp */,
				A96863221AE6FD0B004FE1FE /* ImageBuffer.h */,
				A96863251AE6FD0B004FE1FE /* Information.cpp */,
				A96863261AE6FD0B004FE1FE /* Information.h */,
				A96863271AE6FD0B004FE1FE /* Interface.cpp */,
				A96863281AE6FD0B004FE1FE /* Interface.h */,
				DFAAE2A81FD4A27B0072C0A8 /* ImageSet.cpp */,
				DFAAE2A91FD4A27B0072C0A8 /* ImageSet.h */,
				A9B99D001C616AD000BE7C2E /* ItemInfoDisplay.cpp */,
				A9B99D011C616AD000BE7C2E /* ItemInfoDisplay.h */,
				A96863291AE6FD0B004FE1FE /* LineShader.cpp */,
				A968632A1AE6FD0B004FE1FE /* LineShader.h */,
				A968632B1AE6FD0B004FE1FE /* LoadPanel.cpp */,
				A968632C1AE6FD0B004FE1FE /* LoadPanel.h */,
				A968632D1AE6FD0B004FE1FE /* LocationFilter.cpp */,
				A968632E1AE6FD0B004FE1FE /* LocationFilter.h */,
				A90633FD1EE602FD000DA6C0 /* LogbookPanel.cpp */,
				A90633FE1EE602FD000DA6C0 /* LogbookPanel.h */,
				A968632F1AE6FD0B004FE1FE /* main.cpp */,
				A96863301AE6FD0B004FE1FE /* MainPanel.cpp */,
				A96863311AE6FD0B004FE1FE /* MainPanel.h */,
				A96863321AE6FD0C004FE1FE /* MapDetailPanel.cpp */,
				A96863331AE6FD0C004FE1FE /* MapDetailPanel.h */,
				A97C24E81B17BE35007DDFA1 /* MapOutfitterPanel.cpp */,
				A97C24E91B17BE35007DDFA1 /* MapOutfitterPanel.h */,
				A96863341AE6FD0C004FE1FE /* MapPanel.cpp */,
				A96863351AE6FD0C004FE1FE /* MapPanel.h */,
				A9B99D031C616AF200BE7C2E /* MapSalesPanel.cpp */,
				A9B99D041C616AF200BE7C2E /* MapSalesPanel.h */,
				A97C24EB1B17BE3C007DDFA1 /* MapShipyardPanel.cpp */,
				A97C24EC1B17BE3C007DDFA1 /* MapShipyardPanel.h */,
				A96863361AE6FD0C004FE1FE /* Mask.cpp */,
				A96863371AE6FD0C004FE1FE /* Mask.h */,
				A96863381AE6FD0C004FE1FE /* MenuPanel.cpp */,
				A96863391AE6FD0C004FE1FE /* MenuPanel.h */,
				A968633A1AE6FD0C004FE1FE /* Messages.cpp */,
				A968633B1AE6FD0C004FE1FE /* Messages.h */,
				A90C15D71D5BD55700708F3A /* Minable.cpp */,
				A90C15D81D5BD55700708F3A /* Minable.h */,
				A968633C1AE6FD0C004FE1FE /* Mission.cpp */,
				A968633D1AE6FD0C004FE1FE /* Mission.h */,
				A968633E1AE6FD0C004FE1FE /* MissionAction.cpp */,
				A968633F1AE6FD0C004FE1FE /* MissionAction.h */,
				A96863401AE6FD0C004FE1FE /* MissionPanel.cpp */,
				A96863411AE6FD0C004FE1FE /* MissionPanel.h */,
				A96863421AE6FD0C004FE1FE /* Mortgage.cpp */,
				A96863431AE6FD0C004FE1FE /* Mortgage.h */,
				A9BDFB521E00B8AA00A6B27E /* Music.cpp */,
				A9BDFB531E00B8AA00A6B27E /* Music.h */,
				B5DDA6922001B7F600DBA76A /* News.cpp */,
				B5DDA6932001B7F600DBA76A /* News.h */,
				A96863441AE6FD0C004FE1FE /* NPC.cpp */,
				A96863451AE6FD0C004FE1FE /* NPC.h */,
				A96863461AE6FD0C004FE1FE /* Outfit.cpp */,
				A96863471AE6FD0C004FE1FE /* Outfit.h */,
				A96863481AE6FD0C004FE1FE /* OutfitInfoDisplay.cpp */,
				A96863491AE6FD0C004FE1FE /* OutfitInfoDisplay.h */,
				A968634A1AE6FD0C004FE1FE /* OutfitterPanel.cpp */,
				A968634B1AE6FD0C004FE1FE /* OutfitterPanel.h */,
				A968634C1AE6FD0C004FE1FE /* OutlineShader.cpp */,
				A968634D1AE6FD0C004FE1FE /* OutlineShader.h */,
				A968634E1AE6FD0C004FE1FE /* Panel.cpp */,
				A968634F1AE6FD0C004FE1FE /* Panel.h */,
				A966A5A91B964E6300DFF69C /* Person.cpp */,
				A966A5AA1B964E6300DFF69C /* Person.h */,
				A96863501AE6FD0C004FE1FE /* Personality.cpp */,
				A96863511AE6FD0C004FE1FE /* Personality.h */,
				A96863521AE6FD0C004FE1FE /* Phrase.cpp */,
				A96863531AE6FD0C004FE1FE /* Phrase.h */,
				A96863541AE6FD0C004FE1FE /* pi.h */,
				A96863551AE6FD0C004FE1FE /* Planet.cpp */,
				A96863561AE6FD0C004FE1FE /* Planet.h */,
				628BDAED1CC5DC950062BCD2 /* PlanetLabel.cpp */,
				628BDAEE1CC5DC950062BCD2 /* PlanetLabel.h */,
				A96863571AE6FD0C004FE1FE /* PlanetPanel.cpp */,
				A96863581AE6FD0C004FE1FE /* PlanetPanel.h */,
				A96863591AE6FD0C004FE1FE /* PlayerInfo.cpp */,
				A968635A1AE6FD0C004FE1FE /* PlayerInfo.h */,
				A98150831EA9635D00428AD6 /* PlayerInfoPanel.cpp */,
				A98150841EA9635D00428AD6 /* PlayerInfoPanel.h */,
				A968635B1AE6FD0C004FE1FE /* Point.cpp */,
				A968635C1AE6FD0C004FE1FE /* Point.h */,
				A968635D1AE6FD0C004FE1FE /* PointerShader.cpp */,
				A968635E1AE6FD0C004FE1FE /* PointerShader.h */,
				A968635F1AE6FD0C004FE1FE /* Politics.cpp */,
				A96863601AE6FD0C004FE1FE /* Politics.h */,
				A96863611AE6FD0C004FE1FE /* Preferences.cpp */,
				A96863621AE6FD0C004FE1FE /* Preferences.h */,
				A96863631AE6FD0C004FE1FE /* PreferencesPanel.cpp */,
				A96863641AE6FD0C004FE1FE /* PreferencesPanel.h */,
				A96863651AE6FD0C004FE1FE /* Projectile.cpp */,
				A96863661AE6FD0C004FE1FE /* Projectile.h */,
				A96863671AE6FD0C004FE1FE /* Radar.cpp */,
				A96863681AE6FD0C004FE1FE /* Radar.h */,
				A96863691AE6FD0D004FE1FE /* Random.cpp */,
				A968636A1AE6FD0D004FE1FE /* Random.h */,
				A90C15DA1D5BD56800708F3A /* Rectangle.cpp */,
				A90C15DB1D5BD56800708F3A /* Rectangle.h */,
				A968636B1AE6FD0D004FE1FE /* RingShader.cpp */,
				A968636C1AE6FD0D004FE1FE /* RingShader.h */,
				A968636D1AE6FD0D004FE1FE /* Sale.h */,
				A968636E1AE6FD0D004FE1FE /* SavedGame.cpp */,
				A968636F1AE6FD0D004FE1FE /* SavedGame.h */,
				A96863701AE6FD0D004FE1FE /* Screen.cpp */,
				A96863711AE6FD0D004FE1FE /* Screen.h */,
				A96863721AE6FD0D004FE1FE /* Set.h */,
				A96863731AE6FD0D004FE1FE /* Shader.cpp */,
				A96863741AE6FD0D004FE1FE /* Shader.h */,
				A96863751AE6FD0D004FE1FE /* shift.h */,
				A96863761AE6FD0D004FE1FE /* Ship.cpp */,
				A96863771AE6FD0D004FE1FE /* Ship.h */,
				A96863781AE6FD0D004FE1FE /* ShipEvent.cpp */,
				A96863791AE6FD0D004FE1FE /* ShipEvent.h */,
				A968637A1AE6FD0D004FE1FE /* ShipInfoDisplay.cpp */,
				A968637B1AE6FD0D004FE1FE /* ShipInfoDisplay.h */,
				A98150801EA9634A00428AD6 /* ShipInfoPanel.cpp */,
				A98150811EA9634A00428AD6 /* ShipInfoPanel.h */,
				A968637C1AE6FD0D004FE1FE /* ShipyardPanel.cpp */,
				A968637D1AE6FD0D004FE1FE /* ShipyardPanel.h */,
				A968637E1AE6FD0D004FE1FE /* ShopPanel.cpp */,
				A968637F1AE6FD0D004FE1FE /* ShopPanel.h */,
				A96863801AE6FD0D004FE1FE /* Sound.cpp */,
				A96863811AE6FD0D004FE1FE /* Sound.h */,
				A96863821AE6FD0D004FE1FE /* SpaceportPanel.cpp */,
				A96863831AE6FD0D004FE1FE /* SpaceportPanel.h */,
				A96863841AE6FD0D004FE1FE /* Sprite.cpp */,
				A96863851AE6FD0D004FE1FE /* Sprite.h */,
				A96863861AE6FD0D004FE1FE /* SpriteQueue.cpp */,
				A96863871AE6FD0D004FE1FE /* SpriteQueue.h */,
				A96863881AE6FD0D004FE1FE /* SpriteSet.cpp */,
				A96863891AE6FD0D004FE1FE /* SpriteSet.h */,
				A968638A1AE6FD0D004FE1FE /* SpriteShader.cpp */,
				A968638B1AE6FD0D004FE1FE /* SpriteShader.h */,
				A968638C1AE6FD0D004FE1FE /* StarField.cpp */,
				A968638D1AE6FD0D004FE1FE /* StarField.h */,
				A968638E1AE6FD0D004FE1FE /* StartConditions.cpp */,
				A968638F1AE6FD0D004FE1FE /* StartConditions.h */,
				A96863901AE6FD0D004FE1FE /* StellarObject.cpp */,
				A96863911AE6FD0D004FE1FE /* StellarObject.h */,
				A96863921AE6FD0D004FE1FE /* System.cpp */,
				A96863931AE6FD0D004FE1FE /* System.h */,
				A96863941AE6FD0D004FE1FE /* Table.cpp */,
				A96863951AE6FD0D004FE1FE /* Table.h */,
				A96863961AE6FD0D004FE1FE /* Trade.cpp */,
				A96863971AE6FD0D004FE1FE /* Trade.h */,
				A96863981AE6FD0D004FE1FE /* TradingPanel.cpp */,
				A96863991AE6FD0D004FE1FE /* TradingPanel.h */,
				A968639A1AE6FD0D004FE1FE /* UI.cpp */,
				A968639B1AE6FD0D004FE1FE /* UI.h */,
				B590161121ED4A0E00799178 /* Utf8.cpp */,
				B590161221ED4A0F00799178 /* Utf8.h */,
				DF8D57E21FC25889001525DA /* Visual.cpp */,
				DF8D57E31FC25889001525DA /* Visual.h */,
				A968639C1AE6FD0D004FE1FE /* Weapon.cpp */,
				A968639D1AE6FD0D004FE1FE /* Weapon.h */,
				A968639E1AE6FD0D004FE1FE /* WrappedText.cpp */,
				A968639F1AE6FD0E004FE1FE /* WrappedText.h */,
				2E8047A8987DD8EC99FF8E2E /* Test.cpp */,
				02D34A71AE3BC4C93FC6865B /* TestData.cpp */,
				9DA14712A9C68E00FBFD9C72 /* TestData.h */,
				5CE3475B85CE8C48D98664B7 /* Test.h */,
				2E1E458DB603BF979429117C /* DisplayText.cpp */,
				13B643F6BEC24349F9BC9F42 /* alignment.hpp */,
				9BCF4321AF819E944EC02FB9 /* layout.hpp */,
				2CA44855BD0AFF45DCAEEA5D /* truncate.hpp */,
				C49D4EA08DF168A83B1C7B07 /* Hazard.cpp */,
				2E644A108BCD762A2A1A899C /* Hazard.h */,
				8E8A4C648B242742B22A34FA /* Weather.cpp */,
				F8C14CFB89472482F77C051D /* Weather.h */,
				11EA4AD7A889B6AC1441A198 /* StartConditionsPanel.cpp */,
				F434470BA8F3DE8B46D475C5 /* StartConditionsPanel.h */,
				0DF34095B64BC64F666ECF5F /* CoreStartData.cpp */,
				98104FFDA18E40F4A712A8BE /* CoreStartData.h */,
				6DCF4CF2972F569E6DBB8578 /* CategoryTypes.h */,
				0C90483BB01ECD0E3E8DDA44 /* WeightedList.h */,
				950742538F8CECF5D4168FBC /* EsUuid.cpp */,
				86AB4B6E9C4C0490AE7F029B /* EsUuid.h */,
				499B4DA7A9C7351120660643 /* MaskManager.cpp */,
				191E4107A4F1CBBC2526A0E9 /* MaskManager.h */,
				A00D4207B8915B5E7E9B4619 /* RandomEvent.h */,
				9F0F4096A9008E2D8F3304BB /* GameAction.cpp */,
				6833448DAEB9861D28445DD5 /* GameAction.h */,
				389245138CF297EB417DF730 /* UniverseObjects.cpp */,
				DB9A43BA91B3BC47186BF05E /* UniverseObjects.h */,
				A2A948EE929342C8F84C65D1 /* TestContext.h */,
				A3134EC4B1CCA5546A10C3EF /* TestContext.cpp */,
				A7E640C7A366679B27CCADAC /* GameLoadingPanel.cpp */,
				DC8146D5A145C2DA87D98F1F /* GameLoadingPanel.h */,
				6A4E42FEB3B265A91D5BD2FC /* TextReplacements.cpp */,
				86D9414E818561143BD298BC /* TextReplacements.h */,
				74F543598EEFB3745287E663 /* Bitset.cpp */,
				210C41C0BA33F71A694D5F98 /* Bitset.h */,
				A3754152958FBC924E9F76A9 /* opengl.cpp */,
				EB634E95A88454ADDB8644B1 /* opengl.h */,
				E8F645ACA30BA0E95F83803C /* FireCommand.cpp */,
				EB4645F28765D37290EA6F78 /* FireCommand.h */,
				46B444A6B2A67F93BB272686 /* ByGivenOrder.h */,
				DE844E2BBF82C39B568527CB /* ByName.h */,
<<<<<<< HEAD
				F1E9401FB9E115CED724F641 /* ShipsFactory.cpp */,
				197C42369C88116F5FCFC041 /* ShipsFactory.h */,
=======
				C62B4D15899E5F47443D0ED6 /* DamageProfile.cpp */,
				19184B47B496B414EC9CE671 /* DamageProfile.h */,
				5CF247B48EEC7A3C366C1DFA /* DamageDealt.h */,
>>>>>>> fb36393f
			);
			name = source;
			sourceTree = "<group>";
		};
		A9CC52601950C9F6004E4E22 = {
			isa = PBXGroup;
			children = (
				654D33611BE92C9200D1E5AB /* source */,
				A99F7A6F195DF44B002C30B8 /* credits.txt */,
				A99F7A94195DF44B002C30B8 /* keys.txt */,
				A99F7A95195DF44B002C30B8 /* license.txt */,
				A94408A41982F3E600610427 /* endless-sky.iconset */,
				A9A5297319996C9F002D7C35 /* sounds */,
				A99F7B32195DF45E002C30B8 /* data */,
				A99F7B33195DF45E002C30B8 /* images */,
				A9CC52721950C9F6004E4E22 /* XCode */,
				A9CC526B1950C9F6004E4E22 /* Frameworks */,
				A9CC526A1950C9F6004E4E22 /* Products */,
			);
			sourceTree = "<group>";
		};
		A9CC526A1950C9F6004E4E22 /* Products */ = {
			isa = PBXGroup;
			children = (
				A9CC52691950C9F6004E4E22 /* Endless Sky.app */,
				072599BE26A8C67D007EC229 /* SDL2.dylib */,
			);
			name = Products;
			sourceTree = "<group>";
		};
		A9CC526B1950C9F6004E4E22 /* Frameworks */ = {
			isa = PBXGroup;
			children = (
				A9BDFB551E00B94700A6B27E /* libmad.0.dylib */,
				A93931FC1988136B00C2A87B /* libpng16.dylib */,
				A93931FA1988135200C2A87B /* libturbojpeg.0.dylib */,
				072599CC26A8C942007EC229 /* SDL2.framework */,
				A9A5297519996CC3002D7C35 /* OpenAL.framework */,
				A9D40D19195DFAA60086EE52 /* OpenGL.framework */,
				A9CC526C1950C9F6004E4E22 /* Cocoa.framework */,
				A9CC526E1950C9F6004E4E22 /* Other Frameworks */,
			);
			name = Frameworks;
			sourceTree = "<group>";
		};
		A9CC526E1950C9F6004E4E22 /* Other Frameworks */ = {
			isa = PBXGroup;
			children = (
				A9CC526F1950C9F6004E4E22 /* AppKit.framework */,
				A9CC52701950C9F6004E4E22 /* CoreData.framework */,
				A9CC52711950C9F6004E4E22 /* Foundation.framework */,
			);
			name = "Other Frameworks";
			sourceTree = "<group>";
		};
		A9CC52721950C9F6004E4E22 /* XCode */ = {
			isa = PBXGroup;
			children = (
				A99F7A4F195DF3E8002C30B8 /* Images.xcassets */,
				A9CC52731950C9F6004E4E22 /* Supporting Files */,
			);
			path = XCode;
			sourceTree = "<group>";
		};
		A9CC52731950C9F6004E4E22 /* Supporting Files */ = {
			isa = PBXGroup;
			children = (
				A99F7A51195DF3F9002C30B8 /* EndlessSky-Info.plist */,
			);
			name = "Supporting Files";
			sourceTree = "<group>";
		};
/* End PBXGroup section */

/* Begin PBXHeadersBuildPhase section */
		179C4966BD83E1B6FC2B24A0 /* Headers */ = {
			isa = PBXHeadersBuildPhase;
			buildActionMask = 2147483647;
			files = (
				AFF742E3BAA4AD9A5D001460 /* alignment.hpp in Headers */,
				F55745BDBC50E15DCEB2ED5B /* layout.hpp in Headers */,
				16AD4CACA629E8026777EA00 /* truncate.hpp in Headers */,
			);
			runOnlyForDeploymentPostprocessing = 0;
		};
/* End PBXHeadersBuildPhase section */

/* Begin PBXNativeTarget section */
		072599BD26A8C67D007EC229 /* SDL2 */ = {
			isa = PBXNativeTarget;
			buildConfigurationList = 072599C826A8C67D007EC229 /* Build configuration list for PBXNativeTarget "SDL2" */;
			buildPhases = (
				072599CB26A8C7AB007EC229 /* ShellScript */,
			);
			buildRules = (
			);
			dependencies = (
			);
			name = SDL2;
			productName = SDL2;
			productReference = 072599BE26A8C67D007EC229 /* SDL2.dylib */;
			productType = "com.apple.product-type.library.dynamic";
		};
		A9CC52681950C9F6004E4E22 /* EndlessSky */ = {
			isa = PBXNativeTarget;
			buildConfigurationList = A9CC529A1950C9F6004E4E22 /* Build configuration list for PBXNativeTarget "EndlessSky" */;
			buildPhases = (
				A93931ED19880ECA00C2A87B /* CopyFiles */,
				072599A726A0CDC9007EC229 /* ShellScript */,
				A9CC52651950C9F6004E4E22 /* Sources */,
				A9CC52661950C9F6004E4E22 /* Frameworks */,
				A9CC52671950C9F6004E4E22 /* Resources */,
				179C4966BD83E1B6FC2B24A0 /* Headers */,
			);
			buildRules = (
			);
			dependencies = (
				072599CF26A8CADA007EC229 /* PBXTargetDependency */,
			);
			name = EndlessSky;
			productName = EndlessSky;
			productReference = A9CC52691950C9F6004E4E22 /* Endless Sky.app */;
			productType = "com.apple.product-type.application";
		};
/* End PBXNativeTarget section */

/* Begin PBXProject section */
		A9CC52611950C9F6004E4E22 /* Project object */ = {
			isa = PBXProject;
			attributes = {
				LastUpgradeCheck = 0920;
				TargetAttributes = {
					072599BD26A8C67D007EC229 = {
						CreatedOnToolsVersion = 9.2;
						ProvisioningStyle = Automatic;
					};
				};
			};
			buildConfigurationList = A9CC52641950C9F6004E4E22 /* Build configuration list for PBXProject "EndlessSky" */;
			compatibilityVersion = "Xcode 3.2";
			developmentRegion = English;
			hasScannedForEncodings = 0;
			knownRegions = (
				Base,
			);
			mainGroup = A9CC52601950C9F6004E4E22;
			productRefGroup = A9CC526A1950C9F6004E4E22 /* Products */;
			projectDirPath = "";
			projectRoot = "";
			targets = (
				A9CC52681950C9F6004E4E22 /* EndlessSky */,
				072599BD26A8C67D007EC229 /* SDL2 */,
			);
		};
/* End PBXProject section */

/* Begin PBXResourcesBuildPhase section */
		A9CC52671950C9F6004E4E22 /* Resources */ = {
			isa = PBXResourcesBuildPhase;
			buildActionMask = 2147483647;
			files = (
				A99F7A50195DF3E8002C30B8 /* Images.xcassets in Resources */,
				A99F7B09195DF44C002C30B8 /* license.txt in Resources */,
				A9A5297419996C9F002D7C35 /* sounds in Resources */,
				A99F7AF5195DF44C002C30B8 /* credits.txt in Resources */,
				A99F7B08195DF44C002C30B8 /* keys.txt in Resources */,
				A99F7B34195DF45E002C30B8 /* data in Resources */,
				A94408A51982F3E600610427 /* endless-sky.iconset in Resources */,
				A99F7B35195DF45E002C30B8 /* images in Resources */,
			);
			runOnlyForDeploymentPostprocessing = 0;
		};
/* End PBXResourcesBuildPhase section */

/* Begin PBXShellScriptBuildPhase section */
		072599A726A0CDC9007EC229 /* ShellScript */ = {
			isa = PBXShellScriptBuildPhase;
			buildActionMask = 2147483647;
			files = (
			);
			inputPaths = (
			);
			outputPaths = (
			);
			runOnlyForDeploymentPostprocessing = 0;
			shellPath = /bin/sh;
			shellScript = "\"${SRCROOT}/utils/set_dylibs_rpath.sh\"";
		};
		072599CB26A8C7AB007EC229 /* ShellScript */ = {
			isa = PBXShellScriptBuildPhase;
			buildActionMask = 2147483647;
			files = (
			);
			inputPaths = (
				"$(TEMP_ROOT)/sdl2.dmg",
			);
			outputPaths = (
				"$(TEMP_ROOT)/SDL2.framework",
			);
			runOnlyForDeploymentPostprocessing = 0;
			shellPath = /bin/sh;
			shellScript = "\"${SRCROOT}/utils/fetch_sdl2_framework.sh\"";
			showEnvVarsInLog = 0;
		};
/* End PBXShellScriptBuildPhase section */

/* Begin PBXSourcesBuildPhase section */
		A9CC52651950C9F6004E4E22 /* Sources */ = {
			isa = PBXSourcesBuildPhase;
			buildActionMask = 2147483647;
			files = (
				A96863AD1AE6FD0E004FE1FE /* Command.cpp in Sources */,
				A96863E71AE6FD0E004FE1FE /* PointerShader.cpp in Sources */,
				A96863E51AE6FD0E004FE1FE /* PlayerInfo.cpp in Sources */,
				A96863B81AE6FD0E004FE1FE /* DrawList.cpp in Sources */,
				A96863FB1AE6FD0E004FE1FE /* SpriteSet.cpp in Sources */,
				A96863CC1AE6FD0E004FE1FE /* Interface.cpp in Sources */,
				A96864041AE6FD0E004FE1FE /* UI.cpp in Sources */,
				A96863EE1AE6FD0E004FE1FE /* RingShader.cpp in Sources */,
				A96864001AE6FD0E004FE1FE /* System.cpp in Sources */,
				A96863AC1AE6FD0E004FE1FE /* Color.cpp in Sources */,
				A96864031AE6FD0E004FE1FE /* TradingPanel.cpp in Sources */,
				A96863C81AE6FD0E004FE1FE /* HiringPanel.cpp in Sources */,
				A96863B21AE6FD0E004FE1FE /* DataNode.cpp in Sources */,
				A96863B01AE6FD0E004FE1FE /* ConversationPanel.cpp in Sources */,
				A96863E41AE6FD0E004FE1FE /* PlanetPanel.cpp in Sources */,
				A96863E01AE6FD0E004FE1FE /* Panel.cpp in Sources */,
				A96863D21AE6FD0E004FE1FE /* MapDetailPanel.cpp in Sources */,
				DFAAE2AA1FD4A27B0072C0A8 /* ImageSet.cpp in Sources */,
				B590161321ED4A0F00799178 /* Utf8.cpp in Sources */,
				A96863D41AE6FD0E004FE1FE /* Mask.cpp in Sources */,
				A96863E61AE6FD0E004FE1FE /* Point.cpp in Sources */,
				A96863DE1AE6FD0E004FE1FE /* OutfitterPanel.cpp in Sources */,
				62C3111A1CE172D000409D91 /* Flotsam.cpp in Sources */,
				B55C239D2303CE8B005C1A14 /* GameWindow.cpp in Sources */,
				A96863B91AE6FD0E004FE1FE /* Effect.cpp in Sources */,
				A96863AE1AE6FD0E004FE1FE /* ConditionSet.cpp in Sources */,
				A96863DC1AE6FD0E004FE1FE /* Outfit.cpp in Sources */,
				A96863BB1AE6FD0E004FE1FE /* EscortDisplay.cpp in Sources */,
				A96863EB1AE6FD0E004FE1FE /* Projectile.cpp in Sources */,
				A96863D11AE6FD0E004FE1FE /* MainPanel.cpp in Sources */,
				A96863B31AE6FD0E004FE1FE /* DataWriter.cpp in Sources */,
				A96863A61AE6FD0E004FE1FE /* Audio.cpp in Sources */,
				A96863A21AE6FD0E004FE1FE /* Angle.cpp in Sources */,
				A966A5AB1B964E6300DFF69C /* Person.cpp in Sources */,
				A96863FE1AE6FD0E004FE1FE /* StartConditions.cpp in Sources */,
				A96863A71AE6FD0E004FE1FE /* BankPanel.cpp in Sources */,
				A96863DA1AE6FD0E004FE1FE /* Mortgage.cpp in Sources */,
				A96863C31AE6FD0E004FE1FE /* Galaxy.cpp in Sources */,
				A97C24EA1B17BE35007DDFA1 /* MapOutfitterPanel.cpp in Sources */,
				A96864061AE6FD0E004FE1FE /* WrappedText.cpp in Sources */,
				A96863D91AE6FD0E004FE1FE /* MissionPanel.cpp in Sources */,
				A96863DB1AE6FD0E004FE1FE /* NPC.cpp in Sources */,
				A96863F81AE6FD0E004FE1FE /* SpaceportPanel.cpp in Sources */,
				A96863AA1AE6FD0E004FE1FE /* CaptureOdds.cpp in Sources */,
				A96863B61AE6FD0E004FE1FE /* DistanceMap.cpp in Sources */,
				A96863CF1AE6FD0E004FE1FE /* LocationFilter.cpp in Sources */,
				A96863C11AE6FD0E004FE1FE /* Format.cpp in Sources */,
				A96863BF1AE6FD0E004FE1FE /* Font.cpp in Sources */,
				A96863ED1AE6FD0E004FE1FE /* Random.cpp in Sources */,
				A96864021AE6FD0E004FE1FE /* Trade.cpp in Sources */,
				6245F8251D301C7400A7A094 /* Body.cpp in Sources */,
				5155CD731DBB9FF900EF090B /* Depreciation.cpp in Sources */,
				A96863FC1AE6FD0E004FE1FE /* SpriteShader.cpp in Sources */,
				A96863E81AE6FD0E004FE1FE /* Politics.cpp in Sources */,
				A96863E91AE6FD0E004FE1FE /* Preferences.cpp in Sources */,
				A96863F31AE6FD0E004FE1FE /* ShipEvent.cpp in Sources */,
				DFAAE2A71FD4A25C0072C0A8 /* BatchShader.cpp in Sources */,
				A96863D51AE6FD0E004FE1FE /* MenuPanel.cpp in Sources */,
				A90C15DC1D5BD56800708F3A /* Rectangle.cpp in Sources */,
				A9B99D021C616AD000BE7C2E /* ItemInfoDisplay.cpp in Sources */,
				A96863EA1AE6FD0E004FE1FE /* PreferencesPanel.cpp in Sources */,
				A96863F11AE6FD0E004FE1FE /* Shader.cpp in Sources */,
				A9C70E101C0E5B51000B3D14 /* File.cpp in Sources */,
				A96863F41AE6FD0E004FE1FE /* ShipInfoDisplay.cpp in Sources */,
				A96863C21AE6FD0E004FE1FE /* FrameTimer.cpp in Sources */,
				A96863D81AE6FD0E004FE1FE /* MissionAction.cpp in Sources */,
				A96863FA1AE6FD0E004FE1FE /* SpriteQueue.cpp in Sources */,
				A96863E21AE6FD0E004FE1FE /* Phrase.cpp in Sources */,
				628BDAEF1CC5DC950062BCD2 /* PlanetLabel.cpp in Sources */,
				6245F8281D301C9000A7A094 /* Hardpoint.cpp in Sources */,
				A96863C01AE6FD0E004FE1FE /* FontSet.cpp in Sources */,
				A96863D61AE6FD0E004FE1FE /* Messages.cpp in Sources */,
				A97C24ED1B17BE3C007DDFA1 /* MapShipyardPanel.cpp in Sources */,
				A96863D71AE6FD0E004FE1FE /* Mission.cpp in Sources */,
				A96863D31AE6FD0E004FE1FE /* MapPanel.cpp in Sources */,
				A96863F21AE6FD0E004FE1FE /* Ship.cpp in Sources */,
				B5DDA6942001B7F600DBA76A /* News.cpp in Sources */,
				A96863D01AE6FD0E004FE1FE /* main.cpp in Sources */,
				A96863BE1AE6FD0E004FE1FE /* Fleet.cpp in Sources */,
				A98150821EA9634A00428AD6 /* ShipInfoPanel.cpp in Sources */,
				A96864011AE6FD0E004FE1FE /* Table.cpp in Sources */,
				A96863AB1AE6FD0E004FE1FE /* CargoHold.cpp in Sources */,
				A96864051AE6FD0E004FE1FE /* Weapon.cpp in Sources */,
				A96863EC1AE6FD0E004FE1FE /* Radar.cpp in Sources */,
				A96863F61AE6FD0E004FE1FE /* ShopPanel.cpp in Sources */,
				DFAAE2A61FD4A25C0072C0A8 /* BatchDrawList.cpp in Sources */,
				A98150851EA9635D00428AD6 /* PlayerInfoPanel.cpp in Sources */,
				A96863BC1AE6FD0E004FE1FE /* Files.cpp in Sources */,
				A96863CB1AE6FD0E004FE1FE /* Information.cpp in Sources */,
				A96863F91AE6FD0E004FE1FE /* Sprite.cpp in Sources */,
				A96863A91AE6FD0E004FE1FE /* BoardingPanel.cpp in Sources */,
				DF8D57E11FC25842001525DA /* Dictionary.cpp in Sources */,
				A9B99D051C616AF200BE7C2E /* MapSalesPanel.cpp in Sources */,
				A96863A01AE6FD0E004FE1FE /* Account.cpp in Sources */,
				A90C15D91D5BD55700708F3A /* Minable.cpp in Sources */,
				A96863F51AE6FD0E004FE1FE /* ShipyardPanel.cpp in Sources */,
				A96863DD1AE6FD0E004FE1FE /* OutfitInfoDisplay.cpp in Sources */,
				A96863C41AE6FD0E004FE1FE /* GameData.cpp in Sources */,
				A96863CD1AE6FD0E004FE1FE /* LineShader.cpp in Sources */,
				A96863C71AE6FD0E004FE1FE /* HailPanel.cpp in Sources */,
				62A405BA1D47DA4D0054F6A0 /* FogShader.cpp in Sources */,
				A96863C61AE6FD0E004FE1FE /* Government.cpp in Sources */,
				A96863B51AE6FD0E004FE1FE /* Dialog.cpp in Sources */,
				A96863AF1AE6FD0E004FE1FE /* Conversation.cpp in Sources */,
				A96863C51AE6FD0E004FE1FE /* GameEvent.cpp in Sources */,
				A90633FF1EE602FD000DA6C0 /* LogbookPanel.cpp in Sources */,
				A96863BD1AE6FD0E004FE1FE /* FillShader.cpp in Sources */,
				A96863FF1AE6FD0E004FE1FE /* StellarObject.cpp in Sources */,
				A96863A51AE6FD0E004FE1FE /* AsteroidField.cpp in Sources */,
				A96863FD1AE6FD0E004FE1FE /* StarField.cpp in Sources */,
				A96863B11AE6FD0E004FE1FE /* DataFile.cpp in Sources */,
				A96863E31AE6FD0E004FE1FE /* Planet.cpp in Sources */,
				A96863DF1AE6FD0E004FE1FE /* OutlineShader.cpp in Sources */,
				A96863C91AE6FD0E004FE1FE /* ImageBuffer.cpp in Sources */,
				6A5716331E25BE6F00585EB2 /* CollisionSet.cpp in Sources */,
				A96863E11AE6FD0E004FE1FE /* Personality.cpp in Sources */,
				A96863B41AE6FD0E004FE1FE /* Date.cpp in Sources */,
				DF8D57E51FC25889001525DA /* Visual.cpp in Sources */,
				A96863EF1AE6FD0E004FE1FE /* SavedGame.cpp in Sources */,
				A96863A11AE6FD0E004FE1FE /* AI.cpp in Sources */,
				A96863F71AE6FD0E004FE1FE /* Sound.cpp in Sources */,
				A9BDFB541E00B8AA00A6B27E /* Music.cpp in Sources */,
				A96863BA1AE6FD0E004FE1FE /* Engine.cpp in Sources */,
				A96863CE1AE6FD0E004FE1FE /* LoadPanel.cpp in Sources */,
				A96863A41AE6FD0E004FE1FE /* Armament.cpp in Sources */,
				A96863F01AE6FD0E004FE1FE /* Screen.cpp in Sources */,
				9E1F4BF78F9E1FC4C96F76B5 /* Test.cpp in Sources */,
				C7354A3E9C53D6C5E3CC352F /* TestData.cpp in Sources */,
				5AB644C9B37C15C989A9DBE9 /* DisplayText.cpp in Sources */,
				C4264774A89C0001B6FFC60E /* Hazard.cpp in Sources */,
				94DF4B5B8619F6A3715D6168 /* Weather.cpp in Sources */,
				6EC347E6A79BA5602BA4D1EA /* StartConditionsPanel.cpp in Sources */,
				03624EC39EE09C7A786B4A3D /* CoreStartData.cpp in Sources */,
				90CF46CE84794C6186FC6CE2 /* EsUuid.cpp in Sources */,
				03DC4253AA8390FE0A8FB4EA /* MaskManager.cpp in Sources */,
				87D6407E8B579EB502BFBCE5 /* GameAction.cpp in Sources */,
				301A4FE885A7A12348986C4F /* UniverseObjects.cpp in Sources */,
				ED5E4F2ABA89E9DE00603E69 /* TestContext.cpp in Sources */,
				88A64339B56EBA1F7923E1C7 /* GameLoadingPanel.cpp in Sources */,
				F78A44BAA8252F6D53B24B69 /* TextReplacements.cpp in Sources */,
				A97C4460852BF852334C0CB1 /* Bitset.cpp in Sources */,
				CE3F49A88B6DCBE09A711110 /* opengl.cpp in Sources */,
<<<<<<< HEAD
				6A944BEEA8D30C787EC50955 /* ShipsFactory.cpp in Sources */,
=======
				027A4E858B292CE9F0A06F89 /* FireCommand.cpp in Sources */,
				E3D54794A1EEF51CD4859170 /* DamageProfile.cpp in Sources */,
>>>>>>> fb36393f
			);
			runOnlyForDeploymentPostprocessing = 0;
		};
/* End PBXSourcesBuildPhase section */

/* Begin PBXTargetDependency section */
		072599CF26A8CADA007EC229 /* PBXTargetDependency */ = {
			isa = PBXTargetDependency;
			target = 072599BD26A8C67D007EC229 /* SDL2 */;
			targetProxy = 072599CE26A8CADA007EC229 /* PBXContainerItemProxy */;
		};
/* End PBXTargetDependency section */

/* Begin XCBuildConfiguration section */
		072599C626A8C67D007EC229 /* Debug */ = {
			isa = XCBuildConfiguration;
			buildSettings = {
				CLANG_ANALYZER_NONNULL = YES;
				CLANG_ANALYZER_NUMBER_OBJECT_CONVERSION = YES_AGGRESSIVE;
				CLANG_CXX_LANGUAGE_STANDARD = "c++11";
				CLANG_WARN_DOCUMENTATION_COMMENTS = YES;
				CLANG_WARN_UNGUARDED_AVAILABILITY = YES_AGGRESSIVE;
				DEBUG_INFORMATION_FORMAT = dwarf;
				DYLIB_COMPATIBILITY_VERSION = 1;
				DYLIB_CURRENT_VERSION = 1;
				EXECUTABLE_PREFIX = "";
				GCC_C_LANGUAGE_STANDARD = gnu99;
				GCC_ENABLE_CPP_EXCEPTIONS = YES;
				GCC_ENABLE_CPP_RTTI = NO;
				GCC_SYMBOLS_PRIVATE_EXTERN = YES;
				GCC_WARN_64_TO_32_BIT_CONVERSION = NO;
				MACOSX_DEPLOYMENT_TARGET = 10.9;
				MTL_ENABLE_DEBUG_INFO = YES;
				ONLY_ACTIVE_ARCH = NO;
				PRODUCT_NAME = "$(TARGET_NAME)";
				STRIP_STYLE = all;
			};
			name = Debug;
		};
		072599C726A8C67D007EC229 /* Release */ = {
			isa = XCBuildConfiguration;
			buildSettings = {
				CLANG_ANALYZER_NONNULL = YES;
				CLANG_ANALYZER_NUMBER_OBJECT_CONVERSION = YES_AGGRESSIVE;
				CLANG_CXX_LANGUAGE_STANDARD = "c++11";
				CLANG_WARN_DOCUMENTATION_COMMENTS = YES;
				CLANG_WARN_UNGUARDED_AVAILABILITY = YES_AGGRESSIVE;
				COPY_PHASE_STRIP = YES;
				DYLIB_COMPATIBILITY_VERSION = 1;
				DYLIB_CURRENT_VERSION = 1;
				EXECUTABLE_PREFIX = "";
				GCC_C_LANGUAGE_STANDARD = gnu99;
				GCC_ENABLE_CPP_EXCEPTIONS = YES;
				GCC_ENABLE_CPP_RTTI = NO;
				GCC_SYMBOLS_PRIVATE_EXTERN = YES;
				GCC_WARN_64_TO_32_BIT_CONVERSION = NO;
				MACOSX_DEPLOYMENT_TARGET = 10.9;
				MTL_ENABLE_DEBUG_INFO = NO;
				ONLY_ACTIVE_ARCH = NO;
				PRODUCT_NAME = "$(TARGET_NAME)";
				STRIP_STYLE = all;
			};
			name = Release;
		};
		A9CC52981950C9F6004E4E22 /* Debug */ = {
			isa = XCBuildConfiguration;
			buildSettings = {
				ALWAYS_SEARCH_USER_PATHS = NO;
				ARCHS = x86_64;
				CLANG_CXX_LANGUAGE_STANDARD = "c++11";
				CLANG_CXX_LIBRARY = "libc++";
				CLANG_ENABLE_MODULES = YES;
				CLANG_ENABLE_OBJC_ARC = YES;
				CLANG_WARN_BLOCK_CAPTURE_AUTORELEASING = YES;
				CLANG_WARN_BOOL_CONVERSION = YES;
				CLANG_WARN_COMMA = YES;
				CLANG_WARN_CONSTANT_CONVERSION = YES;
				CLANG_WARN_DIRECT_OBJC_ISA_USAGE = YES_ERROR;
				CLANG_WARN_EMPTY_BODY = YES;
				CLANG_WARN_ENUM_CONVERSION = YES;
				CLANG_WARN_INFINITE_RECURSION = YES;
				CLANG_WARN_INT_CONVERSION = YES;
				CLANG_WARN_NON_LITERAL_NULL_CONVERSION = YES;
				CLANG_WARN_OBJC_LITERAL_CONVERSION = YES;
				CLANG_WARN_OBJC_ROOT_CLASS = YES_ERROR;
				CLANG_WARN_RANGE_LOOP_ANALYSIS = YES;
				CLANG_WARN_STRICT_PROTOTYPES = YES;
				CLANG_WARN_SUSPICIOUS_MOVE = YES;
				CLANG_WARN_UNREACHABLE_CODE = YES;
				CLANG_WARN__DUPLICATE_METHOD_MATCH = YES;
				COPY_PHASE_STRIP = NO;
				ENABLE_STRICT_OBJC_MSGSEND = YES;
				ENABLE_TESTABILITY = YES;
				GCC_C_LANGUAGE_STANDARD = gnu99;
				GCC_DYNAMIC_NO_PIC = NO;
				GCC_ENABLE_OBJC_EXCEPTIONS = YES;
				GCC_NO_COMMON_BLOCKS = YES;
				GCC_OPTIMIZATION_LEVEL = 0;
				GCC_PREPROCESSOR_DEFINITIONS = (
					"DEBUG=1",
					"$(inherited)",
				);
				GCC_SYMBOLS_PRIVATE_EXTERN = NO;
				GCC_WARN_64_TO_32_BIT_CONVERSION = NO;
				GCC_WARN_ABOUT_RETURN_TYPE = YES_ERROR;
				GCC_WARN_UNDECLARED_SELECTOR = YES;
				GCC_WARN_UNINITIALIZED_AUTOS = YES_AGGRESSIVE;
				GCC_WARN_UNUSED_FUNCTION = YES;
				GCC_WARN_UNUSED_VARIABLE = YES;
				MACOSX_DEPLOYMENT_TARGET = 10.9;
				OTHER_CFLAGS = "";
				SDKROOT = macosx;
				VALID_ARCHS = x86_64;
			};
			name = Debug;
		};
		A9CC52991950C9F6004E4E22 /* Release */ = {
			isa = XCBuildConfiguration;
			buildSettings = {
				ALWAYS_SEARCH_USER_PATHS = NO;
				ARCHS = x86_64;
				CLANG_CXX_LANGUAGE_STANDARD = "c++11";
				CLANG_CXX_LIBRARY = "libc++";
				CLANG_ENABLE_MODULES = YES;
				CLANG_ENABLE_OBJC_ARC = YES;
				CLANG_WARN_BLOCK_CAPTURE_AUTORELEASING = YES;
				CLANG_WARN_BOOL_CONVERSION = YES;
				CLANG_WARN_COMMA = YES;
				CLANG_WARN_CONSTANT_CONVERSION = YES;
				CLANG_WARN_DIRECT_OBJC_ISA_USAGE = YES_ERROR;
				CLANG_WARN_EMPTY_BODY = YES;
				CLANG_WARN_ENUM_CONVERSION = YES;
				CLANG_WARN_INFINITE_RECURSION = YES;
				CLANG_WARN_INT_CONVERSION = YES;
				CLANG_WARN_NON_LITERAL_NULL_CONVERSION = YES;
				CLANG_WARN_OBJC_LITERAL_CONVERSION = YES;
				CLANG_WARN_OBJC_ROOT_CLASS = YES_ERROR;
				CLANG_WARN_RANGE_LOOP_ANALYSIS = YES;
				CLANG_WARN_STRICT_PROTOTYPES = YES;
				CLANG_WARN_SUSPICIOUS_MOVE = YES;
				CLANG_WARN_UNREACHABLE_CODE = YES;
				CLANG_WARN__DUPLICATE_METHOD_MATCH = YES;
				COPY_PHASE_STRIP = YES;
				DEBUG_INFORMATION_FORMAT = "dwarf-with-dsym";
				ENABLE_NS_ASSERTIONS = NO;
				ENABLE_STRICT_OBJC_MSGSEND = YES;
				GCC_C_LANGUAGE_STANDARD = gnu99;
				GCC_ENABLE_OBJC_EXCEPTIONS = YES;
				GCC_NO_COMMON_BLOCKS = YES;
				GCC_WARN_64_TO_32_BIT_CONVERSION = NO;
				GCC_WARN_ABOUT_RETURN_TYPE = YES_ERROR;
				GCC_WARN_UNDECLARED_SELECTOR = YES;
				GCC_WARN_UNINITIALIZED_AUTOS = YES_AGGRESSIVE;
				GCC_WARN_UNUSED_FUNCTION = YES;
				GCC_WARN_UNUSED_VARIABLE = YES;
				MACOSX_DEPLOYMENT_TARGET = 10.9;
				OTHER_CFLAGS = "-Werror";
				SDKROOT = macosx;
				VALID_ARCHS = x86_64;
			};
			name = Release;
		};
		A9CC529B1950C9F6004E4E22 /* Debug */ = {
			isa = XCBuildConfiguration;
			buildSettings = {
				ASSETCATALOG_COMPILER_APPICON_NAME = AppIcon;
				FRAMEWORK_SEARCH_PATHS = (
					"$(inherited)",
					"$(PROJECT_DIR)/build",
				);
				GCC_PRECOMPILE_PREFIX_HEADER = NO;
				GCC_PREFIX_HEADER = "";
				GCC_WARN_64_TO_32_BIT_CONVERSION = NO;
				HEADER_SEARCH_PATHS = (
					"$(inherited)",
					"/usr/local/opt/jpeg-turbo/include",
					/usr/local/include,
				);
				INFOPLIST_FILE = "XCode/EndlessSky-Info.plist";
				LD_RUNPATH_SEARCH_PATHS = "@loader_path/../Frameworks";
				LIBRARY_SEARCH_PATHS = (
					"$(inherited)",
					"$(BUILT_PRODUCTS_DIR)/$(FRAMEWORKS_FOLDER_PATH)",
				);
				MACOSX_DEPLOYMENT_TARGET = 10.9;
				PRODUCT_BUNDLE_IDENTIFIER = "${PRODUCT_NAME:rfc1034identifier}";
				PRODUCT_NAME = "Endless Sky";
				WRAPPER_EXTENSION = app;
			};
			name = Debug;
		};
		A9CC529C1950C9F6004E4E22 /* Release */ = {
			isa = XCBuildConfiguration;
			buildSettings = {
				ASSETCATALOG_COMPILER_APPICON_NAME = AppIcon;
				FRAMEWORK_SEARCH_PATHS = (
					"$(inherited)",
					"$(PROJECT_DIR)/build",
				);
				GCC_PRECOMPILE_PREFIX_HEADER = NO;
				GCC_PREFIX_HEADER = "";
				GCC_WARN_64_TO_32_BIT_CONVERSION = NO;
				HEADER_SEARCH_PATHS = (
					"$(inherited)",
					"/usr/local/opt/jpeg-turbo/include",
					/usr/local/include,
				);
				INFOPLIST_FILE = "XCode/EndlessSky-Info.plist";
				LD_RUNPATH_SEARCH_PATHS = "@loader_path/../Frameworks";
				LIBRARY_SEARCH_PATHS = (
					"$(inherited)",
					"$(BUILT_PRODUCTS_DIR)/$(FRAMEWORKS_FOLDER_PATH)",
				);
				MACOSX_DEPLOYMENT_TARGET = 10.9;
				PRODUCT_BUNDLE_IDENTIFIER = "${PRODUCT_NAME:rfc1034identifier}";
				PRODUCT_NAME = "Endless Sky";
				WRAPPER_EXTENSION = app;
			};
			name = Release;
		};
/* End XCBuildConfiguration section */

/* Begin XCConfigurationList section */
		072599C826A8C67D007EC229 /* Build configuration list for PBXNativeTarget "SDL2" */ = {
			isa = XCConfigurationList;
			buildConfigurations = (
				072599C626A8C67D007EC229 /* Debug */,
				072599C726A8C67D007EC229 /* Release */,
			);
			defaultConfigurationIsVisible = 0;
			defaultConfigurationName = Release;
		};
		A9CC52641950C9F6004E4E22 /* Build configuration list for PBXProject "EndlessSky" */ = {
			isa = XCConfigurationList;
			buildConfigurations = (
				A9CC52981950C9F6004E4E22 /* Debug */,
				A9CC52991950C9F6004E4E22 /* Release */,
			);
			defaultConfigurationIsVisible = 0;
			defaultConfigurationName = Release;
		};
		A9CC529A1950C9F6004E4E22 /* Build configuration list for PBXNativeTarget "EndlessSky" */ = {
			isa = XCConfigurationList;
			buildConfigurations = (
				A9CC529B1950C9F6004E4E22 /* Debug */,
				A9CC529C1950C9F6004E4E22 /* Release */,
			);
			defaultConfigurationIsVisible = 0;
			defaultConfigurationName = Release;
		};
/* End XCConfigurationList section */
	};
	rootObject = A9CC52611950C9F6004E4E22 /* Project object */;
}<|MERGE_RESOLUTION|>--- conflicted
+++ resolved
@@ -212,11 +212,8 @@
 		13B643F6BEC24349F9BC9F42 /* alignment.hpp */ = {isa = PBXFileReference; fileEncoding = 4; lastKnownFileType = sourcecode.c.h; name = alignment.hpp; path = source/text/alignment.hpp; sourceTree = "<group>"; };
 		19184B47B496B414EC9CE671 /* DamageProfile.h */ = {isa = PBXFileReference; fileEncoding = 4; lastKnownFileType = sourcecode.c.h; name = DamageProfile.h; path = source/DamageProfile.h; sourceTree = "<group>"; };
 		191E4107A4F1CBBC2526A0E9 /* MaskManager.h */ = {isa = PBXFileReference; fileEncoding = 4; lastKnownFileType = sourcecode.c.h; name = MaskManager.h; path = source/MaskManager.h; sourceTree = "<group>"; };
-<<<<<<< HEAD
 		197C42369C88116F5FCFC041 /* ShipsFactory.h */ = {isa = PBXFileReference; fileEncoding = 4; lastKnownFileType = sourcecode.c.h; name = ShipsFactory.h; path = source/ShipsFactory.h; sourceTree = "<group>"; };
-=======
 		210C41C0BA33F71A694D5F98 /* Bitset.h */ = {isa = PBXFileReference; fileEncoding = 4; lastKnownFileType = sourcecode.c.h; name = Bitset.h; path = source/Bitset.h; sourceTree = "<group>"; };
->>>>>>> fb36393f
 		2CA44855BD0AFF45DCAEEA5D /* truncate.hpp */ = {isa = PBXFileReference; fileEncoding = 4; lastKnownFileType = sourcecode.c.h; name = truncate.hpp; path = source/text/truncate.hpp; sourceTree = "<group>"; };
 		2E1E458DB603BF979429117C /* DisplayText.cpp */ = {isa = PBXFileReference; fileEncoding = 4; lastKnownFileType = sourcecode.cpp.cpp; name = DisplayText.cpp; path = source/text/DisplayText.cpp; sourceTree = "<group>"; };
 		2E644A108BCD762A2A1A899C /* Hazard.h */ = {isa = PBXFileReference; fileEncoding = 4; lastKnownFileType = sourcecode.c.h; name = Hazard.h; path = source/Hazard.h; sourceTree = "<group>"; };
@@ -851,14 +848,11 @@
 				EB4645F28765D37290EA6F78 /* FireCommand.h */,
 				46B444A6B2A67F93BB272686 /* ByGivenOrder.h */,
 				DE844E2BBF82C39B568527CB /* ByName.h */,
-<<<<<<< HEAD
 				F1E9401FB9E115CED724F641 /* ShipsFactory.cpp */,
 				197C42369C88116F5FCFC041 /* ShipsFactory.h */,
-=======
 				C62B4D15899E5F47443D0ED6 /* DamageProfile.cpp */,
 				19184B47B496B414EC9CE671 /* DamageProfile.h */,
 				5CF247B48EEC7A3C366C1DFA /* DamageDealt.h */,
->>>>>>> fb36393f
 			);
 			name = source;
 			sourceTree = "<group>";
@@ -1212,12 +1206,9 @@
 				F78A44BAA8252F6D53B24B69 /* TextReplacements.cpp in Sources */,
 				A97C4460852BF852334C0CB1 /* Bitset.cpp in Sources */,
 				CE3F49A88B6DCBE09A711110 /* opengl.cpp in Sources */,
-<<<<<<< HEAD
 				6A944BEEA8D30C787EC50955 /* ShipsFactory.cpp in Sources */,
-=======
 				027A4E858B292CE9F0A06F89 /* FireCommand.cpp in Sources */,
 				E3D54794A1EEF51CD4859170 /* DamageProfile.cpp in Sources */,
->>>>>>> fb36393f
 			);
 			runOnlyForDeploymentPostprocessing = 0;
 		};
