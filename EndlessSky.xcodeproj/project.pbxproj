// !$*UTF8*$!
{
	archiveVersion = 1;
	classes = {
	};
	objectVersion = 46;
	objects = {

/* Begin PBXBuildFile section */
		03624EC39EE09C7A786B4A3D /* CoreStartData.cpp in Sources */ = {isa = PBXBuildFile; fileRef = 0DF34095B64BC64F666ECF5F /* CoreStartData.cpp */; };
		03DC4253AA8390FE0A8FB4EA /* MaskManager.cpp in Sources */ = {isa = PBXBuildFile; fileRef = 499B4DA7A9C7351120660643 /* MaskManager.cpp */; };
		072599D126A8CB2F007EC229 /* SDL2.framework in Frameworks */ = {isa = PBXBuildFile; fileRef = 072599CC26A8C942007EC229 /* SDL2.framework */; };
		072599D426A8CD5D007EC229 /* SDL2.framework in CopyFiles */ = {isa = PBXBuildFile; fileRef = 072599CC26A8C942007EC229 /* SDL2.framework */; settings = {ATTRIBUTES = (CodeSignOnCopy, RemoveHeadersOnCopy, ); }; };
		16AD4CACA629E8026777EA00 /* truncate.hpp in Headers */ = {isa = PBXBuildFile; fileRef = 2CA44855BD0AFF45DCAEEA5D /* truncate.hpp */; settings = {ATTRIBUTES = (Project, ); }; };
		5155CD731DBB9FF900EF090B /* Depreciation.cpp in Sources */ = {isa = PBXBuildFile; fileRef = 5155CD711DBB9FF900EF090B /* Depreciation.cpp */; };
		53DA422996419974ADADE346 /* Wormhole.cpp in Sources */ = {isa = PBXBuildFile; fileRef = 6D414B4194239522B24F3C95 /* Wormhole.cpp */; };
		5AB644C9B37C15C989A9DBE9 /* DisplayText.cpp in Sources */ = {isa = PBXBuildFile; fileRef = 2E1E458DB603BF979429117C /* DisplayText.cpp */; };
		6245F8251D301C7400A7A094 /* Body.cpp in Sources */ = {isa = PBXBuildFile; fileRef = 6245F8231D301C7400A7A094 /* Body.cpp */; };
		6245F8281D301C9000A7A094 /* Hardpoint.cpp in Sources */ = {isa = PBXBuildFile; fileRef = 6245F8261D301C9000A7A094 /* Hardpoint.cpp */; };
		628BDAEF1CC5DC950062BCD2 /* PlanetLabel.cpp in Sources */ = {isa = PBXBuildFile; fileRef = 628BDAED1CC5DC950062BCD2 /* PlanetLabel.cpp */; };
		62A405BA1D47DA4D0054F6A0 /* FogShader.cpp in Sources */ = {isa = PBXBuildFile; fileRef = 62A405B81D47DA4D0054F6A0 /* FogShader.cpp */; };
		62C3111A1CE172D000409D91 /* Flotsam.cpp in Sources */ = {isa = PBXBuildFile; fileRef = 62C311181CE172D000409D91 /* Flotsam.cpp */; };
		6A5716331E25BE6F00585EB2 /* CollisionSet.cpp in Sources */ = {isa = PBXBuildFile; fileRef = 6A5716311E25BE6F00585EB2 /* CollisionSet.cpp */; };
		6EC347E6A79BA5602BA4D1EA /* StartConditionsPanel.cpp in Sources */ = {isa = PBXBuildFile; fileRef = 11EA4AD7A889B6AC1441A198 /* StartConditionsPanel.cpp */; };
		87D6407E8B579EB502BFBCE5 /* GameAction.cpp in Sources */ = {isa = PBXBuildFile; fileRef = 9F0F4096A9008E2D8F3304BB /* GameAction.cpp */; };
		90CF46CE84794C6186FC6CE2 /* EsUuid.cpp in Sources */ = {isa = PBXBuildFile; fileRef = 950742538F8CECF5D4168FBC /* EsUuid.cpp */; };
		94DF4B5B8619F6A3715D6168 /* Weather.cpp in Sources */ = {isa = PBXBuildFile; fileRef = 8E8A4C648B242742B22A34FA /* Weather.cpp */; };
		9E1F4BF78F9E1FC4C96F76B5 /* Test.cpp in Sources */ = {isa = PBXBuildFile; fileRef = 2E8047A8987DD8EC99FF8E2E /* Test.cpp */; };
		A90633FF1EE602FD000DA6C0 /* LogbookPanel.cpp in Sources */ = {isa = PBXBuildFile; fileRef = A90633FD1EE602FD000DA6C0 /* LogbookPanel.cpp */; };
		A90C15D91D5BD55700708F3A /* Minable.cpp in Sources */ = {isa = PBXBuildFile; fileRef = A90C15D71D5BD55700708F3A /* Minable.cpp */; };
		A90C15DC1D5BD56800708F3A /* Rectangle.cpp in Sources */ = {isa = PBXBuildFile; fileRef = A90C15DA1D5BD56800708F3A /* Rectangle.cpp */; };
		A93931FB1988135200C2A87B /* libturbojpeg.0.dylib in Frameworks */ = {isa = PBXBuildFile; fileRef = A93931FA1988135200C2A87B /* libturbojpeg.0.dylib */; };
		A93931FD1988136B00C2A87B /* libpng16.dylib in Frameworks */ = {isa = PBXBuildFile; fileRef = A93931FC1988136B00C2A87B /* libpng16.dylib */; };
		A93931FE1988136E00C2A87B /* libturbojpeg.0.dylib in CopyFiles */ = {isa = PBXBuildFile; fileRef = A93931FA1988135200C2A87B /* libturbojpeg.0.dylib */; };
		A93931FF1988136F00C2A87B /* libpng16.dylib in CopyFiles */ = {isa = PBXBuildFile; fileRef = A93931FC1988136B00C2A87B /* libpng16.dylib */; };
		A94408A51982F3E600610427 /* endless-sky.iconset in Resources */ = {isa = PBXBuildFile; fileRef = A94408A41982F3E600610427 /* endless-sky.iconset */; };
		A966A5AB1B964E6300DFF69C /* Person.cpp in Sources */ = {isa = PBXBuildFile; fileRef = A966A5A91B964E6300DFF69C /* Person.cpp */; };
		A96863A01AE6FD0E004FE1FE /* Account.cpp in Sources */ = {isa = PBXBuildFile; fileRef = A96862CD1AE6FD0A004FE1FE /* Account.cpp */; };
		A96863A11AE6FD0E004FE1FE /* AI.cpp in Sources */ = {isa = PBXBuildFile; fileRef = A96862CF1AE6FD0A004FE1FE /* AI.cpp */; };
		A96863A21AE6FD0E004FE1FE /* Angle.cpp in Sources */ = {isa = PBXBuildFile; fileRef = A96862D11AE6FD0A004FE1FE /* Angle.cpp */; };
		A96863A41AE6FD0E004FE1FE /* Armament.cpp in Sources */ = {isa = PBXBuildFile; fileRef = A96862D51AE6FD0A004FE1FE /* Armament.cpp */; };
		A96863A51AE6FD0E004FE1FE /* AsteroidField.cpp in Sources */ = {isa = PBXBuildFile; fileRef = A96862D71AE6FD0A004FE1FE /* AsteroidField.cpp */; };
		A96863A61AE6FD0E004FE1FE /* Audio.cpp in Sources */ = {isa = PBXBuildFile; fileRef = A96862D91AE6FD0A004FE1FE /* Audio.cpp */; };
		A96863A71AE6FD0E004FE1FE /* BankPanel.cpp in Sources */ = {isa = PBXBuildFile; fileRef = A96862DB1AE6FD0A004FE1FE /* BankPanel.cpp */; };
		A96863A91AE6FD0E004FE1FE /* BoardingPanel.cpp in Sources */ = {isa = PBXBuildFile; fileRef = A96862DF1AE6FD0A004FE1FE /* BoardingPanel.cpp */; };
		A96863AA1AE6FD0E004FE1FE /* CaptureOdds.cpp in Sources */ = {isa = PBXBuildFile; fileRef = A96862E11AE6FD0A004FE1FE /* CaptureOdds.cpp */; };
		A96863AB1AE6FD0E004FE1FE /* CargoHold.cpp in Sources */ = {isa = PBXBuildFile; fileRef = A96862E31AE6FD0A004FE1FE /* CargoHold.cpp */; };
		A96863AC1AE6FD0E004FE1FE /* Color.cpp in Sources */ = {isa = PBXBuildFile; fileRef = A96862E61AE6FD0A004FE1FE /* Color.cpp */; };
		A96863AD1AE6FD0E004FE1FE /* Command.cpp in Sources */ = {isa = PBXBuildFile; fileRef = A96862E81AE6FD0A004FE1FE /* Command.cpp */; };
		A96863AE1AE6FD0E004FE1FE /* ConditionSet.cpp in Sources */ = {isa = PBXBuildFile; fileRef = A96862EA1AE6FD0A004FE1FE /* ConditionSet.cpp */; };
		A96863AF1AE6FD0E004FE1FE /* Conversation.cpp in Sources */ = {isa = PBXBuildFile; fileRef = A96862EC1AE6FD0A004FE1FE /* Conversation.cpp */; };
		A96863B01AE6FD0E004FE1FE /* ConversationPanel.cpp in Sources */ = {isa = PBXBuildFile; fileRef = A96862EE1AE6FD0A004FE1FE /* ConversationPanel.cpp */; };
		A96863B11AE6FD0E004FE1FE /* DataFile.cpp in Sources */ = {isa = PBXBuildFile; fileRef = A96862F01AE6FD0A004FE1FE /* DataFile.cpp */; };
		A96863B21AE6FD0E004FE1FE /* DataNode.cpp in Sources */ = {isa = PBXBuildFile; fileRef = A96862F21AE6FD0A004FE1FE /* DataNode.cpp */; };
		A96863B31AE6FD0E004FE1FE /* DataWriter.cpp in Sources */ = {isa = PBXBuildFile; fileRef = A96862F41AE6FD0A004FE1FE /* DataWriter.cpp */; };
		A96863B41AE6FD0E004FE1FE /* Date.cpp in Sources */ = {isa = PBXBuildFile; fileRef = A96862F61AE6FD0A004FE1FE /* Date.cpp */; };
		A96863B51AE6FD0E004FE1FE /* Dialog.cpp in Sources */ = {isa = PBXBuildFile; fileRef = A96862F81AE6FD0A004FE1FE /* Dialog.cpp */; };
		A96863B61AE6FD0E004FE1FE /* DistanceMap.cpp in Sources */ = {isa = PBXBuildFile; fileRef = A96862FA1AE6FD0B004FE1FE /* DistanceMap.cpp */; };
		A96863B81AE6FD0E004FE1FE /* DrawList.cpp in Sources */ = {isa = PBXBuildFile; fileRef = A96862FE1AE6FD0B004FE1FE /* DrawList.cpp */; };
		A96863B91AE6FD0E004FE1FE /* Effect.cpp in Sources */ = {isa = PBXBuildFile; fileRef = A96863001AE6FD0B004FE1FE /* Effect.cpp */; };
		A96863BA1AE6FD0E004FE1FE /* Engine.cpp in Sources */ = {isa = PBXBuildFile; fileRef = A96863021AE6FD0B004FE1FE /* Engine.cpp */; };
		A96863BB1AE6FD0E004FE1FE /* EscortDisplay.cpp in Sources */ = {isa = PBXBuildFile; fileRef = A96863041AE6FD0B004FE1FE /* EscortDisplay.cpp */; };
		A96863BC1AE6FD0E004FE1FE /* Files.cpp in Sources */ = {isa = PBXBuildFile; fileRef = A96863061AE6FD0B004FE1FE /* Files.cpp */; };
		A96863BD1AE6FD0E004FE1FE /* FillShader.cpp in Sources */ = {isa = PBXBuildFile; fileRef = A96863081AE6FD0B004FE1FE /* FillShader.cpp */; };
		A96863BE1AE6FD0E004FE1FE /* Fleet.cpp in Sources */ = {isa = PBXBuildFile; fileRef = A968630A1AE6FD0B004FE1FE /* Fleet.cpp */; };
		A96863BF1AE6FD0E004FE1FE /* Font.cpp in Sources */ = {isa = PBXBuildFile; fileRef = A968630C1AE6FD0B004FE1FE /* Font.cpp */; };
		A96863C01AE6FD0E004FE1FE /* FontSet.cpp in Sources */ = {isa = PBXBuildFile; fileRef = A968630E1AE6FD0B004FE1FE /* FontSet.cpp */; };
		A96863C11AE6FD0E004FE1FE /* Format.cpp in Sources */ = {isa = PBXBuildFile; fileRef = A96863101AE6FD0B004FE1FE /* Format.cpp */; };
		A96863C21AE6FD0E004FE1FE /* FrameTimer.cpp in Sources */ = {isa = PBXBuildFile; fileRef = A96863121AE6FD0B004FE1FE /* FrameTimer.cpp */; };
		A96863C31AE6FD0E004FE1FE /* Galaxy.cpp in Sources */ = {isa = PBXBuildFile; fileRef = A96863141AE6FD0B004FE1FE /* Galaxy.cpp */; };
		A96863C41AE6FD0E004FE1FE /* GameData.cpp in Sources */ = {isa = PBXBuildFile; fileRef = A96863161AE6FD0B004FE1FE /* GameData.cpp */; };
		A96863C51AE6FD0E004FE1FE /* GameEvent.cpp in Sources */ = {isa = PBXBuildFile; fileRef = A96863181AE6FD0B004FE1FE /* GameEvent.cpp */; };
		A96863C61AE6FD0E004FE1FE /* Government.cpp in Sources */ = {isa = PBXBuildFile; fileRef = A968631B1AE6FD0B004FE1FE /* Government.cpp */; };
		A96863C71AE6FD0E004FE1FE /* HailPanel.cpp in Sources */ = {isa = PBXBuildFile; fileRef = A968631D1AE6FD0B004FE1FE /* HailPanel.cpp */; };
		A96863C81AE6FD0E004FE1FE /* HiringPanel.cpp in Sources */ = {isa = PBXBuildFile; fileRef = A968631F1AE6FD0B004FE1FE /* HiringPanel.cpp */; };
		A96863C91AE6FD0E004FE1FE /* ImageBuffer.cpp in Sources */ = {isa = PBXBuildFile; fileRef = A96863211AE6FD0B004FE1FE /* ImageBuffer.cpp */; };
		A96863CB1AE6FD0E004FE1FE /* Information.cpp in Sources */ = {isa = PBXBuildFile; fileRef = A96863251AE6FD0B004FE1FE /* Information.cpp */; };
		A96863CC1AE6FD0E004FE1FE /* Interface.cpp in Sources */ = {isa = PBXBuildFile; fileRef = A96863271AE6FD0B004FE1FE /* Interface.cpp */; };
		A96863CD1AE6FD0E004FE1FE /* LineShader.cpp in Sources */ = {isa = PBXBuildFile; fileRef = A96863291AE6FD0B004FE1FE /* LineShader.cpp */; };
		A96863CE1AE6FD0E004FE1FE /* LoadPanel.cpp in Sources */ = {isa = PBXBuildFile; fileRef = A968632B1AE6FD0B004FE1FE /* LoadPanel.cpp */; };
		A96863CF1AE6FD0E004FE1FE /* LocationFilter.cpp in Sources */ = {isa = PBXBuildFile; fileRef = A968632D1AE6FD0B004FE1FE /* LocationFilter.cpp */; };
		A96863D01AE6FD0E004FE1FE /* main.cpp in Sources */ = {isa = PBXBuildFile; fileRef = A968632F1AE6FD0B004FE1FE /* main.cpp */; };
		A96863D11AE6FD0E004FE1FE /* MainPanel.cpp in Sources */ = {isa = PBXBuildFile; fileRef = A96863301AE6FD0B004FE1FE /* MainPanel.cpp */; };
		A96863D21AE6FD0E004FE1FE /* MapDetailPanel.cpp in Sources */ = {isa = PBXBuildFile; fileRef = A96863321AE6FD0C004FE1FE /* MapDetailPanel.cpp */; };
		A96863D31AE6FD0E004FE1FE /* MapPanel.cpp in Sources */ = {isa = PBXBuildFile; fileRef = A96863341AE6FD0C004FE1FE /* MapPanel.cpp */; };
		A96863D41AE6FD0E004FE1FE /* Mask.cpp in Sources */ = {isa = PBXBuildFile; fileRef = A96863361AE6FD0C004FE1FE /* Mask.cpp */; };
		A96863D51AE6FD0E004FE1FE /* MenuPanel.cpp in Sources */ = {isa = PBXBuildFile; fileRef = A96863381AE6FD0C004FE1FE /* MenuPanel.cpp */; };
		A96863D61AE6FD0E004FE1FE /* Messages.cpp in Sources */ = {isa = PBXBuildFile; fileRef = A968633A1AE6FD0C004FE1FE /* Messages.cpp */; };
		A96863D71AE6FD0E004FE1FE /* Mission.cpp in Sources */ = {isa = PBXBuildFile; fileRef = A968633C1AE6FD0C004FE1FE /* Mission.cpp */; };
		A96863D81AE6FD0E004FE1FE /* MissionAction.cpp in Sources */ = {isa = PBXBuildFile; fileRef = A968633E1AE6FD0C004FE1FE /* MissionAction.cpp */; };
		A96863D91AE6FD0E004FE1FE /* MissionPanel.cpp in Sources */ = {isa = PBXBuildFile; fileRef = A96863401AE6FD0C004FE1FE /* MissionPanel.cpp */; };
		A96863DA1AE6FD0E004FE1FE /* Mortgage.cpp in Sources */ = {isa = PBXBuildFile; fileRef = A96863421AE6FD0C004FE1FE /* Mortgage.cpp */; };
		A96863DB1AE6FD0E004FE1FE /* NPC.cpp in Sources */ = {isa = PBXBuildFile; fileRef = A96863441AE6FD0C004FE1FE /* NPC.cpp */; };
		A96863DC1AE6FD0E004FE1FE /* Outfit.cpp in Sources */ = {isa = PBXBuildFile; fileRef = A96863461AE6FD0C004FE1FE /* Outfit.cpp */; };
		A96863DD1AE6FD0E004FE1FE /* OutfitInfoDisplay.cpp in Sources */ = {isa = PBXBuildFile; fileRef = A96863481AE6FD0C004FE1FE /* OutfitInfoDisplay.cpp */; };
		A96863DE1AE6FD0E004FE1FE /* OutfitterPanel.cpp in Sources */ = {isa = PBXBuildFile; fileRef = A968634A1AE6FD0C004FE1FE /* OutfitterPanel.cpp */; };
		A96863DF1AE6FD0E004FE1FE /* OutlineShader.cpp in Sources */ = {isa = PBXBuildFile; fileRef = A968634C1AE6FD0C004FE1FE /* OutlineShader.cpp */; };
		A96863E01AE6FD0E004FE1FE /* Panel.cpp in Sources */ = {isa = PBXBuildFile; fileRef = A968634E1AE6FD0C004FE1FE /* Panel.cpp */; };
		A96863E11AE6FD0E004FE1FE /* Personality.cpp in Sources */ = {isa = PBXBuildFile; fileRef = A96863501AE6FD0C004FE1FE /* Personality.cpp */; };
		A96863E21AE6FD0E004FE1FE /* Phrase.cpp in Sources */ = {isa = PBXBuildFile; fileRef = A96863521AE6FD0C004FE1FE /* Phrase.cpp */; };
		A96863E31AE6FD0E004FE1FE /* Planet.cpp in Sources */ = {isa = PBXBuildFile; fileRef = A96863551AE6FD0C004FE1FE /* Planet.cpp */; };
		A96863E41AE6FD0E004FE1FE /* PlanetPanel.cpp in Sources */ = {isa = PBXBuildFile; fileRef = A96863571AE6FD0C004FE1FE /* PlanetPanel.cpp */; };
		A96863E51AE6FD0E004FE1FE /* PlayerInfo.cpp in Sources */ = {isa = PBXBuildFile; fileRef = A96863591AE6FD0C004FE1FE /* PlayerInfo.cpp */; };
		A96863E61AE6FD0E004FE1FE /* Point.cpp in Sources */ = {isa = PBXBuildFile; fileRef = A968635B1AE6FD0C004FE1FE /* Point.cpp */; };
		A96863E71AE6FD0E004FE1FE /* PointerShader.cpp in Sources */ = {isa = PBXBuildFile; fileRef = A968635D1AE6FD0C004FE1FE /* PointerShader.cpp */; };
		A96863E81AE6FD0E004FE1FE /* Politics.cpp in Sources */ = {isa = PBXBuildFile; fileRef = A968635F1AE6FD0C004FE1FE /* Politics.cpp */; };
		A96863E91AE6FD0E004FE1FE /* Preferences.cpp in Sources */ = {isa = PBXBuildFile; fileRef = A96863611AE6FD0C004FE1FE /* Preferences.cpp */; };
		A96863EA1AE6FD0E004FE1FE /* PreferencesPanel.cpp in Sources */ = {isa = PBXBuildFile; fileRef = A96863631AE6FD0C004FE1FE /* PreferencesPanel.cpp */; };
		A96863EB1AE6FD0E004FE1FE /* Projectile.cpp in Sources */ = {isa = PBXBuildFile; fileRef = A96863651AE6FD0C004FE1FE /* Projectile.cpp */; };
		A96863EC1AE6FD0E004FE1FE /* Radar.cpp in Sources */ = {isa = PBXBuildFile; fileRef = A96863671AE6FD0C004FE1FE /* Radar.cpp */; };
		A96863ED1AE6FD0E004FE1FE /* Random.cpp in Sources */ = {isa = PBXBuildFile; fileRef = A96863691AE6FD0D004FE1FE /* Random.cpp */; };
		A96863EE1AE6FD0E004FE1FE /* RingShader.cpp in Sources */ = {isa = PBXBuildFile; fileRef = A968636B1AE6FD0D004FE1FE /* RingShader.cpp */; };
		A96863EF1AE6FD0E004FE1FE /* SavedGame.cpp in Sources */ = {isa = PBXBuildFile; fileRef = A968636E1AE6FD0D004FE1FE /* SavedGame.cpp */; };
		A96863F01AE6FD0E004FE1FE /* Screen.cpp in Sources */ = {isa = PBXBuildFile; fileRef = A96863701AE6FD0D004FE1FE /* Screen.cpp */; };
		A96863F11AE6FD0E004FE1FE /* Shader.cpp in Sources */ = {isa = PBXBuildFile; fileRef = A96863731AE6FD0D004FE1FE /* Shader.cpp */; };
		A96863F21AE6FD0E004FE1FE /* Ship.cpp in Sources */ = {isa = PBXBuildFile; fileRef = A96863761AE6FD0D004FE1FE /* Ship.cpp */; };
		A96863F31AE6FD0E004FE1FE /* ShipEvent.cpp in Sources */ = {isa = PBXBuildFile; fileRef = A96863781AE6FD0D004FE1FE /* ShipEvent.cpp */; };
		A96863F41AE6FD0E004FE1FE /* ShipInfoDisplay.cpp in Sources */ = {isa = PBXBuildFile; fileRef = A968637A1AE6FD0D004FE1FE /* ShipInfoDisplay.cpp */; };
		A96863F51AE6FD0E004FE1FE /* ShipyardPanel.cpp in Sources */ = {isa = PBXBuildFile; fileRef = A968637C1AE6FD0D004FE1FE /* ShipyardPanel.cpp */; };
		A96863F61AE6FD0E004FE1FE /* ShopPanel.cpp in Sources */ = {isa = PBXBuildFile; fileRef = A968637E1AE6FD0D004FE1FE /* ShopPanel.cpp */; };
		A96863F71AE6FD0E004FE1FE /* Sound.cpp in Sources */ = {isa = PBXBuildFile; fileRef = A96863801AE6FD0D004FE1FE /* Sound.cpp */; };
		A96863F81AE6FD0E004FE1FE /* SpaceportPanel.cpp in Sources */ = {isa = PBXBuildFile; fileRef = A96863821AE6FD0D004FE1FE /* SpaceportPanel.cpp */; };
		A96863F91AE6FD0E004FE1FE /* Sprite.cpp in Sources */ = {isa = PBXBuildFile; fileRef = A96863841AE6FD0D004FE1FE /* Sprite.cpp */; };
		A96863FA1AE6FD0E004FE1FE /* SpriteQueue.cpp in Sources */ = {isa = PBXBuildFile; fileRef = A96863861AE6FD0D004FE1FE /* SpriteQueue.cpp */; };
		A96863FB1AE6FD0E004FE1FE /* SpriteSet.cpp in Sources */ = {isa = PBXBuildFile; fileRef = A96863881AE6FD0D004FE1FE /* SpriteSet.cpp */; };
		A96863FC1AE6FD0E004FE1FE /* SpriteShader.cpp in Sources */ = {isa = PBXBuildFile; fileRef = A968638A1AE6FD0D004FE1FE /* SpriteShader.cpp */; };
		A96863FD1AE6FD0E004FE1FE /* StarField.cpp in Sources */ = {isa = PBXBuildFile; fileRef = A968638C1AE6FD0D004FE1FE /* StarField.cpp */; };
		A96863FE1AE6FD0E004FE1FE /* StartConditions.cpp in Sources */ = {isa = PBXBuildFile; fileRef = A968638E1AE6FD0D004FE1FE /* StartConditions.cpp */; };
		A96863FF1AE6FD0E004FE1FE /* StellarObject.cpp in Sources */ = {isa = PBXBuildFile; fileRef = A96863901AE6FD0D004FE1FE /* StellarObject.cpp */; };
		A96864001AE6FD0E004FE1FE /* System.cpp in Sources */ = {isa = PBXBuildFile; fileRef = A96863921AE6FD0D004FE1FE /* System.cpp */; };
		A96864011AE6FD0E004FE1FE /* Table.cpp in Sources */ = {isa = PBXBuildFile; fileRef = A96863941AE6FD0D004FE1FE /* Table.cpp */; };
		A96864021AE6FD0E004FE1FE /* Trade.cpp in Sources */ = {isa = PBXBuildFile; fileRef = A96863961AE6FD0D004FE1FE /* Trade.cpp */; };
		A96864031AE6FD0E004FE1FE /* TradingPanel.cpp in Sources */ = {isa = PBXBuildFile; fileRef = A96863981AE6FD0D004FE1FE /* TradingPanel.cpp */; };
		A96864041AE6FD0E004FE1FE /* UI.cpp in Sources */ = {isa = PBXBuildFile; fileRef = A968639A1AE6FD0D004FE1FE /* UI.cpp */; };
		A96864051AE6FD0E004FE1FE /* Weapon.cpp in Sources */ = {isa = PBXBuildFile; fileRef = A968639C1AE6FD0D004FE1FE /* Weapon.cpp */; };
		A96864061AE6FD0E004FE1FE /* WrappedText.cpp in Sources */ = {isa = PBXBuildFile; fileRef = A968639E1AE6FD0D004FE1FE /* WrappedText.cpp */; };
		A97C24EA1B17BE35007DDFA1 /* MapOutfitterPanel.cpp in Sources */ = {isa = PBXBuildFile; fileRef = A97C24E81B17BE35007DDFA1 /* MapOutfitterPanel.cpp */; };
		A97C24ED1B17BE3C007DDFA1 /* MapShipyardPanel.cpp in Sources */ = {isa = PBXBuildFile; fileRef = A97C24EB1B17BE3C007DDFA1 /* MapShipyardPanel.cpp */; };
		A98150821EA9634A00428AD6 /* ShipInfoPanel.cpp in Sources */ = {isa = PBXBuildFile; fileRef = A98150801EA9634A00428AD6 /* ShipInfoPanel.cpp */; };
		A98150851EA9635D00428AD6 /* PlayerInfoPanel.cpp in Sources */ = {isa = PBXBuildFile; fileRef = A98150831EA9635D00428AD6 /* PlayerInfoPanel.cpp */; };
		A99F7A50195DF3E8002C30B8 /* Images.xcassets in Resources */ = {isa = PBXBuildFile; fileRef = A99F7A4F195DF3E8002C30B8 /* Images.xcassets */; };
		A99F7AF5195DF44C002C30B8 /* credits.txt in Resources */ = {isa = PBXBuildFile; fileRef = A99F7A6F195DF44B002C30B8 /* credits.txt */; };
		A99F7B08195DF44C002C30B8 /* keys.txt in Resources */ = {isa = PBXBuildFile; fileRef = A99F7A94195DF44B002C30B8 /* keys.txt */; };
		A99F7B09195DF44C002C30B8 /* license.txt in Resources */ = {isa = PBXBuildFile; fileRef = A99F7A95195DF44B002C30B8 /* license.txt */; };
		A99F7B34195DF45E002C30B8 /* data in Resources */ = {isa = PBXBuildFile; fileRef = A99F7B32195DF45E002C30B8 /* data */; };
		A99F7B35195DF45E002C30B8 /* images in Resources */ = {isa = PBXBuildFile; fileRef = A99F7B33195DF45E002C30B8 /* images */; };
		A9A5297419996C9F002D7C35 /* sounds in Resources */ = {isa = PBXBuildFile; fileRef = A9A5297319996C9F002D7C35 /* sounds */; };
		A9A5297619996CC3002D7C35 /* OpenAL.framework in Frameworks */ = {isa = PBXBuildFile; fileRef = A9A5297519996CC3002D7C35 /* OpenAL.framework */; };
		A9B99D021C616AD000BE7C2E /* ItemInfoDisplay.cpp in Sources */ = {isa = PBXBuildFile; fileRef = A9B99D001C616AD000BE7C2E /* ItemInfoDisplay.cpp */; };
		A9B99D051C616AF200BE7C2E /* MapSalesPanel.cpp in Sources */ = {isa = PBXBuildFile; fileRef = A9B99D031C616AF200BE7C2E /* MapSalesPanel.cpp */; };
		A9BDFB541E00B8AA00A6B27E /* Music.cpp in Sources */ = {isa = PBXBuildFile; fileRef = A9BDFB521E00B8AA00A6B27E /* Music.cpp */; };
		A9BDFB561E00B94700A6B27E /* libmad.0.dylib in Frameworks */ = {isa = PBXBuildFile; fileRef = A9BDFB551E00B94700A6B27E /* libmad.0.dylib */; };
		A9BDFB571E00BD6A00A6B27E /* libmad.0.dylib in CopyFiles */ = {isa = PBXBuildFile; fileRef = A9BDFB551E00B94700A6B27E /* libmad.0.dylib */; };
		A9C70E101C0E5B51000B3D14 /* File.cpp in Sources */ = {isa = PBXBuildFile; fileRef = A9C70E0E1C0E5B51000B3D14 /* File.cpp */; };
		A9CC526D1950C9F6004E4E22 /* Cocoa.framework in Frameworks */ = {isa = PBXBuildFile; fileRef = A9CC526C1950C9F6004E4E22 /* Cocoa.framework */; };
		A9D40D1A195DFAA60086EE52 /* OpenGL.framework in Frameworks */ = {isa = PBXBuildFile; fileRef = A9D40D19195DFAA60086EE52 /* OpenGL.framework */; };
		AFF742E3BAA4AD9A5D001460 /* alignment.hpp in Headers */ = {isa = PBXBuildFile; fileRef = 13B643F6BEC24349F9BC9F42 /* alignment.hpp */; settings = {ATTRIBUTES = (Project, ); }; };
		B55C239D2303CE8B005C1A14 /* GameWindow.cpp in Sources */ = {isa = PBXBuildFile; fileRef = B55C239B2303CE8A005C1A14 /* GameWindow.cpp */; };
		B590161321ED4A0F00799178 /* Utf8.cpp in Sources */ = {isa = PBXBuildFile; fileRef = B590161121ED4A0E00799178 /* Utf8.cpp */; };
		B5DDA6942001B7F600DBA76A /* News.cpp in Sources */ = {isa = PBXBuildFile; fileRef = B5DDA6922001B7F600DBA76A /* News.cpp */; };
		C4264774A89C0001B6FFC60E /* Hazard.cpp in Sources */ = {isa = PBXBuildFile; fileRef = C49D4EA08DF168A83B1C7B07 /* Hazard.cpp */; };
		C7354A3E9C53D6C5E3CC352F /* TestData.cpp in Sources */ = {isa = PBXBuildFile; fileRef = 02D34A71AE3BC4C93FC6865B /* TestData.cpp */; };
		CE3F49A88B6DCBE09A711110 /* opengl.cpp in Sources */ = {isa = PBXBuildFile; fileRef = A3754152958FBC924E9F76A9 /* opengl.cpp */; };
		DF8D57E11FC25842001525DA /* Dictionary.cpp in Sources */ = {isa = PBXBuildFile; fileRef = DF8D57DF1FC25842001525DA /* Dictionary.cpp */; };
		DF8D57E51FC25889001525DA /* Visual.cpp in Sources */ = {isa = PBXBuildFile; fileRef = DF8D57E21FC25889001525DA /* Visual.cpp */; };
		DFAAE2A61FD4A25C0072C0A8 /* BatchDrawList.cpp in Sources */ = {isa = PBXBuildFile; fileRef = DFAAE2A21FD4A25C0072C0A8 /* BatchDrawList.cpp */; };
		DFAAE2A71FD4A25C0072C0A8 /* BatchShader.cpp in Sources */ = {isa = PBXBuildFile; fileRef = DFAAE2A41FD4A25C0072C0A8 /* BatchShader.cpp */; };
		DFAAE2AA1FD4A27B0072C0A8 /* ImageSet.cpp in Sources */ = {isa = PBXBuildFile; fileRef = DFAAE2A81FD4A27B0072C0A8 /* ImageSet.cpp */; };
		ED5E4F2ABA89E9DE00603E69 /* TestContext.cpp in Sources */ = {isa = PBXBuildFile; fileRef = A3134EC4B1CCA5546A10C3EF /* TestContext.cpp */; };
		F55745BDBC50E15DCEB2ED5B /* layout.hpp in Headers */ = {isa = PBXBuildFile; fileRef = 9BCF4321AF819E944EC02FB9 /* layout.hpp */; settings = {ATTRIBUTES = (Project, ); }; };
		F78A44BAA8252F6D53B24B69 /* TextReplacements.cpp in Sources */ = {isa = PBXBuildFile; fileRef = 6A4E42FEB3B265A91D5BD2FC /* TextReplacements.cpp */; };
/* End PBXBuildFile section */

/* Begin PBXContainerItemProxy section */
		072599CE26A8CADA007EC229 /* PBXContainerItemProxy */ = {
			isa = PBXContainerItemProxy;
			containerPortal = A9CC52611950C9F6004E4E22 /* Project object */;
			proxyType = 1;
			remoteGlobalIDString = 072599BD26A8C67D007EC229;
			remoteInfo = SDL2;
		};
/* End PBXContainerItemProxy section */

/* Begin PBXCopyFilesBuildPhase section */
		A93931ED19880ECA00C2A87B /* CopyFiles */ = {
			isa = PBXCopyFilesBuildPhase;
			buildActionMask = 2147483647;
			dstPath = "";
			dstSubfolderSpec = 10;
			files = (
				A9BDFB571E00BD6A00A6B27E /* libmad.0.dylib in CopyFiles */,
				A93931FF1988136F00C2A87B /* libpng16.dylib in CopyFiles */,
				A93931FE1988136E00C2A87B /* libturbojpeg.0.dylib in CopyFiles */,
				072599D426A8CD5D007EC229 /* SDL2.framework in CopyFiles */,
			);
			runOnlyForDeploymentPostprocessing = 0;
		};
/* End PBXCopyFilesBuildPhase section */

/* Begin PBXFileReference section */
		02D34A71AE3BC4C93FC6865B /* TestData.cpp */ = {isa = PBXFileReference; fileEncoding = 4; lastKnownFileType = sourcecode.cpp.cpp; name = TestData.cpp; path = source/TestData.cpp; sourceTree = "<group>"; };
		072599BE26A8C67D007EC229 /* SDL2.dylib */ = {isa = PBXFileReference; explicitFileType = "compiled.mach-o.dylib"; includeInIndex = 0; path = SDL2.dylib; sourceTree = BUILT_PRODUCTS_DIR; };
		072599CC26A8C942007EC229 /* SDL2.framework */ = {isa = PBXFileReference; lastKnownFileType = wrapper.framework; name = SDL2.framework; path = build/SDL2.framework; sourceTree = "<group>"; };
		0C90483BB01ECD0E3E8DDA44 /* WeightedList.h */ = {isa = PBXFileReference; fileEncoding = 4; lastKnownFileType = sourcecode.c.h; name = WeightedList.h; path = source/WeightedList.h; sourceTree = "<group>"; };
		0DF34095B64BC64F666ECF5F /* CoreStartData.cpp */ = {isa = PBXFileReference; fileEncoding = 4; lastKnownFileType = sourcecode.cpp.cpp; name = CoreStartData.cpp; path = source/CoreStartData.cpp; sourceTree = "<group>"; };
		11EA4AD7A889B6AC1441A198 /* StartConditionsPanel.cpp */ = {isa = PBXFileReference; fileEncoding = 4; lastKnownFileType = sourcecode.cpp.cpp; name = StartConditionsPanel.cpp; path = source/StartConditionsPanel.cpp; sourceTree = "<group>"; };
		13B643F6BEC24349F9BC9F42 /* alignment.hpp */ = {isa = PBXFileReference; fileEncoding = 4; lastKnownFileType = sourcecode.c.h; name = alignment.hpp; path = source/text/alignment.hpp; sourceTree = "<group>"; };
		191E4107A4F1CBBC2526A0E9 /* MaskManager.h */ = {isa = PBXFileReference; fileEncoding = 4; lastKnownFileType = sourcecode.c.h; name = MaskManager.h; path = source/MaskManager.h; sourceTree = "<group>"; };
		2CA44855BD0AFF45DCAEEA5D /* truncate.hpp */ = {isa = PBXFileReference; fileEncoding = 4; lastKnownFileType = sourcecode.c.h; name = truncate.hpp; path = source/text/truncate.hpp; sourceTree = "<group>"; };
		2E1E458DB603BF979429117C /* DisplayText.cpp */ = {isa = PBXFileReference; fileEncoding = 4; lastKnownFileType = sourcecode.cpp.cpp; name = DisplayText.cpp; path = source/text/DisplayText.cpp; sourceTree = "<group>"; };
		2E644A108BCD762A2A1A899C /* Hazard.h */ = {isa = PBXFileReference; fileEncoding = 4; lastKnownFileType = sourcecode.c.h; name = Hazard.h; path = source/Hazard.h; sourceTree = "<group>"; };
		2E8047A8987DD8EC99FF8E2E /* Test.cpp */ = {isa = PBXFileReference; fileEncoding = 4; lastKnownFileType = sourcecode.cpp.cpp; name = Test.cpp; path = source/Test.cpp; sourceTree = "<group>"; };
		499B4DA7A9C7351120660643 /* MaskManager.cpp */ = {isa = PBXFileReference; fileEncoding = 4; lastKnownFileType = sourcecode.cpp.cpp; name = MaskManager.cpp; path = source/MaskManager.cpp; sourceTree = "<group>"; };
		5155CD711DBB9FF900EF090B /* Depreciation.cpp */ = {isa = PBXFileReference; fileEncoding = 4; lastKnownFileType = sourcecode.cpp.cpp; name = Depreciation.cpp; path = source/Depreciation.cpp; sourceTree = "<group>"; };
		5155CD721DBB9FF900EF090B /* Depreciation.h */ = {isa = PBXFileReference; fileEncoding = 4; lastKnownFileType = sourcecode.c.h; name = Depreciation.h; path = source/Depreciation.h; sourceTree = "<group>"; };
		5CE3475B85CE8C48D98664B7 /* Test.h */ = {isa = PBXFileReference; fileEncoding = 4; lastKnownFileType = sourcecode.c.h; name = Test.h; path = source/Test.h; sourceTree = "<group>"; };
		6245F8231D301C7400A7A094 /* Body.cpp */ = {isa = PBXFileReference; fileEncoding = 4; lastKnownFileType = sourcecode.cpp.cpp; name = Body.cpp; path = source/Body.cpp; sourceTree = "<group>"; };
		6245F8241D301C7400A7A094 /* Body.h */ = {isa = PBXFileReference; fileEncoding = 4; lastKnownFileType = sourcecode.c.h; name = Body.h; path = source/Body.h; sourceTree = "<group>"; };
		6245F8261D301C9000A7A094 /* Hardpoint.cpp */ = {isa = PBXFileReference; fileEncoding = 4; lastKnownFileType = sourcecode.cpp.cpp; name = Hardpoint.cpp; path = source/Hardpoint.cpp; sourceTree = "<group>"; };
		6245F8271D301C9000A7A094 /* Hardpoint.h */ = {isa = PBXFileReference; fileEncoding = 4; lastKnownFileType = sourcecode.c.h; name = Hardpoint.h; path = source/Hardpoint.h; sourceTree = "<group>"; };
		628BDAED1CC5DC950062BCD2 /* PlanetLabel.cpp */ = {isa = PBXFileReference; fileEncoding = 4; lastKnownFileType = sourcecode.cpp.cpp; name = PlanetLabel.cpp; path = source/PlanetLabel.cpp; sourceTree = "<group>"; };
		628BDAEE1CC5DC950062BCD2 /* PlanetLabel.h */ = {isa = PBXFileReference; fileEncoding = 4; lastKnownFileType = sourcecode.c.h; name = PlanetLabel.h; path = source/PlanetLabel.h; sourceTree = "<group>"; };
		62A405B81D47DA4D0054F6A0 /* FogShader.cpp */ = {isa = PBXFileReference; fileEncoding = 4; lastKnownFileType = sourcecode.cpp.cpp; name = FogShader.cpp; path = source/FogShader.cpp; sourceTree = "<group>"; };
		62A405B91D47DA4D0054F6A0 /* FogShader.h */ = {isa = PBXFileReference; fileEncoding = 4; lastKnownFileType = sourcecode.c.h; name = FogShader.h; path = source/FogShader.h; sourceTree = "<group>"; };
		62C311181CE172D000409D91 /* Flotsam.cpp */ = {isa = PBXFileReference; fileEncoding = 4; lastKnownFileType = sourcecode.cpp.cpp; name = Flotsam.cpp; path = source/Flotsam.cpp; sourceTree = "<group>"; };
		62C311191CE172D000409D91 /* Flotsam.h */ = {isa = PBXFileReference; fileEncoding = 4; lastKnownFileType = sourcecode.c.h; name = Flotsam.h; path = source/Flotsam.h; sourceTree = "<group>"; };
		6833448DAEB9861D28445DD5 /* GameAction.h */ = {isa = PBXFileReference; fileEncoding = 4; lastKnownFileType = sourcecode.c.h; name = GameAction.h; path = source/GameAction.h; sourceTree = "<group>"; };
		6A4E42FEB3B265A91D5BD2FC /* TextReplacements.cpp */ = {isa = PBXFileReference; fileEncoding = 4; lastKnownFileType = sourcecode.cpp.cpp; name = TextReplacements.cpp; path = source/TextReplacements.cpp; sourceTree = "<group>"; };
		6A5716311E25BE6F00585EB2 /* CollisionSet.cpp */ = {isa = PBXFileReference; fileEncoding = 4; lastKnownFileType = sourcecode.cpp.cpp; name = CollisionSet.cpp; path = source/CollisionSet.cpp; sourceTree = "<group>"; };
		6A5716321E25BE6F00585EB2 /* CollisionSet.h */ = {isa = PBXFileReference; fileEncoding = 4; lastKnownFileType = sourcecode.c.h; name = CollisionSet.h; path = source/CollisionSet.h; sourceTree = "<group>"; };
		6D414B4194239522B24F3C95 /* Wormhole.cpp */ = {isa = PBXFileReference; fileEncoding = 4; lastKnownFileType = sourcecode.cpp.cpp; name = Wormhole.cpp; path = source/Wormhole.cpp; sourceTree = "<group>"; };
		6DCF4CF2972F569E6DBB8578 /* CategoryTypes.h */ = {isa = PBXFileReference; fileEncoding = 4; lastKnownFileType = sourcecode.c.h; name = CategoryTypes.h; path = source/CategoryTypes.h; sourceTree = "<group>"; };
		86AB4B6E9C4C0490AE7F029B /* EsUuid.h */ = {isa = PBXFileReference; fileEncoding = 4; lastKnownFileType = sourcecode.c.h; name = EsUuid.h; path = source/EsUuid.h; sourceTree = "<group>"; };
		86D9414E818561143BD298BC /* TextReplacements.h */ = {isa = PBXFileReference; fileEncoding = 4; lastKnownFileType = sourcecode.c.h; name = TextReplacements.h; path = source/TextReplacements.h; sourceTree = "<group>"; };
		8E8A4C648B242742B22A34FA /* Weather.cpp */ = {isa = PBXFileReference; fileEncoding = 4; lastKnownFileType = sourcecode.cpp.cpp; name = Weather.cpp; path = source/Weather.cpp; sourceTree = "<group>"; };
		950742538F8CECF5D4168FBC /* EsUuid.cpp */ = {isa = PBXFileReference; fileEncoding = 4; lastKnownFileType = sourcecode.cpp.cpp; name = EsUuid.cpp; path = source/EsUuid.cpp; sourceTree = "<group>"; };
		98104FFDA18E40F4A712A8BE /* CoreStartData.h */ = {isa = PBXFileReference; fileEncoding = 4; lastKnownFileType = sourcecode.c.h; name = CoreStartData.h; path = source/CoreStartData.h; sourceTree = "<group>"; };
		9BCF4321AF819E944EC02FB9 /* layout.hpp */ = {isa = PBXFileReference; fileEncoding = 4; lastKnownFileType = sourcecode.c.h; name = layout.hpp; path = source/text/layout.hpp; sourceTree = "<group>"; };
		9DA14712A9C68E00FBFD9C72 /* TestData.h */ = {isa = PBXFileReference; fileEncoding = 4; lastKnownFileType = sourcecode.c.h; name = TestData.h; path = source/TestData.h; sourceTree = "<group>"; };
		9F0F4096A9008E2D8F3304BB /* GameAction.cpp */ = {isa = PBXFileReference; fileEncoding = 4; lastKnownFileType = sourcecode.cpp.cpp; name = GameAction.cpp; path = source/GameAction.cpp; sourceTree = "<group>"; };
		A00D4207B8915B5E7E9B4619 /* RandomEvent.h */ = {isa = PBXFileReference; fileEncoding = 4; lastKnownFileType = sourcecode.c.h; name = RandomEvent.h; path = source/RandomEvent.h; sourceTree = "<group>"; };
		A2A948EE929342C8F84C65D1 /* TestContext.h */ = {isa = PBXFileReference; fileEncoding = 4; lastKnownFileType = sourcecode.c.h; name = TestContext.h; path = source/TestContext.h; sourceTree = "<group>"; };
		A3134EC4B1CCA5546A10C3EF /* TestContext.cpp */ = {isa = PBXFileReference; fileEncoding = 4; lastKnownFileType = sourcecode.cpp.cpp; name = TestContext.cpp; path = source/TestContext.cpp; sourceTree = "<group>"; };
		A3754152958FBC924E9F76A9 /* opengl.cpp */ = {isa = PBXFileReference; fileEncoding = 4; lastKnownFileType = sourcecode.cpp.cpp; name = opengl.cpp; path = source/opengl.cpp; sourceTree = "<group>"; };
		A90633FD1EE602FD000DA6C0 /* LogbookPanel.cpp */ = {isa = PBXFileReference; fileEncoding = 4; lastKnownFileType = sourcecode.cpp.cpp; name = LogbookPanel.cpp; path = source/LogbookPanel.cpp; sourceTree = "<group>"; };
		A90633FE1EE602FD000DA6C0 /* LogbookPanel.h */ = {isa = PBXFileReference; fileEncoding = 4; lastKnownFileType = sourcecode.c.h; name = LogbookPanel.h; path = source/LogbookPanel.h; sourceTree = "<group>"; };
		A90C15D71D5BD55700708F3A /* Minable.cpp */ = {isa = PBXFileReference; fileEncoding = 4; lastKnownFileType = sourcecode.cpp.cpp; name = Minable.cpp; path = source/Minable.cpp; sourceTree = "<group>"; };
		A90C15D81D5BD55700708F3A /* Minable.h */ = {isa = PBXFileReference; fileEncoding = 4; lastKnownFileType = sourcecode.c.h; name = Minable.h; path = source/Minable.h; sourceTree = "<group>"; };
		A90C15DA1D5BD56800708F3A /* Rectangle.cpp */ = {isa = PBXFileReference; fileEncoding = 4; lastKnownFileType = sourcecode.cpp.cpp; name = Rectangle.cpp; path = source/Rectangle.cpp; sourceTree = "<group>"; };
		A90C15DB1D5BD56800708F3A /* Rectangle.h */ = {isa = PBXFileReference; fileEncoding = 4; lastKnownFileType = sourcecode.c.h; name = Rectangle.h; path = source/Rectangle.h; sourceTree = "<group>"; };
		A93931FA1988135200C2A87B /* libturbojpeg.0.dylib */ = {isa = PBXFileReference; lastKnownFileType = "compiled.mach-o.dylib"; name = libturbojpeg.0.dylib; path = "/usr/local/opt/jpeg-turbo/lib/libturbojpeg.0.dylib"; sourceTree = "<absolute>"; };
		A93931FC1988136B00C2A87B /* libpng16.dylib */ = {isa = PBXFileReference; lastKnownFileType = "compiled.mach-o.dylib"; name = libpng16.dylib; path = /usr/local/opt/libpng/lib/libpng16.dylib; sourceTree = "<absolute>"; };
		A94408A41982F3E600610427 /* endless-sky.iconset */ = {isa = PBXFileReference; lastKnownFileType = folder.iconset; name = "endless-sky.iconset"; path = "icons/endless-sky.iconset"; sourceTree = "<group>"; };
		A966A5A91B964E6300DFF69C /* Person.cpp */ = {isa = PBXFileReference; fileEncoding = 4; lastKnownFileType = sourcecode.cpp.cpp; name = Person.cpp; path = source/Person.cpp; sourceTree = "<group>"; };
		A966A5AA1B964E6300DFF69C /* Person.h */ = {isa = PBXFileReference; fileEncoding = 4; lastKnownFileType = sourcecode.c.h; name = Person.h; path = source/Person.h; sourceTree = "<group>"; };
		A96862CD1AE6FD0A004FE1FE /* Account.cpp */ = {isa = PBXFileReference; fileEncoding = 4; lastKnownFileType = sourcecode.cpp.cpp; name = Account.cpp; path = source/Account.cpp; sourceTree = "<group>"; };
		A96862CE1AE6FD0A004FE1FE /* Account.h */ = {isa = PBXFileReference; fileEncoding = 4; lastKnownFileType = sourcecode.c.h; name = Account.h; path = source/Account.h; sourceTree = "<group>"; };
		A96862CF1AE6FD0A004FE1FE /* AI.cpp */ = {isa = PBXFileReference; fileEncoding = 4; lastKnownFileType = sourcecode.cpp.cpp; name = AI.cpp; path = source/AI.cpp; sourceTree = "<group>"; };
		A96862D01AE6FD0A004FE1FE /* AI.h */ = {isa = PBXFileReference; fileEncoding = 4; lastKnownFileType = sourcecode.c.h; name = AI.h; path = source/AI.h; sourceTree = "<group>"; };
		A96862D11AE6FD0A004FE1FE /* Angle.cpp */ = {isa = PBXFileReference; fileEncoding = 4; lastKnownFileType = sourcecode.cpp.cpp; name = Angle.cpp; path = source/Angle.cpp; sourceTree = "<group>"; };
		A96862D21AE6FD0A004FE1FE /* Angle.h */ = {isa = PBXFileReference; fileEncoding = 4; lastKnownFileType = sourcecode.c.h; name = Angle.h; path = source/Angle.h; sourceTree = "<group>"; };
		A96862D51AE6FD0A004FE1FE /* Armament.cpp */ = {isa = PBXFileReference; fileEncoding = 4; lastKnownFileType = sourcecode.cpp.cpp; name = Armament.cpp; path = source/Armament.cpp; sourceTree = "<group>"; };
		A96862D61AE6FD0A004FE1FE /* Armament.h */ = {isa = PBXFileReference; fileEncoding = 4; lastKnownFileType = sourcecode.c.h; name = Armament.h; path = source/Armament.h; sourceTree = "<group>"; };
		A96862D71AE6FD0A004FE1FE /* AsteroidField.cpp */ = {isa = PBXFileReference; fileEncoding = 4; lastKnownFileType = sourcecode.cpp.cpp; name = AsteroidField.cpp; path = source/AsteroidField.cpp; sourceTree = "<group>"; };
		A96862D81AE6FD0A004FE1FE /* AsteroidField.h */ = {isa = PBXFileReference; fileEncoding = 4; lastKnownFileType = sourcecode.c.h; name = AsteroidField.h; path = source/AsteroidField.h; sourceTree = "<group>"; };
		A96862D91AE6FD0A004FE1FE /* Audio.cpp */ = {isa = PBXFileReference; fileEncoding = 4; lastKnownFileType = sourcecode.cpp.cpp; name = Audio.cpp; path = source/Audio.cpp; sourceTree = "<group>"; };
		A96862DA1AE6FD0A004FE1FE /* Audio.h */ = {isa = PBXFileReference; fileEncoding = 4; lastKnownFileType = sourcecode.c.h; name = Audio.h; path = source/Audio.h; sourceTree = "<group>"; };
		A96862DB1AE6FD0A004FE1FE /* BankPanel.cpp */ = {isa = PBXFileReference; fileEncoding = 4; lastKnownFileType = sourcecode.cpp.cpp; name = BankPanel.cpp; path = source/BankPanel.cpp; sourceTree = "<group>"; };
		A96862DC1AE6FD0A004FE1FE /* BankPanel.h */ = {isa = PBXFileReference; fileEncoding = 4; lastKnownFileType = sourcecode.c.h; name = BankPanel.h; path = source/BankPanel.h; sourceTree = "<group>"; };
		A96862DF1AE6FD0A004FE1FE /* BoardingPanel.cpp */ = {isa = PBXFileReference; fileEncoding = 4; lastKnownFileType = sourcecode.cpp.cpp; name = BoardingPanel.cpp; path = source/BoardingPanel.cpp; sourceTree = "<group>"; };
		A96862E01AE6FD0A004FE1FE /* BoardingPanel.h */ = {isa = PBXFileReference; fileEncoding = 4; lastKnownFileType = sourcecode.c.h; name = BoardingPanel.h; path = source/BoardingPanel.h; sourceTree = "<group>"; };
		A96862E11AE6FD0A004FE1FE /* CaptureOdds.cpp */ = {isa = PBXFileReference; fileEncoding = 4; lastKnownFileType = sourcecode.cpp.cpp; name = CaptureOdds.cpp; path = source/CaptureOdds.cpp; sourceTree = "<group>"; };
		A96862E21AE6FD0A004FE1FE /* CaptureOdds.h */ = {isa = PBXFileReference; fileEncoding = 4; lastKnownFileType = sourcecode.c.h; name = CaptureOdds.h; path = source/CaptureOdds.h; sourceTree = "<group>"; };
		A96862E31AE6FD0A004FE1FE /* CargoHold.cpp */ = {isa = PBXFileReference; fileEncoding = 4; lastKnownFileType = sourcecode.cpp.cpp; name = CargoHold.cpp; path = source/CargoHold.cpp; sourceTree = "<group>"; };
		A96862E41AE6FD0A004FE1FE /* CargoHold.h */ = {isa = PBXFileReference; fileEncoding = 4; lastKnownFileType = sourcecode.c.h; name = CargoHold.h; path = source/CargoHold.h; sourceTree = "<group>"; };
		A96862E51AE6FD0A004FE1FE /* ClickZone.h */ = {isa = PBXFileReference; fileEncoding = 4; lastKnownFileType = sourcecode.c.h; name = ClickZone.h; path = source/ClickZone.h; sourceTree = "<group>"; };
		A96862E61AE6FD0A004FE1FE /* Color.cpp */ = {isa = PBXFileReference; fileEncoding = 4; lastKnownFileType = sourcecode.cpp.cpp; name = Color.cpp; path = source/Color.cpp; sourceTree = "<group>"; };
		A96862E71AE6FD0A004FE1FE /* Color.h */ = {isa = PBXFileReference; fileEncoding = 4; lastKnownFileType = sourcecode.c.h; name = Color.h; path = source/Color.h; sourceTree = "<group>"; };
		A96862E81AE6FD0A004FE1FE /* Command.cpp */ = {isa = PBXFileReference; fileEncoding = 4; lastKnownFileType = sourcecode.cpp.cpp; name = Command.cpp; path = source/Command.cpp; sourceTree = "<group>"; };
		A96862E91AE6FD0A004FE1FE /* Command.h */ = {isa = PBXFileReference; fileEncoding = 4; lastKnownFileType = sourcecode.c.h; name = Command.h; path = source/Command.h; sourceTree = "<group>"; };
		A96862EA1AE6FD0A004FE1FE /* ConditionSet.cpp */ = {isa = PBXFileReference; fileEncoding = 4; lastKnownFileType = sourcecode.cpp.cpp; name = ConditionSet.cpp; path = source/ConditionSet.cpp; sourceTree = "<group>"; };
		A96862EB1AE6FD0A004FE1FE /* ConditionSet.h */ = {isa = PBXFileReference; fileEncoding = 4; lastKnownFileType = sourcecode.c.h; name = ConditionSet.h; path = source/ConditionSet.h; sourceTree = "<group>"; };
		A96862EC1AE6FD0A004FE1FE /* Conversation.cpp */ = {isa = PBXFileReference; fileEncoding = 4; lastKnownFileType = sourcecode.cpp.cpp; name = Conversation.cpp; path = source/Conversation.cpp; sourceTree = "<group>"; };
		A96862ED1AE6FD0A004FE1FE /* Conversation.h */ = {isa = PBXFileReference; fileEncoding = 4; lastKnownFileType = sourcecode.c.h; name = Conversation.h; path = source/Conversation.h; sourceTree = "<group>"; };
		A96862EE1AE6FD0A004FE1FE /* ConversationPanel.cpp */ = {isa = PBXFileReference; fileEncoding = 4; lastKnownFileType = sourcecode.cpp.cpp; name = ConversationPanel.cpp; path = source/ConversationPanel.cpp; sourceTree = "<group>"; };
		A96862EF1AE6FD0A004FE1FE /* ConversationPanel.h */ = {isa = PBXFileReference; fileEncoding = 4; lastKnownFileType = sourcecode.c.h; name = ConversationPanel.h; path = source/ConversationPanel.h; sourceTree = "<group>"; };
		A96862F01AE6FD0A004FE1FE /* DataFile.cpp */ = {isa = PBXFileReference; fileEncoding = 4; lastKnownFileType = sourcecode.cpp.cpp; name = DataFile.cpp; path = source/DataFile.cpp; sourceTree = "<group>"; };
		A96862F11AE6FD0A004FE1FE /* DataFile.h */ = {isa = PBXFileReference; fileEncoding = 4; lastKnownFileType = sourcecode.c.h; name = DataFile.h; path = source/DataFile.h; sourceTree = "<group>"; };
		A96862F21AE6FD0A004FE1FE /* DataNode.cpp */ = {isa = PBXFileReference; fileEncoding = 4; lastKnownFileType = sourcecode.cpp.cpp; name = DataNode.cpp; path = source/DataNode.cpp; sourceTree = "<group>"; };
		A96862F31AE6FD0A004FE1FE /* DataNode.h */ = {isa = PBXFileReference; fileEncoding = 4; lastKnownFileType = sourcecode.c.h; name = DataNode.h; path = source/DataNode.h; sourceTree = "<group>"; };
		A96862F41AE6FD0A004FE1FE /* DataWriter.cpp */ = {isa = PBXFileReference; fileEncoding = 4; lastKnownFileType = sourcecode.cpp.cpp; name = DataWriter.cpp; path = source/DataWriter.cpp; sourceTree = "<group>"; };
		A96862F51AE6FD0A004FE1FE /* DataWriter.h */ = {isa = PBXFileReference; fileEncoding = 4; lastKnownFileType = sourcecode.c.h; name = DataWriter.h; path = source/DataWriter.h; sourceTree = "<group>"; };
		A96862F61AE6FD0A004FE1FE /* Date.cpp */ = {isa = PBXFileReference; fileEncoding = 4; lastKnownFileType = sourcecode.cpp.cpp; name = Date.cpp; path = source/Date.cpp; sourceTree = "<group>"; };
		A96862F71AE6FD0A004FE1FE /* Date.h */ = {isa = PBXFileReference; fileEncoding = 4; lastKnownFileType = sourcecode.c.h; name = Date.h; path = source/Date.h; sourceTree = "<group>"; };
		A96862F81AE6FD0A004FE1FE /* Dialog.cpp */ = {isa = PBXFileReference; fileEncoding = 4; lastKnownFileType = sourcecode.cpp.cpp; name = Dialog.cpp; path = source/Dialog.cpp; sourceTree = "<group>"; };
		A96862F91AE6FD0B004FE1FE /* Dialog.h */ = {isa = PBXFileReference; fileEncoding = 4; lastKnownFileType = sourcecode.c.h; name = Dialog.h; path = source/Dialog.h; sourceTree = "<group>"; };
		A96862FA1AE6FD0B004FE1FE /* DistanceMap.cpp */ = {isa = PBXFileReference; fileEncoding = 4; lastKnownFileType = sourcecode.cpp.cpp; name = DistanceMap.cpp; path = source/DistanceMap.cpp; sourceTree = "<group>"; };
		A96862FB1AE6FD0B004FE1FE /* DistanceMap.h */ = {isa = PBXFileReference; fileEncoding = 4; lastKnownFileType = sourcecode.c.h; name = DistanceMap.h; path = source/DistanceMap.h; sourceTree = "<group>"; };
		A96862FE1AE6FD0B004FE1FE /* DrawList.cpp */ = {isa = PBXFileReference; fileEncoding = 4; lastKnownFileType = sourcecode.cpp.cpp; name = DrawList.cpp; path = source/DrawList.cpp; sourceTree = "<group>"; };
		A96862FF1AE6FD0B004FE1FE /* DrawList.h */ = {isa = PBXFileReference; fileEncoding = 4; lastKnownFileType = sourcecode.c.h; name = DrawList.h; path = source/DrawList.h; sourceTree = "<group>"; };
		A96863001AE6FD0B004FE1FE /* Effect.cpp */ = {isa = PBXFileReference; fileEncoding = 4; lastKnownFileType = sourcecode.cpp.cpp; name = Effect.cpp; path = source/Effect.cpp; sourceTree = "<group>"; };
		A96863011AE6FD0B004FE1FE /* Effect.h */ = {isa = PBXFileReference; fileEncoding = 4; lastKnownFileType = sourcecode.c.h; name = Effect.h; path = source/Effect.h; sourceTree = "<group>"; };
		A96863021AE6FD0B004FE1FE /* Engine.cpp */ = {isa = PBXFileReference; fileEncoding = 4; lastKnownFileType = sourcecode.cpp.cpp; name = Engine.cpp; path = source/Engine.cpp; sourceTree = "<group>"; };
		A96863031AE6FD0B004FE1FE /* Engine.h */ = {isa = PBXFileReference; fileEncoding = 4; lastKnownFileType = sourcecode.c.h; name = Engine.h; path = source/Engine.h; sourceTree = "<group>"; };
		A96863041AE6FD0B004FE1FE /* EscortDisplay.cpp */ = {isa = PBXFileReference; fileEncoding = 4; lastKnownFileType = sourcecode.cpp.cpp; name = EscortDisplay.cpp; path = source/EscortDisplay.cpp; sourceTree = "<group>"; };
		A96863051AE6FD0B004FE1FE /* EscortDisplay.h */ = {isa = PBXFileReference; fileEncoding = 4; lastKnownFileType = sourcecode.c.h; name = EscortDisplay.h; path = source/EscortDisplay.h; sourceTree = "<group>"; };
		A96863061AE6FD0B004FE1FE /* Files.cpp */ = {isa = PBXFileReference; fileEncoding = 4; lastKnownFileType = sourcecode.cpp.cpp; name = Files.cpp; path = source/Files.cpp; sourceTree = "<group>"; };
		A96863071AE6FD0B004FE1FE /* Files.h */ = {isa = PBXFileReference; fileEncoding = 4; lastKnownFileType = sourcecode.c.h; name = Files.h; path = source/Files.h; sourceTree = "<group>"; };
		A96863081AE6FD0B004FE1FE /* FillShader.cpp */ = {isa = PBXFileReference; fileEncoding = 4; lastKnownFileType = sourcecode.cpp.cpp; name = FillShader.cpp; path = source/FillShader.cpp; sourceTree = "<group>"; };
		A96863091AE6FD0B004FE1FE /* FillShader.h */ = {isa = PBXFileReference; fileEncoding = 4; lastKnownFileType = sourcecode.c.h; name = FillShader.h; path = source/FillShader.h; sourceTree = "<group>"; };
		A968630A1AE6FD0B004FE1FE /* Fleet.cpp */ = {isa = PBXFileReference; fileEncoding = 4; lastKnownFileType = sourcecode.cpp.cpp; name = Fleet.cpp; path = source/Fleet.cpp; sourceTree = "<group>"; };
		A968630B1AE6FD0B004FE1FE /* Fleet.h */ = {isa = PBXFileReference; fileEncoding = 4; lastKnownFileType = sourcecode.c.h; name = Fleet.h; path = source/Fleet.h; sourceTree = "<group>"; };
		A968630C1AE6FD0B004FE1FE /* Font.cpp */ = {isa = PBXFileReference; fileEncoding = 4; lastKnownFileType = sourcecode.cpp.cpp; name = Font.cpp; path = source/text/Font.cpp; sourceTree = "<group>"; };
		A968630D1AE6FD0B004FE1FE /* Font.h */ = {isa = PBXFileReference; fileEncoding = 4; lastKnownFileType = sourcecode.c.h; name = Font.h; path = source/text/Font.h; sourceTree = "<group>"; };
		A968630E1AE6FD0B004FE1FE /* FontSet.cpp */ = {isa = PBXFileReference; fileEncoding = 4; lastKnownFileType = sourcecode.cpp.cpp; name = FontSet.cpp; path = source/text/FontSet.cpp; sourceTree = "<group>"; };
		A968630F1AE6FD0B004FE1FE /* FontSet.h */ = {isa = PBXFileReference; fileEncoding = 4; lastKnownFileType = sourcecode.c.h; name = FontSet.h; path = source/text/FontSet.h; sourceTree = "<group>"; };
		A96863101AE6FD0B004FE1FE /* Format.cpp */ = {isa = PBXFileReference; fileEncoding = 4; lastKnownFileType = sourcecode.cpp.cpp; name = Format.cpp; path = source/text/Format.cpp; sourceTree = "<group>"; };
		A96863111AE6FD0B004FE1FE /* Format.h */ = {isa = PBXFileReference; fileEncoding = 4; lastKnownFileType = sourcecode.c.h; name = Format.h; path = source/text/Format.h; sourceTree = "<group>"; };
		A96863121AE6FD0B004FE1FE /* FrameTimer.cpp */ = {isa = PBXFileReference; fileEncoding = 4; lastKnownFileType = sourcecode.cpp.cpp; name = FrameTimer.cpp; path = source/FrameTimer.cpp; sourceTree = "<group>"; };
		A96863131AE6FD0B004FE1FE /* FrameTimer.h */ = {isa = PBXFileReference; fileEncoding = 4; lastKnownFileType = sourcecode.c.h; name = FrameTimer.h; path = source/FrameTimer.h; sourceTree = "<group>"; };
		A96863141AE6FD0B004FE1FE /* Galaxy.cpp */ = {isa = PBXFileReference; fileEncoding = 4; lastKnownFileType = sourcecode.cpp.cpp; name = Galaxy.cpp; path = source/Galaxy.cpp; sourceTree = "<group>"; };
		A96863151AE6FD0B004FE1FE /* Galaxy.h */ = {isa = PBXFileReference; fileEncoding = 4; lastKnownFileType = sourcecode.c.h; name = Galaxy.h; path = source/Galaxy.h; sourceTree = "<group>"; };
		A96863161AE6FD0B004FE1FE /* GameData.cpp */ = {isa = PBXFileReference; fileEncoding = 4; lastKnownFileType = sourcecode.cpp.cpp; name = GameData.cpp; path = source/GameData.cpp; sourceTree = "<group>"; };
		A96863171AE6FD0B004FE1FE /* GameData.h */ = {isa = PBXFileReference; fileEncoding = 4; lastKnownFileType = sourcecode.c.h; name = GameData.h; path = source/GameData.h; sourceTree = "<group>"; };
		A96863181AE6FD0B004FE1FE /* GameEvent.cpp */ = {isa = PBXFileReference; fileEncoding = 4; lastKnownFileType = sourcecode.cpp.cpp; name = GameEvent.cpp; path = source/GameEvent.cpp; sourceTree = "<group>"; };
		A96863191AE6FD0B004FE1FE /* GameEvent.h */ = {isa = PBXFileReference; fileEncoding = 4; lastKnownFileType = sourcecode.c.h; name = GameEvent.h; path = source/GameEvent.h; sourceTree = "<group>"; };
		A968631B1AE6FD0B004FE1FE /* Government.cpp */ = {isa = PBXFileReference; fileEncoding = 4; lastKnownFileType = sourcecode.cpp.cpp; name = Government.cpp; path = source/Government.cpp; sourceTree = "<group>"; };
		A968631C1AE6FD0B004FE1FE /* Government.h */ = {isa = PBXFileReference; fileEncoding = 4; lastKnownFileType = sourcecode.c.h; name = Government.h; path = source/Government.h; sourceTree = "<group>"; };
		A968631D1AE6FD0B004FE1FE /* HailPanel.cpp */ = {isa = PBXFileReference; fileEncoding = 4; lastKnownFileType = sourcecode.cpp.cpp; name = HailPanel.cpp; path = source/HailPanel.cpp; sourceTree = "<group>"; };
		A968631E1AE6FD0B004FE1FE /* HailPanel.h */ = {isa = PBXFileReference; fileEncoding = 4; lastKnownFileType = sourcecode.c.h; name = HailPanel.h; path = source/HailPanel.h; sourceTree = "<group>"; };
		A968631F1AE6FD0B004FE1FE /* HiringPanel.cpp */ = {isa = PBXFileReference; fileEncoding = 4; lastKnownFileType = sourcecode.cpp.cpp; name = HiringPanel.cpp; path = source/HiringPanel.cpp; sourceTree = "<group>"; };
		A96863201AE6FD0B004FE1FE /* HiringPanel.h */ = {isa = PBXFileReference; fileEncoding = 4; lastKnownFileType = sourcecode.c.h; name = HiringPanel.h; path = source/HiringPanel.h; sourceTree = "<group>"; };
		A96863211AE6FD0B004FE1FE /* ImageBuffer.cpp */ = {isa = PBXFileReference; fileEncoding = 4; lastKnownFileType = sourcecode.cpp.cpp; name = ImageBuffer.cpp; path = source/ImageBuffer.cpp; sourceTree = "<group>"; };
		A96863221AE6FD0B004FE1FE /* ImageBuffer.h */ = {isa = PBXFileReference; fileEncoding = 4; lastKnownFileType = sourcecode.c.h; name = ImageBuffer.h; path = source/ImageBuffer.h; sourceTree = "<group>"; };
		A96863251AE6FD0B004FE1FE /* Information.cpp */ = {isa = PBXFileReference; fileEncoding = 4; lastKnownFileType = sourcecode.cpp.cpp; name = Information.cpp; path = source/Information.cpp; sourceTree = "<group>"; };
		A96863261AE6FD0B004FE1FE /* Information.h */ = {isa = PBXFileReference; fileEncoding = 4; lastKnownFileType = sourcecode.c.h; name = Information.h; path = source/Information.h; sourceTree = "<group>"; };
		A96863271AE6FD0B004FE1FE /* Interface.cpp */ = {isa = PBXFileReference; fileEncoding = 4; lastKnownFileType = sourcecode.cpp.cpp; name = Interface.cpp; path = source/Interface.cpp; sourceTree = "<group>"; };
		A96863281AE6FD0B004FE1FE /* Interface.h */ = {isa = PBXFileReference; fileEncoding = 4; lastKnownFileType = sourcecode.c.h; name = Interface.h; path = source/Interface.h; sourceTree = "<group>"; };
		A96863291AE6FD0B004FE1FE /* LineShader.cpp */ = {isa = PBXFileReference; fileEncoding = 4; lastKnownFileType = sourcecode.cpp.cpp; name = LineShader.cpp; path = source/LineShader.cpp; sourceTree = "<group>"; };
		A968632A1AE6FD0B004FE1FE /* LineShader.h */ = {isa = PBXFileReference; fileEncoding = 4; lastKnownFileType = sourcecode.c.h; name = LineShader.h; path = source/LineShader.h; sourceTree = "<group>"; };
		A968632B1AE6FD0B004FE1FE /* LoadPanel.cpp */ = {isa = PBXFileReference; fileEncoding = 4; lastKnownFileType = sourcecode.cpp.cpp; name = LoadPanel.cpp; path = source/LoadPanel.cpp; sourceTree = "<group>"; };
		A968632C1AE6FD0B004FE1FE /* LoadPanel.h */ = {isa = PBXFileReference; fileEncoding = 4; lastKnownFileType = sourcecode.c.h; name = LoadPanel.h; path = source/LoadPanel.h; sourceTree = "<group>"; };
		A968632D1AE6FD0B004FE1FE /* LocationFilter.cpp */ = {isa = PBXFileReference; fileEncoding = 4; lastKnownFileType = sourcecode.cpp.cpp; name = LocationFilter.cpp; path = source/LocationFilter.cpp; sourceTree = "<group>"; };
		A968632E1AE6FD0B004FE1FE /* LocationFilter.h */ = {isa = PBXFileReference; fileEncoding = 4; lastKnownFileType = sourcecode.c.h; name = LocationFilter.h; path = source/LocationFilter.h; sourceTree = "<group>"; };
		A968632F1AE6FD0B004FE1FE /* main.cpp */ = {isa = PBXFileReference; fileEncoding = 4; lastKnownFileType = sourcecode.cpp.cpp; name = main.cpp; path = source/main.cpp; sourceTree = "<group>"; };
		A96863301AE6FD0B004FE1FE /* MainPanel.cpp */ = {isa = PBXFileReference; fileEncoding = 4; lastKnownFileType = sourcecode.cpp.cpp; name = MainPanel.cpp; path = source/MainPanel.cpp; sourceTree = "<group>"; };
		A96863311AE6FD0B004FE1FE /* MainPanel.h */ = {isa = PBXFileReference; fileEncoding = 4; lastKnownFileType = sourcecode.c.h; name = MainPanel.h; path = source/MainPanel.h; sourceTree = "<group>"; };
		A96863321AE6FD0C004FE1FE /* MapDetailPanel.cpp */ = {isa = PBXFileReference; fileEncoding = 4; lastKnownFileType = sourcecode.cpp.cpp; name = MapDetailPanel.cpp; path = source/MapDetailPanel.cpp; sourceTree = "<group>"; };
		A96863331AE6FD0C004FE1FE /* MapDetailPanel.h */ = {isa = PBXFileReference; fileEncoding = 4; lastKnownFileType = sourcecode.c.h; name = MapDetailPanel.h; path = source/MapDetailPanel.h; sourceTree = "<group>"; };
		A96863341AE6FD0C004FE1FE /* MapPanel.cpp */ = {isa = PBXFileReference; fileEncoding = 4; lastKnownFileType = sourcecode.cpp.cpp; name = MapPanel.cpp; path = source/MapPanel.cpp; sourceTree = "<group>"; };
		A96863351AE6FD0C004FE1FE /* MapPanel.h */ = {isa = PBXFileReference; fileEncoding = 4; lastKnownFileType = sourcecode.c.h; name = MapPanel.h; path = source/MapPanel.h; sourceTree = "<group>"; };
		A96863361AE6FD0C004FE1FE /* Mask.cpp */ = {isa = PBXFileReference; fileEncoding = 4; lastKnownFileType = sourcecode.cpp.cpp; name = Mask.cpp; path = source/Mask.cpp; sourceTree = "<group>"; };
		A96863371AE6FD0C004FE1FE /* Mask.h */ = {isa = PBXFileReference; fileEncoding = 4; lastKnownFileType = sourcecode.c.h; name = Mask.h; path = source/Mask.h; sourceTree = "<group>"; };
		A96863381AE6FD0C004FE1FE /* MenuPanel.cpp */ = {isa = PBXFileReference; fileEncoding = 4; lastKnownFileType = sourcecode.cpp.cpp; name = MenuPanel.cpp; path = source/MenuPanel.cpp; sourceTree = "<group>"; };
		A96863391AE6FD0C004FE1FE /* MenuPanel.h */ = {isa = PBXFileReference; fileEncoding = 4; lastKnownFileType = sourcecode.c.h; name = MenuPanel.h; path = source/MenuPanel.h; sourceTree = "<group>"; };
		A968633A1AE6FD0C004FE1FE /* Messages.cpp */ = {isa = PBXFileReference; fileEncoding = 4; lastKnownFileType = sourcecode.cpp.cpp; name = Messages.cpp; path = source/Messages.cpp; sourceTree = "<group>"; };
		A968633B1AE6FD0C004FE1FE /* Messages.h */ = {isa = PBXFileReference; fileEncoding = 4; lastKnownFileType = sourcecode.c.h; name = Messages.h; path = source/Messages.h; sourceTree = "<group>"; };
		A968633C1AE6FD0C004FE1FE /* Mission.cpp */ = {isa = PBXFileReference; fileEncoding = 4; lastKnownFileType = sourcecode.cpp.cpp; name = Mission.cpp; path = source/Mission.cpp; sourceTree = "<group>"; };
		A968633D1AE6FD0C004FE1FE /* Mission.h */ = {isa = PBXFileReference; fileEncoding = 4; lastKnownFileType = sourcecode.c.h; name = Mission.h; path = source/Mission.h; sourceTree = "<group>"; };
		A968633E1AE6FD0C004FE1FE /* MissionAction.cpp */ = {isa = PBXFileReference; fileEncoding = 4; lastKnownFileType = sourcecode.cpp.cpp; name = MissionAction.cpp; path = source/MissionAction.cpp; sourceTree = "<group>"; };
		A968633F1AE6FD0C004FE1FE /* MissionAction.h */ = {isa = PBXFileReference; fileEncoding = 4; lastKnownFileType = sourcecode.c.h; name = MissionAction.h; path = source/MissionAction.h; sourceTree = "<group>"; };
		A96863401AE6FD0C004FE1FE /* MissionPanel.cpp */ = {isa = PBXFileReference; fileEncoding = 4; lastKnownFileType = sourcecode.cpp.cpp; name = MissionPanel.cpp; path = source/MissionPanel.cpp; sourceTree = "<group>"; };
		A96863411AE6FD0C004FE1FE /* MissionPanel.h */ = {isa = PBXFileReference; fileEncoding = 4; lastKnownFileType = sourcecode.c.h; name = MissionPanel.h; path = source/MissionPanel.h; sourceTree = "<group>"; };
		A96863421AE6FD0C004FE1FE /* Mortgage.cpp */ = {isa = PBXFileReference; fileEncoding = 4; lastKnownFileType = sourcecode.cpp.cpp; name = Mortgage.cpp; path = source/Mortgage.cpp; sourceTree = "<group>"; };
		A96863431AE6FD0C004FE1FE /* Mortgage.h */ = {isa = PBXFileReference; fileEncoding = 4; lastKnownFileType = sourcecode.c.h; name = Mortgage.h; path = source/Mortgage.h; sourceTree = "<group>"; };
		A96863441AE6FD0C004FE1FE /* NPC.cpp */ = {isa = PBXFileReference; fileEncoding = 4; lastKnownFileType = sourcecode.cpp.cpp; name = NPC.cpp; path = source/NPC.cpp; sourceTree = "<group>"; };
		A96863451AE6FD0C004FE1FE /* NPC.h */ = {isa = PBXFileReference; fileEncoding = 4; lastKnownFileType = sourcecode.c.h; name = NPC.h; path = source/NPC.h; sourceTree = "<group>"; };
		A96863461AE6FD0C004FE1FE /* Outfit.cpp */ = {isa = PBXFileReference; fileEncoding = 4; lastKnownFileType = sourcecode.cpp.cpp; name = Outfit.cpp; path = source/Outfit.cpp; sourceTree = "<group>"; };
		A96863471AE6FD0C004FE1FE /* Outfit.h */ = {isa = PBXFileReference; fileEncoding = 4; lastKnownFileType = sourcecode.c.h; name = Outfit.h; path = source/Outfit.h; sourceTree = "<group>"; };
		A96863481AE6FD0C004FE1FE /* OutfitInfoDisplay.cpp */ = {isa = PBXFileReference; fileEncoding = 4; lastKnownFileType = sourcecode.cpp.cpp; name = OutfitInfoDisplay.cpp; path = source/OutfitInfoDisplay.cpp; sourceTree = "<group>"; };
		A96863491AE6FD0C004FE1FE /* OutfitInfoDisplay.h */ = {isa = PBXFileReference; fileEncoding = 4; lastKnownFileType = sourcecode.c.h; name = OutfitInfoDisplay.h; path = source/OutfitInfoDisplay.h; sourceTree = "<group>"; };
		A968634A1AE6FD0C004FE1FE /* OutfitterPanel.cpp */ = {isa = PBXFileReference; fileEncoding = 4; lastKnownFileType = sourcecode.cpp.cpp; name = OutfitterPanel.cpp; path = source/OutfitterPanel.cpp; sourceTree = "<group>"; };
		A968634B1AE6FD0C004FE1FE /* OutfitterPanel.h */ = {isa = PBXFileReference; fileEncoding = 4; lastKnownFileType = sourcecode.c.h; name = OutfitterPanel.h; path = source/OutfitterPanel.h; sourceTree = "<group>"; };
		A968634C1AE6FD0C004FE1FE /* OutlineShader.cpp */ = {isa = PBXFileReference; fileEncoding = 4; lastKnownFileType = sourcecode.cpp.cpp; name = OutlineShader.cpp; path = source/OutlineShader.cpp; sourceTree = "<group>"; };
		A968634D1AE6FD0C004FE1FE /* OutlineShader.h */ = {isa = PBXFileReference; fileEncoding = 4; lastKnownFileType = sourcecode.c.h; name = OutlineShader.h; path = source/OutlineShader.h; sourceTree = "<group>"; };
		A968634E1AE6FD0C004FE1FE /* Panel.cpp */ = {isa = PBXFileReference; fileEncoding = 4; lastKnownFileType = sourcecode.cpp.cpp; name = Panel.cpp; path = source/Panel.cpp; sourceTree = "<group>"; };
		A968634F1AE6FD0C004FE1FE /* Panel.h */ = {isa = PBXFileReference; fileEncoding = 4; lastKnownFileType = sourcecode.c.h; name = Panel.h; path = source/Panel.h; sourceTree = "<group>"; };
		A96863501AE6FD0C004FE1FE /* Personality.cpp */ = {isa = PBXFileReference; fileEncoding = 4; lastKnownFileType = sourcecode.cpp.cpp; name = Personality.cpp; path = source/Personality.cpp; sourceTree = "<group>"; };
		A96863511AE6FD0C004FE1FE /* Personality.h */ = {isa = PBXFileReference; fileEncoding = 4; lastKnownFileType = sourcecode.c.h; name = Personality.h; path = source/Personality.h; sourceTree = "<group>"; };
		A96863521AE6FD0C004FE1FE /* Phrase.cpp */ = {isa = PBXFileReference; fileEncoding = 4; lastKnownFileType = sourcecode.cpp.cpp; name = Phrase.cpp; path = source/Phrase.cpp; sourceTree = "<group>"; };
		A96863531AE6FD0C004FE1FE /* Phrase.h */ = {isa = PBXFileReference; fileEncoding = 4; lastKnownFileType = sourcecode.c.h; name = Phrase.h; path = source/Phrase.h; sourceTree = "<group>"; };
		A96863541AE6FD0C004FE1FE /* pi.h */ = {isa = PBXFileReference; fileEncoding = 4; lastKnownFileType = sourcecode.c.h; name = pi.h; path = source/pi.h; sourceTree = "<group>"; };
		A96863551AE6FD0C004FE1FE /* Planet.cpp */ = {isa = PBXFileReference; fileEncoding = 4; lastKnownFileType = sourcecode.cpp.cpp; name = Planet.cpp; path = source/Planet.cpp; sourceTree = "<group>"; };
		A96863561AE6FD0C004FE1FE /* Planet.h */ = {isa = PBXFileReference; fileEncoding = 4; lastKnownFileType = sourcecode.c.h; name = Planet.h; path = source/Planet.h; sourceTree = "<group>"; };
		A96863571AE6FD0C004FE1FE /* PlanetPanel.cpp */ = {isa = PBXFileReference; fileEncoding = 4; lastKnownFileType = sourcecode.cpp.cpp; name = PlanetPanel.cpp; path = source/PlanetPanel.cpp; sourceTree = "<group>"; };
		A96863581AE6FD0C004FE1FE /* PlanetPanel.h */ = {isa = PBXFileReference; fileEncoding = 4; lastKnownFileType = sourcecode.c.h; name = PlanetPanel.h; path = source/PlanetPanel.h; sourceTree = "<group>"; };
		A96863591AE6FD0C004FE1FE /* PlayerInfo.cpp */ = {isa = PBXFileReference; fileEncoding = 4; lastKnownFileType = sourcecode.cpp.cpp; name = PlayerInfo.cpp; path = source/PlayerInfo.cpp; sourceTree = "<group>"; };
		A968635A1AE6FD0C004FE1FE /* PlayerInfo.h */ = {isa = PBXFileReference; fileEncoding = 4; lastKnownFileType = sourcecode.c.h; name = PlayerInfo.h; path = source/PlayerInfo.h; sourceTree = "<group>"; };
		A968635B1AE6FD0C004FE1FE /* Point.cpp */ = {isa = PBXFileReference; fileEncoding = 4; lastKnownFileType = sourcecode.cpp.cpp; name = Point.cpp; path = source/Point.cpp; sourceTree = "<group>"; };
		A968635C1AE6FD0C004FE1FE /* Point.h */ = {isa = PBXFileReference; fileEncoding = 4; lastKnownFileType = sourcecode.c.h; name = Point.h; path = source/Point.h; sourceTree = "<group>"; };
		A968635D1AE6FD0C004FE1FE /* PointerShader.cpp */ = {isa = PBXFileReference; fileEncoding = 4; lastKnownFileType = sourcecode.cpp.cpp; name = PointerShader.cpp; path = source/PointerShader.cpp; sourceTree = "<group>"; };
		A968635E1AE6FD0C004FE1FE /* PointerShader.h */ = {isa = PBXFileReference; fileEncoding = 4; lastKnownFileType = sourcecode.c.h; name = PointerShader.h; path = source/PointerShader.h; sourceTree = "<group>"; };
		A968635F1AE6FD0C004FE1FE /* Politics.cpp */ = {isa = PBXFileReference; fileEncoding = 4; lastKnownFileType = sourcecode.cpp.cpp; name = Politics.cpp; path = source/Politics.cpp; sourceTree = "<group>"; };
		A96863601AE6FD0C004FE1FE /* Politics.h */ = {isa = PBXFileReference; fileEncoding = 4; lastKnownFileType = sourcecode.c.h; name = Politics.h; path = source/Politics.h; sourceTree = "<group>"; };
		A96863611AE6FD0C004FE1FE /* Preferences.cpp */ = {isa = PBXFileReference; fileEncoding = 4; lastKnownFileType = sourcecode.cpp.cpp; name = Preferences.cpp; path = source/Preferences.cpp; sourceTree = "<group>"; };
		A96863621AE6FD0C004FE1FE /* Preferences.h */ = {isa = PBXFileReference; fileEncoding = 4; lastKnownFileType = sourcecode.c.h; name = Preferences.h; path = source/Preferences.h; sourceTree = "<group>"; };
		A96863631AE6FD0C004FE1FE /* PreferencesPanel.cpp */ = {isa = PBXFileReference; fileEncoding = 4; lastKnownFileType = sourcecode.cpp.cpp; name = PreferencesPanel.cpp; path = source/PreferencesPanel.cpp; sourceTree = "<group>"; };
		A96863641AE6FD0C004FE1FE /* PreferencesPanel.h */ = {isa = PBXFileReference; fileEncoding = 4; lastKnownFileType = sourcecode.c.h; name = PreferencesPanel.h; path = source/PreferencesPanel.h; sourceTree = "<group>"; };
		A96863651AE6FD0C004FE1FE /* Projectile.cpp */ = {isa = PBXFileReference; fileEncoding = 4; lastKnownFileType = sourcecode.cpp.cpp; name = Projectile.cpp; path = source/Projectile.cpp; sourceTree = "<group>"; };
		A96863661AE6FD0C004FE1FE /* Projectile.h */ = {isa = PBXFileReference; fileEncoding = 4; lastKnownFileType = sourcecode.c.h; name = Projectile.h; path = source/Projectile.h; sourceTree = "<group>"; };
		A96863671AE6FD0C004FE1FE /* Radar.cpp */ = {isa = PBXFileReference; fileEncoding = 4; lastKnownFileType = sourcecode.cpp.cpp; name = Radar.cpp; path = source/Radar.cpp; sourceTree = "<group>"; };
		A96863681AE6FD0C004FE1FE /* Radar.h */ = {isa = PBXFileReference; fileEncoding = 4; lastKnownFileType = sourcecode.c.h; name = Radar.h; path = source/Radar.h; sourceTree = "<group>"; };
		A96863691AE6FD0D004FE1FE /* Random.cpp */ = {isa = PBXFileReference; fileEncoding = 4; lastKnownFileType = sourcecode.cpp.cpp; name = Random.cpp; path = source/Random.cpp; sourceTree = "<group>"; };
		A968636A1AE6FD0D004FE1FE /* Random.h */ = {isa = PBXFileReference; fileEncoding = 4; lastKnownFileType = sourcecode.c.h; name = Random.h; path = source/Random.h; sourceTree = "<group>"; };
		A968636B1AE6FD0D004FE1FE /* RingShader.cpp */ = {isa = PBXFileReference; fileEncoding = 4; lastKnownFileType = sourcecode.cpp.cpp; name = RingShader.cpp; path = source/RingShader.cpp; sourceTree = "<group>"; };
		A968636C1AE6FD0D004FE1FE /* RingShader.h */ = {isa = PBXFileReference; fileEncoding = 4; lastKnownFileType = sourcecode.c.h; name = RingShader.h; path = source/RingShader.h; sourceTree = "<group>"; };
		A968636D1AE6FD0D004FE1FE /* Sale.h */ = {isa = PBXFileReference; fileEncoding = 4; lastKnownFileType = sourcecode.c.h; name = Sale.h; path = source/Sale.h; sourceTree = "<group>"; };
		A968636E1AE6FD0D004FE1FE /* SavedGame.cpp */ = {isa = PBXFileReference; fileEncoding = 4; lastKnownFileType = sourcecode.cpp.cpp; name = SavedGame.cpp; path = source/SavedGame.cpp; sourceTree = "<group>"; };
		A968636F1AE6FD0D004FE1FE /* SavedGame.h */ = {isa = PBXFileReference; fileEncoding = 4; lastKnownFileType = sourcecode.c.h; name = SavedGame.h; path = source/SavedGame.h; sourceTree = "<group>"; };
		A96863701AE6FD0D004FE1FE /* Screen.cpp */ = {isa = PBXFileReference; fileEncoding = 4; lastKnownFileType = sourcecode.cpp.cpp; name = Screen.cpp; path = source/Screen.cpp; sourceTree = "<group>"; };
		A96863711AE6FD0D004FE1FE /* Screen.h */ = {isa = PBXFileReference; fileEncoding = 4; lastKnownFileType = sourcecode.c.h; name = Screen.h; path = source/Screen.h; sourceTree = "<group>"; };
		A96863721AE6FD0D004FE1FE /* Set.h */ = {isa = PBXFileReference; fileEncoding = 4; lastKnownFileType = sourcecode.c.h; name = Set.h; path = source/Set.h; sourceTree = "<group>"; };
		A96863731AE6FD0D004FE1FE /* Shader.cpp */ = {isa = PBXFileReference; fileEncoding = 4; lastKnownFileType = sourcecode.cpp.cpp; name = Shader.cpp; path = source/Shader.cpp; sourceTree = "<group>"; };
		A96863741AE6FD0D004FE1FE /* Shader.h */ = {isa = PBXFileReference; fileEncoding = 4; lastKnownFileType = sourcecode.c.h; name = Shader.h; path = source/Shader.h; sourceTree = "<group>"; };
		A96863751AE6FD0D004FE1FE /* shift.h */ = {isa = PBXFileReference; fileEncoding = 4; lastKnownFileType = sourcecode.c.h; name = shift.h; path = source/shift.h; sourceTree = "<group>"; };
		A96863761AE6FD0D004FE1FE /* Ship.cpp */ = {isa = PBXFileReference; fileEncoding = 4; lastKnownFileType = sourcecode.cpp.cpp; name = Ship.cpp; path = source/Ship.cpp; sourceTree = "<group>"; };
		A96863771AE6FD0D004FE1FE /* Ship.h */ = {isa = PBXFileReference; fileEncoding = 4; lastKnownFileType = sourcecode.c.h; name = Ship.h; path = source/Ship.h; sourceTree = "<group>"; };
		A96863781AE6FD0D004FE1FE /* ShipEvent.cpp */ = {isa = PBXFileReference; fileEncoding = 4; lastKnownFileType = sourcecode.cpp.cpp; name = ShipEvent.cpp; path = source/ShipEvent.cpp; sourceTree = "<group>"; };
		A96863791AE6FD0D004FE1FE /* ShipEvent.h */ = {isa = PBXFileReference; fileEncoding = 4; lastKnownFileType = sourcecode.c.h; name = ShipEvent.h; path = source/ShipEvent.h; sourceTree = "<group>"; };
		A968637A1AE6FD0D004FE1FE /* ShipInfoDisplay.cpp */ = {isa = PBXFileReference; fileEncoding = 4; lastKnownFileType = sourcecode.cpp.cpp; name = ShipInfoDisplay.cpp; path = source/ShipInfoDisplay.cpp; sourceTree = "<group>"; };
		A968637B1AE6FD0D004FE1FE /* ShipInfoDisplay.h */ = {isa = PBXFileReference; fileEncoding = 4; lastKnownFileType = sourcecode.c.h; name = ShipInfoDisplay.h; path = source/ShipInfoDisplay.h; sourceTree = "<group>"; };
		A968637C1AE6FD0D004FE1FE /* ShipyardPanel.cpp */ = {isa = PBXFileReference; fileEncoding = 4; lastKnownFileType = sourcecode.cpp.cpp; name = ShipyardPanel.cpp; path = source/ShipyardPanel.cpp; sourceTree = "<group>"; };
		A968637D1AE6FD0D004FE1FE /* ShipyardPanel.h */ = {isa = PBXFileReference; fileEncoding = 4; lastKnownFileType = sourcecode.c.h; name = ShipyardPanel.h; path = source/ShipyardPanel.h; sourceTree = "<group>"; };
		A968637E1AE6FD0D004FE1FE /* ShopPanel.cpp */ = {isa = PBXFileReference; fileEncoding = 4; lastKnownFileType = sourcecode.cpp.cpp; name = ShopPanel.cpp; path = source/ShopPanel.cpp; sourceTree = "<group>"; };
		A968637F1AE6FD0D004FE1FE /* ShopPanel.h */ = {isa = PBXFileReference; fileEncoding = 4; lastKnownFileType = sourcecode.c.h; name = ShopPanel.h; path = source/ShopPanel.h; sourceTree = "<group>"; };
		A96863801AE6FD0D004FE1FE /* Sound.cpp */ = {isa = PBXFileReference; fileEncoding = 4; lastKnownFileType = sourcecode.cpp.cpp; name = Sound.cpp; path = source/Sound.cpp; sourceTree = "<group>"; };
		A96863811AE6FD0D004FE1FE /* Sound.h */ = {isa = PBXFileReference; fileEncoding = 4; lastKnownFileType = sourcecode.c.h; name = Sound.h; path = source/Sound.h; sourceTree = "<group>"; };
		A96863821AE6FD0D004FE1FE /* SpaceportPanel.cpp */ = {isa = PBXFileReference; fileEncoding = 4; lastKnownFileType = sourcecode.cpp.cpp; name = SpaceportPanel.cpp; path = source/SpaceportPanel.cpp; sourceTree = "<group>"; };
		A96863831AE6FD0D004FE1FE /* SpaceportPanel.h */ = {isa = PBXFileReference; fileEncoding = 4; lastKnownFileType = sourcecode.c.h; name = SpaceportPanel.h; path = source/SpaceportPanel.h; sourceTree = "<group>"; };
		A96863841AE6FD0D004FE1FE /* Sprite.cpp */ = {isa = PBXFileReference; fileEncoding = 4; lastKnownFileType = sourcecode.cpp.cpp; name = Sprite.cpp; path = source/Sprite.cpp; sourceTree = "<group>"; };
		A96863851AE6FD0D004FE1FE /* Sprite.h */ = {isa = PBXFileReference; fileEncoding = 4; lastKnownFileType = sourcecode.c.h; name = Sprite.h; path = source/Sprite.h; sourceTree = "<group>"; };
		A96863861AE6FD0D004FE1FE /* SpriteQueue.cpp */ = {isa = PBXFileReference; fileEncoding = 4; lastKnownFileType = sourcecode.cpp.cpp; name = SpriteQueue.cpp; path = source/SpriteQueue.cpp; sourceTree = "<group>"; };
		A96863871AE6FD0D004FE1FE /* SpriteQueue.h */ = {isa = PBXFileReference; fileEncoding = 4; lastKnownFileType = sourcecode.c.h; name = SpriteQueue.h; path = source/SpriteQueue.h; sourceTree = "<group>"; };
		A96863881AE6FD0D004FE1FE /* SpriteSet.cpp */ = {isa = PBXFileReference; fileEncoding = 4; lastKnownFileType = sourcecode.cpp.cpp; name = SpriteSet.cpp; path = source/SpriteSet.cpp; sourceTree = "<group>"; };
		A96863891AE6FD0D004FE1FE /* SpriteSet.h */ = {isa = PBXFileReference; fileEncoding = 4; lastKnownFileType = sourcecode.c.h; name = SpriteSet.h; path = source/SpriteSet.h; sourceTree = "<group>"; };
		A968638A1AE6FD0D004FE1FE /* SpriteShader.cpp */ = {isa = PBXFileReference; fileEncoding = 4; lastKnownFileType = sourcecode.cpp.cpp; name = SpriteShader.cpp; path = source/SpriteShader.cpp; sourceTree = "<group>"; };
		A968638B1AE6FD0D004FE1FE /* SpriteShader.h */ = {isa = PBXFileReference; fileEncoding = 4; lastKnownFileType = sourcecode.c.h; name = SpriteShader.h; path = source/SpriteShader.h; sourceTree = "<group>"; };
		A968638C1AE6FD0D004FE1FE /* StarField.cpp */ = {isa = PBXFileReference; fileEncoding = 4; lastKnownFileType = sourcecode.cpp.cpp; name = StarField.cpp; path = source/StarField.cpp; sourceTree = "<group>"; };
		A968638D1AE6FD0D004FE1FE /* StarField.h */ = {isa = PBXFileReference; fileEncoding = 4; lastKnownFileType = sourcecode.c.h; name = StarField.h; path = source/StarField.h; sourceTree = "<group>"; };
		A968638E1AE6FD0D004FE1FE /* StartConditions.cpp */ = {isa = PBXFileReference; fileEncoding = 4; lastKnownFileType = sourcecode.cpp.cpp; name = StartConditions.cpp; path = source/StartConditions.cpp; sourceTree = "<group>"; };
		A968638F1AE6FD0D004FE1FE /* StartConditions.h */ = {isa = PBXFileReference; fileEncoding = 4; lastKnownFileType = sourcecode.c.h; name = StartConditions.h; path = source/StartConditions.h; sourceTree = "<group>"; };
		A96863901AE6FD0D004FE1FE /* StellarObject.cpp */ = {isa = PBXFileReference; fileEncoding = 4; lastKnownFileType = sourcecode.cpp.cpp; name = StellarObject.cpp; path = source/StellarObject.cpp; sourceTree = "<group>"; };
		A96863911AE6FD0D004FE1FE /* StellarObject.h */ = {isa = PBXFileReference; fileEncoding = 4; lastKnownFileType = sourcecode.c.h; name = StellarObject.h; path = source/StellarObject.h; sourceTree = "<group>"; };
		A96863921AE6FD0D004FE1FE /* System.cpp */ = {isa = PBXFileReference; fileEncoding = 4; lastKnownFileType = sourcecode.cpp.cpp; name = System.cpp; path = source/System.cpp; sourceTree = "<group>"; };
		A96863931AE6FD0D004FE1FE /* System.h */ = {isa = PBXFileReference; fileEncoding = 4; lastKnownFileType = sourcecode.c.h; name = System.h; path = source/System.h; sourceTree = "<group>"; };
		A96863941AE6FD0D004FE1FE /* Table.cpp */ = {isa = PBXFileReference; fileEncoding = 4; lastKnownFileType = sourcecode.cpp.cpp; name = Table.cpp; path = source/text/Table.cpp; sourceTree = "<group>"; };
		A96863951AE6FD0D004FE1FE /* Table.h */ = {isa = PBXFileReference; fileEncoding = 4; lastKnownFileType = sourcecode.c.h; name = Table.h; path = source/text/Table.h; sourceTree = "<group>"; };
		A96863961AE6FD0D004FE1FE /* Trade.cpp */ = {isa = PBXFileReference; fileEncoding = 4; lastKnownFileType = sourcecode.cpp.cpp; name = Trade.cpp; path = source/Trade.cpp; sourceTree = "<group>"; };
		A96863971AE6FD0D004FE1FE /* Trade.h */ = {isa = PBXFileReference; fileEncoding = 4; lastKnownFileType = sourcecode.c.h; name = Trade.h; path = source/Trade.h; sourceTree = "<group>"; };
		A96863981AE6FD0D004FE1FE /* TradingPanel.cpp */ = {isa = PBXFileReference; fileEncoding = 4; lastKnownFileType = sourcecode.cpp.cpp; name = TradingPanel.cpp; path = source/TradingPanel.cpp; sourceTree = "<group>"; };
		A96863991AE6FD0D004FE1FE /* TradingPanel.h */ = {isa = PBXFileReference; fileEncoding = 4; lastKnownFileType = sourcecode.c.h; name = TradingPanel.h; path = source/TradingPanel.h; sourceTree = "<group>"; };
		A968639A1AE6FD0D004FE1FE /* UI.cpp */ = {isa = PBXFileReference; fileEncoding = 4; lastKnownFileType = sourcecode.cpp.cpp; name = UI.cpp; path = source/UI.cpp; sourceTree = "<group>"; };
		A968639B1AE6FD0D004FE1FE /* UI.h */ = {isa = PBXFileReference; fileEncoding = 4; lastKnownFileType = sourcecode.c.h; name = UI.h; path = source/UI.h; sourceTree = "<group>"; };
		A968639C1AE6FD0D004FE1FE /* Weapon.cpp */ = {isa = PBXFileReference; fileEncoding = 4; lastKnownFileType = sourcecode.cpp.cpp; name = Weapon.cpp; path = source/Weapon.cpp; sourceTree = "<group>"; };
		A968639D1AE6FD0D004FE1FE /* Weapon.h */ = {isa = PBXFileReference; fileEncoding = 4; lastKnownFileType = sourcecode.c.h; name = Weapon.h; path = source/Weapon.h; sourceTree = "<group>"; };
		A968639E1AE6FD0D004FE1FE /* WrappedText.cpp */ = {isa = PBXFileReference; fileEncoding = 4; lastKnownFileType = sourcecode.cpp.cpp; name = WrappedText.cpp; path = source/text/WrappedText.cpp; sourceTree = "<group>"; };
		A968639F1AE6FD0E004FE1FE /* WrappedText.h */ = {isa = PBXFileReference; fileEncoding = 4; lastKnownFileType = sourcecode.c.h; name = WrappedText.h; path = source/text/WrappedText.h; sourceTree = "<group>"; };
		A97C24E81B17BE35007DDFA1 /* MapOutfitterPanel.cpp */ = {isa = PBXFileReference; fileEncoding = 4; lastKnownFileType = sourcecode.cpp.cpp; name = MapOutfitterPanel.cpp; path = source/MapOutfitterPanel.cpp; sourceTree = "<group>"; };
		A97C24E91B17BE35007DDFA1 /* MapOutfitterPanel.h */ = {isa = PBXFileReference; fileEncoding = 4; lastKnownFileType = sourcecode.c.h; name = MapOutfitterPanel.h; path = source/MapOutfitterPanel.h; sourceTree = "<group>"; };
		A97C24EB1B17BE3C007DDFA1 /* MapShipyardPanel.cpp */ = {isa = PBXFileReference; fileEncoding = 4; lastKnownFileType = sourcecode.cpp.cpp; name = MapShipyardPanel.cpp; path = source/MapShipyardPanel.cpp; sourceTree = "<group>"; };
		A97C24EC1B17BE3C007DDFA1 /* MapShipyardPanel.h */ = {isa = PBXFileReference; fileEncoding = 4; lastKnownFileType = sourcecode.c.h; name = MapShipyardPanel.h; path = source/MapShipyardPanel.h; sourceTree = "<group>"; };
		A98150801EA9634A00428AD6 /* ShipInfoPanel.cpp */ = {isa = PBXFileReference; fileEncoding = 4; lastKnownFileType = sourcecode.cpp.cpp; name = ShipInfoPanel.cpp; path = source/ShipInfoPanel.cpp; sourceTree = "<group>"; };
		A98150811EA9634A00428AD6 /* ShipInfoPanel.h */ = {isa = PBXFileReference; fileEncoding = 4; lastKnownFileType = sourcecode.c.h; name = ShipInfoPanel.h; path = source/ShipInfoPanel.h; sourceTree = "<group>"; };
		A98150831EA9635D00428AD6 /* PlayerInfoPanel.cpp */ = {isa = PBXFileReference; fileEncoding = 4; lastKnownFileType = sourcecode.cpp.cpp; name = PlayerInfoPanel.cpp; path = source/PlayerInfoPanel.cpp; sourceTree = "<group>"; };
		A98150841EA9635D00428AD6 /* PlayerInfoPanel.h */ = {isa = PBXFileReference; fileEncoding = 4; lastKnownFileType = sourcecode.c.h; name = PlayerInfoPanel.h; path = source/PlayerInfoPanel.h; sourceTree = "<group>"; };
		A99F7A4F195DF3E8002C30B8 /* Images.xcassets */ = {isa = PBXFileReference; lastKnownFileType = folder.assetcatalog; name = Images.xcassets; path = XCode/Images.xcassets; sourceTree = SOURCE_ROOT; };
		A99F7A51195DF3F9002C30B8 /* EndlessSky-Info.plist */ = {isa = PBXFileReference; fileEncoding = 4; lastKnownFileType = text.plist.xml; name = "EndlessSky-Info.plist"; path = "XCode/EndlessSky-Info.plist"; sourceTree = SOURCE_ROOT; };
		A99F7A6F195DF44B002C30B8 /* credits.txt */ = {isa = PBXFileReference; fileEncoding = 4; lastKnownFileType = text; path = credits.txt; sourceTree = "<group>"; };
		A99F7A94195DF44B002C30B8 /* keys.txt */ = {isa = PBXFileReference; fileEncoding = 4; lastKnownFileType = text; path = keys.txt; sourceTree = "<group>"; };
		A99F7A95195DF44B002C30B8 /* license.txt */ = {isa = PBXFileReference; fileEncoding = 4; lastKnownFileType = text; path = license.txt; sourceTree = "<group>"; };
		A99F7B32195DF45E002C30B8 /* data */ = {isa = PBXFileReference; lastKnownFileType = folder; path = data; sourceTree = "<group>"; };
		A99F7B33195DF45E002C30B8 /* images */ = {isa = PBXFileReference; lastKnownFileType = folder; path = images; sourceTree = "<group>"; };
		A9A5297319996C9F002D7C35 /* sounds */ = {isa = PBXFileReference; lastKnownFileType = folder; path = sounds; sourceTree = "<group>"; };
		A9A5297519996CC3002D7C35 /* OpenAL.framework */ = {isa = PBXFileReference; lastKnownFileType = wrapper.framework; name = OpenAL.framework; path = System/Library/Frameworks/OpenAL.framework; sourceTree = SDKROOT; };
		A9B99D001C616AD000BE7C2E /* ItemInfoDisplay.cpp */ = {isa = PBXFileReference; fileEncoding = 4; lastKnownFileType = sourcecode.cpp.cpp; name = ItemInfoDisplay.cpp; path = source/ItemInfoDisplay.cpp; sourceTree = "<group>"; };
		A9B99D011C616AD000BE7C2E /* ItemInfoDisplay.h */ = {isa = PBXFileReference; fileEncoding = 4; lastKnownFileType = sourcecode.c.h; name = ItemInfoDisplay.h; path = source/ItemInfoDisplay.h; sourceTree = "<group>"; };
		A9B99D031C616AF200BE7C2E /* MapSalesPanel.cpp */ = {isa = PBXFileReference; fileEncoding = 4; lastKnownFileType = sourcecode.cpp.cpp; name = MapSalesPanel.cpp; path = source/MapSalesPanel.cpp; sourceTree = "<group>"; };
		A9B99D041C616AF200BE7C2E /* MapSalesPanel.h */ = {isa = PBXFileReference; fileEncoding = 4; lastKnownFileType = sourcecode.c.h; name = MapSalesPanel.h; path = source/MapSalesPanel.h; sourceTree = "<group>"; };
		A9BDFB521E00B8AA00A6B27E /* Music.cpp */ = {isa = PBXFileReference; fileEncoding = 4; lastKnownFileType = sourcecode.cpp.cpp; name = Music.cpp; path = source/Music.cpp; sourceTree = "<group>"; };
		A9BDFB531E00B8AA00A6B27E /* Music.h */ = {isa = PBXFileReference; fileEncoding = 4; lastKnownFileType = sourcecode.c.h; name = Music.h; path = source/Music.h; sourceTree = "<group>"; };
		A9BDFB551E00B94700A6B27E /* libmad.0.dylib */ = {isa = PBXFileReference; lastKnownFileType = "compiled.mach-o.dylib"; name = libmad.0.dylib; path = /usr/local/opt/libmad/lib/libmad.0.dylib; sourceTree = "<absolute>"; };
		A9C70E0E1C0E5B51000B3D14 /* File.cpp */ = {isa = PBXFileReference; fileEncoding = 4; lastKnownFileType = sourcecode.cpp.cpp; name = File.cpp; path = source/File.cpp; sourceTree = "<group>"; };
		A9C70E0F1C0E5B51000B3D14 /* File.h */ = {isa = PBXFileReference; fileEncoding = 4; lastKnownFileType = sourcecode.c.h; name = File.h; path = source/File.h; sourceTree = "<group>"; };
		A9CC52691950C9F6004E4E22 /* Endless Sky.app */ = {isa = PBXFileReference; explicitFileType = wrapper.application; includeInIndex = 0; path = "Endless Sky.app"; sourceTree = BUILT_PRODUCTS_DIR; };
		A9CC526C1950C9F6004E4E22 /* Cocoa.framework */ = {isa = PBXFileReference; lastKnownFileType = wrapper.framework; name = Cocoa.framework; path = System/Library/Frameworks/Cocoa.framework; sourceTree = SDKROOT; };
		A9CC526F1950C9F6004E4E22 /* AppKit.framework */ = {isa = PBXFileReference; lastKnownFileType = wrapper.framework; name = AppKit.framework; path = System/Library/Frameworks/AppKit.framework; sourceTree = SDKROOT; };
		A9CC52701950C9F6004E4E22 /* CoreData.framework */ = {isa = PBXFileReference; lastKnownFileType = wrapper.framework; name = CoreData.framework; path = System/Library/Frameworks/CoreData.framework; sourceTree = SDKROOT; };
		A9CC52711950C9F6004E4E22 /* Foundation.framework */ = {isa = PBXFileReference; lastKnownFileType = wrapper.framework; name = Foundation.framework; path = System/Library/Frameworks/Foundation.framework; sourceTree = SDKROOT; };
		A9D40D19195DFAA60086EE52 /* OpenGL.framework */ = {isa = PBXFileReference; lastKnownFileType = wrapper.framework; name = OpenGL.framework; path = System/Library/Frameworks/OpenGL.framework; sourceTree = SDKROOT; };
		B55C239B2303CE8A005C1A14 /* GameWindow.cpp */ = {isa = PBXFileReference; fileEncoding = 4; lastKnownFileType = sourcecode.cpp.cpp; name = GameWindow.cpp; path = source/GameWindow.cpp; sourceTree = "<group>"; };
		B55C239C2303CE8A005C1A14 /* GameWindow.h */ = {isa = PBXFileReference; fileEncoding = 4; lastKnownFileType = sourcecode.c.h; name = GameWindow.h; path = source/GameWindow.h; sourceTree = "<group>"; };
		B590161121ED4A0E00799178 /* Utf8.cpp */ = {isa = PBXFileReference; fileEncoding = 4; lastKnownFileType = sourcecode.cpp.cpp; name = Utf8.cpp; path = source/text/Utf8.cpp; sourceTree = "<group>"; };
		B590161221ED4A0F00799178 /* Utf8.h */ = {isa = PBXFileReference; fileEncoding = 4; lastKnownFileType = sourcecode.c.h; name = Utf8.h; path = source/text/Utf8.h; sourceTree = "<group>"; };
		B590162021ED4A0F00799178 /* DisplayText.h */ = {isa = PBXFileReference; fileEncoding = 4; lastKnownFileType = sourcecode.c.h; name = DisplayText.h; path = source/text/DisplayText.h; sourceTree = "<group>"; };
		B5DDA6922001B7F600DBA76A /* News.cpp */ = {isa = PBXFileReference; fileEncoding = 4; lastKnownFileType = sourcecode.cpp.cpp; name = News.cpp; path = source/News.cpp; sourceTree = "<group>"; };
		B5DDA6932001B7F600DBA76A /* News.h */ = {isa = PBXFileReference; fileEncoding = 4; lastKnownFileType = sourcecode.c.h; name = News.h; path = source/News.h; sourceTree = "<group>"; };
		C49D4EA08DF168A83B1C7B07 /* Hazard.cpp */ = {isa = PBXFileReference; fileEncoding = 4; lastKnownFileType = sourcecode.cpp.cpp; name = Hazard.cpp; path = source/Hazard.cpp; sourceTree = "<group>"; };
		DF8D57DF1FC25842001525DA /* Dictionary.cpp */ = {isa = PBXFileReference; fileEncoding = 4; lastKnownFileType = sourcecode.cpp.cpp; name = Dictionary.cpp; path = source/Dictionary.cpp; sourceTree = "<group>"; };
		DF8D57E01FC25842001525DA /* Dictionary.h */ = {isa = PBXFileReference; fileEncoding = 4; lastKnownFileType = sourcecode.c.h; name = Dictionary.h; path = source/Dictionary.h; sourceTree = "<group>"; };
		DF8D57E21FC25889001525DA /* Visual.cpp */ = {isa = PBXFileReference; fileEncoding = 4; lastKnownFileType = sourcecode.cpp.cpp; name = Visual.cpp; path = source/Visual.cpp; sourceTree = "<group>"; };
		DF8D57E31FC25889001525DA /* Visual.h */ = {isa = PBXFileReference; fileEncoding = 4; lastKnownFileType = sourcecode.c.h; name = Visual.h; path = source/Visual.h; sourceTree = "<group>"; };
		DFAAE2A21FD4A25C0072C0A8 /* BatchDrawList.cpp */ = {isa = PBXFileReference; fileEncoding = 4; lastKnownFileType = sourcecode.cpp.cpp; name = BatchDrawList.cpp; path = source/BatchDrawList.cpp; sourceTree = "<group>"; };
		DFAAE2A31FD4A25C0072C0A8 /* BatchDrawList.h */ = {isa = PBXFileReference; fileEncoding = 4; lastKnownFileType = sourcecode.c.h; name = BatchDrawList.h; path = source/BatchDrawList.h; sourceTree = "<group>"; };
		DFAAE2A41FD4A25C0072C0A8 /* BatchShader.cpp */ = {isa = PBXFileReference; fileEncoding = 4; lastKnownFileType = sourcecode.cpp.cpp; name = BatchShader.cpp; path = source/BatchShader.cpp; sourceTree = "<group>"; };
		DFAAE2A51FD4A25C0072C0A8 /* BatchShader.h */ = {isa = PBXFileReference; fileEncoding = 4; lastKnownFileType = sourcecode.c.h; name = BatchShader.h; path = source/BatchShader.h; sourceTree = "<group>"; };
		DFAAE2A81FD4A27B0072C0A8 /* ImageSet.cpp */ = {isa = PBXFileReference; fileEncoding = 4; lastKnownFileType = sourcecode.cpp.cpp; name = ImageSet.cpp; path = source/ImageSet.cpp; sourceTree = "<group>"; };
		DFAAE2A91FD4A27B0072C0A8 /* ImageSet.h */ = {isa = PBXFileReference; fileEncoding = 4; lastKnownFileType = sourcecode.c.h; name = ImageSet.h; path = source/ImageSet.h; sourceTree = "<group>"; };
<<<<<<< HEAD
		E8B4490F8091C6E3EF571515 /* Wormhole.h */ = {isa = PBXFileReference; fileEncoding = 4; lastKnownFileType = sourcecode.c.h; name = Wormhole.h; path = source/Wormhole.h; sourceTree = "<group>"; };
=======
		EB634E95A88454ADDB8644B1 /* opengl.h */ = {isa = PBXFileReference; fileEncoding = 4; lastKnownFileType = sourcecode.c.h; name = opengl.h; path = source/opengl.h; sourceTree = "<group>"; };
>>>>>>> 87ef1ae3
		F434470BA8F3DE8B46D475C5 /* StartConditionsPanel.h */ = {isa = PBXFileReference; fileEncoding = 4; lastKnownFileType = sourcecode.c.h; name = StartConditionsPanel.h; path = source/StartConditionsPanel.h; sourceTree = "<group>"; };
		F8C14CFB89472482F77C051D /* Weather.h */ = {isa = PBXFileReference; fileEncoding = 4; lastKnownFileType = sourcecode.c.h; name = Weather.h; path = source/Weather.h; sourceTree = "<group>"; };
/* End PBXFileReference section */

/* Begin PBXFrameworksBuildPhase section */
		A9CC52661950C9F6004E4E22 /* Frameworks */ = {
			isa = PBXFrameworksBuildPhase;
			buildActionMask = 2147483647;
			files = (
				A9BDFB561E00B94700A6B27E /* libmad.0.dylib in Frameworks */,
				A93931FD1988136B00C2A87B /* libpng16.dylib in Frameworks */,
				A93931FB1988135200C2A87B /* libturbojpeg.0.dylib in Frameworks */,
				072599D126A8CB2F007EC229 /* SDL2.framework in Frameworks */,
				A9A5297619996CC3002D7C35 /* OpenAL.framework in Frameworks */,
				A9D40D1A195DFAA60086EE52 /* OpenGL.framework in Frameworks */,
				A9CC526D1950C9F6004E4E22 /* Cocoa.framework in Frameworks */,
			);
			runOnlyForDeploymentPostprocessing = 0;
		};
/* End PBXFrameworksBuildPhase section */

/* Begin PBXGroup section */
		654D33611BE92C9200D1E5AB /* source */ = {
			isa = PBXGroup;
			children = (
				A96862CD1AE6FD0A004FE1FE /* Account.cpp */,
				A96862CE1AE6FD0A004FE1FE /* Account.h */,
				A96862CF1AE6FD0A004FE1FE /* AI.cpp */,
				A96862D01AE6FD0A004FE1FE /* AI.h */,
				A96862D11AE6FD0A004FE1FE /* Angle.cpp */,
				A96862D21AE6FD0A004FE1FE /* Angle.h */,
				A96862D51AE6FD0A004FE1FE /* Armament.cpp */,
				A96862D61AE6FD0A004FE1FE /* Armament.h */,
				A96862D71AE6FD0A004FE1FE /* AsteroidField.cpp */,
				A96862D81AE6FD0A004FE1FE /* AsteroidField.h */,
				A96862D91AE6FD0A004FE1FE /* Audio.cpp */,
				A96862DA1AE6FD0A004FE1FE /* Audio.h */,
				A96862DB1AE6FD0A004FE1FE /* BankPanel.cpp */,
				A96862DC1AE6FD0A004FE1FE /* BankPanel.h */,
				DFAAE2A21FD4A25C0072C0A8 /* BatchDrawList.cpp */,
				DFAAE2A31FD4A25C0072C0A8 /* BatchDrawList.h */,
				DFAAE2A41FD4A25C0072C0A8 /* BatchShader.cpp */,
				DFAAE2A51FD4A25C0072C0A8 /* BatchShader.h */,
				A96862DF1AE6FD0A004FE1FE /* BoardingPanel.cpp */,
				A96862E01AE6FD0A004FE1FE /* BoardingPanel.h */,
				6245F8231D301C7400A7A094 /* Body.cpp */,
				6245F8241D301C7400A7A094 /* Body.h */,
				A96862E11AE6FD0A004FE1FE /* CaptureOdds.cpp */,
				A96862E21AE6FD0A004FE1FE /* CaptureOdds.h */,
				A96862E31AE6FD0A004FE1FE /* CargoHold.cpp */,
				A96862E41AE6FD0A004FE1FE /* CargoHold.h */,
				A96862E51AE6FD0A004FE1FE /* ClickZone.h */,
				6A5716311E25BE6F00585EB2 /* CollisionSet.cpp */,
				6A5716321E25BE6F00585EB2 /* CollisionSet.h */,
				A96862E61AE6FD0A004FE1FE /* Color.cpp */,
				A96862E71AE6FD0A004FE1FE /* Color.h */,
				A96862E81AE6FD0A004FE1FE /* Command.cpp */,
				A96862E91AE6FD0A004FE1FE /* Command.h */,
				A96862EA1AE6FD0A004FE1FE /* ConditionSet.cpp */,
				A96862EB1AE6FD0A004FE1FE /* ConditionSet.h */,
				A96862EC1AE6FD0A004FE1FE /* Conversation.cpp */,
				A96862ED1AE6FD0A004FE1FE /* Conversation.h */,
				A96862EE1AE6FD0A004FE1FE /* ConversationPanel.cpp */,
				A96862EF1AE6FD0A004FE1FE /* ConversationPanel.h */,
				A96862F01AE6FD0A004FE1FE /* DataFile.cpp */,
				A96862F11AE6FD0A004FE1FE /* DataFile.h */,
				A96862F21AE6FD0A004FE1FE /* DataNode.cpp */,
				A96862F31AE6FD0A004FE1FE /* DataNode.h */,
				A96862F41AE6FD0A004FE1FE /* DataWriter.cpp */,
				A96862F51AE6FD0A004FE1FE /* DataWriter.h */,
				A96862F61AE6FD0A004FE1FE /* Date.cpp */,
				A96862F71AE6FD0A004FE1FE /* Date.h */,
				5155CD711DBB9FF900EF090B /* Depreciation.cpp */,
				5155CD721DBB9FF900EF090B /* Depreciation.h */,
				A96862F81AE6FD0A004FE1FE /* Dialog.cpp */,
				A96862F91AE6FD0B004FE1FE /* Dialog.h */,
				DF8D57DF1FC25842001525DA /* Dictionary.cpp */,
				DF8D57E01FC25842001525DA /* Dictionary.h */,
				B590162021ED4A0F00799178 /* DisplayText.h */,
				A96862FA1AE6FD0B004FE1FE /* DistanceMap.cpp */,
				A96862FB1AE6FD0B004FE1FE /* DistanceMap.h */,
				A96862FE1AE6FD0B004FE1FE /* DrawList.cpp */,
				A96862FF1AE6FD0B004FE1FE /* DrawList.h */,
				A96863001AE6FD0B004FE1FE /* Effect.cpp */,
				A96863011AE6FD0B004FE1FE /* Effect.h */,
				A96863021AE6FD0B004FE1FE /* Engine.cpp */,
				A96863031AE6FD0B004FE1FE /* Engine.h */,
				A96863041AE6FD0B004FE1FE /* EscortDisplay.cpp */,
				A96863051AE6FD0B004FE1FE /* EscortDisplay.h */,
				A9C70E0E1C0E5B51000B3D14 /* File.cpp */,
				A9C70E0F1C0E5B51000B3D14 /* File.h */,
				A96863061AE6FD0B004FE1FE /* Files.cpp */,
				A96863071AE6FD0B004FE1FE /* Files.h */,
				A96863081AE6FD0B004FE1FE /* FillShader.cpp */,
				A96863091AE6FD0B004FE1FE /* FillShader.h */,
				A968630A1AE6FD0B004FE1FE /* Fleet.cpp */,
				A968630B1AE6FD0B004FE1FE /* Fleet.h */,
				62C311181CE172D000409D91 /* Flotsam.cpp */,
				62C311191CE172D000409D91 /* Flotsam.h */,
				62A405B81D47DA4D0054F6A0 /* FogShader.cpp */,
				62A405B91D47DA4D0054F6A0 /* FogShader.h */,
				A968630C1AE6FD0B004FE1FE /* Font.cpp */,
				A968630D1AE6FD0B004FE1FE /* Font.h */,
				A968630E1AE6FD0B004FE1FE /* FontSet.cpp */,
				A968630F1AE6FD0B004FE1FE /* FontSet.h */,
				A96863101AE6FD0B004FE1FE /* Format.cpp */,
				A96863111AE6FD0B004FE1FE /* Format.h */,
				A96863121AE6FD0B004FE1FE /* FrameTimer.cpp */,
				A96863131AE6FD0B004FE1FE /* FrameTimer.h */,
				A96863141AE6FD0B004FE1FE /* Galaxy.cpp */,
				A96863151AE6FD0B004FE1FE /* Galaxy.h */,
				A96863161AE6FD0B004FE1FE /* GameData.cpp */,
				A96863171AE6FD0B004FE1FE /* GameData.h */,
				A96863181AE6FD0B004FE1FE /* GameEvent.cpp */,
				A96863191AE6FD0B004FE1FE /* GameEvent.h */,
				B55C239B2303CE8A005C1A14 /* GameWindow.cpp */,
				B55C239C2303CE8A005C1A14 /* GameWindow.h */,
				A968631B1AE6FD0B004FE1FE /* Government.cpp */,
				A968631C1AE6FD0B004FE1FE /* Government.h */,
				A968631D1AE6FD0B004FE1FE /* HailPanel.cpp */,
				A968631E1AE6FD0B004FE1FE /* HailPanel.h */,
				6245F8261D301C9000A7A094 /* Hardpoint.cpp */,
				6245F8271D301C9000A7A094 /* Hardpoint.h */,
				A968631F1AE6FD0B004FE1FE /* HiringPanel.cpp */,
				A96863201AE6FD0B004FE1FE /* HiringPanel.h */,
				A96863211AE6FD0B004FE1FE /* ImageBuffer.cpp */,
				A96863221AE6FD0B004FE1FE /* ImageBuffer.h */,
				A96863251AE6FD0B004FE1FE /* Information.cpp */,
				A96863261AE6FD0B004FE1FE /* Information.h */,
				A96863271AE6FD0B004FE1FE /* Interface.cpp */,
				A96863281AE6FD0B004FE1FE /* Interface.h */,
				DFAAE2A81FD4A27B0072C0A8 /* ImageSet.cpp */,
				DFAAE2A91FD4A27B0072C0A8 /* ImageSet.h */,
				A9B99D001C616AD000BE7C2E /* ItemInfoDisplay.cpp */,
				A9B99D011C616AD000BE7C2E /* ItemInfoDisplay.h */,
				A96863291AE6FD0B004FE1FE /* LineShader.cpp */,
				A968632A1AE6FD0B004FE1FE /* LineShader.h */,
				A968632B1AE6FD0B004FE1FE /* LoadPanel.cpp */,
				A968632C1AE6FD0B004FE1FE /* LoadPanel.h */,
				A968632D1AE6FD0B004FE1FE /* LocationFilter.cpp */,
				A968632E1AE6FD0B004FE1FE /* LocationFilter.h */,
				A90633FD1EE602FD000DA6C0 /* LogbookPanel.cpp */,
				A90633FE1EE602FD000DA6C0 /* LogbookPanel.h */,
				A968632F1AE6FD0B004FE1FE /* main.cpp */,
				A96863301AE6FD0B004FE1FE /* MainPanel.cpp */,
				A96863311AE6FD0B004FE1FE /* MainPanel.h */,
				A96863321AE6FD0C004FE1FE /* MapDetailPanel.cpp */,
				A96863331AE6FD0C004FE1FE /* MapDetailPanel.h */,
				A97C24E81B17BE35007DDFA1 /* MapOutfitterPanel.cpp */,
				A97C24E91B17BE35007DDFA1 /* MapOutfitterPanel.h */,
				A96863341AE6FD0C004FE1FE /* MapPanel.cpp */,
				A96863351AE6FD0C004FE1FE /* MapPanel.h */,
				A9B99D031C616AF200BE7C2E /* MapSalesPanel.cpp */,
				A9B99D041C616AF200BE7C2E /* MapSalesPanel.h */,
				A97C24EB1B17BE3C007DDFA1 /* MapShipyardPanel.cpp */,
				A97C24EC1B17BE3C007DDFA1 /* MapShipyardPanel.h */,
				A96863361AE6FD0C004FE1FE /* Mask.cpp */,
				A96863371AE6FD0C004FE1FE /* Mask.h */,
				A96863381AE6FD0C004FE1FE /* MenuPanel.cpp */,
				A96863391AE6FD0C004FE1FE /* MenuPanel.h */,
				A968633A1AE6FD0C004FE1FE /* Messages.cpp */,
				A968633B1AE6FD0C004FE1FE /* Messages.h */,
				A90C15D71D5BD55700708F3A /* Minable.cpp */,
				A90C15D81D5BD55700708F3A /* Minable.h */,
				A968633C1AE6FD0C004FE1FE /* Mission.cpp */,
				A968633D1AE6FD0C004FE1FE /* Mission.h */,
				A968633E1AE6FD0C004FE1FE /* MissionAction.cpp */,
				A968633F1AE6FD0C004FE1FE /* MissionAction.h */,
				A96863401AE6FD0C004FE1FE /* MissionPanel.cpp */,
				A96863411AE6FD0C004FE1FE /* MissionPanel.h */,
				A96863421AE6FD0C004FE1FE /* Mortgage.cpp */,
				A96863431AE6FD0C004FE1FE /* Mortgage.h */,
				A9BDFB521E00B8AA00A6B27E /* Music.cpp */,
				A9BDFB531E00B8AA00A6B27E /* Music.h */,
				B5DDA6922001B7F600DBA76A /* News.cpp */,
				B5DDA6932001B7F600DBA76A /* News.h */,
				A96863441AE6FD0C004FE1FE /* NPC.cpp */,
				A96863451AE6FD0C004FE1FE /* NPC.h */,
				A96863461AE6FD0C004FE1FE /* Outfit.cpp */,
				A96863471AE6FD0C004FE1FE /* Outfit.h */,
				A96863481AE6FD0C004FE1FE /* OutfitInfoDisplay.cpp */,
				A96863491AE6FD0C004FE1FE /* OutfitInfoDisplay.h */,
				A968634A1AE6FD0C004FE1FE /* OutfitterPanel.cpp */,
				A968634B1AE6FD0C004FE1FE /* OutfitterPanel.h */,
				A968634C1AE6FD0C004FE1FE /* OutlineShader.cpp */,
				A968634D1AE6FD0C004FE1FE /* OutlineShader.h */,
				A968634E1AE6FD0C004FE1FE /* Panel.cpp */,
				A968634F1AE6FD0C004FE1FE /* Panel.h */,
				A966A5A91B964E6300DFF69C /* Person.cpp */,
				A966A5AA1B964E6300DFF69C /* Person.h */,
				A96863501AE6FD0C004FE1FE /* Personality.cpp */,
				A96863511AE6FD0C004FE1FE /* Personality.h */,
				A96863521AE6FD0C004FE1FE /* Phrase.cpp */,
				A96863531AE6FD0C004FE1FE /* Phrase.h */,
				A96863541AE6FD0C004FE1FE /* pi.h */,
				A96863551AE6FD0C004FE1FE /* Planet.cpp */,
				A96863561AE6FD0C004FE1FE /* Planet.h */,
				628BDAED1CC5DC950062BCD2 /* PlanetLabel.cpp */,
				628BDAEE1CC5DC950062BCD2 /* PlanetLabel.h */,
				A96863571AE6FD0C004FE1FE /* PlanetPanel.cpp */,
				A96863581AE6FD0C004FE1FE /* PlanetPanel.h */,
				A96863591AE6FD0C004FE1FE /* PlayerInfo.cpp */,
				A968635A1AE6FD0C004FE1FE /* PlayerInfo.h */,
				A98150831EA9635D00428AD6 /* PlayerInfoPanel.cpp */,
				A98150841EA9635D00428AD6 /* PlayerInfoPanel.h */,
				A968635B1AE6FD0C004FE1FE /* Point.cpp */,
				A968635C1AE6FD0C004FE1FE /* Point.h */,
				A968635D1AE6FD0C004FE1FE /* PointerShader.cpp */,
				A968635E1AE6FD0C004FE1FE /* PointerShader.h */,
				A968635F1AE6FD0C004FE1FE /* Politics.cpp */,
				A96863601AE6FD0C004FE1FE /* Politics.h */,
				A96863611AE6FD0C004FE1FE /* Preferences.cpp */,
				A96863621AE6FD0C004FE1FE /* Preferences.h */,
				A96863631AE6FD0C004FE1FE /* PreferencesPanel.cpp */,
				A96863641AE6FD0C004FE1FE /* PreferencesPanel.h */,
				A96863651AE6FD0C004FE1FE /* Projectile.cpp */,
				A96863661AE6FD0C004FE1FE /* Projectile.h */,
				A96863671AE6FD0C004FE1FE /* Radar.cpp */,
				A96863681AE6FD0C004FE1FE /* Radar.h */,
				A96863691AE6FD0D004FE1FE /* Random.cpp */,
				A968636A1AE6FD0D004FE1FE /* Random.h */,
				A90C15DA1D5BD56800708F3A /* Rectangle.cpp */,
				A90C15DB1D5BD56800708F3A /* Rectangle.h */,
				A968636B1AE6FD0D004FE1FE /* RingShader.cpp */,
				A968636C1AE6FD0D004FE1FE /* RingShader.h */,
				A968636D1AE6FD0D004FE1FE /* Sale.h */,
				A968636E1AE6FD0D004FE1FE /* SavedGame.cpp */,
				A968636F1AE6FD0D004FE1FE /* SavedGame.h */,
				A96863701AE6FD0D004FE1FE /* Screen.cpp */,
				A96863711AE6FD0D004FE1FE /* Screen.h */,
				A96863721AE6FD0D004FE1FE /* Set.h */,
				A96863731AE6FD0D004FE1FE /* Shader.cpp */,
				A96863741AE6FD0D004FE1FE /* Shader.h */,
				A96863751AE6FD0D004FE1FE /* shift.h */,
				A96863761AE6FD0D004FE1FE /* Ship.cpp */,
				A96863771AE6FD0D004FE1FE /* Ship.h */,
				A96863781AE6FD0D004FE1FE /* ShipEvent.cpp */,
				A96863791AE6FD0D004FE1FE /* ShipEvent.h */,
				A968637A1AE6FD0D004FE1FE /* ShipInfoDisplay.cpp */,
				A968637B1AE6FD0D004FE1FE /* ShipInfoDisplay.h */,
				A98150801EA9634A00428AD6 /* ShipInfoPanel.cpp */,
				A98150811EA9634A00428AD6 /* ShipInfoPanel.h */,
				A968637C1AE6FD0D004FE1FE /* ShipyardPanel.cpp */,
				A968637D1AE6FD0D004FE1FE /* ShipyardPanel.h */,
				A968637E1AE6FD0D004FE1FE /* ShopPanel.cpp */,
				A968637F1AE6FD0D004FE1FE /* ShopPanel.h */,
				A96863801AE6FD0D004FE1FE /* Sound.cpp */,
				A96863811AE6FD0D004FE1FE /* Sound.h */,
				A96863821AE6FD0D004FE1FE /* SpaceportPanel.cpp */,
				A96863831AE6FD0D004FE1FE /* SpaceportPanel.h */,
				A96863841AE6FD0D004FE1FE /* Sprite.cpp */,
				A96863851AE6FD0D004FE1FE /* Sprite.h */,
				A96863861AE6FD0D004FE1FE /* SpriteQueue.cpp */,
				A96863871AE6FD0D004FE1FE /* SpriteQueue.h */,
				A96863881AE6FD0D004FE1FE /* SpriteSet.cpp */,
				A96863891AE6FD0D004FE1FE /* SpriteSet.h */,
				A968638A1AE6FD0D004FE1FE /* SpriteShader.cpp */,
				A968638B1AE6FD0D004FE1FE /* SpriteShader.h */,
				A968638C1AE6FD0D004FE1FE /* StarField.cpp */,
				A968638D1AE6FD0D004FE1FE /* StarField.h */,
				A968638E1AE6FD0D004FE1FE /* StartConditions.cpp */,
				A968638F1AE6FD0D004FE1FE /* StartConditions.h */,
				A96863901AE6FD0D004FE1FE /* StellarObject.cpp */,
				A96863911AE6FD0D004FE1FE /* StellarObject.h */,
				A96863921AE6FD0D004FE1FE /* System.cpp */,
				A96863931AE6FD0D004FE1FE /* System.h */,
				A96863941AE6FD0D004FE1FE /* Table.cpp */,
				A96863951AE6FD0D004FE1FE /* Table.h */,
				A96863961AE6FD0D004FE1FE /* Trade.cpp */,
				A96863971AE6FD0D004FE1FE /* Trade.h */,
				A96863981AE6FD0D004FE1FE /* TradingPanel.cpp */,
				A96863991AE6FD0D004FE1FE /* TradingPanel.h */,
				A968639A1AE6FD0D004FE1FE /* UI.cpp */,
				A968639B1AE6FD0D004FE1FE /* UI.h */,
				B590161121ED4A0E00799178 /* Utf8.cpp */,
				B590161221ED4A0F00799178 /* Utf8.h */,
				DF8D57E21FC25889001525DA /* Visual.cpp */,
				DF8D57E31FC25889001525DA /* Visual.h */,
				A968639C1AE6FD0D004FE1FE /* Weapon.cpp */,
				A968639D1AE6FD0D004FE1FE /* Weapon.h */,
				A968639E1AE6FD0D004FE1FE /* WrappedText.cpp */,
				A968639F1AE6FD0E004FE1FE /* WrappedText.h */,
				2E8047A8987DD8EC99FF8E2E /* Test.cpp */,
				02D34A71AE3BC4C93FC6865B /* TestData.cpp */,
				9DA14712A9C68E00FBFD9C72 /* TestData.h */,
				5CE3475B85CE8C48D98664B7 /* Test.h */,
				2E1E458DB603BF979429117C /* DisplayText.cpp */,
				13B643F6BEC24349F9BC9F42 /* alignment.hpp */,
				9BCF4321AF819E944EC02FB9 /* layout.hpp */,
				2CA44855BD0AFF45DCAEEA5D /* truncate.hpp */,
				C49D4EA08DF168A83B1C7B07 /* Hazard.cpp */,
				2E644A108BCD762A2A1A899C /* Hazard.h */,
				8E8A4C648B242742B22A34FA /* Weather.cpp */,
				F8C14CFB89472482F77C051D /* Weather.h */,
				11EA4AD7A889B6AC1441A198 /* StartConditionsPanel.cpp */,
				F434470BA8F3DE8B46D475C5 /* StartConditionsPanel.h */,
				0DF34095B64BC64F666ECF5F /* CoreStartData.cpp */,
				98104FFDA18E40F4A712A8BE /* CoreStartData.h */,
				6DCF4CF2972F569E6DBB8578 /* CategoryTypes.h */,
				0C90483BB01ECD0E3E8DDA44 /* WeightedList.h */,
				950742538F8CECF5D4168FBC /* EsUuid.cpp */,
				86AB4B6E9C4C0490AE7F029B /* EsUuid.h */,
				6D414B4194239522B24F3C95 /* Wormhole.cpp */,
				E8B4490F8091C6E3EF571515 /* Wormhole.h */,
				499B4DA7A9C7351120660643 /* MaskManager.cpp */,
				191E4107A4F1CBBC2526A0E9 /* MaskManager.h */,
				A00D4207B8915B5E7E9B4619 /* RandomEvent.h */,
				9F0F4096A9008E2D8F3304BB /* GameAction.cpp */,
				6833448DAEB9861D28445DD5 /* GameAction.h */,
				A2A948EE929342C8F84C65D1 /* TestContext.h */,
				A3134EC4B1CCA5546A10C3EF /* TestContext.cpp */,
				6A4E42FEB3B265A91D5BD2FC /* TextReplacements.cpp */,
				86D9414E818561143BD298BC /* TextReplacements.h */,
				A3754152958FBC924E9F76A9 /* opengl.cpp */,
				EB634E95A88454ADDB8644B1 /* opengl.h */,
			);
			name = source;
			sourceTree = "<group>";
		};
		A9CC52601950C9F6004E4E22 = {
			isa = PBXGroup;
			children = (
				654D33611BE92C9200D1E5AB /* source */,
				A99F7A6F195DF44B002C30B8 /* credits.txt */,
				A99F7A94195DF44B002C30B8 /* keys.txt */,
				A99F7A95195DF44B002C30B8 /* license.txt */,
				A94408A41982F3E600610427 /* endless-sky.iconset */,
				A9A5297319996C9F002D7C35 /* sounds */,
				A99F7B32195DF45E002C30B8 /* data */,
				A99F7B33195DF45E002C30B8 /* images */,
				A9CC52721950C9F6004E4E22 /* XCode */,
				A9CC526B1950C9F6004E4E22 /* Frameworks */,
				A9CC526A1950C9F6004E4E22 /* Products */,
			);
			sourceTree = "<group>";
		};
		A9CC526A1950C9F6004E4E22 /* Products */ = {
			isa = PBXGroup;
			children = (
				A9CC52691950C9F6004E4E22 /* Endless Sky.app */,
				072599BE26A8C67D007EC229 /* SDL2.dylib */,
			);
			name = Products;
			sourceTree = "<group>";
		};
		A9CC526B1950C9F6004E4E22 /* Frameworks */ = {
			isa = PBXGroup;
			children = (
				A9BDFB551E00B94700A6B27E /* libmad.0.dylib */,
				A93931FC1988136B00C2A87B /* libpng16.dylib */,
				A93931FA1988135200C2A87B /* libturbojpeg.0.dylib */,
				072599CC26A8C942007EC229 /* SDL2.framework */,
				A9A5297519996CC3002D7C35 /* OpenAL.framework */,
				A9D40D19195DFAA60086EE52 /* OpenGL.framework */,
				A9CC526C1950C9F6004E4E22 /* Cocoa.framework */,
				A9CC526E1950C9F6004E4E22 /* Other Frameworks */,
			);
			name = Frameworks;
			sourceTree = "<group>";
		};
		A9CC526E1950C9F6004E4E22 /* Other Frameworks */ = {
			isa = PBXGroup;
			children = (
				A9CC526F1950C9F6004E4E22 /* AppKit.framework */,
				A9CC52701950C9F6004E4E22 /* CoreData.framework */,
				A9CC52711950C9F6004E4E22 /* Foundation.framework */,
			);
			name = "Other Frameworks";
			sourceTree = "<group>";
		};
		A9CC52721950C9F6004E4E22 /* XCode */ = {
			isa = PBXGroup;
			children = (
				A99F7A4F195DF3E8002C30B8 /* Images.xcassets */,
				A9CC52731950C9F6004E4E22 /* Supporting Files */,
			);
			path = XCode;
			sourceTree = "<group>";
		};
		A9CC52731950C9F6004E4E22 /* Supporting Files */ = {
			isa = PBXGroup;
			children = (
				A99F7A51195DF3F9002C30B8 /* EndlessSky-Info.plist */,
			);
			name = "Supporting Files";
			sourceTree = "<group>";
		};
/* End PBXGroup section */

/* Begin PBXHeadersBuildPhase section */
		179C4966BD83E1B6FC2B24A0 /* Headers */ = {
			isa = PBXHeadersBuildPhase;
			buildActionMask = 2147483647;
			files = (
				AFF742E3BAA4AD9A5D001460 /* alignment.hpp in Headers */,
				F55745BDBC50E15DCEB2ED5B /* layout.hpp in Headers */,
				16AD4CACA629E8026777EA00 /* truncate.hpp in Headers */,
			);
			runOnlyForDeploymentPostprocessing = 0;
		};
/* End PBXHeadersBuildPhase section */

/* Begin PBXNativeTarget section */
		072599BD26A8C67D007EC229 /* SDL2 */ = {
			isa = PBXNativeTarget;
			buildConfigurationList = 072599C826A8C67D007EC229 /* Build configuration list for PBXNativeTarget "SDL2" */;
			buildPhases = (
				072599CB26A8C7AB007EC229 /* ShellScript */,
			);
			buildRules = (
			);
			dependencies = (
			);
			name = SDL2;
			productName = SDL2;
			productReference = 072599BE26A8C67D007EC229 /* SDL2.dylib */;
			productType = "com.apple.product-type.library.dynamic";
		};
		A9CC52681950C9F6004E4E22 /* EndlessSky */ = {
			isa = PBXNativeTarget;
			buildConfigurationList = A9CC529A1950C9F6004E4E22 /* Build configuration list for PBXNativeTarget "EndlessSky" */;
			buildPhases = (
				A93931ED19880ECA00C2A87B /* CopyFiles */,
				072599A726A0CDC9007EC229 /* ShellScript */,
				A9CC52651950C9F6004E4E22 /* Sources */,
				A9CC52661950C9F6004E4E22 /* Frameworks */,
				A9CC52671950C9F6004E4E22 /* Resources */,
				179C4966BD83E1B6FC2B24A0 /* Headers */,
			);
			buildRules = (
			);
			dependencies = (
				072599CF26A8CADA007EC229 /* PBXTargetDependency */,
			);
			name = EndlessSky;
			productName = EndlessSky;
			productReference = A9CC52691950C9F6004E4E22 /* Endless Sky.app */;
			productType = "com.apple.product-type.application";
		};
/* End PBXNativeTarget section */

/* Begin PBXProject section */
		A9CC52611950C9F6004E4E22 /* Project object */ = {
			isa = PBXProject;
			attributes = {
				LastUpgradeCheck = 0920;
				TargetAttributes = {
					072599BD26A8C67D007EC229 = {
						CreatedOnToolsVersion = 9.2;
						ProvisioningStyle = Automatic;
					};
				};
			};
			buildConfigurationList = A9CC52641950C9F6004E4E22 /* Build configuration list for PBXProject "EndlessSky" */;
			compatibilityVersion = "Xcode 3.2";
			developmentRegion = English;
			hasScannedForEncodings = 0;
			knownRegions = (
				Base,
			);
			mainGroup = A9CC52601950C9F6004E4E22;
			productRefGroup = A9CC526A1950C9F6004E4E22 /* Products */;
			projectDirPath = "";
			projectRoot = "";
			targets = (
				A9CC52681950C9F6004E4E22 /* EndlessSky */,
				072599BD26A8C67D007EC229 /* SDL2 */,
			);
		};
/* End PBXProject section */

/* Begin PBXResourcesBuildPhase section */
		A9CC52671950C9F6004E4E22 /* Resources */ = {
			isa = PBXResourcesBuildPhase;
			buildActionMask = 2147483647;
			files = (
				A99F7A50195DF3E8002C30B8 /* Images.xcassets in Resources */,
				A99F7B09195DF44C002C30B8 /* license.txt in Resources */,
				A9A5297419996C9F002D7C35 /* sounds in Resources */,
				A99F7AF5195DF44C002C30B8 /* credits.txt in Resources */,
				A99F7B08195DF44C002C30B8 /* keys.txt in Resources */,
				A99F7B34195DF45E002C30B8 /* data in Resources */,
				A94408A51982F3E600610427 /* endless-sky.iconset in Resources */,
				A99F7B35195DF45E002C30B8 /* images in Resources */,
			);
			runOnlyForDeploymentPostprocessing = 0;
		};
/* End PBXResourcesBuildPhase section */

/* Begin PBXShellScriptBuildPhase section */
		072599A726A0CDC9007EC229 /* ShellScript */ = {
			isa = PBXShellScriptBuildPhase;
			buildActionMask = 2147483647;
			files = (
			);
			inputPaths = (
			);
			outputPaths = (
			);
			runOnlyForDeploymentPostprocessing = 0;
			shellPath = /bin/sh;
			shellScript = "\"${SRCROOT}/utils/set_dylibs_rpath.sh\"";
		};
		072599CB26A8C7AB007EC229 /* ShellScript */ = {
			isa = PBXShellScriptBuildPhase;
			buildActionMask = 2147483647;
			files = (
			);
			inputPaths = (
				"$(TEMP_ROOT)/sdl2.dmg",
			);
			outputPaths = (
				"$(TEMP_ROOT)/SDL2.framework",
			);
			runOnlyForDeploymentPostprocessing = 0;
			shellPath = /bin/sh;
			shellScript = "\"${SRCROOT}/utils/fetch_sdl2_framework.sh\"";
			showEnvVarsInLog = 0;
		};
/* End PBXShellScriptBuildPhase section */

/* Begin PBXSourcesBuildPhase section */
		A9CC52651950C9F6004E4E22 /* Sources */ = {
			isa = PBXSourcesBuildPhase;
			buildActionMask = 2147483647;
			files = (
				A96863AD1AE6FD0E004FE1FE /* Command.cpp in Sources */,
				A96863E71AE6FD0E004FE1FE /* PointerShader.cpp in Sources */,
				A96863E51AE6FD0E004FE1FE /* PlayerInfo.cpp in Sources */,
				A96863B81AE6FD0E004FE1FE /* DrawList.cpp in Sources */,
				A96863FB1AE6FD0E004FE1FE /* SpriteSet.cpp in Sources */,
				A96863CC1AE6FD0E004FE1FE /* Interface.cpp in Sources */,
				A96864041AE6FD0E004FE1FE /* UI.cpp in Sources */,
				A96863EE1AE6FD0E004FE1FE /* RingShader.cpp in Sources */,
				A96864001AE6FD0E004FE1FE /* System.cpp in Sources */,
				A96863AC1AE6FD0E004FE1FE /* Color.cpp in Sources */,
				A96864031AE6FD0E004FE1FE /* TradingPanel.cpp in Sources */,
				A96863C81AE6FD0E004FE1FE /* HiringPanel.cpp in Sources */,
				A96863B21AE6FD0E004FE1FE /* DataNode.cpp in Sources */,
				A96863B01AE6FD0E004FE1FE /* ConversationPanel.cpp in Sources */,
				A96863E41AE6FD0E004FE1FE /* PlanetPanel.cpp in Sources */,
				A96863E01AE6FD0E004FE1FE /* Panel.cpp in Sources */,
				A96863D21AE6FD0E004FE1FE /* MapDetailPanel.cpp in Sources */,
				DFAAE2AA1FD4A27B0072C0A8 /* ImageSet.cpp in Sources */,
				B590161321ED4A0F00799178 /* Utf8.cpp in Sources */,
				A96863D41AE6FD0E004FE1FE /* Mask.cpp in Sources */,
				A96863E61AE6FD0E004FE1FE /* Point.cpp in Sources */,
				A96863DE1AE6FD0E004FE1FE /* OutfitterPanel.cpp in Sources */,
				62C3111A1CE172D000409D91 /* Flotsam.cpp in Sources */,
				B55C239D2303CE8B005C1A14 /* GameWindow.cpp in Sources */,
				A96863B91AE6FD0E004FE1FE /* Effect.cpp in Sources */,
				A96863AE1AE6FD0E004FE1FE /* ConditionSet.cpp in Sources */,
				A96863DC1AE6FD0E004FE1FE /* Outfit.cpp in Sources */,
				A96863BB1AE6FD0E004FE1FE /* EscortDisplay.cpp in Sources */,
				A96863EB1AE6FD0E004FE1FE /* Projectile.cpp in Sources */,
				A96863D11AE6FD0E004FE1FE /* MainPanel.cpp in Sources */,
				A96863B31AE6FD0E004FE1FE /* DataWriter.cpp in Sources */,
				A96863A61AE6FD0E004FE1FE /* Audio.cpp in Sources */,
				A96863A21AE6FD0E004FE1FE /* Angle.cpp in Sources */,
				A966A5AB1B964E6300DFF69C /* Person.cpp in Sources */,
				A96863FE1AE6FD0E004FE1FE /* StartConditions.cpp in Sources */,
				A96863A71AE6FD0E004FE1FE /* BankPanel.cpp in Sources */,
				A96863DA1AE6FD0E004FE1FE /* Mortgage.cpp in Sources */,
				A96863C31AE6FD0E004FE1FE /* Galaxy.cpp in Sources */,
				A97C24EA1B17BE35007DDFA1 /* MapOutfitterPanel.cpp in Sources */,
				A96864061AE6FD0E004FE1FE /* WrappedText.cpp in Sources */,
				A96863D91AE6FD0E004FE1FE /* MissionPanel.cpp in Sources */,
				A96863DB1AE6FD0E004FE1FE /* NPC.cpp in Sources */,
				A96863F81AE6FD0E004FE1FE /* SpaceportPanel.cpp in Sources */,
				A96863AA1AE6FD0E004FE1FE /* CaptureOdds.cpp in Sources */,
				A96863B61AE6FD0E004FE1FE /* DistanceMap.cpp in Sources */,
				A96863CF1AE6FD0E004FE1FE /* LocationFilter.cpp in Sources */,
				A96863C11AE6FD0E004FE1FE /* Format.cpp in Sources */,
				A96863BF1AE6FD0E004FE1FE /* Font.cpp in Sources */,
				A96863ED1AE6FD0E004FE1FE /* Random.cpp in Sources */,
				A96864021AE6FD0E004FE1FE /* Trade.cpp in Sources */,
				6245F8251D301C7400A7A094 /* Body.cpp in Sources */,
				5155CD731DBB9FF900EF090B /* Depreciation.cpp in Sources */,
				A96863FC1AE6FD0E004FE1FE /* SpriteShader.cpp in Sources */,
				A96863E81AE6FD0E004FE1FE /* Politics.cpp in Sources */,
				A96863E91AE6FD0E004FE1FE /* Preferences.cpp in Sources */,
				A96863F31AE6FD0E004FE1FE /* ShipEvent.cpp in Sources */,
				DFAAE2A71FD4A25C0072C0A8 /* BatchShader.cpp in Sources */,
				A96863D51AE6FD0E004FE1FE /* MenuPanel.cpp in Sources */,
				A90C15DC1D5BD56800708F3A /* Rectangle.cpp in Sources */,
				A9B99D021C616AD000BE7C2E /* ItemInfoDisplay.cpp in Sources */,
				A96863EA1AE6FD0E004FE1FE /* PreferencesPanel.cpp in Sources */,
				A96863F11AE6FD0E004FE1FE /* Shader.cpp in Sources */,
				A9C70E101C0E5B51000B3D14 /* File.cpp in Sources */,
				A96863F41AE6FD0E004FE1FE /* ShipInfoDisplay.cpp in Sources */,
				A96863C21AE6FD0E004FE1FE /* FrameTimer.cpp in Sources */,
				A96863D81AE6FD0E004FE1FE /* MissionAction.cpp in Sources */,
				A96863FA1AE6FD0E004FE1FE /* SpriteQueue.cpp in Sources */,
				A96863E21AE6FD0E004FE1FE /* Phrase.cpp in Sources */,
				628BDAEF1CC5DC950062BCD2 /* PlanetLabel.cpp in Sources */,
				6245F8281D301C9000A7A094 /* Hardpoint.cpp in Sources */,
				A96863C01AE6FD0E004FE1FE /* FontSet.cpp in Sources */,
				A96863D61AE6FD0E004FE1FE /* Messages.cpp in Sources */,
				A97C24ED1B17BE3C007DDFA1 /* MapShipyardPanel.cpp in Sources */,
				A96863D71AE6FD0E004FE1FE /* Mission.cpp in Sources */,
				A96863D31AE6FD0E004FE1FE /* MapPanel.cpp in Sources */,
				A96863F21AE6FD0E004FE1FE /* Ship.cpp in Sources */,
				B5DDA6942001B7F600DBA76A /* News.cpp in Sources */,
				A96863D01AE6FD0E004FE1FE /* main.cpp in Sources */,
				A96863BE1AE6FD0E004FE1FE /* Fleet.cpp in Sources */,
				A98150821EA9634A00428AD6 /* ShipInfoPanel.cpp in Sources */,
				A96864011AE6FD0E004FE1FE /* Table.cpp in Sources */,
				A96863AB1AE6FD0E004FE1FE /* CargoHold.cpp in Sources */,
				A96864051AE6FD0E004FE1FE /* Weapon.cpp in Sources */,
				A96863EC1AE6FD0E004FE1FE /* Radar.cpp in Sources */,
				A96863F61AE6FD0E004FE1FE /* ShopPanel.cpp in Sources */,
				DFAAE2A61FD4A25C0072C0A8 /* BatchDrawList.cpp in Sources */,
				A98150851EA9635D00428AD6 /* PlayerInfoPanel.cpp in Sources */,
				A96863BC1AE6FD0E004FE1FE /* Files.cpp in Sources */,
				A96863CB1AE6FD0E004FE1FE /* Information.cpp in Sources */,
				A96863F91AE6FD0E004FE1FE /* Sprite.cpp in Sources */,
				A96863A91AE6FD0E004FE1FE /* BoardingPanel.cpp in Sources */,
				DF8D57E11FC25842001525DA /* Dictionary.cpp in Sources */,
				A9B99D051C616AF200BE7C2E /* MapSalesPanel.cpp in Sources */,
				A96863A01AE6FD0E004FE1FE /* Account.cpp in Sources */,
				A90C15D91D5BD55700708F3A /* Minable.cpp in Sources */,
				A96863F51AE6FD0E004FE1FE /* ShipyardPanel.cpp in Sources */,
				A96863DD1AE6FD0E004FE1FE /* OutfitInfoDisplay.cpp in Sources */,
				A96863C41AE6FD0E004FE1FE /* GameData.cpp in Sources */,
				A96863CD1AE6FD0E004FE1FE /* LineShader.cpp in Sources */,
				A96863C71AE6FD0E004FE1FE /* HailPanel.cpp in Sources */,
				62A405BA1D47DA4D0054F6A0 /* FogShader.cpp in Sources */,
				A96863C61AE6FD0E004FE1FE /* Government.cpp in Sources */,
				A96863B51AE6FD0E004FE1FE /* Dialog.cpp in Sources */,
				A96863AF1AE6FD0E004FE1FE /* Conversation.cpp in Sources */,
				A96863C51AE6FD0E004FE1FE /* GameEvent.cpp in Sources */,
				A90633FF1EE602FD000DA6C0 /* LogbookPanel.cpp in Sources */,
				A96863BD1AE6FD0E004FE1FE /* FillShader.cpp in Sources */,
				A96863FF1AE6FD0E004FE1FE /* StellarObject.cpp in Sources */,
				A96863A51AE6FD0E004FE1FE /* AsteroidField.cpp in Sources */,
				A96863FD1AE6FD0E004FE1FE /* StarField.cpp in Sources */,
				A96863B11AE6FD0E004FE1FE /* DataFile.cpp in Sources */,
				A96863E31AE6FD0E004FE1FE /* Planet.cpp in Sources */,
				A96863DF1AE6FD0E004FE1FE /* OutlineShader.cpp in Sources */,
				A96863C91AE6FD0E004FE1FE /* ImageBuffer.cpp in Sources */,
				6A5716331E25BE6F00585EB2 /* CollisionSet.cpp in Sources */,
				A96863E11AE6FD0E004FE1FE /* Personality.cpp in Sources */,
				A96863B41AE6FD0E004FE1FE /* Date.cpp in Sources */,
				DF8D57E51FC25889001525DA /* Visual.cpp in Sources */,
				A96863EF1AE6FD0E004FE1FE /* SavedGame.cpp in Sources */,
				A96863A11AE6FD0E004FE1FE /* AI.cpp in Sources */,
				A96863F71AE6FD0E004FE1FE /* Sound.cpp in Sources */,
				A9BDFB541E00B8AA00A6B27E /* Music.cpp in Sources */,
				A96863BA1AE6FD0E004FE1FE /* Engine.cpp in Sources */,
				A96863CE1AE6FD0E004FE1FE /* LoadPanel.cpp in Sources */,
				A96863A41AE6FD0E004FE1FE /* Armament.cpp in Sources */,
				A96863F01AE6FD0E004FE1FE /* Screen.cpp in Sources */,
				9E1F4BF78F9E1FC4C96F76B5 /* Test.cpp in Sources */,
				C7354A3E9C53D6C5E3CC352F /* TestData.cpp in Sources */,
				5AB644C9B37C15C989A9DBE9 /* DisplayText.cpp in Sources */,
				C4264774A89C0001B6FFC60E /* Hazard.cpp in Sources */,
				94DF4B5B8619F6A3715D6168 /* Weather.cpp in Sources */,
				6EC347E6A79BA5602BA4D1EA /* StartConditionsPanel.cpp in Sources */,
				03624EC39EE09C7A786B4A3D /* CoreStartData.cpp in Sources */,
				90CF46CE84794C6186FC6CE2 /* EsUuid.cpp in Sources */,
				53DA422996419974ADADE346 /* Wormhole.cpp in Sources */,
				03DC4253AA8390FE0A8FB4EA /* MaskManager.cpp in Sources */,
				87D6407E8B579EB502BFBCE5 /* GameAction.cpp in Sources */,
				ED5E4F2ABA89E9DE00603E69 /* TestContext.cpp in Sources */,
				F78A44BAA8252F6D53B24B69 /* TextReplacements.cpp in Sources */,
				CE3F49A88B6DCBE09A711110 /* opengl.cpp in Sources */,
			);
			runOnlyForDeploymentPostprocessing = 0;
		};
/* End PBXSourcesBuildPhase section */

/* Begin PBXTargetDependency section */
		072599CF26A8CADA007EC229 /* PBXTargetDependency */ = {
			isa = PBXTargetDependency;
			target = 072599BD26A8C67D007EC229 /* SDL2 */;
			targetProxy = 072599CE26A8CADA007EC229 /* PBXContainerItemProxy */;
		};
/* End PBXTargetDependency section */

/* Begin XCBuildConfiguration section */
		072599C626A8C67D007EC229 /* Debug */ = {
			isa = XCBuildConfiguration;
			buildSettings = {
				CLANG_ANALYZER_NONNULL = YES;
				CLANG_ANALYZER_NUMBER_OBJECT_CONVERSION = YES_AGGRESSIVE;
				CLANG_CXX_LANGUAGE_STANDARD = "c++11";
				CLANG_WARN_DOCUMENTATION_COMMENTS = YES;
				CLANG_WARN_UNGUARDED_AVAILABILITY = YES_AGGRESSIVE;
				DEBUG_INFORMATION_FORMAT = dwarf;
				DYLIB_COMPATIBILITY_VERSION = 1;
				DYLIB_CURRENT_VERSION = 1;
				EXECUTABLE_PREFIX = "";
				GCC_C_LANGUAGE_STANDARD = gnu99;
				GCC_ENABLE_CPP_EXCEPTIONS = YES;
				GCC_ENABLE_CPP_RTTI = NO;
				GCC_SYMBOLS_PRIVATE_EXTERN = YES;
				GCC_WARN_64_TO_32_BIT_CONVERSION = NO;
				MACOSX_DEPLOYMENT_TARGET = 10.9;
				MTL_ENABLE_DEBUG_INFO = YES;
				ONLY_ACTIVE_ARCH = NO;
				PRODUCT_NAME = "$(TARGET_NAME)";
				STRIP_STYLE = all;
			};
			name = Debug;
		};
		072599C726A8C67D007EC229 /* Release */ = {
			isa = XCBuildConfiguration;
			buildSettings = {
				CLANG_ANALYZER_NONNULL = YES;
				CLANG_ANALYZER_NUMBER_OBJECT_CONVERSION = YES_AGGRESSIVE;
				CLANG_CXX_LANGUAGE_STANDARD = "c++11";
				CLANG_WARN_DOCUMENTATION_COMMENTS = YES;
				CLANG_WARN_UNGUARDED_AVAILABILITY = YES_AGGRESSIVE;
				COPY_PHASE_STRIP = YES;
				DYLIB_COMPATIBILITY_VERSION = 1;
				DYLIB_CURRENT_VERSION = 1;
				EXECUTABLE_PREFIX = "";
				GCC_C_LANGUAGE_STANDARD = gnu99;
				GCC_ENABLE_CPP_EXCEPTIONS = YES;
				GCC_ENABLE_CPP_RTTI = NO;
				GCC_SYMBOLS_PRIVATE_EXTERN = YES;
				GCC_WARN_64_TO_32_BIT_CONVERSION = NO;
				MACOSX_DEPLOYMENT_TARGET = 10.9;
				MTL_ENABLE_DEBUG_INFO = NO;
				ONLY_ACTIVE_ARCH = NO;
				PRODUCT_NAME = "$(TARGET_NAME)";
				STRIP_STYLE = all;
			};
			name = Release;
		};
		A9CC52981950C9F6004E4E22 /* Debug */ = {
			isa = XCBuildConfiguration;
			buildSettings = {
				ALWAYS_SEARCH_USER_PATHS = NO;
				ARCHS = x86_64;
				CLANG_CXX_LANGUAGE_STANDARD = "c++11";
				CLANG_CXX_LIBRARY = "libc++";
				CLANG_ENABLE_MODULES = YES;
				CLANG_ENABLE_OBJC_ARC = YES;
				CLANG_WARN_BLOCK_CAPTURE_AUTORELEASING = YES;
				CLANG_WARN_BOOL_CONVERSION = YES;
				CLANG_WARN_COMMA = YES;
				CLANG_WARN_CONSTANT_CONVERSION = YES;
				CLANG_WARN_DIRECT_OBJC_ISA_USAGE = YES_ERROR;
				CLANG_WARN_EMPTY_BODY = YES;
				CLANG_WARN_ENUM_CONVERSION = YES;
				CLANG_WARN_INFINITE_RECURSION = YES;
				CLANG_WARN_INT_CONVERSION = YES;
				CLANG_WARN_NON_LITERAL_NULL_CONVERSION = YES;
				CLANG_WARN_OBJC_LITERAL_CONVERSION = YES;
				CLANG_WARN_OBJC_ROOT_CLASS = YES_ERROR;
				CLANG_WARN_RANGE_LOOP_ANALYSIS = YES;
				CLANG_WARN_STRICT_PROTOTYPES = YES;
				CLANG_WARN_SUSPICIOUS_MOVE = YES;
				CLANG_WARN_UNREACHABLE_CODE = YES;
				CLANG_WARN__DUPLICATE_METHOD_MATCH = YES;
				COPY_PHASE_STRIP = NO;
				ENABLE_STRICT_OBJC_MSGSEND = YES;
				ENABLE_TESTABILITY = YES;
				GCC_C_LANGUAGE_STANDARD = gnu99;
				GCC_DYNAMIC_NO_PIC = NO;
				GCC_ENABLE_OBJC_EXCEPTIONS = YES;
				GCC_NO_COMMON_BLOCKS = YES;
				GCC_OPTIMIZATION_LEVEL = 0;
				GCC_PREPROCESSOR_DEFINITIONS = (
					"DEBUG=1",
					"$(inherited)",
				);
				GCC_SYMBOLS_PRIVATE_EXTERN = NO;
				GCC_WARN_64_TO_32_BIT_CONVERSION = NO;
				GCC_WARN_ABOUT_RETURN_TYPE = YES_ERROR;
				GCC_WARN_UNDECLARED_SELECTOR = YES;
				GCC_WARN_UNINITIALIZED_AUTOS = YES_AGGRESSIVE;
				GCC_WARN_UNUSED_FUNCTION = YES;
				GCC_WARN_UNUSED_VARIABLE = YES;
				MACOSX_DEPLOYMENT_TARGET = 10.9;
				OTHER_CFLAGS = "-Werror";
				SDKROOT = macosx;
				VALID_ARCHS = x86_64;
			};
			name = Debug;
		};
		A9CC52991950C9F6004E4E22 /* Release */ = {
			isa = XCBuildConfiguration;
			buildSettings = {
				ALWAYS_SEARCH_USER_PATHS = NO;
				ARCHS = x86_64;
				CLANG_CXX_LANGUAGE_STANDARD = "c++11";
				CLANG_CXX_LIBRARY = "libc++";
				CLANG_ENABLE_MODULES = YES;
				CLANG_ENABLE_OBJC_ARC = YES;
				CLANG_WARN_BLOCK_CAPTURE_AUTORELEASING = YES;
				CLANG_WARN_BOOL_CONVERSION = YES;
				CLANG_WARN_COMMA = YES;
				CLANG_WARN_CONSTANT_CONVERSION = YES;
				CLANG_WARN_DIRECT_OBJC_ISA_USAGE = YES_ERROR;
				CLANG_WARN_EMPTY_BODY = YES;
				CLANG_WARN_ENUM_CONVERSION = YES;
				CLANG_WARN_INFINITE_RECURSION = YES;
				CLANG_WARN_INT_CONVERSION = YES;
				CLANG_WARN_NON_LITERAL_NULL_CONVERSION = YES;
				CLANG_WARN_OBJC_LITERAL_CONVERSION = YES;
				CLANG_WARN_OBJC_ROOT_CLASS = YES_ERROR;
				CLANG_WARN_RANGE_LOOP_ANALYSIS = YES;
				CLANG_WARN_STRICT_PROTOTYPES = YES;
				CLANG_WARN_SUSPICIOUS_MOVE = YES;
				CLANG_WARN_UNREACHABLE_CODE = YES;
				CLANG_WARN__DUPLICATE_METHOD_MATCH = YES;
				COPY_PHASE_STRIP = YES;
				DEBUG_INFORMATION_FORMAT = "dwarf-with-dsym";
				ENABLE_NS_ASSERTIONS = NO;
				ENABLE_STRICT_OBJC_MSGSEND = YES;
				GCC_C_LANGUAGE_STANDARD = gnu99;
				GCC_ENABLE_OBJC_EXCEPTIONS = YES;
				GCC_NO_COMMON_BLOCKS = YES;
				GCC_WARN_64_TO_32_BIT_CONVERSION = NO;
				GCC_WARN_ABOUT_RETURN_TYPE = YES_ERROR;
				GCC_WARN_UNDECLARED_SELECTOR = YES;
				GCC_WARN_UNINITIALIZED_AUTOS = YES_AGGRESSIVE;
				GCC_WARN_UNUSED_FUNCTION = YES;
				GCC_WARN_UNUSED_VARIABLE = YES;
				MACOSX_DEPLOYMENT_TARGET = 10.9;
				OTHER_CFLAGS = "-Werror";
				SDKROOT = macosx;
				VALID_ARCHS = x86_64;
			};
			name = Release;
		};
		A9CC529B1950C9F6004E4E22 /* Debug */ = {
			isa = XCBuildConfiguration;
			buildSettings = {
				ASSETCATALOG_COMPILER_APPICON_NAME = AppIcon;
				FRAMEWORK_SEARCH_PATHS = (
					"$(inherited)",
					"$(PROJECT_DIR)/build",
				);
				GCC_PRECOMPILE_PREFIX_HEADER = NO;
				GCC_PREFIX_HEADER = "";
				GCC_WARN_64_TO_32_BIT_CONVERSION = NO;
				HEADER_SEARCH_PATHS = (
					"$(inherited)",
					"/usr/local/opt/jpeg-turbo/include",
					/usr/local/include,
				);
				INFOPLIST_FILE = "XCode/EndlessSky-Info.plist";
				LD_RUNPATH_SEARCH_PATHS = "@loader_path/../Frameworks";
				LIBRARY_SEARCH_PATHS = (
					"$(inherited)",
					"$(BUILT_PRODUCTS_DIR)/$(FRAMEWORKS_FOLDER_PATH)",
				);
				MACOSX_DEPLOYMENT_TARGET = 10.9;
				PRODUCT_BUNDLE_IDENTIFIER = "${PRODUCT_NAME:rfc1034identifier}";
				PRODUCT_NAME = "Endless Sky";
				WRAPPER_EXTENSION = app;
			};
			name = Debug;
		};
		A9CC529C1950C9F6004E4E22 /* Release */ = {
			isa = XCBuildConfiguration;
			buildSettings = {
				ASSETCATALOG_COMPILER_APPICON_NAME = AppIcon;
				FRAMEWORK_SEARCH_PATHS = (
					"$(inherited)",
					"$(PROJECT_DIR)/build",
				);
				GCC_PRECOMPILE_PREFIX_HEADER = NO;
				GCC_PREFIX_HEADER = "";
				GCC_WARN_64_TO_32_BIT_CONVERSION = NO;
				HEADER_SEARCH_PATHS = (
					"$(inherited)",
					"/usr/local/opt/jpeg-turbo/include",
					/usr/local/include,
				);
				INFOPLIST_FILE = "XCode/EndlessSky-Info.plist";
				LD_RUNPATH_SEARCH_PATHS = "@loader_path/../Frameworks";
				LIBRARY_SEARCH_PATHS = (
					"$(inherited)",
					"$(BUILT_PRODUCTS_DIR)/$(FRAMEWORKS_FOLDER_PATH)",
				);
				MACOSX_DEPLOYMENT_TARGET = 10.9;
				PRODUCT_BUNDLE_IDENTIFIER = "${PRODUCT_NAME:rfc1034identifier}";
				PRODUCT_NAME = "Endless Sky";
				WRAPPER_EXTENSION = app;
			};
			name = Release;
		};
/* End XCBuildConfiguration section */

/* Begin XCConfigurationList section */
		072599C826A8C67D007EC229 /* Build configuration list for PBXNativeTarget "SDL2" */ = {
			isa = XCConfigurationList;
			buildConfigurations = (
				072599C626A8C67D007EC229 /* Debug */,
				072599C726A8C67D007EC229 /* Release */,
			);
			defaultConfigurationIsVisible = 0;
			defaultConfigurationName = Release;
		};
		A9CC52641950C9F6004E4E22 /* Build configuration list for PBXProject "EndlessSky" */ = {
			isa = XCConfigurationList;
			buildConfigurations = (
				A9CC52981950C9F6004E4E22 /* Debug */,
				A9CC52991950C9F6004E4E22 /* Release */,
			);
			defaultConfigurationIsVisible = 0;
			defaultConfigurationName = Release;
		};
		A9CC529A1950C9F6004E4E22 /* Build configuration list for PBXNativeTarget "EndlessSky" */ = {
			isa = XCConfigurationList;
			buildConfigurations = (
				A9CC529B1950C9F6004E4E22 /* Debug */,
				A9CC529C1950C9F6004E4E22 /* Release */,
			);
			defaultConfigurationIsVisible = 0;
			defaultConfigurationName = Release;
		};
/* End XCConfigurationList section */
	};
	rootObject = A9CC52611950C9F6004E4E22 /* Project object */;
}<|MERGE_RESOLUTION|>--- conflicted
+++ resolved
@@ -505,11 +505,8 @@
 		DFAAE2A51FD4A25C0072C0A8 /* BatchShader.h */ = {isa = PBXFileReference; fileEncoding = 4; lastKnownFileType = sourcecode.c.h; name = BatchShader.h; path = source/BatchShader.h; sourceTree = "<group>"; };
 		DFAAE2A81FD4A27B0072C0A8 /* ImageSet.cpp */ = {isa = PBXFileReference; fileEncoding = 4; lastKnownFileType = sourcecode.cpp.cpp; name = ImageSet.cpp; path = source/ImageSet.cpp; sourceTree = "<group>"; };
 		DFAAE2A91FD4A27B0072C0A8 /* ImageSet.h */ = {isa = PBXFileReference; fileEncoding = 4; lastKnownFileType = sourcecode.c.h; name = ImageSet.h; path = source/ImageSet.h; sourceTree = "<group>"; };
-<<<<<<< HEAD
 		E8B4490F8091C6E3EF571515 /* Wormhole.h */ = {isa = PBXFileReference; fileEncoding = 4; lastKnownFileType = sourcecode.c.h; name = Wormhole.h; path = source/Wormhole.h; sourceTree = "<group>"; };
-=======
 		EB634E95A88454ADDB8644B1 /* opengl.h */ = {isa = PBXFileReference; fileEncoding = 4; lastKnownFileType = sourcecode.c.h; name = opengl.h; path = source/opengl.h; sourceTree = "<group>"; };
->>>>>>> 87ef1ae3
 		F434470BA8F3DE8B46D475C5 /* StartConditionsPanel.h */ = {isa = PBXFileReference; fileEncoding = 4; lastKnownFileType = sourcecode.c.h; name = StartConditionsPanel.h; path = source/StartConditionsPanel.h; sourceTree = "<group>"; };
 		F8C14CFB89472482F77C051D /* Weather.h */ = {isa = PBXFileReference; fileEncoding = 4; lastKnownFileType = sourcecode.c.h; name = Weather.h; path = source/Weather.h; sourceTree = "<group>"; };
 /* End PBXFileReference section */
