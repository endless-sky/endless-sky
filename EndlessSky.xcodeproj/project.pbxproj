--- conflicted
+++ resolved
@@ -802,16 +802,13 @@
 				0C90483BB01ECD0E3E8DDA44 /* WeightedList.h */,
 				950742538F8CECF5D4168FBC /* EsUuid.cpp */,
 				86AB4B6E9C4C0490AE7F029B /* EsUuid.h */,
-<<<<<<< HEAD
+				499B4DA7A9C7351120660643 /* MaskManager.cpp */,
+				191E4107A4F1CBBC2526A0E9 /* MaskManager.h */,
+				A00D4207B8915B5E7E9B4619 /* RandomEvent.h */,
 				D38F4076BF68C65C0E03D654 /* Variant.cpp */,
 				0F4B45C6919D54E1D30FEB0A /* Variant.h */,
 				12CF4D1FB34C69CC44079542 /* WeightedVariant.cpp */,
 				079C440BBEFF3BB251E436D2 /* WeightedVariant.h */,
-=======
-				499B4DA7A9C7351120660643 /* MaskManager.cpp */,
-				191E4107A4F1CBBC2526A0E9 /* MaskManager.h */,
-				A00D4207B8915B5E7E9B4619 /* RandomEvent.h */,
->>>>>>> 0efba18a
 			);
 			name = source;
 			sourceTree = "<group>";
@@ -1157,12 +1154,9 @@
 				6EC347E6A79BA5602BA4D1EA /* StartConditionsPanel.cpp in Sources */,
 				03624EC39EE09C7A786B4A3D /* CoreStartData.cpp in Sources */,
 				90CF46CE84794C6186FC6CE2 /* EsUuid.cpp in Sources */,
-<<<<<<< HEAD
+				03DC4253AA8390FE0A8FB4EA /* MaskManager.cpp in Sources */,
 				F2984BCDAC4980F4D6929EE7 /* Variant.cpp in Sources */,
 				C977432FA0DF4F02EAC6BBC3 /* WeightedVariant.cpp in Sources */,
-=======
-				03DC4253AA8390FE0A8FB4EA /* MaskManager.cpp in Sources */,
->>>>>>> 0efba18a
 			);
 			runOnlyForDeploymentPostprocessing = 0;
 		};
