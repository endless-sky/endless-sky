--- conflicted
+++ resolved
@@ -174,11 +174,8 @@
 /* End PBXCopyFilesBuildPhase section */
 
 /* Begin PBXFileReference section */
-<<<<<<< HEAD
 		0F4B45C6919D54E1D30FEB0A /* Variant.h */ = {isa = PBXFileReference; fileEncoding = 4; lastKnownFileType = sourcecode.c.h; name = Variant.h; path = source/Variant.h; sourceTree = "<group>"; };
-=======
 		2E644A108BCD762A2A1A899C /* Hazard.h */ = {isa = PBXFileReference; fileEncoding = 4; lastKnownFileType = sourcecode.c.h; name = Hazard.h; path = source/Hazard.h; sourceTree = "<group>"; };
->>>>>>> 2c7810e9
 		4C2DEF55201B8FAD0062315E /* libSDL2-2.0.0.dylib */ = {isa = PBXFileReference; lastKnownFileType = "compiled.mach-o.dylib"; name = "libSDL2-2.0.0.dylib"; path = "/usr/local/lib/libSDL2-2.0.0.dylib"; sourceTree = "<absolute>"; };
 		5155CD711DBB9FF900EF090B /* Depreciation.cpp */ = {isa = PBXFileReference; fileEncoding = 4; lastKnownFileType = sourcecode.cpp.cpp; name = Depreciation.cpp; path = source/Depreciation.cpp; sourceTree = "<group>"; };
 		5155CD721DBB9FF900EF090B /* Depreciation.h */ = {isa = PBXFileReference; fileEncoding = 4; lastKnownFileType = sourcecode.c.h; name = Depreciation.h; path = source/Depreciation.h; sourceTree = "<group>"; };
@@ -447,11 +444,8 @@
 		B55C239C2303CE8A005C1A14 /* GameWindow.h */ = {isa = PBXFileReference; fileEncoding = 4; lastKnownFileType = sourcecode.c.h; name = GameWindow.h; path = source/GameWindow.h; sourceTree = "<group>"; };
 		B5DDA6922001B7F600DBA76A /* News.cpp */ = {isa = PBXFileReference; fileEncoding = 4; lastKnownFileType = sourcecode.cpp.cpp; name = News.cpp; path = source/News.cpp; sourceTree = "<group>"; };
 		B5DDA6932001B7F600DBA76A /* News.h */ = {isa = PBXFileReference; fileEncoding = 4; lastKnownFileType = sourcecode.c.h; name = News.h; path = source/News.h; sourceTree = "<group>"; };
-<<<<<<< HEAD
-		D38F4076BF68C65C0E03D654 /* Variant.cpp */ = {isa = PBXFileReference; fileEncoding = 4; lastKnownFileType = sourcecode.cpp.cpp; name = Variant.cpp; path = source/Variant.cpp; sourceTree = "<group>"; };
-=======
 		C49D4EA08DF168A83B1C7B07 /* Hazard.cpp */ = {isa = PBXFileReference; fileEncoding = 4; lastKnownFileType = sourcecode.cpp.cpp; name = Hazard.cpp; path = source/Hazard.cpp; sourceTree = "<group>"; };
->>>>>>> 2c7810e9
+ 		D38F4076BF68C65C0E03D654 /* Variant.cpp */ = {isa = PBXFileReference; fileEncoding = 4; lastKnownFileType = sourcecode.cpp.cpp; name = Variant.cpp; path = source/Variant.cpp; sourceTree = "<group>"; };
 		DF8D57DF1FC25842001525DA /* Dictionary.cpp */ = {isa = PBXFileReference; fileEncoding = 4; lastKnownFileType = sourcecode.cpp.cpp; name = Dictionary.cpp; path = source/Dictionary.cpp; sourceTree = "<group>"; };
 		DF8D57E01FC25842001525DA /* Dictionary.h */ = {isa = PBXFileReference; fileEncoding = 4; lastKnownFileType = sourcecode.c.h; name = Dictionary.h; path = source/Dictionary.h; sourceTree = "<group>"; };
 		DF8D57E21FC25889001525DA /* Visual.cpp */ = {isa = PBXFileReference; fileEncoding = 4; lastKnownFileType = sourcecode.cpp.cpp; name = Visual.cpp; path = source/Visual.cpp; sourceTree = "<group>"; };
@@ -743,15 +737,12 @@
 				A968639D1AE6FD0D004FE1FE /* Weapon.h */,
 				A968639E1AE6FD0D004FE1FE /* WrappedText.cpp */,
 				A968639F1AE6FD0E004FE1FE /* WrappedText.h */,
-<<<<<<< HEAD
-				D38F4076BF68C65C0E03D654 /* Variant.cpp */,
-				0F4B45C6919D54E1D30FEB0A /* Variant.h */,
-=======
 				C49D4EA08DF168A83B1C7B07 /* Hazard.cpp */,
 				2E644A108BCD762A2A1A899C /* Hazard.h */,
 				8E8A4C648B242742B22A34FA /* Weather.cpp */,
 				F8C14CFB89472482F77C051D /* Weather.h */,
->>>>>>> 2c7810e9
+				D38F4076BF68C65C0E03D654 /* Variant.cpp */,
+				0F4B45C6919D54E1D30FEB0A /* Variant.h */,
 			);
 			name = source;
 			sourceTree = "<group>";
@@ -1018,12 +1009,9 @@
 				A96863CE1AE6FD0E004FE1FE /* LoadPanel.cpp in Sources */,
 				A96863A41AE6FD0E004FE1FE /* Armament.cpp in Sources */,
 				A96863F01AE6FD0E004FE1FE /* Screen.cpp in Sources */,
-<<<<<<< HEAD
-				F2984BCDAC4980F4D6929EE7 /* Variant.cpp in Sources */,
-=======
 				C4264774A89C0001B6FFC60E /* Hazard.cpp in Sources */,
 				94DF4B5B8619F6A3715D6168 /* Weather.cpp in Sources */,
->>>>>>> 2c7810e9
+				F2984BCDAC4980F4D6929EE7 /* Variant.cpp in Sources */,
 			);
 			runOnlyForDeploymentPostprocessing = 0;
 		};
