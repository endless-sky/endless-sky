// !$*UTF8*$!
{
	archiveVersion = 1;
	classes = {
	};
	objectVersion = 46;
	objects = {

/* Begin PBXBuildFile section */
		027A4E858B292CE9F0A06F89 /* FireCommand.cpp in Sources */ = {isa = PBXBuildFile; fileRef = E8F645ACA30BA0E95F83803C /* FireCommand.cpp */; };
		03624EC39EE09C7A786B4A3D /* CoreStartData.cpp in Sources */ = {isa = PBXBuildFile; fileRef = 0DF34095B64BC64F666ECF5F /* CoreStartData.cpp */; };
		03DC4253AA8390FE0A8FB4EA /* MaskManager.cpp in Sources */ = {isa = PBXBuildFile; fileRef = 499B4DA7A9C7351120660643 /* MaskManager.cpp */; };
		072599D126A8CB2F007EC229 /* SDL2.framework in Frameworks */ = {isa = PBXBuildFile; fileRef = 072599CC26A8C942007EC229 /* SDL2.framework */; };
		072599D426A8CD5D007EC229 /* SDL2.framework in CopyFiles */ = {isa = PBXBuildFile; fileRef = 072599CC26A8C942007EC229 /* SDL2.framework */; settings = {ATTRIBUTES = (CodeSignOnCopy, RemoveHeadersOnCopy, ); }; };
		1578F883250B5F8A00D318FB /* InfoPanelState.cpp in Sources */ = {isa = PBXBuildFile; fileRef = 1578F880250B5F8A00D318FB /* InfoPanelState.cpp */; };
		16AD4CACA629E8026777EA00 /* truncate.hpp in Headers */ = {isa = PBXBuildFile; fileRef = 2CA44855BD0AFF45DCAEEA5D /* truncate.hpp */; settings = {ATTRIBUTES = (Project, ); }; };
		1F884DB590D5152608510676 /* ShipJumpNavigation.cpp in Sources */ = {isa = PBXBuildFile; fileRef = 13B64DB8AE730E57C3DEA2F0 /* ShipJumpNavigation.cpp */; };
		301A4FE885A7A12348986C4F /* UniverseObjects.cpp in Sources */ = {isa = PBXBuildFile; fileRef = 389245138CF297EB417DF730 /* UniverseObjects.cpp */; };
		46A34BE4A0599886221093BA /* PrintData.cpp in Sources */ = {isa = PBXBuildFile; fileRef = 341645FAA25F7901221B8965 /* PrintData.cpp */; };
		497849B2A4C5EA58A64D316C /* MapPlanetCard.cpp in Sources */ = {isa = PBXBuildFile; fileRef = 32404878BFF00A095AF2DD2C /* MapPlanetCard.cpp */; };
		5155CD731DBB9FF900EF090B /* Depreciation.cpp in Sources */ = {isa = PBXBuildFile; fileRef = 5155CD711DBB9FF900EF090B /* Depreciation.cpp */; };
		53DA422996419974ADADE346 /* Wormhole.cpp in Sources */ = {isa = PBXBuildFile; fileRef = 6D414B4194239522B24F3C95 /* Wormhole.cpp */; };
		5AB644C9B37C15C989A9DBE9 /* DisplayText.cpp in Sources */ = {isa = PBXBuildFile; fileRef = 2E1E458DB603BF979429117C /* DisplayText.cpp */; };
		6245F8251D301C7400A7A094 /* Body.cpp in Sources */ = {isa = PBXBuildFile; fileRef = 6245F8231D301C7400A7A094 /* Body.cpp */; };
		6245F8281D301C9000A7A094 /* Hardpoint.cpp in Sources */ = {isa = PBXBuildFile; fileRef = 6245F8261D301C9000A7A094 /* Hardpoint.cpp */; };
		628BDAEF1CC5DC950062BCD2 /* PlanetLabel.cpp in Sources */ = {isa = PBXBuildFile; fileRef = 628BDAED1CC5DC950062BCD2 /* PlanetLabel.cpp */; };
		62A405BA1D47DA4D0054F6A0 /* FogShader.cpp in Sources */ = {isa = PBXBuildFile; fileRef = 62A405B81D47DA4D0054F6A0 /* FogShader.cpp */; };
		62C3111A1CE172D000409D91 /* Flotsam.cpp in Sources */ = {isa = PBXBuildFile; fileRef = 62C311181CE172D000409D91 /* Flotsam.cpp */; };
		6A5716331E25BE6F00585EB2 /* CollisionSet.cpp in Sources */ = {isa = PBXBuildFile; fileRef = 6A5716311E25BE6F00585EB2 /* CollisionSet.cpp */; };
		938E07E4235970CE00DC2C2B /* FormationPattern.cpp in Sources */ = {isa = PBXBuildFile; fileRef = 938E07E0235970CE00DC2C2B /* FormationPattern.cpp */; };
		6EC347E6A79BA5602BA4D1EA /* StartConditionsPanel.cpp in Sources */ = {isa = PBXBuildFile; fileRef = 11EA4AD7A889B6AC1441A198 /* StartConditionsPanel.cpp */; };
		728B43FDACD43334E7A59BCF /* ConditionsStore.cpp in Sources */ = {isa = PBXBuildFile; fileRef = 4256486EA97E57BBB38CDAF2 /* ConditionsStore.cpp */; };
		87D6407E8B579EB502BFBCE5 /* GameAction.cpp in Sources */ = {isa = PBXBuildFile; fileRef = 9F0F4096A9008E2D8F3304BB /* GameAction.cpp */; };
		88A64339B56EBA1F7923E1C7 /* GameLoadingPanel.cpp in Sources */ = {isa = PBXBuildFile; fileRef = A7E640C7A366679B27CCADAC /* GameLoadingPanel.cpp */; };
		90CF46CE84794C6186FC6CE2 /* EsUuid.cpp in Sources */ = {isa = PBXBuildFile; fileRef = 950742538F8CECF5D4168FBC /* EsUuid.cpp */; };
		920F40E0ADECA8926F423FDA /* Variant.cpp in Sources */ = {isa = PBXBuildFile; fileRef = 61FA4C2BB89E08C5E2B8B4B9 /* Variant.cpp */; };
		938E07E4235970CE00DC2C2B /* FormationPattern.cpp in Sources */ = {isa = PBXBuildFile; fileRef = 938E07E0235970CE00DC2C2B /* FormationPattern.cpp */; };
		94DF4B5B8619F6A3715D6168 /* Weather.cpp in Sources */ = {isa = PBXBuildFile; fileRef = 8E8A4C648B242742B22A34FA /* Weather.cpp */; };
		9E1F4BF78F9E1FC4C96F76B5 /* Test.cpp in Sources */ = {isa = PBXBuildFile; fileRef = 2E8047A8987DD8EC99FF8E2E /* Test.cpp */; };
		A90633FF1EE602FD000DA6C0 /* LogbookPanel.cpp in Sources */ = {isa = PBXBuildFile; fileRef = A90633FD1EE602FD000DA6C0 /* LogbookPanel.cpp */; };
		A90C15D91D5BD55700708F3A /* Minable.cpp in Sources */ = {isa = PBXBuildFile; fileRef = A90C15D71D5BD55700708F3A /* Minable.cpp */; };
		A90C15DC1D5BD56800708F3A /* Rectangle.cpp in Sources */ = {isa = PBXBuildFile; fileRef = A90C15DA1D5BD56800708F3A /* Rectangle.cpp */; };
		A93931FB1988135200C2A87B /* libturbojpeg.0.dylib in Frameworks */ = {isa = PBXBuildFile; fileRef = A93931FA1988135200C2A87B /* libturbojpeg.0.dylib */; };
		A93931FD1988136B00C2A87B /* libpng16.dylib in Frameworks */ = {isa = PBXBuildFile; fileRef = A93931FC1988136B00C2A87B /* libpng16.dylib */; };
		A93931FE1988136E00C2A87B /* libturbojpeg.0.dylib in CopyFiles */ = {isa = PBXBuildFile; fileRef = A93931FA1988135200C2A87B /* libturbojpeg.0.dylib */; };
		A93931FF1988136F00C2A87B /* libpng16.dylib in CopyFiles */ = {isa = PBXBuildFile; fileRef = A93931FC1988136B00C2A87B /* libpng16.dylib */; };
		A94408A51982F3E600610427 /* endless-sky.iconset in Resources */ = {isa = PBXBuildFile; fileRef = A94408A41982F3E600610427 /* endless-sky.iconset */; };
		A966A5AB1B964E6300DFF69C /* Person.cpp in Sources */ = {isa = PBXBuildFile; fileRef = A966A5A91B964E6300DFF69C /* Person.cpp */; };
		A96863A01AE6FD0E004FE1FE /* Account.cpp in Sources */ = {isa = PBXBuildFile; fileRef = A96862CD1AE6FD0A004FE1FE /* Account.cpp */; };
		A96863A11AE6FD0E004FE1FE /* AI.cpp in Sources */ = {isa = PBXBuildFile; fileRef = A96862CF1AE6FD0A004FE1FE /* AI.cpp */; };
		A96863A21AE6FD0E004FE1FE /* Angle.cpp in Sources */ = {isa = PBXBuildFile; fileRef = A96862D11AE6FD0A004FE1FE /* Angle.cpp */; };
		A96863A41AE6FD0E004FE1FE /* Armament.cpp in Sources */ = {isa = PBXBuildFile; fileRef = A96862D51AE6FD0A004FE1FE /* Armament.cpp */; };
		A96863A51AE6FD0E004FE1FE /* AsteroidField.cpp in Sources */ = {isa = PBXBuildFile; fileRef = A96862D71AE6FD0A004FE1FE /* AsteroidField.cpp */; };
		A96863A61AE6FD0E004FE1FE /* Audio.cpp in Sources */ = {isa = PBXBuildFile; fileRef = A96862D91AE6FD0A004FE1FE /* Audio.cpp */; };
		A96863A71AE6FD0E004FE1FE /* BankPanel.cpp in Sources */ = {isa = PBXBuildFile; fileRef = A96862DB1AE6FD0A004FE1FE /* BankPanel.cpp */; };
		A96863A91AE6FD0E004FE1FE /* BoardingPanel.cpp in Sources */ = {isa = PBXBuildFile; fileRef = A96862DF1AE6FD0A004FE1FE /* BoardingPanel.cpp */; };
		A96863AA1AE6FD0E004FE1FE /* CaptureOdds.cpp in Sources */ = {isa = PBXBuildFile; fileRef = A96862E11AE6FD0A004FE1FE /* CaptureOdds.cpp */; };
		A96863AB1AE6FD0E004FE1FE /* CargoHold.cpp in Sources */ = {isa = PBXBuildFile; fileRef = A96862E31AE6FD0A004FE1FE /* CargoHold.cpp */; };
		A96863AC1AE6FD0E004FE1FE /* Color.cpp in Sources */ = {isa = PBXBuildFile; fileRef = A96862E61AE6FD0A004FE1FE /* Color.cpp */; };
		A96863AD1AE6FD0E004FE1FE /* Command.cpp in Sources */ = {isa = PBXBuildFile; fileRef = A96862E81AE6FD0A004FE1FE /* Command.cpp */; };
		A96863AE1AE6FD0E004FE1FE /* ConditionSet.cpp in Sources */ = {isa = PBXBuildFile; fileRef = A96862EA1AE6FD0A004FE1FE /* ConditionSet.cpp */; };
		A96863AF1AE6FD0E004FE1FE /* Conversation.cpp in Sources */ = {isa = PBXBuildFile; fileRef = A96862EC1AE6FD0A004FE1FE /* Conversation.cpp */; };
		A96863B01AE6FD0E004FE1FE /* ConversationPanel.cpp in Sources */ = {isa = PBXBuildFile; fileRef = A96862EE1AE6FD0A004FE1FE /* ConversationPanel.cpp */; };
		A96863B11AE6FD0E004FE1FE /* DataFile.cpp in Sources */ = {isa = PBXBuildFile; fileRef = A96862F01AE6FD0A004FE1FE /* DataFile.cpp */; };
		A96863B21AE6FD0E004FE1FE /* DataNode.cpp in Sources */ = {isa = PBXBuildFile; fileRef = A96862F21AE6FD0A004FE1FE /* DataNode.cpp */; };
		A96863B31AE6FD0E004FE1FE /* DataWriter.cpp in Sources */ = {isa = PBXBuildFile; fileRef = A96862F41AE6FD0A004FE1FE /* DataWriter.cpp */; };
		A96863B41AE6FD0E004FE1FE /* Date.cpp in Sources */ = {isa = PBXBuildFile; fileRef = A96862F61AE6FD0A004FE1FE /* Date.cpp */; };
		A96863B51AE6FD0E004FE1FE /* Dialog.cpp in Sources */ = {isa = PBXBuildFile; fileRef = A96862F81AE6FD0A004FE1FE /* Dialog.cpp */; };
		A96863B61AE6FD0E004FE1FE /* DistanceMap.cpp in Sources */ = {isa = PBXBuildFile; fileRef = A96862FA1AE6FD0B004FE1FE /* DistanceMap.cpp */; };
		A96863B81AE6FD0E004FE1FE /* DrawList.cpp in Sources */ = {isa = PBXBuildFile; fileRef = A96862FE1AE6FD0B004FE1FE /* DrawList.cpp */; };
		A96863B91AE6FD0E004FE1FE /* Effect.cpp in Sources */ = {isa = PBXBuildFile; fileRef = A96863001AE6FD0B004FE1FE /* Effect.cpp */; };
		A96863BA1AE6FD0E004FE1FE /* Engine.cpp in Sources */ = {isa = PBXBuildFile; fileRef = A96863021AE6FD0B004FE1FE /* Engine.cpp */; };
		A96863BB1AE6FD0E004FE1FE /* EscortDisplay.cpp in Sources */ = {isa = PBXBuildFile; fileRef = A96863041AE6FD0B004FE1FE /* EscortDisplay.cpp */; };
		A96863BC1AE6FD0E004FE1FE /* Files.cpp in Sources */ = {isa = PBXBuildFile; fileRef = A96863061AE6FD0B004FE1FE /* Files.cpp */; };
		A96863BD1AE6FD0E004FE1FE /* FillShader.cpp in Sources */ = {isa = PBXBuildFile; fileRef = A96863081AE6FD0B004FE1FE /* FillShader.cpp */; };
		A96863BE1AE6FD0E004FE1FE /* Fleet.cpp in Sources */ = {isa = PBXBuildFile; fileRef = A968630A1AE6FD0B004FE1FE /* Fleet.cpp */; };
		A96863BF1AE6FD0E004FE1FE /* Font.cpp in Sources */ = {isa = PBXBuildFile; fileRef = A968630C1AE6FD0B004FE1FE /* Font.cpp */; };
		A96863C01AE6FD0E004FE1FE /* FontSet.cpp in Sources */ = {isa = PBXBuildFile; fileRef = A968630E1AE6FD0B004FE1FE /* FontSet.cpp */; };
		A96863C11AE6FD0E004FE1FE /* Format.cpp in Sources */ = {isa = PBXBuildFile; fileRef = A96863101AE6FD0B004FE1FE /* Format.cpp */; };
		A96863C21AE6FD0E004FE1FE /* FrameTimer.cpp in Sources */ = {isa = PBXBuildFile; fileRef = A96863121AE6FD0B004FE1FE /* FrameTimer.cpp */; };
		A96863C31AE6FD0E004FE1FE /* Galaxy.cpp in Sources */ = {isa = PBXBuildFile; fileRef = A96863141AE6FD0B004FE1FE /* Galaxy.cpp */; };
		A96863C41AE6FD0E004FE1FE /* GameData.cpp in Sources */ = {isa = PBXBuildFile; fileRef = A96863161AE6FD0B004FE1FE /* GameData.cpp */; };
		A96863C51AE6FD0E004FE1FE /* GameEvent.cpp in Sources */ = {isa = PBXBuildFile; fileRef = A96863181AE6FD0B004FE1FE /* GameEvent.cpp */; };
		A96863C61AE6FD0E004FE1FE /* Government.cpp in Sources */ = {isa = PBXBuildFile; fileRef = A968631B1AE6FD0B004FE1FE /* Government.cpp */; };
		A96863C71AE6FD0E004FE1FE /* HailPanel.cpp in Sources */ = {isa = PBXBuildFile; fileRef = A968631D1AE6FD0B004FE1FE /* HailPanel.cpp */; };
		A96863C81AE6FD0E004FE1FE /* HiringPanel.cpp in Sources */ = {isa = PBXBuildFile; fileRef = A968631F1AE6FD0B004FE1FE /* HiringPanel.cpp */; };
		A96863C91AE6FD0E004FE1FE /* ImageBuffer.cpp in Sources */ = {isa = PBXBuildFile; fileRef = A96863211AE6FD0B004FE1FE /* ImageBuffer.cpp */; };
		A96863CB1AE6FD0E004FE1FE /* Information.cpp in Sources */ = {isa = PBXBuildFile; fileRef = A96863251AE6FD0B004FE1FE /* Information.cpp */; };
		A96863CC1AE6FD0E004FE1FE /* Interface.cpp in Sources */ = {isa = PBXBuildFile; fileRef = A96863271AE6FD0B004FE1FE /* Interface.cpp */; };
		A96863CD1AE6FD0E004FE1FE /* LineShader.cpp in Sources */ = {isa = PBXBuildFile; fileRef = A96863291AE6FD0B004FE1FE /* LineShader.cpp */; };
		A96863CE1AE6FD0E004FE1FE /* LoadPanel.cpp in Sources */ = {isa = PBXBuildFile; fileRef = A968632B1AE6FD0B004FE1FE /* LoadPanel.cpp */; };
		A96863CF1AE6FD0E004FE1FE /* LocationFilter.cpp in Sources */ = {isa = PBXBuildFile; fileRef = A968632D1AE6FD0B004FE1FE /* LocationFilter.cpp */; };
		A96863D01AE6FD0E004FE1FE /* main.cpp in Sources */ = {isa = PBXBuildFile; fileRef = A968632F1AE6FD0B004FE1FE /* main.cpp */; };
		A96863D11AE6FD0E004FE1FE /* MainPanel.cpp in Sources */ = {isa = PBXBuildFile; fileRef = A96863301AE6FD0B004FE1FE /* MainPanel.cpp */; };
		A96863D21AE6FD0E004FE1FE /* MapDetailPanel.cpp in Sources */ = {isa = PBXBuildFile; fileRef = A96863321AE6FD0C004FE1FE /* MapDetailPanel.cpp */; };
		A96863D31AE6FD0E004FE1FE /* MapPanel.cpp in Sources */ = {isa = PBXBuildFile; fileRef = A96863341AE6FD0C004FE1FE /* MapPanel.cpp */; };
		A96863D41AE6FD0E004FE1FE /* Mask.cpp in Sources */ = {isa = PBXBuildFile; fileRef = A96863361AE6FD0C004FE1FE /* Mask.cpp */; };
		A96863D51AE6FD0E004FE1FE /* MenuPanel.cpp in Sources */ = {isa = PBXBuildFile; fileRef = A96863381AE6FD0C004FE1FE /* MenuPanel.cpp */; };
		A96863D61AE6FD0E004FE1FE /* Messages.cpp in Sources */ = {isa = PBXBuildFile; fileRef = A968633A1AE6FD0C004FE1FE /* Messages.cpp */; };
		A96863D71AE6FD0E004FE1FE /* Mission.cpp in Sources */ = {isa = PBXBuildFile; fileRef = A968633C1AE6FD0C004FE1FE /* Mission.cpp */; };
		A96863D81AE6FD0E004FE1FE /* MissionAction.cpp in Sources */ = {isa = PBXBuildFile; fileRef = A968633E1AE6FD0C004FE1FE /* MissionAction.cpp */; };
		A96863D91AE6FD0E004FE1FE /* MissionPanel.cpp in Sources */ = {isa = PBXBuildFile; fileRef = A96863401AE6FD0C004FE1FE /* MissionPanel.cpp */; };
		A96863DA1AE6FD0E004FE1FE /* Mortgage.cpp in Sources */ = {isa = PBXBuildFile; fileRef = A96863421AE6FD0C004FE1FE /* Mortgage.cpp */; };
		A96863DB1AE6FD0E004FE1FE /* NPC.cpp in Sources */ = {isa = PBXBuildFile; fileRef = A96863441AE6FD0C004FE1FE /* NPC.cpp */; };
		A96863DC1AE6FD0E004FE1FE /* Outfit.cpp in Sources */ = {isa = PBXBuildFile; fileRef = A96863461AE6FD0C004FE1FE /* Outfit.cpp */; };
		A96863DD1AE6FD0E004FE1FE /* OutfitInfoDisplay.cpp in Sources */ = {isa = PBXBuildFile; fileRef = A96863481AE6FD0C004FE1FE /* OutfitInfoDisplay.cpp */; };
		A96863DE1AE6FD0E004FE1FE /* OutfitterPanel.cpp in Sources */ = {isa = PBXBuildFile; fileRef = A968634A1AE6FD0C004FE1FE /* OutfitterPanel.cpp */; };
		A96863DF1AE6FD0E004FE1FE /* OutlineShader.cpp in Sources */ = {isa = PBXBuildFile; fileRef = A968634C1AE6FD0C004FE1FE /* OutlineShader.cpp */; };
		A96863E01AE6FD0E004FE1FE /* Panel.cpp in Sources */ = {isa = PBXBuildFile; fileRef = A968634E1AE6FD0C004FE1FE /* Panel.cpp */; };
		A96863E11AE6FD0E004FE1FE /* Personality.cpp in Sources */ = {isa = PBXBuildFile; fileRef = A96863501AE6FD0C004FE1FE /* Personality.cpp */; };
		A96863E21AE6FD0E004FE1FE /* Phrase.cpp in Sources */ = {isa = PBXBuildFile; fileRef = A96863521AE6FD0C004FE1FE /* Phrase.cpp */; };
		A96863E31AE6FD0E004FE1FE /* Planet.cpp in Sources */ = {isa = PBXBuildFile; fileRef = A96863551AE6FD0C004FE1FE /* Planet.cpp */; };
		A96863E41AE6FD0E004FE1FE /* PlanetPanel.cpp in Sources */ = {isa = PBXBuildFile; fileRef = A96863571AE6FD0C004FE1FE /* PlanetPanel.cpp */; };
		A96863E51AE6FD0E004FE1FE /* PlayerInfo.cpp in Sources */ = {isa = PBXBuildFile; fileRef = A96863591AE6FD0C004FE1FE /* PlayerInfo.cpp */; };
		A96863E61AE6FD0E004FE1FE /* Point.cpp in Sources */ = {isa = PBXBuildFile; fileRef = A968635B1AE6FD0C004FE1FE /* Point.cpp */; };
		A96863E71AE6FD0E004FE1FE /* PointerShader.cpp in Sources */ = {isa = PBXBuildFile; fileRef = A968635D1AE6FD0C004FE1FE /* PointerShader.cpp */; };
		A96863E81AE6FD0E004FE1FE /* Politics.cpp in Sources */ = {isa = PBXBuildFile; fileRef = A968635F1AE6FD0C004FE1FE /* Politics.cpp */; };
		A96863E91AE6FD0E004FE1FE /* Preferences.cpp in Sources */ = {isa = PBXBuildFile; fileRef = A96863611AE6FD0C004FE1FE /* Preferences.cpp */; };
		A96863EA1AE6FD0E004FE1FE /* PreferencesPanel.cpp in Sources */ = {isa = PBXBuildFile; fileRef = A96863631AE6FD0C004FE1FE /* PreferencesPanel.cpp */; };
		A96863EB1AE6FD0E004FE1FE /* Projectile.cpp in Sources */ = {isa = PBXBuildFile; fileRef = A96863651AE6FD0C004FE1FE /* Projectile.cpp */; };
		A96863EC1AE6FD0E004FE1FE /* Radar.cpp in Sources */ = {isa = PBXBuildFile; fileRef = A96863671AE6FD0C004FE1FE /* Radar.cpp */; };
		A96863ED1AE6FD0E004FE1FE /* Random.cpp in Sources */ = {isa = PBXBuildFile; fileRef = A96863691AE6FD0D004FE1FE /* Random.cpp */; };
		A96863EE1AE6FD0E004FE1FE /* RingShader.cpp in Sources */ = {isa = PBXBuildFile; fileRef = A968636B1AE6FD0D004FE1FE /* RingShader.cpp */; };
		A96863EF1AE6FD0E004FE1FE /* SavedGame.cpp in Sources */ = {isa = PBXBuildFile; fileRef = A968636E1AE6FD0D004FE1FE /* SavedGame.cpp */; };
		A96863F01AE6FD0E004FE1FE /* Screen.cpp in Sources */ = {isa = PBXBuildFile; fileRef = A96863701AE6FD0D004FE1FE /* Screen.cpp */; };
		A96863F11AE6FD0E004FE1FE /* Shader.cpp in Sources */ = {isa = PBXBuildFile; fileRef = A96863731AE6FD0D004FE1FE /* Shader.cpp */; };
		A96863F21AE6FD0E004FE1FE /* Ship.cpp in Sources */ = {isa = PBXBuildFile; fileRef = A96863761AE6FD0D004FE1FE /* Ship.cpp */; };
		A96863F31AE6FD0E004FE1FE /* ShipEvent.cpp in Sources */ = {isa = PBXBuildFile; fileRef = A96863781AE6FD0D004FE1FE /* ShipEvent.cpp */; };
		A96863F41AE6FD0E004FE1FE /* ShipInfoDisplay.cpp in Sources */ = {isa = PBXBuildFile; fileRef = A968637A1AE6FD0D004FE1FE /* ShipInfoDisplay.cpp */; };
		A96863F51AE6FD0E004FE1FE /* ShipyardPanel.cpp in Sources */ = {isa = PBXBuildFile; fileRef = A968637C1AE6FD0D004FE1FE /* ShipyardPanel.cpp */; };
		A96863F61AE6FD0E004FE1FE /* ShopPanel.cpp in Sources */ = {isa = PBXBuildFile; fileRef = A968637E1AE6FD0D004FE1FE /* ShopPanel.cpp */; };
		A96863F71AE6FD0E004FE1FE /* Sound.cpp in Sources */ = {isa = PBXBuildFile; fileRef = A96863801AE6FD0D004FE1FE /* Sound.cpp */; };
		A96863F81AE6FD0E004FE1FE /* SpaceportPanel.cpp in Sources */ = {isa = PBXBuildFile; fileRef = A96863821AE6FD0D004FE1FE /* SpaceportPanel.cpp */; };
		A96863F91AE6FD0E004FE1FE /* Sprite.cpp in Sources */ = {isa = PBXBuildFile; fileRef = A96863841AE6FD0D004FE1FE /* Sprite.cpp */; };
		A96863FA1AE6FD0E004FE1FE /* SpriteQueue.cpp in Sources */ = {isa = PBXBuildFile; fileRef = A96863861AE6FD0D004FE1FE /* SpriteQueue.cpp */; };
		A96863FB1AE6FD0E004FE1FE /* SpriteSet.cpp in Sources */ = {isa = PBXBuildFile; fileRef = A96863881AE6FD0D004FE1FE /* SpriteSet.cpp */; };
		A96863FC1AE6FD0E004FE1FE /* SpriteShader.cpp in Sources */ = {isa = PBXBuildFile; fileRef = A968638A1AE6FD0D004FE1FE /* SpriteShader.cpp */; };
		A96863FD1AE6FD0E004FE1FE /* StarField.cpp in Sources */ = {isa = PBXBuildFile; fileRef = A968638C1AE6FD0D004FE1FE /* StarField.cpp */; };
		A96863FE1AE6FD0E004FE1FE /* StartConditions.cpp in Sources */ = {isa = PBXBuildFile; fileRef = A968638E1AE6FD0D004FE1FE /* StartConditions.cpp */; };
		A96863FF1AE6FD0E004FE1FE /* StellarObject.cpp in Sources */ = {isa = PBXBuildFile; fileRef = A96863901AE6FD0D004FE1FE /* StellarObject.cpp */; };
		A96864001AE6FD0E004FE1FE /* System.cpp in Sources */ = {isa = PBXBuildFile; fileRef = A96863921AE6FD0D004FE1FE /* System.cpp */; };
		A96864011AE6FD0E004FE1FE /* Table.cpp in Sources */ = {isa = PBXBuildFile; fileRef = A96863941AE6FD0D004FE1FE /* Table.cpp */; };
		A96864021AE6FD0E004FE1FE /* Trade.cpp in Sources */ = {isa = PBXBuildFile; fileRef = A96863961AE6FD0D004FE1FE /* Trade.cpp */; };
		A96864031AE6FD0E004FE1FE /* TradingPanel.cpp in Sources */ = {isa = PBXBuildFile; fileRef = A96863981AE6FD0D004FE1FE /* TradingPanel.cpp */; };
		A96864041AE6FD0E004FE1FE /* UI.cpp in Sources */ = {isa = PBXBuildFile; fileRef = A968639A1AE6FD0D004FE1FE /* UI.cpp */; };
		A96864051AE6FD0E004FE1FE /* Weapon.cpp in Sources */ = {isa = PBXBuildFile; fileRef = A968639C1AE6FD0D004FE1FE /* Weapon.cpp */; };
		A96864061AE6FD0E004FE1FE /* WrappedText.cpp in Sources */ = {isa = PBXBuildFile; fileRef = A968639E1AE6FD0D004FE1FE /* WrappedText.cpp */; };
		A97C24EA1B17BE35007DDFA1 /* MapOutfitterPanel.cpp in Sources */ = {isa = PBXBuildFile; fileRef = A97C24E81B17BE35007DDFA1 /* MapOutfitterPanel.cpp */; };
		A97C24ED1B17BE3C007DDFA1 /* MapShipyardPanel.cpp in Sources */ = {isa = PBXBuildFile; fileRef = A97C24EB1B17BE3C007DDFA1 /* MapShipyardPanel.cpp */; };
		A97C4460852BF852334C0CB1 /* Bitset.cpp in Sources */ = {isa = PBXBuildFile; fileRef = 74F543598EEFB3745287E663 /* Bitset.cpp */; };
		A98150821EA9634A00428AD6 /* ShipInfoPanel.cpp in Sources */ = {isa = PBXBuildFile; fileRef = A98150801EA9634A00428AD6 /* ShipInfoPanel.cpp */; };
		A98150851EA9635D00428AD6 /* PlayerInfoPanel.cpp in Sources */ = {isa = PBXBuildFile; fileRef = A98150831EA9635D00428AD6 /* PlayerInfoPanel.cpp */; };
		A99F7A50195DF3E8002C30B8 /* Images.xcassets in Resources */ = {isa = PBXBuildFile; fileRef = A99F7A4F195DF3E8002C30B8 /* Images.xcassets */; };
		A99F7AF5195DF44C002C30B8 /* credits.txt in Resources */ = {isa = PBXBuildFile; fileRef = A99F7A6F195DF44B002C30B8 /* credits.txt */; };
		A99F7B08195DF44C002C30B8 /* keys.txt in Resources */ = {isa = PBXBuildFile; fileRef = A99F7A94195DF44B002C30B8 /* keys.txt */; };
		A99F7B09195DF44C002C30B8 /* license.txt in Resources */ = {isa = PBXBuildFile; fileRef = A99F7A95195DF44B002C30B8 /* license.txt */; };
		A99F7B34195DF45E002C30B8 /* data in Resources */ = {isa = PBXBuildFile; fileRef = A99F7B32195DF45E002C30B8 /* data */; };
		A99F7B35195DF45E002C30B8 /* images in Resources */ = {isa = PBXBuildFile; fileRef = A99F7B33195DF45E002C30B8 /* images */; };
		A9A5297419996C9F002D7C35 /* sounds in Resources */ = {isa = PBXBuildFile; fileRef = A9A5297319996C9F002D7C35 /* sounds */; };
		A9A5297619996CC3002D7C35 /* OpenAL.framework in Frameworks */ = {isa = PBXBuildFile; fileRef = A9A5297519996CC3002D7C35 /* OpenAL.framework */; };
		A9B99D021C616AD000BE7C2E /* ItemInfoDisplay.cpp in Sources */ = {isa = PBXBuildFile; fileRef = A9B99D001C616AD000BE7C2E /* ItemInfoDisplay.cpp */; };
		A9B99D051C616AF200BE7C2E /* MapSalesPanel.cpp in Sources */ = {isa = PBXBuildFile; fileRef = A9B99D031C616AF200BE7C2E /* MapSalesPanel.cpp */; };
		A9BDFB541E00B8AA00A6B27E /* Music.cpp in Sources */ = {isa = PBXBuildFile; fileRef = A9BDFB521E00B8AA00A6B27E /* Music.cpp */; };
		A9BDFB561E00B94700A6B27E /* libmad.0.dylib in Frameworks */ = {isa = PBXBuildFile; fileRef = A9BDFB551E00B94700A6B27E /* libmad.0.dylib */; };
		A9BDFB571E00BD6A00A6B27E /* libmad.0.dylib in CopyFiles */ = {isa = PBXBuildFile; fileRef = A9BDFB551E00B94700A6B27E /* libmad.0.dylib */; };
		A9C70E101C0E5B51000B3D14 /* File.cpp in Sources */ = {isa = PBXBuildFile; fileRef = A9C70E0E1C0E5B51000B3D14 /* File.cpp */; };
		A9CC526D1950C9F6004E4E22 /* Cocoa.framework in Frameworks */ = {isa = PBXBuildFile; fileRef = A9CC526C1950C9F6004E4E22 /* Cocoa.framework */; };
		A9D40D1A195DFAA60086EE52 /* OpenGL.framework in Frameworks */ = {isa = PBXBuildFile; fileRef = A9D40D19195DFAA60086EE52 /* OpenGL.framework */; };
		AFF742E3BAA4AD9A5D001460 /* alignment.hpp in Headers */ = {isa = PBXBuildFile; fileRef = 13B643F6BEC24349F9BC9F42 /* alignment.hpp */; settings = {ATTRIBUTES = (Project, ); }; };
		B55C239D2303CE8B005C1A14 /* GameWindow.cpp in Sources */ = {isa = PBXBuildFile; fileRef = B55C239B2303CE8A005C1A14 /* GameWindow.cpp */; };
		B590161321ED4A0F00799178 /* Utf8.cpp in Sources */ = {isa = PBXBuildFile; fileRef = B590161121ED4A0E00799178 /* Utf8.cpp */; };
		B5DDA6942001B7F600DBA76A /* News.cpp in Sources */ = {isa = PBXBuildFile; fileRef = B5DDA6922001B7F600DBA76A /* News.cpp */; };
<<<<<<< HEAD
		B63F47A48ADEE8F96A799915 /* AfterburnerUsage.cpp in Sources */ = {isa = PBXBuildFile; fileRef = DD8442F0A30891AF732000B4 /* AfterburnerUsage.cpp */; };
=======
		B770487BB26CFD0BFDD89588 /* AlertLabel.cpp in Sources */ = {isa = PBXBuildFile; fileRef = 6B7242769DEFC88E71359DEB /* AlertLabel.cpp */; };
>>>>>>> ed134fcd
		C4264774A89C0001B6FFC60E /* Hazard.cpp in Sources */ = {isa = PBXBuildFile; fileRef = C49D4EA08DF168A83B1C7B07 /* Hazard.cpp */; };
		C7354A3E9C53D6C5E3CC352F /* TestData.cpp in Sources */ = {isa = PBXBuildFile; fileRef = 02D34A71AE3BC4C93FC6865B /* TestData.cpp */; };
		CE3F49A88B6DCBE09A711110 /* opengl.cpp in Sources */ = {isa = PBXBuildFile; fileRef = A3754152958FBC924E9F76A9 /* opengl.cpp */; };
		DAC24E909BF453D18AEE3DA3 /* Logger.cpp in Sources */ = {isa = PBXBuildFile; fileRef = A7F240B4AC219841424A387A /* Logger.cpp */; };
		DF8D57E11FC25842001525DA /* Dictionary.cpp in Sources */ = {isa = PBXBuildFile; fileRef = DF8D57DF1FC25842001525DA /* Dictionary.cpp */; };
		DF8D57E51FC25889001525DA /* Visual.cpp in Sources */ = {isa = PBXBuildFile; fileRef = DF8D57E21FC25889001525DA /* Visual.cpp */; };
		DFAAE2A61FD4A25C0072C0A8 /* BatchDrawList.cpp in Sources */ = {isa = PBXBuildFile; fileRef = DFAAE2A21FD4A25C0072C0A8 /* BatchDrawList.cpp */; };
		DFAAE2A71FD4A25C0072C0A8 /* BatchShader.cpp in Sources */ = {isa = PBXBuildFile; fileRef = DFAAE2A41FD4A25C0072C0A8 /* BatchShader.cpp */; };
		DFAAE2AA1FD4A27B0072C0A8 /* ImageSet.cpp in Sources */ = {isa = PBXBuildFile; fileRef = DFAAE2A81FD4A27B0072C0A8 /* ImageSet.cpp */; };
		E3D54794A1EEF51CD4859170 /* DamageProfile.cpp in Sources */ = {isa = PBXBuildFile; fileRef = C62B4D15899E5F47443D0ED6 /* DamageProfile.cpp */; };
		ED5E4F2ABA89E9DE00603E69 /* TestContext.cpp in Sources */ = {isa = PBXBuildFile; fileRef = A3134EC4B1CCA5546A10C3EF /* TestContext.cpp */; };
		F35E4D6EA465D71CDA282EBA /* MenuAnimationPanel.cpp in Sources */ = {isa = PBXBuildFile; fileRef = D0FA4800BE72C1B5A7D567B9 /* MenuAnimationPanel.cpp */; };
		F55745BDBC50E15DCEB2ED5B /* layout.hpp in Headers */ = {isa = PBXBuildFile; fileRef = 9BCF4321AF819E944EC02FB9 /* layout.hpp */; settings = {ATTRIBUTES = (Project, ); }; };
		F78A44BAA8252F6D53B24B69 /* TextReplacements.cpp in Sources */ = {isa = PBXBuildFile; fileRef = 6A4E42FEB3B265A91D5BD2FC /* TextReplacements.cpp */; };
/* End PBXBuildFile section */

/* Begin PBXContainerItemProxy section */
		070CD8162818CE9200A853BB /* PBXContainerItemProxy */ = {
			isa = PBXContainerItemProxy;
			containerPortal = A9CC52611950C9F6004E4E22 /* Project object */;
			proxyType = 1;
			remoteGlobalIDString = 070CD8102818CC6B00A853BB;
			remoteInfo = libmad;
		};
		072599CE26A8CADA007EC229 /* PBXContainerItemProxy */ = {
			isa = PBXContainerItemProxy;
			containerPortal = A9CC52611950C9F6004E4E22 /* Project object */;
			proxyType = 1;
			remoteGlobalIDString = 072599BD26A8C67D007EC229;
			remoteInfo = SDL2;
		};
/* End PBXContainerItemProxy section */

/* Begin PBXCopyFilesBuildPhase section */
		A93931ED19880ECA00C2A87B /* CopyFiles */ = {
			isa = PBXCopyFilesBuildPhase;
			buildActionMask = 2147483647;
			dstPath = "";
			dstSubfolderSpec = 10;
			files = (
				A9BDFB571E00BD6A00A6B27E /* libmad.0.dylib in CopyFiles */,
				A93931FF1988136F00C2A87B /* libpng16.dylib in CopyFiles */,
				A93931FE1988136E00C2A87B /* libturbojpeg.0.dylib in CopyFiles */,
				072599D426A8CD5D007EC229 /* SDL2.framework in CopyFiles */,
			);
			runOnlyForDeploymentPostprocessing = 0;
		};
/* End PBXCopyFilesBuildPhase section */

/* Begin PBXFileReference section */
		02D34A71AE3BC4C93FC6865B /* TestData.cpp */ = {isa = PBXFileReference; fileEncoding = 4; lastKnownFileType = sourcecode.cpp.cpp; name = TestData.cpp; path = source/TestData.cpp; sourceTree = "<group>"; };
		070CD8152818CC6B00A853BB /* libmad.dylib */ = {isa = PBXFileReference; explicitFileType = "compiled.mach-o.dylib"; includeInIndex = 0; path = libmad.dylib; sourceTree = BUILT_PRODUCTS_DIR; };
		072599BE26A8C67D007EC229 /* SDL2.dylib */ = {isa = PBXFileReference; explicitFileType = "compiled.mach-o.dylib"; includeInIndex = 0; path = SDL2.dylib; sourceTree = BUILT_PRODUCTS_DIR; };
		072599CC26A8C942007EC229 /* SDL2.framework */ = {isa = PBXFileReference; lastKnownFileType = wrapper.framework; name = SDL2.framework; path = build/SDL2.framework; sourceTree = "<group>"; };
		086E48E490C9BAD6660C7274 /* ExclusiveItem.h */ = {isa = PBXFileReference; fileEncoding = 4; lastKnownFileType = sourcecode.c.h; name = ExclusiveItem.h; path = source/ExclusiveItem.h; sourceTree = "<group>"; };
		0A604D929A70A6837546955E /* AfterburnerUsage.h */ = {isa = PBXFileReference; fileEncoding = 4; lastKnownFileType = sourcecode.c.h; name = AfterburnerUsage.h; path = source/AfterburnerUsage.h; sourceTree = "<group>"; };
		0C90483BB01ECD0E3E8DDA44 /* WeightedList.h */ = {isa = PBXFileReference; fileEncoding = 4; lastKnownFileType = sourcecode.c.h; name = WeightedList.h; path = source/WeightedList.h; sourceTree = "<group>"; };
		0DF34095B64BC64F666ECF5F /* CoreStartData.cpp */ = {isa = PBXFileReference; fileEncoding = 4; lastKnownFileType = sourcecode.cpp.cpp; name = CoreStartData.cpp; path = source/CoreStartData.cpp; sourceTree = "<group>"; };
		11EA4AD7A889B6AC1441A198 /* StartConditionsPanel.cpp */ = {isa = PBXFileReference; fileEncoding = 4; lastKnownFileType = sourcecode.cpp.cpp; name = StartConditionsPanel.cpp; path = source/StartConditionsPanel.cpp; sourceTree = "<group>"; };
		13B643F6BEC24349F9BC9F42 /* alignment.hpp */ = {isa = PBXFileReference; fileEncoding = 4; lastKnownFileType = sourcecode.c.h; name = alignment.hpp; path = source/text/alignment.hpp; sourceTree = "<group>"; };
		13B64DB8AE730E57C3DEA2F0 /* ShipJumpNavigation.cpp */ = {isa = PBXFileReference; fileEncoding = 4; lastKnownFileType = sourcecode.cpp.cpp; name = ShipJumpNavigation.cpp; path = source/ShipJumpNavigation.cpp; sourceTree = "<group>"; };
		1578F880250B5F8A00D318FB /* InfoPanelState.cpp */ = {isa = PBXFileReference; fileEncoding = 4; lastKnownFileType = sourcecode.cpp.cpp; name = InfoPanelState.cpp; path = source/InfoPanelState.cpp; sourceTree = "<group>"; };
		1578F882250B5F8A00D318FB /* InfoPanelState.h */ = {isa = PBXFileReference; fileEncoding = 4; lastKnownFileType = sourcecode.c.h; name = InfoPanelState.h; path = source/InfoPanelState.h; sourceTree = "<group>"; };
		19184B47B496B414EC9CE671 /* DamageProfile.h */ = {isa = PBXFileReference; fileEncoding = 4; lastKnownFileType = sourcecode.c.h; name = DamageProfile.h; path = source/DamageProfile.h; sourceTree = "<group>"; };
		191E4107A4F1CBBC2526A0E9 /* MaskManager.h */ = {isa = PBXFileReference; fileEncoding = 4; lastKnownFileType = sourcecode.c.h; name = MaskManager.h; path = source/MaskManager.h; sourceTree = "<group>"; };
		210C41C0BA33F71A694D5F98 /* Bitset.h */ = {isa = PBXFileReference; fileEncoding = 4; lastKnownFileType = sourcecode.c.h; name = Bitset.h; path = source/Bitset.h; sourceTree = "<group>"; };
		2CA44855BD0AFF45DCAEEA5D /* truncate.hpp */ = {isa = PBXFileReference; fileEncoding = 4; lastKnownFileType = sourcecode.c.h; name = truncate.hpp; path = source/text/truncate.hpp; sourceTree = "<group>"; };
		2E1E458DB603BF979429117C /* DisplayText.cpp */ = {isa = PBXFileReference; fileEncoding = 4; lastKnownFileType = sourcecode.cpp.cpp; name = DisplayText.cpp; path = source/text/DisplayText.cpp; sourceTree = "<group>"; };
		2E644A108BCD762A2A1A899C /* Hazard.h */ = {isa = PBXFileReference; fileEncoding = 4; lastKnownFileType = sourcecode.c.h; name = Hazard.h; path = source/Hazard.h; sourceTree = "<group>"; };
		2E8047A8987DD8EC99FF8E2E /* Test.cpp */ = {isa = PBXFileReference; fileEncoding = 4; lastKnownFileType = sourcecode.cpp.cpp; name = Test.cpp; path = source/Test.cpp; sourceTree = "<group>"; };
		32404878BFF00A095AF2DD2C /* MapPlanetCard.cpp */ = {isa = PBXFileReference; fileEncoding = 4; lastKnownFileType = sourcecode.cpp.cpp; name = MapPlanetCard.cpp; path = source/MapPlanetCard.cpp; sourceTree = "<group>"; };
		341645FAA25F7901221B8965 /* PrintData.cpp */ = {isa = PBXFileReference; fileEncoding = 4; lastKnownFileType = sourcecode.cpp.cpp; name = PrintData.cpp; path = source/PrintData.cpp; sourceTree = "<group>"; };
		389245138CF297EB417DF730 /* UniverseObjects.cpp */ = {isa = PBXFileReference; fileEncoding = 4; lastKnownFileType = sourcecode.cpp.cpp; name = UniverseObjects.cpp; path = source/UniverseObjects.cpp; sourceTree = "<group>"; };
		4256486EA97E57BBB38CDAF2 /* ConditionsStore.cpp */ = {isa = PBXFileReference; fileEncoding = 4; lastKnownFileType = sourcecode.cpp.cpp; name = ConditionsStore.cpp; path = source/ConditionsStore.cpp; sourceTree = "<group>"; };
		46B444A6B2A67F93BB272686 /* ByGivenOrder.h */ = {isa = PBXFileReference; fileEncoding = 4; lastKnownFileType = sourcecode.c.h; name = ByGivenOrder.h; path = source/comparators/ByGivenOrder.h; sourceTree = "<group>"; };
		499B4DA7A9C7351120660643 /* MaskManager.cpp */ = {isa = PBXFileReference; fileEncoding = 4; lastKnownFileType = sourcecode.cpp.cpp; name = MaskManager.cpp; path = source/MaskManager.cpp; sourceTree = "<group>"; };
		5155CD711DBB9FF900EF090B /* Depreciation.cpp */ = {isa = PBXFileReference; fileEncoding = 4; lastKnownFileType = sourcecode.cpp.cpp; name = Depreciation.cpp; path = source/Depreciation.cpp; sourceTree = "<group>"; };
		5155CD721DBB9FF900EF090B /* Depreciation.h */ = {isa = PBXFileReference; fileEncoding = 4; lastKnownFileType = sourcecode.c.h; name = Depreciation.h; path = source/Depreciation.h; sourceTree = "<group>"; };
		5CE3475B85CE8C48D98664B7 /* Test.h */ = {isa = PBXFileReference; fileEncoding = 4; lastKnownFileType = sourcecode.c.h; name = Test.h; path = source/Test.h; sourceTree = "<group>"; };
		5CF247B48EEC7A3C366C1DFA /* DamageDealt.h */ = {isa = PBXFileReference; fileEncoding = 4; lastKnownFileType = sourcecode.c.h; name = DamageDealt.h; path = source/DamageDealt.h; sourceTree = "<group>"; };
		5EBC44769E84CF0C953D08B3 /* Variant.h */ = {isa = PBXFileReference; fileEncoding = 4; lastKnownFileType = sourcecode.c.h; name = Variant.h; path = source/Variant.h; sourceTree = "<group>"; };
		61FA4C2BB89E08C5E2B8B4B9 /* Variant.cpp */ = {isa = PBXFileReference; fileEncoding = 4; lastKnownFileType = sourcecode.cpp.cpp; name = Variant.cpp; path = source/Variant.cpp; sourceTree = "<group>"; };
		6245F8231D301C7400A7A094 /* Body.cpp */ = {isa = PBXFileReference; fileEncoding = 4; lastKnownFileType = sourcecode.cpp.cpp; name = Body.cpp; path = source/Body.cpp; sourceTree = "<group>"; };
		6245F8241D301C7400A7A094 /* Body.h */ = {isa = PBXFileReference; fileEncoding = 4; lastKnownFileType = sourcecode.c.h; name = Body.h; path = source/Body.h; sourceTree = "<group>"; };
		6245F8261D301C9000A7A094 /* Hardpoint.cpp */ = {isa = PBXFileReference; fileEncoding = 4; lastKnownFileType = sourcecode.cpp.cpp; name = Hardpoint.cpp; path = source/Hardpoint.cpp; sourceTree = "<group>"; };
		6245F8271D301C9000A7A094 /* Hardpoint.h */ = {isa = PBXFileReference; fileEncoding = 4; lastKnownFileType = sourcecode.c.h; name = Hardpoint.h; path = source/Hardpoint.h; sourceTree = "<group>"; };
		628BDAED1CC5DC950062BCD2 /* PlanetLabel.cpp */ = {isa = PBXFileReference; fileEncoding = 4; lastKnownFileType = sourcecode.cpp.cpp; name = PlanetLabel.cpp; path = source/PlanetLabel.cpp; sourceTree = "<group>"; };
		628BDAEE1CC5DC950062BCD2 /* PlanetLabel.h */ = {isa = PBXFileReference; fileEncoding = 4; lastKnownFileType = sourcecode.c.h; name = PlanetLabel.h; path = source/PlanetLabel.h; sourceTree = "<group>"; };
		62A405B81D47DA4D0054F6A0 /* FogShader.cpp */ = {isa = PBXFileReference; fileEncoding = 4; lastKnownFileType = sourcecode.cpp.cpp; name = FogShader.cpp; path = source/FogShader.cpp; sourceTree = "<group>"; };
		62A405B91D47DA4D0054F6A0 /* FogShader.h */ = {isa = PBXFileReference; fileEncoding = 4; lastKnownFileType = sourcecode.c.h; name = FogShader.h; path = source/FogShader.h; sourceTree = "<group>"; };
		62C311181CE172D000409D91 /* Flotsam.cpp */ = {isa = PBXFileReference; fileEncoding = 4; lastKnownFileType = sourcecode.cpp.cpp; name = Flotsam.cpp; path = source/Flotsam.cpp; sourceTree = "<group>"; };
		62C311191CE172D000409D91 /* Flotsam.h */ = {isa = PBXFileReference; fileEncoding = 4; lastKnownFileType = sourcecode.c.h; name = Flotsam.h; path = source/Flotsam.h; sourceTree = "<group>"; };
		6833448DAEB9861D28445DD5 /* GameAction.h */ = {isa = PBXFileReference; fileEncoding = 4; lastKnownFileType = sourcecode.c.h; name = GameAction.h; path = source/GameAction.h; sourceTree = "<group>"; };
		6A4E42FEB3B265A91D5BD2FC /* TextReplacements.cpp */ = {isa = PBXFileReference; fileEncoding = 4; lastKnownFileType = sourcecode.cpp.cpp; name = TextReplacements.cpp; path = source/TextReplacements.cpp; sourceTree = "<group>"; };
		6A5716311E25BE6F00585EB2 /* CollisionSet.cpp */ = {isa = PBXFileReference; fileEncoding = 4; lastKnownFileType = sourcecode.cpp.cpp; name = CollisionSet.cpp; path = source/CollisionSet.cpp; sourceTree = "<group>"; };
		6A5716321E25BE6F00585EB2 /* CollisionSet.h */ = {isa = PBXFileReference; fileEncoding = 4; lastKnownFileType = sourcecode.c.h; name = CollisionSet.h; path = source/CollisionSet.h; sourceTree = "<group>"; };
		6B7242769DEFC88E71359DEB /* AlertLabel.cpp */ = {isa = PBXFileReference; fileEncoding = 4; lastKnownFileType = sourcecode.cpp.cpp; name = AlertLabel.cpp; path = source/AlertLabel.cpp; sourceTree = "<group>"; };
		6D414B4194239522B24F3C95 /* Wormhole.cpp */ = {isa = PBXFileReference; fileEncoding = 4; lastKnownFileType = sourcecode.cpp.cpp; name = Wormhole.cpp; path = source/Wormhole.cpp; sourceTree = "<group>"; };
		6DCF4CF2972F569E6DBB8578 /* CategoryTypes.h */ = {isa = PBXFileReference; fileEncoding = 4; lastKnownFileType = sourcecode.c.h; name = CategoryTypes.h; path = source/CategoryTypes.h; sourceTree = "<group>"; };
		74F543598EEFB3745287E663 /* Bitset.cpp */ = {isa = PBXFileReference; fileEncoding = 4; lastKnownFileType = sourcecode.cpp.cpp; name = Bitset.cpp; path = source/Bitset.cpp; sourceTree = "<group>"; };
		864B48C89992966088767671 /* AlertLabel.h */ = {isa = PBXFileReference; fileEncoding = 4; lastKnownFileType = sourcecode.c.h; name = AlertLabel.h; path = source/AlertLabel.h; sourceTree = "<group>"; };
		86AB4B6E9C4C0490AE7F029B /* EsUuid.h */ = {isa = PBXFileReference; fileEncoding = 4; lastKnownFileType = sourcecode.c.h; name = EsUuid.h; path = source/EsUuid.h; sourceTree = "<group>"; };
		86D9414E818561143BD298BC /* TextReplacements.h */ = {isa = PBXFileReference; fileEncoding = 4; lastKnownFileType = sourcecode.c.h; name = TextReplacements.h; path = source/TextReplacements.h; sourceTree = "<group>"; };
		8CB543A1AA20F764DD7FC15A /* MenuAnimationPanel.h */ = {isa = PBXFileReference; fileEncoding = 4; lastKnownFileType = sourcecode.c.h; name = MenuAnimationPanel.h; path = source/MenuAnimationPanel.h; sourceTree = "<group>"; };
		8E8A4C648B242742B22A34FA /* Weather.cpp */ = {isa = PBXFileReference; fileEncoding = 4; lastKnownFileType = sourcecode.cpp.cpp; name = Weather.cpp; path = source/Weather.cpp; sourceTree = "<group>"; };
		938E07E0235970CE00DC2C2B /* FormationPattern.cpp */ = {isa = PBXFileReference; fileEncoding = 4; lastKnownFileType = sourcecode.cpp.cpp; name = FormationPattern.cpp; path = source/FormationPattern.cpp; sourceTree = "<group>"; };
		938E07E1235970CE00DC2C2B /* FormationPattern.h */ = {isa = PBXFileReference; fileEncoding = 4; lastKnownFileType = sourcecode.c.h; name = FormationPattern.h; path = source/FormationPattern.h; sourceTree = "<group>"; };
		950742538F8CECF5D4168FBC /* EsUuid.cpp */ = {isa = PBXFileReference; fileEncoding = 4; lastKnownFileType = sourcecode.cpp.cpp; name = EsUuid.cpp; path = source/EsUuid.cpp; sourceTree = "<group>"; };
		98104FFDA18E40F4A712A8BE /* CoreStartData.h */ = {isa = PBXFileReference; fileEncoding = 4; lastKnownFileType = sourcecode.c.h; name = CoreStartData.h; path = source/CoreStartData.h; sourceTree = "<group>"; };
		9BCF4321AF819E944EC02FB9 /* layout.hpp */ = {isa = PBXFileReference; fileEncoding = 4; lastKnownFileType = sourcecode.c.h; name = layout.hpp; path = source/text/layout.hpp; sourceTree = "<group>"; };
		9DA14712A9C68E00FBFD9C72 /* TestData.h */ = {isa = PBXFileReference; fileEncoding = 4; lastKnownFileType = sourcecode.c.h; name = TestData.h; path = source/TestData.h; sourceTree = "<group>"; };
		9F0F4096A9008E2D8F3304BB /* GameAction.cpp */ = {isa = PBXFileReference; fileEncoding = 4; lastKnownFileType = sourcecode.cpp.cpp; name = GameAction.cpp; path = source/GameAction.cpp; sourceTree = "<group>"; };
		A00D4207B8915B5E7E9B4619 /* RandomEvent.h */ = {isa = PBXFileReference; fileEncoding = 4; lastKnownFileType = sourcecode.c.h; name = RandomEvent.h; path = source/RandomEvent.h; sourceTree = "<group>"; };
		A2A948EE929342C8F84C65D1 /* TestContext.h */ = {isa = PBXFileReference; fileEncoding = 4; lastKnownFileType = sourcecode.c.h; name = TestContext.h; path = source/TestContext.h; sourceTree = "<group>"; };
		A2A94C40A8DCA99809AD5DEE /* MapPlanetCard.h */ = {isa = PBXFileReference; fileEncoding = 4; lastKnownFileType = sourcecode.c.h; name = MapPlanetCard.h; path = source/MapPlanetCard.h; sourceTree = "<group>"; };
		A3134EC4B1CCA5546A10C3EF /* TestContext.cpp */ = {isa = PBXFileReference; fileEncoding = 4; lastKnownFileType = sourcecode.cpp.cpp; name = TestContext.cpp; path = source/TestContext.cpp; sourceTree = "<group>"; };
		A3754152958FBC924E9F76A9 /* opengl.cpp */ = {isa = PBXFileReference; fileEncoding = 4; lastKnownFileType = sourcecode.cpp.cpp; name = opengl.cpp; path = source/opengl.cpp; sourceTree = "<group>"; };
		A3B9425983D66B182BD724B4 /* ConditionsStore.h */ = {isa = PBXFileReference; fileEncoding = 4; lastKnownFileType = sourcecode.c.h; name = ConditionsStore.h; path = source/ConditionsStore.h; sourceTree = "<group>"; };
		A7E640C7A366679B27CCADAC /* GameLoadingPanel.cpp */ = {isa = PBXFileReference; fileEncoding = 4; lastKnownFileType = sourcecode.cpp.cpp; name = GameLoadingPanel.cpp; path = source/GameLoadingPanel.cpp; sourceTree = "<group>"; };
		A7F240B4AC219841424A387A /* Logger.cpp */ = {isa = PBXFileReference; fileEncoding = 4; lastKnownFileType = sourcecode.cpp.cpp; name = Logger.cpp; path = source/Logger.cpp; sourceTree = "<group>"; };
		A90633FD1EE602FD000DA6C0 /* LogbookPanel.cpp */ = {isa = PBXFileReference; fileEncoding = 4; lastKnownFileType = sourcecode.cpp.cpp; name = LogbookPanel.cpp; path = source/LogbookPanel.cpp; sourceTree = "<group>"; };
		A90633FE1EE602FD000DA6C0 /* LogbookPanel.h */ = {isa = PBXFileReference; fileEncoding = 4; lastKnownFileType = sourcecode.c.h; name = LogbookPanel.h; path = source/LogbookPanel.h; sourceTree = "<group>"; };
		A90C15D71D5BD55700708F3A /* Minable.cpp */ = {isa = PBXFileReference; fileEncoding = 4; lastKnownFileType = sourcecode.cpp.cpp; name = Minable.cpp; path = source/Minable.cpp; sourceTree = "<group>"; };
		A90C15D81D5BD55700708F3A /* Minable.h */ = {isa = PBXFileReference; fileEncoding = 4; lastKnownFileType = sourcecode.c.h; name = Minable.h; path = source/Minable.h; sourceTree = "<group>"; };
		A90C15DA1D5BD56800708F3A /* Rectangle.cpp */ = {isa = PBXFileReference; fileEncoding = 4; lastKnownFileType = sourcecode.cpp.cpp; name = Rectangle.cpp; path = source/Rectangle.cpp; sourceTree = "<group>"; };
		A90C15DB1D5BD56800708F3A /* Rectangle.h */ = {isa = PBXFileReference; fileEncoding = 4; lastKnownFileType = sourcecode.c.h; name = Rectangle.h; path = source/Rectangle.h; sourceTree = "<group>"; };
		A93931FA1988135200C2A87B /* libturbojpeg.0.dylib */ = {isa = PBXFileReference; lastKnownFileType = "compiled.mach-o.dylib"; name = libturbojpeg.0.dylib; path = "/usr/local/opt/jpeg-turbo/lib/libturbojpeg.0.dylib"; sourceTree = "<absolute>"; };
		A93931FC1988136B00C2A87B /* libpng16.dylib */ = {isa = PBXFileReference; lastKnownFileType = "compiled.mach-o.dylib"; name = libpng16.dylib; path = /usr/local/opt/libpng/lib/libpng16.dylib; sourceTree = "<absolute>"; };
		A94408A41982F3E600610427 /* endless-sky.iconset */ = {isa = PBXFileReference; lastKnownFileType = folder.iconset; name = "endless-sky.iconset"; path = "icons/endless-sky.iconset"; sourceTree = "<group>"; };
		A966A5A91B964E6300DFF69C /* Person.cpp */ = {isa = PBXFileReference; fileEncoding = 4; lastKnownFileType = sourcecode.cpp.cpp; name = Person.cpp; path = source/Person.cpp; sourceTree = "<group>"; };
		A966A5AA1B964E6300DFF69C /* Person.h */ = {isa = PBXFileReference; fileEncoding = 4; lastKnownFileType = sourcecode.c.h; name = Person.h; path = source/Person.h; sourceTree = "<group>"; };
		A96862CD1AE6FD0A004FE1FE /* Account.cpp */ = {isa = PBXFileReference; fileEncoding = 4; lastKnownFileType = sourcecode.cpp.cpp; name = Account.cpp; path = source/Account.cpp; sourceTree = "<group>"; };
		A96862CE1AE6FD0A004FE1FE /* Account.h */ = {isa = PBXFileReference; fileEncoding = 4; lastKnownFileType = sourcecode.c.h; name = Account.h; path = source/Account.h; sourceTree = "<group>"; };
		A96862CF1AE6FD0A004FE1FE /* AI.cpp */ = {isa = PBXFileReference; fileEncoding = 4; lastKnownFileType = sourcecode.cpp.cpp; name = AI.cpp; path = source/AI.cpp; sourceTree = "<group>"; };
		A96862D01AE6FD0A004FE1FE /* AI.h */ = {isa = PBXFileReference; fileEncoding = 4; lastKnownFileType = sourcecode.c.h; name = AI.h; path = source/AI.h; sourceTree = "<group>"; };
		A96862D11AE6FD0A004FE1FE /* Angle.cpp */ = {isa = PBXFileReference; fileEncoding = 4; lastKnownFileType = sourcecode.cpp.cpp; name = Angle.cpp; path = source/Angle.cpp; sourceTree = "<group>"; };
		A96862D21AE6FD0A004FE1FE /* Angle.h */ = {isa = PBXFileReference; fileEncoding = 4; lastKnownFileType = sourcecode.c.h; name = Angle.h; path = source/Angle.h; sourceTree = "<group>"; };
		A96862D51AE6FD0A004FE1FE /* Armament.cpp */ = {isa = PBXFileReference; fileEncoding = 4; lastKnownFileType = sourcecode.cpp.cpp; name = Armament.cpp; path = source/Armament.cpp; sourceTree = "<group>"; };
		A96862D61AE6FD0A004FE1FE /* Armament.h */ = {isa = PBXFileReference; fileEncoding = 4; lastKnownFileType = sourcecode.c.h; name = Armament.h; path = source/Armament.h; sourceTree = "<group>"; };
		A96862D71AE6FD0A004FE1FE /* AsteroidField.cpp */ = {isa = PBXFileReference; fileEncoding = 4; lastKnownFileType = sourcecode.cpp.cpp; name = AsteroidField.cpp; path = source/AsteroidField.cpp; sourceTree = "<group>"; };
		A96862D81AE6FD0A004FE1FE /* AsteroidField.h */ = {isa = PBXFileReference; fileEncoding = 4; lastKnownFileType = sourcecode.c.h; name = AsteroidField.h; path = source/AsteroidField.h; sourceTree = "<group>"; };
		A96862D91AE6FD0A004FE1FE /* Audio.cpp */ = {isa = PBXFileReference; fileEncoding = 4; lastKnownFileType = sourcecode.cpp.cpp; name = Audio.cpp; path = source/Audio.cpp; sourceTree = "<group>"; };
		A96862DA1AE6FD0A004FE1FE /* Audio.h */ = {isa = PBXFileReference; fileEncoding = 4; lastKnownFileType = sourcecode.c.h; name = Audio.h; path = source/Audio.h; sourceTree = "<group>"; };
		A96862DB1AE6FD0A004FE1FE /* BankPanel.cpp */ = {isa = PBXFileReference; fileEncoding = 4; lastKnownFileType = sourcecode.cpp.cpp; name = BankPanel.cpp; path = source/BankPanel.cpp; sourceTree = "<group>"; };
		A96862DC1AE6FD0A004FE1FE /* BankPanel.h */ = {isa = PBXFileReference; fileEncoding = 4; lastKnownFileType = sourcecode.c.h; name = BankPanel.h; path = source/BankPanel.h; sourceTree = "<group>"; };
		A96862DF1AE6FD0A004FE1FE /* BoardingPanel.cpp */ = {isa = PBXFileReference; fileEncoding = 4; lastKnownFileType = sourcecode.cpp.cpp; name = BoardingPanel.cpp; path = source/BoardingPanel.cpp; sourceTree = "<group>"; };
		A96862E01AE6FD0A004FE1FE /* BoardingPanel.h */ = {isa = PBXFileReference; fileEncoding = 4; lastKnownFileType = sourcecode.c.h; name = BoardingPanel.h; path = source/BoardingPanel.h; sourceTree = "<group>"; };
		A96862E11AE6FD0A004FE1FE /* CaptureOdds.cpp */ = {isa = PBXFileReference; fileEncoding = 4; lastKnownFileType = sourcecode.cpp.cpp; name = CaptureOdds.cpp; path = source/CaptureOdds.cpp; sourceTree = "<group>"; };
		A96862E21AE6FD0A004FE1FE /* CaptureOdds.h */ = {isa = PBXFileReference; fileEncoding = 4; lastKnownFileType = sourcecode.c.h; name = CaptureOdds.h; path = source/CaptureOdds.h; sourceTree = "<group>"; };
		A96862E31AE6FD0A004FE1FE /* CargoHold.cpp */ = {isa = PBXFileReference; fileEncoding = 4; lastKnownFileType = sourcecode.cpp.cpp; name = CargoHold.cpp; path = source/CargoHold.cpp; sourceTree = "<group>"; };
		A96862E41AE6FD0A004FE1FE /* CargoHold.h */ = {isa = PBXFileReference; fileEncoding = 4; lastKnownFileType = sourcecode.c.h; name = CargoHold.h; path = source/CargoHold.h; sourceTree = "<group>"; };
		A96862E51AE6FD0A004FE1FE /* ClickZone.h */ = {isa = PBXFileReference; fileEncoding = 4; lastKnownFileType = sourcecode.c.h; name = ClickZone.h; path = source/ClickZone.h; sourceTree = "<group>"; };
		A96862E61AE6FD0A004FE1FE /* Color.cpp */ = {isa = PBXFileReference; fileEncoding = 4; lastKnownFileType = sourcecode.cpp.cpp; name = Color.cpp; path = source/Color.cpp; sourceTree = "<group>"; };
		A96862E71AE6FD0A004FE1FE /* Color.h */ = {isa = PBXFileReference; fileEncoding = 4; lastKnownFileType = sourcecode.c.h; name = Color.h; path = source/Color.h; sourceTree = "<group>"; };
		A96862E81AE6FD0A004FE1FE /* Command.cpp */ = {isa = PBXFileReference; fileEncoding = 4; lastKnownFileType = sourcecode.cpp.cpp; name = Command.cpp; path = source/Command.cpp; sourceTree = "<group>"; };
		A96862E91AE6FD0A004FE1FE /* Command.h */ = {isa = PBXFileReference; fileEncoding = 4; lastKnownFileType = sourcecode.c.h; name = Command.h; path = source/Command.h; sourceTree = "<group>"; };
		A96862EA1AE6FD0A004FE1FE /* ConditionSet.cpp */ = {isa = PBXFileReference; fileEncoding = 4; lastKnownFileType = sourcecode.cpp.cpp; name = ConditionSet.cpp; path = source/ConditionSet.cpp; sourceTree = "<group>"; };
		A96862EB1AE6FD0A004FE1FE /* ConditionSet.h */ = {isa = PBXFileReference; fileEncoding = 4; lastKnownFileType = sourcecode.c.h; name = ConditionSet.h; path = source/ConditionSet.h; sourceTree = "<group>"; };
		A96862EC1AE6FD0A004FE1FE /* Conversation.cpp */ = {isa = PBXFileReference; fileEncoding = 4; lastKnownFileType = sourcecode.cpp.cpp; name = Conversation.cpp; path = source/Conversation.cpp; sourceTree = "<group>"; };
		A96862ED1AE6FD0A004FE1FE /* Conversation.h */ = {isa = PBXFileReference; fileEncoding = 4; lastKnownFileType = sourcecode.c.h; name = Conversation.h; path = source/Conversation.h; sourceTree = "<group>"; };
		A96862EE1AE6FD0A004FE1FE /* ConversationPanel.cpp */ = {isa = PBXFileReference; fileEncoding = 4; lastKnownFileType = sourcecode.cpp.cpp; name = ConversationPanel.cpp; path = source/ConversationPanel.cpp; sourceTree = "<group>"; };
		A96862EF1AE6FD0A004FE1FE /* ConversationPanel.h */ = {isa = PBXFileReference; fileEncoding = 4; lastKnownFileType = sourcecode.c.h; name = ConversationPanel.h; path = source/ConversationPanel.h; sourceTree = "<group>"; };
		A96862F01AE6FD0A004FE1FE /* DataFile.cpp */ = {isa = PBXFileReference; fileEncoding = 4; lastKnownFileType = sourcecode.cpp.cpp; name = DataFile.cpp; path = source/DataFile.cpp; sourceTree = "<group>"; };
		A96862F11AE6FD0A004FE1FE /* DataFile.h */ = {isa = PBXFileReference; fileEncoding = 4; lastKnownFileType = sourcecode.c.h; name = DataFile.h; path = source/DataFile.h; sourceTree = "<group>"; };
		A96862F21AE6FD0A004FE1FE /* DataNode.cpp */ = {isa = PBXFileReference; fileEncoding = 4; lastKnownFileType = sourcecode.cpp.cpp; name = DataNode.cpp; path = source/DataNode.cpp; sourceTree = "<group>"; };
		A96862F31AE6FD0A004FE1FE /* DataNode.h */ = {isa = PBXFileReference; fileEncoding = 4; lastKnownFileType = sourcecode.c.h; name = DataNode.h; path = source/DataNode.h; sourceTree = "<group>"; };
		A96862F41AE6FD0A004FE1FE /* DataWriter.cpp */ = {isa = PBXFileReference; fileEncoding = 4; lastKnownFileType = sourcecode.cpp.cpp; name = DataWriter.cpp; path = source/DataWriter.cpp; sourceTree = "<group>"; };
		A96862F51AE6FD0A004FE1FE /* DataWriter.h */ = {isa = PBXFileReference; fileEncoding = 4; lastKnownFileType = sourcecode.c.h; name = DataWriter.h; path = source/DataWriter.h; sourceTree = "<group>"; };
		A96862F61AE6FD0A004FE1FE /* Date.cpp */ = {isa = PBXFileReference; fileEncoding = 4; lastKnownFileType = sourcecode.cpp.cpp; name = Date.cpp; path = source/Date.cpp; sourceTree = "<group>"; };
		A96862F71AE6FD0A004FE1FE /* Date.h */ = {isa = PBXFileReference; fileEncoding = 4; lastKnownFileType = sourcecode.c.h; name = Date.h; path = source/Date.h; sourceTree = "<group>"; };
		A96862F81AE6FD0A004FE1FE /* Dialog.cpp */ = {isa = PBXFileReference; fileEncoding = 4; lastKnownFileType = sourcecode.cpp.cpp; name = Dialog.cpp; path = source/Dialog.cpp; sourceTree = "<group>"; };
		A96862F91AE6FD0B004FE1FE /* Dialog.h */ = {isa = PBXFileReference; fileEncoding = 4; lastKnownFileType = sourcecode.c.h; name = Dialog.h; path = source/Dialog.h; sourceTree = "<group>"; };
		A96862FA1AE6FD0B004FE1FE /* DistanceMap.cpp */ = {isa = PBXFileReference; fileEncoding = 4; lastKnownFileType = sourcecode.cpp.cpp; name = DistanceMap.cpp; path = source/DistanceMap.cpp; sourceTree = "<group>"; };
		A96862FB1AE6FD0B004FE1FE /* DistanceMap.h */ = {isa = PBXFileReference; fileEncoding = 4; lastKnownFileType = sourcecode.c.h; name = DistanceMap.h; path = source/DistanceMap.h; sourceTree = "<group>"; };
		A96862FE1AE6FD0B004FE1FE /* DrawList.cpp */ = {isa = PBXFileReference; fileEncoding = 4; lastKnownFileType = sourcecode.cpp.cpp; name = DrawList.cpp; path = source/DrawList.cpp; sourceTree = "<group>"; };
		A96862FF1AE6FD0B004FE1FE /* DrawList.h */ = {isa = PBXFileReference; fileEncoding = 4; lastKnownFileType = sourcecode.c.h; name = DrawList.h; path = source/DrawList.h; sourceTree = "<group>"; };
		A96863001AE6FD0B004FE1FE /* Effect.cpp */ = {isa = PBXFileReference; fileEncoding = 4; lastKnownFileType = sourcecode.cpp.cpp; name = Effect.cpp; path = source/Effect.cpp; sourceTree = "<group>"; };
		A96863011AE6FD0B004FE1FE /* Effect.h */ = {isa = PBXFileReference; fileEncoding = 4; lastKnownFileType = sourcecode.c.h; name = Effect.h; path = source/Effect.h; sourceTree = "<group>"; };
		A96863021AE6FD0B004FE1FE /* Engine.cpp */ = {isa = PBXFileReference; fileEncoding = 4; lastKnownFileType = sourcecode.cpp.cpp; name = Engine.cpp; path = source/Engine.cpp; sourceTree = "<group>"; };
		A96863031AE6FD0B004FE1FE /* Engine.h */ = {isa = PBXFileReference; fileEncoding = 4; lastKnownFileType = sourcecode.c.h; name = Engine.h; path = source/Engine.h; sourceTree = "<group>"; };
		A96863041AE6FD0B004FE1FE /* EscortDisplay.cpp */ = {isa = PBXFileReference; fileEncoding = 4; lastKnownFileType = sourcecode.cpp.cpp; name = EscortDisplay.cpp; path = source/EscortDisplay.cpp; sourceTree = "<group>"; };
		A96863051AE6FD0B004FE1FE /* EscortDisplay.h */ = {isa = PBXFileReference; fileEncoding = 4; lastKnownFileType = sourcecode.c.h; name = EscortDisplay.h; path = source/EscortDisplay.h; sourceTree = "<group>"; };
		A96863061AE6FD0B004FE1FE /* Files.cpp */ = {isa = PBXFileReference; fileEncoding = 4; lastKnownFileType = sourcecode.cpp.cpp; name = Files.cpp; path = source/Files.cpp; sourceTree = "<group>"; };
		A96863071AE6FD0B004FE1FE /* Files.h */ = {isa = PBXFileReference; fileEncoding = 4; lastKnownFileType = sourcecode.c.h; name = Files.h; path = source/Files.h; sourceTree = "<group>"; };
		A96863081AE6FD0B004FE1FE /* FillShader.cpp */ = {isa = PBXFileReference; fileEncoding = 4; lastKnownFileType = sourcecode.cpp.cpp; name = FillShader.cpp; path = source/FillShader.cpp; sourceTree = "<group>"; };
		A96863091AE6FD0B004FE1FE /* FillShader.h */ = {isa = PBXFileReference; fileEncoding = 4; lastKnownFileType = sourcecode.c.h; name = FillShader.h; path = source/FillShader.h; sourceTree = "<group>"; };
		A968630A1AE6FD0B004FE1FE /* Fleet.cpp */ = {isa = PBXFileReference; fileEncoding = 4; lastKnownFileType = sourcecode.cpp.cpp; name = Fleet.cpp; path = source/Fleet.cpp; sourceTree = "<group>"; };
		A968630B1AE6FD0B004FE1FE /* Fleet.h */ = {isa = PBXFileReference; fileEncoding = 4; lastKnownFileType = sourcecode.c.h; name = Fleet.h; path = source/Fleet.h; sourceTree = "<group>"; };
		A968630C1AE6FD0B004FE1FE /* Font.cpp */ = {isa = PBXFileReference; fileEncoding = 4; lastKnownFileType = sourcecode.cpp.cpp; name = Font.cpp; path = source/text/Font.cpp; sourceTree = "<group>"; };
		A968630D1AE6FD0B004FE1FE /* Font.h */ = {isa = PBXFileReference; fileEncoding = 4; lastKnownFileType = sourcecode.c.h; name = Font.h; path = source/text/Font.h; sourceTree = "<group>"; };
		A968630E1AE6FD0B004FE1FE /* FontSet.cpp */ = {isa = PBXFileReference; fileEncoding = 4; lastKnownFileType = sourcecode.cpp.cpp; name = FontSet.cpp; path = source/text/FontSet.cpp; sourceTree = "<group>"; };
		A968630F1AE6FD0B004FE1FE /* FontSet.h */ = {isa = PBXFileReference; fileEncoding = 4; lastKnownFileType = sourcecode.c.h; name = FontSet.h; path = source/text/FontSet.h; sourceTree = "<group>"; };
		A96863101AE6FD0B004FE1FE /* Format.cpp */ = {isa = PBXFileReference; fileEncoding = 4; lastKnownFileType = sourcecode.cpp.cpp; name = Format.cpp; path = source/text/Format.cpp; sourceTree = "<group>"; };
		A96863111AE6FD0B004FE1FE /* Format.h */ = {isa = PBXFileReference; fileEncoding = 4; lastKnownFileType = sourcecode.c.h; name = Format.h; path = source/text/Format.h; sourceTree = "<group>"; };
		A96863121AE6FD0B004FE1FE /* FrameTimer.cpp */ = {isa = PBXFileReference; fileEncoding = 4; lastKnownFileType = sourcecode.cpp.cpp; name = FrameTimer.cpp; path = source/FrameTimer.cpp; sourceTree = "<group>"; };
		A96863131AE6FD0B004FE1FE /* FrameTimer.h */ = {isa = PBXFileReference; fileEncoding = 4; lastKnownFileType = sourcecode.c.h; name = FrameTimer.h; path = source/FrameTimer.h; sourceTree = "<group>"; };
		A96863141AE6FD0B004FE1FE /* Galaxy.cpp */ = {isa = PBXFileReference; fileEncoding = 4; lastKnownFileType = sourcecode.cpp.cpp; name = Galaxy.cpp; path = source/Galaxy.cpp; sourceTree = "<group>"; };
		A96863151AE6FD0B004FE1FE /* Galaxy.h */ = {isa = PBXFileReference; fileEncoding = 4; lastKnownFileType = sourcecode.c.h; name = Galaxy.h; path = source/Galaxy.h; sourceTree = "<group>"; };
		A96863161AE6FD0B004FE1FE /* GameData.cpp */ = {isa = PBXFileReference; fileEncoding = 4; lastKnownFileType = sourcecode.cpp.cpp; name = GameData.cpp; path = source/GameData.cpp; sourceTree = "<group>"; };
		A96863171AE6FD0B004FE1FE /* GameData.h */ = {isa = PBXFileReference; fileEncoding = 4; lastKnownFileType = sourcecode.c.h; name = GameData.h; path = source/GameData.h; sourceTree = "<group>"; };
		A96863181AE6FD0B004FE1FE /* GameEvent.cpp */ = {isa = PBXFileReference; fileEncoding = 4; lastKnownFileType = sourcecode.cpp.cpp; name = GameEvent.cpp; path = source/GameEvent.cpp; sourceTree = "<group>"; };
		A96863191AE6FD0B004FE1FE /* GameEvent.h */ = {isa = PBXFileReference; fileEncoding = 4; lastKnownFileType = sourcecode.c.h; name = GameEvent.h; path = source/GameEvent.h; sourceTree = "<group>"; };
		A968631B1AE6FD0B004FE1FE /* Government.cpp */ = {isa = PBXFileReference; fileEncoding = 4; lastKnownFileType = sourcecode.cpp.cpp; name = Government.cpp; path = source/Government.cpp; sourceTree = "<group>"; };
		A968631C1AE6FD0B004FE1FE /* Government.h */ = {isa = PBXFileReference; fileEncoding = 4; lastKnownFileType = sourcecode.c.h; name = Government.h; path = source/Government.h; sourceTree = "<group>"; };
		A968631D1AE6FD0B004FE1FE /* HailPanel.cpp */ = {isa = PBXFileReference; fileEncoding = 4; lastKnownFileType = sourcecode.cpp.cpp; name = HailPanel.cpp; path = source/HailPanel.cpp; sourceTree = "<group>"; };
		A968631E1AE6FD0B004FE1FE /* HailPanel.h */ = {isa = PBXFileReference; fileEncoding = 4; lastKnownFileType = sourcecode.c.h; name = HailPanel.h; path = source/HailPanel.h; sourceTree = "<group>"; };
		A968631F1AE6FD0B004FE1FE /* HiringPanel.cpp */ = {isa = PBXFileReference; fileEncoding = 4; lastKnownFileType = sourcecode.cpp.cpp; name = HiringPanel.cpp; path = source/HiringPanel.cpp; sourceTree = "<group>"; };
		A96863201AE6FD0B004FE1FE /* HiringPanel.h */ = {isa = PBXFileReference; fileEncoding = 4; lastKnownFileType = sourcecode.c.h; name = HiringPanel.h; path = source/HiringPanel.h; sourceTree = "<group>"; };
		A96863211AE6FD0B004FE1FE /* ImageBuffer.cpp */ = {isa = PBXFileReference; fileEncoding = 4; lastKnownFileType = sourcecode.cpp.cpp; name = ImageBuffer.cpp; path = source/ImageBuffer.cpp; sourceTree = "<group>"; };
		A96863221AE6FD0B004FE1FE /* ImageBuffer.h */ = {isa = PBXFileReference; fileEncoding = 4; lastKnownFileType = sourcecode.c.h; name = ImageBuffer.h; path = source/ImageBuffer.h; sourceTree = "<group>"; };
		A96863251AE6FD0B004FE1FE /* Information.cpp */ = {isa = PBXFileReference; fileEncoding = 4; lastKnownFileType = sourcecode.cpp.cpp; name = Information.cpp; path = source/Information.cpp; sourceTree = "<group>"; };
		A96863261AE6FD0B004FE1FE /* Information.h */ = {isa = PBXFileReference; fileEncoding = 4; lastKnownFileType = sourcecode.c.h; name = Information.h; path = source/Information.h; sourceTree = "<group>"; };
		A96863271AE6FD0B004FE1FE /* Interface.cpp */ = {isa = PBXFileReference; fileEncoding = 4; lastKnownFileType = sourcecode.cpp.cpp; name = Interface.cpp; path = source/Interface.cpp; sourceTree = "<group>"; };
		A96863281AE6FD0B004FE1FE /* Interface.h */ = {isa = PBXFileReference; fileEncoding = 4; lastKnownFileType = sourcecode.c.h; name = Interface.h; path = source/Interface.h; sourceTree = "<group>"; };
		A96863291AE6FD0B004FE1FE /* LineShader.cpp */ = {isa = PBXFileReference; fileEncoding = 4; lastKnownFileType = sourcecode.cpp.cpp; name = LineShader.cpp; path = source/LineShader.cpp; sourceTree = "<group>"; };
		A968632A1AE6FD0B004FE1FE /* LineShader.h */ = {isa = PBXFileReference; fileEncoding = 4; lastKnownFileType = sourcecode.c.h; name = LineShader.h; path = source/LineShader.h; sourceTree = "<group>"; };
		A968632B1AE6FD0B004FE1FE /* LoadPanel.cpp */ = {isa = PBXFileReference; fileEncoding = 4; lastKnownFileType = sourcecode.cpp.cpp; name = LoadPanel.cpp; path = source/LoadPanel.cpp; sourceTree = "<group>"; };
		A968632C1AE6FD0B004FE1FE /* LoadPanel.h */ = {isa = PBXFileReference; fileEncoding = 4; lastKnownFileType = sourcecode.c.h; name = LoadPanel.h; path = source/LoadPanel.h; sourceTree = "<group>"; };
		A968632D1AE6FD0B004FE1FE /* LocationFilter.cpp */ = {isa = PBXFileReference; fileEncoding = 4; lastKnownFileType = sourcecode.cpp.cpp; name = LocationFilter.cpp; path = source/LocationFilter.cpp; sourceTree = "<group>"; };
		A968632E1AE6FD0B004FE1FE /* LocationFilter.h */ = {isa = PBXFileReference; fileEncoding = 4; lastKnownFileType = sourcecode.c.h; name = LocationFilter.h; path = source/LocationFilter.h; sourceTree = "<group>"; };
		A968632F1AE6FD0B004FE1FE /* main.cpp */ = {isa = PBXFileReference; fileEncoding = 4; lastKnownFileType = sourcecode.cpp.cpp; name = main.cpp; path = source/main.cpp; sourceTree = "<group>"; };
		A96863301AE6FD0B004FE1FE /* MainPanel.cpp */ = {isa = PBXFileReference; fileEncoding = 4; lastKnownFileType = sourcecode.cpp.cpp; name = MainPanel.cpp; path = source/MainPanel.cpp; sourceTree = "<group>"; };
		A96863311AE6FD0B004FE1FE /* MainPanel.h */ = {isa = PBXFileReference; fileEncoding = 4; lastKnownFileType = sourcecode.c.h; name = MainPanel.h; path = source/MainPanel.h; sourceTree = "<group>"; };
		A96863321AE6FD0C004FE1FE /* MapDetailPanel.cpp */ = {isa = PBXFileReference; fileEncoding = 4; lastKnownFileType = sourcecode.cpp.cpp; name = MapDetailPanel.cpp; path = source/MapDetailPanel.cpp; sourceTree = "<group>"; };
		A96863331AE6FD0C004FE1FE /* MapDetailPanel.h */ = {isa = PBXFileReference; fileEncoding = 4; lastKnownFileType = sourcecode.c.h; name = MapDetailPanel.h; path = source/MapDetailPanel.h; sourceTree = "<group>"; };
		A96863341AE6FD0C004FE1FE /* MapPanel.cpp */ = {isa = PBXFileReference; fileEncoding = 4; lastKnownFileType = sourcecode.cpp.cpp; name = MapPanel.cpp; path = source/MapPanel.cpp; sourceTree = "<group>"; };
		A96863351AE6FD0C004FE1FE /* MapPanel.h */ = {isa = PBXFileReference; fileEncoding = 4; lastKnownFileType = sourcecode.c.h; name = MapPanel.h; path = source/MapPanel.h; sourceTree = "<group>"; };
		A96863361AE6FD0C004FE1FE /* Mask.cpp */ = {isa = PBXFileReference; fileEncoding = 4; lastKnownFileType = sourcecode.cpp.cpp; name = Mask.cpp; path = source/Mask.cpp; sourceTree = "<group>"; };
		A96863371AE6FD0C004FE1FE /* Mask.h */ = {isa = PBXFileReference; fileEncoding = 4; lastKnownFileType = sourcecode.c.h; name = Mask.h; path = source/Mask.h; sourceTree = "<group>"; };
		A96863381AE6FD0C004FE1FE /* MenuPanel.cpp */ = {isa = PBXFileReference; fileEncoding = 4; lastKnownFileType = sourcecode.cpp.cpp; name = MenuPanel.cpp; path = source/MenuPanel.cpp; sourceTree = "<group>"; };
		A96863391AE6FD0C004FE1FE /* MenuPanel.h */ = {isa = PBXFileReference; fileEncoding = 4; lastKnownFileType = sourcecode.c.h; name = MenuPanel.h; path = source/MenuPanel.h; sourceTree = "<group>"; };
		A968633A1AE6FD0C004FE1FE /* Messages.cpp */ = {isa = PBXFileReference; fileEncoding = 4; lastKnownFileType = sourcecode.cpp.cpp; name = Messages.cpp; path = source/Messages.cpp; sourceTree = "<group>"; };
		A968633B1AE6FD0C004FE1FE /* Messages.h */ = {isa = PBXFileReference; fileEncoding = 4; lastKnownFileType = sourcecode.c.h; name = Messages.h; path = source/Messages.h; sourceTree = "<group>"; };
		A968633C1AE6FD0C004FE1FE /* Mission.cpp */ = {isa = PBXFileReference; fileEncoding = 4; lastKnownFileType = sourcecode.cpp.cpp; name = Mission.cpp; path = source/Mission.cpp; sourceTree = "<group>"; };
		A968633D1AE6FD0C004FE1FE /* Mission.h */ = {isa = PBXFileReference; fileEncoding = 4; lastKnownFileType = sourcecode.c.h; name = Mission.h; path = source/Mission.h; sourceTree = "<group>"; };
		A968633E1AE6FD0C004FE1FE /* MissionAction.cpp */ = {isa = PBXFileReference; fileEncoding = 4; lastKnownFileType = sourcecode.cpp.cpp; name = MissionAction.cpp; path = source/MissionAction.cpp; sourceTree = "<group>"; };
		A968633F1AE6FD0C004FE1FE /* MissionAction.h */ = {isa = PBXFileReference; fileEncoding = 4; lastKnownFileType = sourcecode.c.h; name = MissionAction.h; path = source/MissionAction.h; sourceTree = "<group>"; };
		A96863401AE6FD0C004FE1FE /* MissionPanel.cpp */ = {isa = PBXFileReference; fileEncoding = 4; lastKnownFileType = sourcecode.cpp.cpp; name = MissionPanel.cpp; path = source/MissionPanel.cpp; sourceTree = "<group>"; };
		A96863411AE6FD0C004FE1FE /* MissionPanel.h */ = {isa = PBXFileReference; fileEncoding = 4; lastKnownFileType = sourcecode.c.h; name = MissionPanel.h; path = source/MissionPanel.h; sourceTree = "<group>"; };
		A96863421AE6FD0C004FE1FE /* Mortgage.cpp */ = {isa = PBXFileReference; fileEncoding = 4; lastKnownFileType = sourcecode.cpp.cpp; name = Mortgage.cpp; path = source/Mortgage.cpp; sourceTree = "<group>"; };
		A96863431AE6FD0C004FE1FE /* Mortgage.h */ = {isa = PBXFileReference; fileEncoding = 4; lastKnownFileType = sourcecode.c.h; name = Mortgage.h; path = source/Mortgage.h; sourceTree = "<group>"; };
		A96863441AE6FD0C004FE1FE /* NPC.cpp */ = {isa = PBXFileReference; fileEncoding = 4; lastKnownFileType = sourcecode.cpp.cpp; name = NPC.cpp; path = source/NPC.cpp; sourceTree = "<group>"; };
		A96863451AE6FD0C004FE1FE /* NPC.h */ = {isa = PBXFileReference; fileEncoding = 4; lastKnownFileType = sourcecode.c.h; name = NPC.h; path = source/NPC.h; sourceTree = "<group>"; };
		A96863461AE6FD0C004FE1FE /* Outfit.cpp */ = {isa = PBXFileReference; fileEncoding = 4; lastKnownFileType = sourcecode.cpp.cpp; name = Outfit.cpp; path = source/Outfit.cpp; sourceTree = "<group>"; };
		A96863471AE6FD0C004FE1FE /* Outfit.h */ = {isa = PBXFileReference; fileEncoding = 4; lastKnownFileType = sourcecode.c.h; name = Outfit.h; path = source/Outfit.h; sourceTree = "<group>"; };
		A96863481AE6FD0C004FE1FE /* OutfitInfoDisplay.cpp */ = {isa = PBXFileReference; fileEncoding = 4; lastKnownFileType = sourcecode.cpp.cpp; name = OutfitInfoDisplay.cpp; path = source/OutfitInfoDisplay.cpp; sourceTree = "<group>"; };
		A96863491AE6FD0C004FE1FE /* OutfitInfoDisplay.h */ = {isa = PBXFileReference; fileEncoding = 4; lastKnownFileType = sourcecode.c.h; name = OutfitInfoDisplay.h; path = source/OutfitInfoDisplay.h; sourceTree = "<group>"; };
		A968634A1AE6FD0C004FE1FE /* OutfitterPanel.cpp */ = {isa = PBXFileReference; fileEncoding = 4; lastKnownFileType = sourcecode.cpp.cpp; name = OutfitterPanel.cpp; path = source/OutfitterPanel.cpp; sourceTree = "<group>"; };
		A968634B1AE6FD0C004FE1FE /* OutfitterPanel.h */ = {isa = PBXFileReference; fileEncoding = 4; lastKnownFileType = sourcecode.c.h; name = OutfitterPanel.h; path = source/OutfitterPanel.h; sourceTree = "<group>"; };
		A968634C1AE6FD0C004FE1FE /* OutlineShader.cpp */ = {isa = PBXFileReference; fileEncoding = 4; lastKnownFileType = sourcecode.cpp.cpp; name = OutlineShader.cpp; path = source/OutlineShader.cpp; sourceTree = "<group>"; };
		A968634D1AE6FD0C004FE1FE /* OutlineShader.h */ = {isa = PBXFileReference; fileEncoding = 4; lastKnownFileType = sourcecode.c.h; name = OutlineShader.h; path = source/OutlineShader.h; sourceTree = "<group>"; };
		A968634E1AE6FD0C004FE1FE /* Panel.cpp */ = {isa = PBXFileReference; fileEncoding = 4; lastKnownFileType = sourcecode.cpp.cpp; name = Panel.cpp; path = source/Panel.cpp; sourceTree = "<group>"; };
		A968634F1AE6FD0C004FE1FE /* Panel.h */ = {isa = PBXFileReference; fileEncoding = 4; lastKnownFileType = sourcecode.c.h; name = Panel.h; path = source/Panel.h; sourceTree = "<group>"; };
		A96863501AE6FD0C004FE1FE /* Personality.cpp */ = {isa = PBXFileReference; fileEncoding = 4; lastKnownFileType = sourcecode.cpp.cpp; name = Personality.cpp; path = source/Personality.cpp; sourceTree = "<group>"; };
		A96863511AE6FD0C004FE1FE /* Personality.h */ = {isa = PBXFileReference; fileEncoding = 4; lastKnownFileType = sourcecode.c.h; name = Personality.h; path = source/Personality.h; sourceTree = "<group>"; };
		A96863521AE6FD0C004FE1FE /* Phrase.cpp */ = {isa = PBXFileReference; fileEncoding = 4; lastKnownFileType = sourcecode.cpp.cpp; name = Phrase.cpp; path = source/Phrase.cpp; sourceTree = "<group>"; };
		A96863531AE6FD0C004FE1FE /* Phrase.h */ = {isa = PBXFileReference; fileEncoding = 4; lastKnownFileType = sourcecode.c.h; name = Phrase.h; path = source/Phrase.h; sourceTree = "<group>"; };
		A96863541AE6FD0C004FE1FE /* pi.h */ = {isa = PBXFileReference; fileEncoding = 4; lastKnownFileType = sourcecode.c.h; name = pi.h; path = source/pi.h; sourceTree = "<group>"; };
		A96863551AE6FD0C004FE1FE /* Planet.cpp */ = {isa = PBXFileReference; fileEncoding = 4; lastKnownFileType = sourcecode.cpp.cpp; name = Planet.cpp; path = source/Planet.cpp; sourceTree = "<group>"; };
		A96863561AE6FD0C004FE1FE /* Planet.h */ = {isa = PBXFileReference; fileEncoding = 4; lastKnownFileType = sourcecode.c.h; name = Planet.h; path = source/Planet.h; sourceTree = "<group>"; };
		A96863571AE6FD0C004FE1FE /* PlanetPanel.cpp */ = {isa = PBXFileReference; fileEncoding = 4; lastKnownFileType = sourcecode.cpp.cpp; name = PlanetPanel.cpp; path = source/PlanetPanel.cpp; sourceTree = "<group>"; };
		A96863581AE6FD0C004FE1FE /* PlanetPanel.h */ = {isa = PBXFileReference; fileEncoding = 4; lastKnownFileType = sourcecode.c.h; name = PlanetPanel.h; path = source/PlanetPanel.h; sourceTree = "<group>"; };
		A96863591AE6FD0C004FE1FE /* PlayerInfo.cpp */ = {isa = PBXFileReference; fileEncoding = 4; lastKnownFileType = sourcecode.cpp.cpp; name = PlayerInfo.cpp; path = source/PlayerInfo.cpp; sourceTree = "<group>"; };
		A968635A1AE6FD0C004FE1FE /* PlayerInfo.h */ = {isa = PBXFileReference; fileEncoding = 4; lastKnownFileType = sourcecode.c.h; name = PlayerInfo.h; path = source/PlayerInfo.h; sourceTree = "<group>"; };
		A968635B1AE6FD0C004FE1FE /* Point.cpp */ = {isa = PBXFileReference; fileEncoding = 4; lastKnownFileType = sourcecode.cpp.cpp; name = Point.cpp; path = source/Point.cpp; sourceTree = "<group>"; };
		A968635C1AE6FD0C004FE1FE /* Point.h */ = {isa = PBXFileReference; fileEncoding = 4; lastKnownFileType = sourcecode.c.h; name = Point.h; path = source/Point.h; sourceTree = "<group>"; };
		A968635D1AE6FD0C004FE1FE /* PointerShader.cpp */ = {isa = PBXFileReference; fileEncoding = 4; lastKnownFileType = sourcecode.cpp.cpp; name = PointerShader.cpp; path = source/PointerShader.cpp; sourceTree = "<group>"; };
		A968635E1AE6FD0C004FE1FE /* PointerShader.h */ = {isa = PBXFileReference; fileEncoding = 4; lastKnownFileType = sourcecode.c.h; name = PointerShader.h; path = source/PointerShader.h; sourceTree = "<group>"; };
		A968635F1AE6FD0C004FE1FE /* Politics.cpp */ = {isa = PBXFileReference; fileEncoding = 4; lastKnownFileType = sourcecode.cpp.cpp; name = Politics.cpp; path = source/Politics.cpp; sourceTree = "<group>"; };
		A96863601AE6FD0C004FE1FE /* Politics.h */ = {isa = PBXFileReference; fileEncoding = 4; lastKnownFileType = sourcecode.c.h; name = Politics.h; path = source/Politics.h; sourceTree = "<group>"; };
		A96863611AE6FD0C004FE1FE /* Preferences.cpp */ = {isa = PBXFileReference; fileEncoding = 4; lastKnownFileType = sourcecode.cpp.cpp; name = Preferences.cpp; path = source/Preferences.cpp; sourceTree = "<group>"; };
		A96863621AE6FD0C004FE1FE /* Preferences.h */ = {isa = PBXFileReference; fileEncoding = 4; lastKnownFileType = sourcecode.c.h; name = Preferences.h; path = source/Preferences.h; sourceTree = "<group>"; };
		A96863631AE6FD0C004FE1FE /* PreferencesPanel.cpp */ = {isa = PBXFileReference; fileEncoding = 4; lastKnownFileType = sourcecode.cpp.cpp; name = PreferencesPanel.cpp; path = source/PreferencesPanel.cpp; sourceTree = "<group>"; };
		A96863641AE6FD0C004FE1FE /* PreferencesPanel.h */ = {isa = PBXFileReference; fileEncoding = 4; lastKnownFileType = sourcecode.c.h; name = PreferencesPanel.h; path = source/PreferencesPanel.h; sourceTree = "<group>"; };
		A96863651AE6FD0C004FE1FE /* Projectile.cpp */ = {isa = PBXFileReference; fileEncoding = 4; lastKnownFileType = sourcecode.cpp.cpp; name = Projectile.cpp; path = source/Projectile.cpp; sourceTree = "<group>"; };
		A96863661AE6FD0C004FE1FE /* Projectile.h */ = {isa = PBXFileReference; fileEncoding = 4; lastKnownFileType = sourcecode.c.h; name = Projectile.h; path = source/Projectile.h; sourceTree = "<group>"; };
		A96863671AE6FD0C004FE1FE /* Radar.cpp */ = {isa = PBXFileReference; fileEncoding = 4; lastKnownFileType = sourcecode.cpp.cpp; name = Radar.cpp; path = source/Radar.cpp; sourceTree = "<group>"; };
		A96863681AE6FD0C004FE1FE /* Radar.h */ = {isa = PBXFileReference; fileEncoding = 4; lastKnownFileType = sourcecode.c.h; name = Radar.h; path = source/Radar.h; sourceTree = "<group>"; };
		A96863691AE6FD0D004FE1FE /* Random.cpp */ = {isa = PBXFileReference; fileEncoding = 4; lastKnownFileType = sourcecode.cpp.cpp; name = Random.cpp; path = source/Random.cpp; sourceTree = "<group>"; };
		A968636A1AE6FD0D004FE1FE /* Random.h */ = {isa = PBXFileReference; fileEncoding = 4; lastKnownFileType = sourcecode.c.h; name = Random.h; path = source/Random.h; sourceTree = "<group>"; };
		A968636B1AE6FD0D004FE1FE /* RingShader.cpp */ = {isa = PBXFileReference; fileEncoding = 4; lastKnownFileType = sourcecode.cpp.cpp; name = RingShader.cpp; path = source/RingShader.cpp; sourceTree = "<group>"; };
		A968636C1AE6FD0D004FE1FE /* RingShader.h */ = {isa = PBXFileReference; fileEncoding = 4; lastKnownFileType = sourcecode.c.h; name = RingShader.h; path = source/RingShader.h; sourceTree = "<group>"; };
		A968636D1AE6FD0D004FE1FE /* Sale.h */ = {isa = PBXFileReference; fileEncoding = 4; lastKnownFileType = sourcecode.c.h; name = Sale.h; path = source/Sale.h; sourceTree = "<group>"; };
		A968636E1AE6FD0D004FE1FE /* SavedGame.cpp */ = {isa = PBXFileReference; fileEncoding = 4; lastKnownFileType = sourcecode.cpp.cpp; name = SavedGame.cpp; path = source/SavedGame.cpp; sourceTree = "<group>"; };
		A968636F1AE6FD0D004FE1FE /* SavedGame.h */ = {isa = PBXFileReference; fileEncoding = 4; lastKnownFileType = sourcecode.c.h; name = SavedGame.h; path = source/SavedGame.h; sourceTree = "<group>"; };
		A96863701AE6FD0D004FE1FE /* Screen.cpp */ = {isa = PBXFileReference; fileEncoding = 4; lastKnownFileType = sourcecode.cpp.cpp; name = Screen.cpp; path = source/Screen.cpp; sourceTree = "<group>"; };
		A96863711AE6FD0D004FE1FE /* Screen.h */ = {isa = PBXFileReference; fileEncoding = 4; lastKnownFileType = sourcecode.c.h; name = Screen.h; path = source/Screen.h; sourceTree = "<group>"; };
		A96863721AE6FD0D004FE1FE /* Set.h */ = {isa = PBXFileReference; fileEncoding = 4; lastKnownFileType = sourcecode.c.h; name = Set.h; path = source/Set.h; sourceTree = "<group>"; };
		A96863731AE6FD0D004FE1FE /* Shader.cpp */ = {isa = PBXFileReference; fileEncoding = 4; lastKnownFileType = sourcecode.cpp.cpp; name = Shader.cpp; path = source/Shader.cpp; sourceTree = "<group>"; };
		A96863741AE6FD0D004FE1FE /* Shader.h */ = {isa = PBXFileReference; fileEncoding = 4; lastKnownFileType = sourcecode.c.h; name = Shader.h; path = source/Shader.h; sourceTree = "<group>"; };
		A96863751AE6FD0D004FE1FE /* shift.h */ = {isa = PBXFileReference; fileEncoding = 4; lastKnownFileType = sourcecode.c.h; name = shift.h; path = source/shift.h; sourceTree = "<group>"; };
		A96863761AE6FD0D004FE1FE /* Ship.cpp */ = {isa = PBXFileReference; fileEncoding = 4; lastKnownFileType = sourcecode.cpp.cpp; name = Ship.cpp; path = source/Ship.cpp; sourceTree = "<group>"; };
		A96863771AE6FD0D004FE1FE /* Ship.h */ = {isa = PBXFileReference; fileEncoding = 4; lastKnownFileType = sourcecode.c.h; name = Ship.h; path = source/Ship.h; sourceTree = "<group>"; };
		A96863781AE6FD0D004FE1FE /* ShipEvent.cpp */ = {isa = PBXFileReference; fileEncoding = 4; lastKnownFileType = sourcecode.cpp.cpp; name = ShipEvent.cpp; path = source/ShipEvent.cpp; sourceTree = "<group>"; };
		A96863791AE6FD0D004FE1FE /* ShipEvent.h */ = {isa = PBXFileReference; fileEncoding = 4; lastKnownFileType = sourcecode.c.h; name = ShipEvent.h; path = source/ShipEvent.h; sourceTree = "<group>"; };
		A968637A1AE6FD0D004FE1FE /* ShipInfoDisplay.cpp */ = {isa = PBXFileReference; fileEncoding = 4; lastKnownFileType = sourcecode.cpp.cpp; name = ShipInfoDisplay.cpp; path = source/ShipInfoDisplay.cpp; sourceTree = "<group>"; };
		A968637B1AE6FD0D004FE1FE /* ShipInfoDisplay.h */ = {isa = PBXFileReference; fileEncoding = 4; lastKnownFileType = sourcecode.c.h; name = ShipInfoDisplay.h; path = source/ShipInfoDisplay.h; sourceTree = "<group>"; };
		A968637C1AE6FD0D004FE1FE /* ShipyardPanel.cpp */ = {isa = PBXFileReference; fileEncoding = 4; lastKnownFileType = sourcecode.cpp.cpp; name = ShipyardPanel.cpp; path = source/ShipyardPanel.cpp; sourceTree = "<group>"; };
		A968637D1AE6FD0D004FE1FE /* ShipyardPanel.h */ = {isa = PBXFileReference; fileEncoding = 4; lastKnownFileType = sourcecode.c.h; name = ShipyardPanel.h; path = source/ShipyardPanel.h; sourceTree = "<group>"; };
		A968637E1AE6FD0D004FE1FE /* ShopPanel.cpp */ = {isa = PBXFileReference; fileEncoding = 4; lastKnownFileType = sourcecode.cpp.cpp; name = ShopPanel.cpp; path = source/ShopPanel.cpp; sourceTree = "<group>"; };
		A968637F1AE6FD0D004FE1FE /* ShopPanel.h */ = {isa = PBXFileReference; fileEncoding = 4; lastKnownFileType = sourcecode.c.h; name = ShopPanel.h; path = source/ShopPanel.h; sourceTree = "<group>"; };
		A96863801AE6FD0D004FE1FE /* Sound.cpp */ = {isa = PBXFileReference; fileEncoding = 4; lastKnownFileType = sourcecode.cpp.cpp; name = Sound.cpp; path = source/Sound.cpp; sourceTree = "<group>"; };
		A96863811AE6FD0D004FE1FE /* Sound.h */ = {isa = PBXFileReference; fileEncoding = 4; lastKnownFileType = sourcecode.c.h; name = Sound.h; path = source/Sound.h; sourceTree = "<group>"; };
		A96863821AE6FD0D004FE1FE /* SpaceportPanel.cpp */ = {isa = PBXFileReference; fileEncoding = 4; lastKnownFileType = sourcecode.cpp.cpp; name = SpaceportPanel.cpp; path = source/SpaceportPanel.cpp; sourceTree = "<group>"; };
		A96863831AE6FD0D004FE1FE /* SpaceportPanel.h */ = {isa = PBXFileReference; fileEncoding = 4; lastKnownFileType = sourcecode.c.h; name = SpaceportPanel.h; path = source/SpaceportPanel.h; sourceTree = "<group>"; };
		A96863841AE6FD0D004FE1FE /* Sprite.cpp */ = {isa = PBXFileReference; fileEncoding = 4; lastKnownFileType = sourcecode.cpp.cpp; name = Sprite.cpp; path = source/Sprite.cpp; sourceTree = "<group>"; };
		A96863851AE6FD0D004FE1FE /* Sprite.h */ = {isa = PBXFileReference; fileEncoding = 4; lastKnownFileType = sourcecode.c.h; name = Sprite.h; path = source/Sprite.h; sourceTree = "<group>"; };
		A96863861AE6FD0D004FE1FE /* SpriteQueue.cpp */ = {isa = PBXFileReference; fileEncoding = 4; lastKnownFileType = sourcecode.cpp.cpp; name = SpriteQueue.cpp; path = source/SpriteQueue.cpp; sourceTree = "<group>"; };
		A96863871AE6FD0D004FE1FE /* SpriteQueue.h */ = {isa = PBXFileReference; fileEncoding = 4; lastKnownFileType = sourcecode.c.h; name = SpriteQueue.h; path = source/SpriteQueue.h; sourceTree = "<group>"; };
		A96863881AE6FD0D004FE1FE /* SpriteSet.cpp */ = {isa = PBXFileReference; fileEncoding = 4; lastKnownFileType = sourcecode.cpp.cpp; name = SpriteSet.cpp; path = source/SpriteSet.cpp; sourceTree = "<group>"; };
		A96863891AE6FD0D004FE1FE /* SpriteSet.h */ = {isa = PBXFileReference; fileEncoding = 4; lastKnownFileType = sourcecode.c.h; name = SpriteSet.h; path = source/SpriteSet.h; sourceTree = "<group>"; };
		A968638A1AE6FD0D004FE1FE /* SpriteShader.cpp */ = {isa = PBXFileReference; fileEncoding = 4; lastKnownFileType = sourcecode.cpp.cpp; name = SpriteShader.cpp; path = source/SpriteShader.cpp; sourceTree = "<group>"; };
		A968638B1AE6FD0D004FE1FE /* SpriteShader.h */ = {isa = PBXFileReference; fileEncoding = 4; lastKnownFileType = sourcecode.c.h; name = SpriteShader.h; path = source/SpriteShader.h; sourceTree = "<group>"; };
		A968638C1AE6FD0D004FE1FE /* StarField.cpp */ = {isa = PBXFileReference; fileEncoding = 4; lastKnownFileType = sourcecode.cpp.cpp; name = StarField.cpp; path = source/StarField.cpp; sourceTree = "<group>"; };
		A968638D1AE6FD0D004FE1FE /* StarField.h */ = {isa = PBXFileReference; fileEncoding = 4; lastKnownFileType = sourcecode.c.h; name = StarField.h; path = source/StarField.h; sourceTree = "<group>"; };
		A968638E1AE6FD0D004FE1FE /* StartConditions.cpp */ = {isa = PBXFileReference; fileEncoding = 4; lastKnownFileType = sourcecode.cpp.cpp; name = StartConditions.cpp; path = source/StartConditions.cpp; sourceTree = "<group>"; };
		A968638F1AE6FD0D004FE1FE /* StartConditions.h */ = {isa = PBXFileReference; fileEncoding = 4; lastKnownFileType = sourcecode.c.h; name = StartConditions.h; path = source/StartConditions.h; sourceTree = "<group>"; };
		A96863901AE6FD0D004FE1FE /* StellarObject.cpp */ = {isa = PBXFileReference; fileEncoding = 4; lastKnownFileType = sourcecode.cpp.cpp; name = StellarObject.cpp; path = source/StellarObject.cpp; sourceTree = "<group>"; };
		A96863911AE6FD0D004FE1FE /* StellarObject.h */ = {isa = PBXFileReference; fileEncoding = 4; lastKnownFileType = sourcecode.c.h; name = StellarObject.h; path = source/StellarObject.h; sourceTree = "<group>"; };
		A96863921AE6FD0D004FE1FE /* System.cpp */ = {isa = PBXFileReference; fileEncoding = 4; lastKnownFileType = sourcecode.cpp.cpp; name = System.cpp; path = source/System.cpp; sourceTree = "<group>"; };
		A96863931AE6FD0D004FE1FE /* System.h */ = {isa = PBXFileReference; fileEncoding = 4; lastKnownFileType = sourcecode.c.h; name = System.h; path = source/System.h; sourceTree = "<group>"; };
		A96863941AE6FD0D004FE1FE /* Table.cpp */ = {isa = PBXFileReference; fileEncoding = 4; lastKnownFileType = sourcecode.cpp.cpp; name = Table.cpp; path = source/text/Table.cpp; sourceTree = "<group>"; };
		A96863951AE6FD0D004FE1FE /* Table.h */ = {isa = PBXFileReference; fileEncoding = 4; lastKnownFileType = sourcecode.c.h; name = Table.h; path = source/text/Table.h; sourceTree = "<group>"; };
		A96863961AE6FD0D004FE1FE /* Trade.cpp */ = {isa = PBXFileReference; fileEncoding = 4; lastKnownFileType = sourcecode.cpp.cpp; name = Trade.cpp; path = source/Trade.cpp; sourceTree = "<group>"; };
		A96863971AE6FD0D004FE1FE /* Trade.h */ = {isa = PBXFileReference; fileEncoding = 4; lastKnownFileType = sourcecode.c.h; name = Trade.h; path = source/Trade.h; sourceTree = "<group>"; };
		A96863981AE6FD0D004FE1FE /* TradingPanel.cpp */ = {isa = PBXFileReference; fileEncoding = 4; lastKnownFileType = sourcecode.cpp.cpp; name = TradingPanel.cpp; path = source/TradingPanel.cpp; sourceTree = "<group>"; };
		A96863991AE6FD0D004FE1FE /* TradingPanel.h */ = {isa = PBXFileReference; fileEncoding = 4; lastKnownFileType = sourcecode.c.h; name = TradingPanel.h; path = source/TradingPanel.h; sourceTree = "<group>"; };
		A968639A1AE6FD0D004FE1FE /* UI.cpp */ = {isa = PBXFileReference; fileEncoding = 4; lastKnownFileType = sourcecode.cpp.cpp; name = UI.cpp; path = source/UI.cpp; sourceTree = "<group>"; };
		A968639B1AE6FD0D004FE1FE /* UI.h */ = {isa = PBXFileReference; fileEncoding = 4; lastKnownFileType = sourcecode.c.h; name = UI.h; path = source/UI.h; sourceTree = "<group>"; };
		A968639C1AE6FD0D004FE1FE /* Weapon.cpp */ = {isa = PBXFileReference; fileEncoding = 4; lastKnownFileType = sourcecode.cpp.cpp; name = Weapon.cpp; path = source/Weapon.cpp; sourceTree = "<group>"; };
		A968639D1AE6FD0D004FE1FE /* Weapon.h */ = {isa = PBXFileReference; fileEncoding = 4; lastKnownFileType = sourcecode.c.h; name = Weapon.h; path = source/Weapon.h; sourceTree = "<group>"; };
		A968639E1AE6FD0D004FE1FE /* WrappedText.cpp */ = {isa = PBXFileReference; fileEncoding = 4; lastKnownFileType = sourcecode.cpp.cpp; name = WrappedText.cpp; path = source/text/WrappedText.cpp; sourceTree = "<group>"; };
		A968639F1AE6FD0E004FE1FE /* WrappedText.h */ = {isa = PBXFileReference; fileEncoding = 4; lastKnownFileType = sourcecode.c.h; name = WrappedText.h; path = source/text/WrappedText.h; sourceTree = "<group>"; };
		A97C24E81B17BE35007DDFA1 /* MapOutfitterPanel.cpp */ = {isa = PBXFileReference; fileEncoding = 4; lastKnownFileType = sourcecode.cpp.cpp; name = MapOutfitterPanel.cpp; path = source/MapOutfitterPanel.cpp; sourceTree = "<group>"; };
		A97C24E91B17BE35007DDFA1 /* MapOutfitterPanel.h */ = {isa = PBXFileReference; fileEncoding = 4; lastKnownFileType = sourcecode.c.h; name = MapOutfitterPanel.h; path = source/MapOutfitterPanel.h; sourceTree = "<group>"; };
		A97C24EB1B17BE3C007DDFA1 /* MapShipyardPanel.cpp */ = {isa = PBXFileReference; fileEncoding = 4; lastKnownFileType = sourcecode.cpp.cpp; name = MapShipyardPanel.cpp; path = source/MapShipyardPanel.cpp; sourceTree = "<group>"; };
		A97C24EC1B17BE3C007DDFA1 /* MapShipyardPanel.h */ = {isa = PBXFileReference; fileEncoding = 4; lastKnownFileType = sourcecode.c.h; name = MapShipyardPanel.h; path = source/MapShipyardPanel.h; sourceTree = "<group>"; };
		A98150801EA9634A00428AD6 /* ShipInfoPanel.cpp */ = {isa = PBXFileReference; fileEncoding = 4; lastKnownFileType = sourcecode.cpp.cpp; name = ShipInfoPanel.cpp; path = source/ShipInfoPanel.cpp; sourceTree = "<group>"; };
		A98150811EA9634A00428AD6 /* ShipInfoPanel.h */ = {isa = PBXFileReference; fileEncoding = 4; lastKnownFileType = sourcecode.c.h; name = ShipInfoPanel.h; path = source/ShipInfoPanel.h; sourceTree = "<group>"; };
		A98150831EA9635D00428AD6 /* PlayerInfoPanel.cpp */ = {isa = PBXFileReference; fileEncoding = 4; lastKnownFileType = sourcecode.cpp.cpp; name = PlayerInfoPanel.cpp; path = source/PlayerInfoPanel.cpp; sourceTree = "<group>"; };
		A98150841EA9635D00428AD6 /* PlayerInfoPanel.h */ = {isa = PBXFileReference; fileEncoding = 4; lastKnownFileType = sourcecode.c.h; name = PlayerInfoPanel.h; path = source/PlayerInfoPanel.h; sourceTree = "<group>"; };
		A99F7A4F195DF3E8002C30B8 /* Images.xcassets */ = {isa = PBXFileReference; lastKnownFileType = folder.assetcatalog; name = Images.xcassets; path = XCode/Images.xcassets; sourceTree = SOURCE_ROOT; };
		A99F7A51195DF3F9002C30B8 /* EndlessSky-Info.plist */ = {isa = PBXFileReference; fileEncoding = 4; lastKnownFileType = text.plist.xml; name = "EndlessSky-Info.plist"; path = "XCode/EndlessSky-Info.plist"; sourceTree = SOURCE_ROOT; };
		A99F7A6F195DF44B002C30B8 /* credits.txt */ = {isa = PBXFileReference; fileEncoding = 4; lastKnownFileType = text; path = credits.txt; sourceTree = "<group>"; };
		A99F7A94195DF44B002C30B8 /* keys.txt */ = {isa = PBXFileReference; fileEncoding = 4; lastKnownFileType = text; path = keys.txt; sourceTree = "<group>"; };
		A99F7A95195DF44B002C30B8 /* license.txt */ = {isa = PBXFileReference; fileEncoding = 4; lastKnownFileType = text; path = license.txt; sourceTree = "<group>"; };
		A99F7B32195DF45E002C30B8 /* data */ = {isa = PBXFileReference; lastKnownFileType = folder; path = data; sourceTree = "<group>"; };
		A99F7B33195DF45E002C30B8 /* images */ = {isa = PBXFileReference; lastKnownFileType = folder; path = images; sourceTree = "<group>"; };
		A9A5297319996C9F002D7C35 /* sounds */ = {isa = PBXFileReference; lastKnownFileType = folder; path = sounds; sourceTree = "<group>"; };
		A9A5297519996CC3002D7C35 /* OpenAL.framework */ = {isa = PBXFileReference; lastKnownFileType = wrapper.framework; name = OpenAL.framework; path = System/Library/Frameworks/OpenAL.framework; sourceTree = SDKROOT; };
		A9B99D001C616AD000BE7C2E /* ItemInfoDisplay.cpp */ = {isa = PBXFileReference; fileEncoding = 4; lastKnownFileType = sourcecode.cpp.cpp; name = ItemInfoDisplay.cpp; path = source/ItemInfoDisplay.cpp; sourceTree = "<group>"; };
		A9B99D011C616AD000BE7C2E /* ItemInfoDisplay.h */ = {isa = PBXFileReference; fileEncoding = 4; lastKnownFileType = sourcecode.c.h; name = ItemInfoDisplay.h; path = source/ItemInfoDisplay.h; sourceTree = "<group>"; };
		A9B99D031C616AF200BE7C2E /* MapSalesPanel.cpp */ = {isa = PBXFileReference; fileEncoding = 4; lastKnownFileType = sourcecode.cpp.cpp; name = MapSalesPanel.cpp; path = source/MapSalesPanel.cpp; sourceTree = "<group>"; };
		A9B99D041C616AF200BE7C2E /* MapSalesPanel.h */ = {isa = PBXFileReference; fileEncoding = 4; lastKnownFileType = sourcecode.c.h; name = MapSalesPanel.h; path = source/MapSalesPanel.h; sourceTree = "<group>"; };
		A9BDFB521E00B8AA00A6B27E /* Music.cpp */ = {isa = PBXFileReference; fileEncoding = 4; lastKnownFileType = sourcecode.cpp.cpp; name = Music.cpp; path = source/Music.cpp; sourceTree = "<group>"; };
		A9BDFB531E00B8AA00A6B27E /* Music.h */ = {isa = PBXFileReference; fileEncoding = 4; lastKnownFileType = sourcecode.c.h; name = Music.h; path = source/Music.h; sourceTree = "<group>"; };
		A9BDFB551E00B94700A6B27E /* libmad.0.dylib */ = {isa = PBXFileReference; lastKnownFileType = "compiled.mach-o.dylib"; name = libmad.0.dylib; path = build/libmad.0.dylib; sourceTree = "<group>"; };
		A9C70E0E1C0E5B51000B3D14 /* File.cpp */ = {isa = PBXFileReference; fileEncoding = 4; lastKnownFileType = sourcecode.cpp.cpp; name = File.cpp; path = source/File.cpp; sourceTree = "<group>"; };
		A9C70E0F1C0E5B51000B3D14 /* File.h */ = {isa = PBXFileReference; fileEncoding = 4; lastKnownFileType = sourcecode.c.h; name = File.h; path = source/File.h; sourceTree = "<group>"; };
		A9CC52691950C9F6004E4E22 /* Endless Sky.app */ = {isa = PBXFileReference; explicitFileType = wrapper.application; includeInIndex = 0; path = "Endless Sky.app"; sourceTree = BUILT_PRODUCTS_DIR; };
		A9CC526C1950C9F6004E4E22 /* Cocoa.framework */ = {isa = PBXFileReference; lastKnownFileType = wrapper.framework; name = Cocoa.framework; path = System/Library/Frameworks/Cocoa.framework; sourceTree = SDKROOT; };
		A9CC526F1950C9F6004E4E22 /* AppKit.framework */ = {isa = PBXFileReference; lastKnownFileType = wrapper.framework; name = AppKit.framework; path = System/Library/Frameworks/AppKit.framework; sourceTree = SDKROOT; };
		A9CC52701950C9F6004E4E22 /* CoreData.framework */ = {isa = PBXFileReference; lastKnownFileType = wrapper.framework; name = CoreData.framework; path = System/Library/Frameworks/CoreData.framework; sourceTree = SDKROOT; };
		A9CC52711950C9F6004E4E22 /* Foundation.framework */ = {isa = PBXFileReference; lastKnownFileType = wrapper.framework; name = Foundation.framework; path = System/Library/Frameworks/Foundation.framework; sourceTree = SDKROOT; };
		A9D40D19195DFAA60086EE52 /* OpenGL.framework */ = {isa = PBXFileReference; lastKnownFileType = wrapper.framework; name = OpenGL.framework; path = System/Library/Frameworks/OpenGL.framework; sourceTree = SDKROOT; };
		AE57401AA43232EDEABFAE13 /* Logger.h */ = {isa = PBXFileReference; fileEncoding = 4; lastKnownFileType = sourcecode.c.h; name = Logger.h; path = source/Logger.h; sourceTree = "<group>"; };
		B55C239B2303CE8A005C1A14 /* GameWindow.cpp */ = {isa = PBXFileReference; fileEncoding = 4; lastKnownFileType = sourcecode.cpp.cpp; name = GameWindow.cpp; path = source/GameWindow.cpp; sourceTree = "<group>"; };
		B55C239C2303CE8A005C1A14 /* GameWindow.h */ = {isa = PBXFileReference; fileEncoding = 4; lastKnownFileType = sourcecode.c.h; name = GameWindow.h; path = source/GameWindow.h; sourceTree = "<group>"; };
		B590161121ED4A0E00799178 /* Utf8.cpp */ = {isa = PBXFileReference; fileEncoding = 4; lastKnownFileType = sourcecode.cpp.cpp; name = Utf8.cpp; path = source/text/Utf8.cpp; sourceTree = "<group>"; };
		B590161221ED4A0F00799178 /* Utf8.h */ = {isa = PBXFileReference; fileEncoding = 4; lastKnownFileType = sourcecode.c.h; name = Utf8.h; path = source/text/Utf8.h; sourceTree = "<group>"; };
		B590162021ED4A0F00799178 /* DisplayText.h */ = {isa = PBXFileReference; fileEncoding = 4; lastKnownFileType = sourcecode.c.h; name = DisplayText.h; path = source/text/DisplayText.h; sourceTree = "<group>"; };
		B5DDA6922001B7F600DBA76A /* News.cpp */ = {isa = PBXFileReference; fileEncoding = 4; lastKnownFileType = sourcecode.cpp.cpp; name = News.cpp; path = source/News.cpp; sourceTree = "<group>"; };
		B5DDA6932001B7F600DBA76A /* News.h */ = {isa = PBXFileReference; fileEncoding = 4; lastKnownFileType = sourcecode.c.h; name = News.h; path = source/News.h; sourceTree = "<group>"; };
		C36345D8A06AE061537CEF85 /* JumpTypes.h */ = {isa = PBXFileReference; fileEncoding = 4; lastKnownFileType = sourcecode.c.h; name = JumpTypes.h; path = source/JumpTypes.h; sourceTree = "<group>"; };
		C49D4EA08DF168A83B1C7B07 /* Hazard.cpp */ = {isa = PBXFileReference; fileEncoding = 4; lastKnownFileType = sourcecode.cpp.cpp; name = Hazard.cpp; path = source/Hazard.cpp; sourceTree = "<group>"; };
		C62B4D15899E5F47443D0ED6 /* DamageProfile.cpp */ = {isa = PBXFileReference; fileEncoding = 4; lastKnownFileType = sourcecode.cpp.cpp; name = DamageProfile.cpp; path = source/DamageProfile.cpp; sourceTree = "<group>"; };
		CCE547DBB6C74E18E1B84D29 /* PrintData.h */ = {isa = PBXFileReference; fileEncoding = 4; lastKnownFileType = sourcecode.c.h; name = PrintData.h; path = source/PrintData.h; sourceTree = "<group>"; };
		D0FA4800BE72C1B5A7D567B9 /* MenuAnimationPanel.cpp */ = {isa = PBXFileReference; fileEncoding = 4; lastKnownFileType = sourcecode.cpp.cpp; name = MenuAnimationPanel.cpp; path = source/MenuAnimationPanel.cpp; sourceTree = "<group>"; };
		DB9A43BA91B3BC47186BF05E /* UniverseObjects.h */ = {isa = PBXFileReference; fileEncoding = 4; lastKnownFileType = sourcecode.c.h; name = UniverseObjects.h; path = source/UniverseObjects.h; sourceTree = "<group>"; };
		DC8146D5A145C2DA87D98F1F /* GameLoadingPanel.h */ = {isa = PBXFileReference; fileEncoding = 4; lastKnownFileType = sourcecode.c.h; name = GameLoadingPanel.h; path = source/GameLoadingPanel.h; sourceTree = "<group>"; };
		DD8442F0A30891AF732000B4 /* AfterburnerUsage.cpp */ = {isa = PBXFileReference; fileEncoding = 4; lastKnownFileType = sourcecode.cpp.cpp; name = AfterburnerUsage.cpp; path = source/AfterburnerUsage.cpp; sourceTree = "<group>"; };
		DE844E2BBF82C39B568527CB /* ByName.h */ = {isa = PBXFileReference; fileEncoding = 4; lastKnownFileType = sourcecode.c.h; name = ByName.h; path = source/comparators/ByName.h; sourceTree = "<group>"; };
		DF8D57DF1FC25842001525DA /* Dictionary.cpp */ = {isa = PBXFileReference; fileEncoding = 4; lastKnownFileType = sourcecode.cpp.cpp; name = Dictionary.cpp; path = source/Dictionary.cpp; sourceTree = "<group>"; };
		DF8D57E01FC25842001525DA /* Dictionary.h */ = {isa = PBXFileReference; fileEncoding = 4; lastKnownFileType = sourcecode.c.h; name = Dictionary.h; path = source/Dictionary.h; sourceTree = "<group>"; };
		DF8D57E21FC25889001525DA /* Visual.cpp */ = {isa = PBXFileReference; fileEncoding = 4; lastKnownFileType = sourcecode.cpp.cpp; name = Visual.cpp; path = source/Visual.cpp; sourceTree = "<group>"; };
		DF8D57E31FC25889001525DA /* Visual.h */ = {isa = PBXFileReference; fileEncoding = 4; lastKnownFileType = sourcecode.c.h; name = Visual.h; path = source/Visual.h; sourceTree = "<group>"; };
		DFAAE2A21FD4A25C0072C0A8 /* BatchDrawList.cpp */ = {isa = PBXFileReference; fileEncoding = 4; lastKnownFileType = sourcecode.cpp.cpp; name = BatchDrawList.cpp; path = source/BatchDrawList.cpp; sourceTree = "<group>"; };
		DFAAE2A31FD4A25C0072C0A8 /* BatchDrawList.h */ = {isa = PBXFileReference; fileEncoding = 4; lastKnownFileType = sourcecode.c.h; name = BatchDrawList.h; path = source/BatchDrawList.h; sourceTree = "<group>"; };
		DFAAE2A41FD4A25C0072C0A8 /* BatchShader.cpp */ = {isa = PBXFileReference; fileEncoding = 4; lastKnownFileType = sourcecode.cpp.cpp; name = BatchShader.cpp; path = source/BatchShader.cpp; sourceTree = "<group>"; };
		DFAAE2A51FD4A25C0072C0A8 /* BatchShader.h */ = {isa = PBXFileReference; fileEncoding = 4; lastKnownFileType = sourcecode.c.h; name = BatchShader.h; path = source/BatchShader.h; sourceTree = "<group>"; };
		DFAAE2A81FD4A27B0072C0A8 /* ImageSet.cpp */ = {isa = PBXFileReference; fileEncoding = 4; lastKnownFileType = sourcecode.cpp.cpp; name = ImageSet.cpp; path = source/ImageSet.cpp; sourceTree = "<group>"; };
		DFAAE2A91FD4A27B0072C0A8 /* ImageSet.h */ = {isa = PBXFileReference; fileEncoding = 4; lastKnownFileType = sourcecode.c.h; name = ImageSet.h; path = source/ImageSet.h; sourceTree = "<group>"; };
		E8B4490F8091C6E3EF571515 /* Wormhole.h */ = {isa = PBXFileReference; fileEncoding = 4; lastKnownFileType = sourcecode.c.h; name = Wormhole.h; path = source/Wormhole.h; sourceTree = "<group>"; };
		E8F645ACA30BA0E95F83803C /* FireCommand.cpp */ = {isa = PBXFileReference; fileEncoding = 4; lastKnownFileType = sourcecode.cpp.cpp; name = FireCommand.cpp; path = source/FireCommand.cpp; sourceTree = "<group>"; };
		EB4645F28765D37290EA6F78 /* FireCommand.h */ = {isa = PBXFileReference; fileEncoding = 4; lastKnownFileType = sourcecode.c.h; name = FireCommand.h; path = source/FireCommand.h; sourceTree = "<group>"; };
		EB634E95A88454ADDB8644B1 /* opengl.h */ = {isa = PBXFileReference; fileEncoding = 4; lastKnownFileType = sourcecode.c.h; name = opengl.h; path = source/opengl.h; sourceTree = "<group>"; };
		F434470BA8F3DE8B46D475C5 /* StartConditionsPanel.h */ = {isa = PBXFileReference; fileEncoding = 4; lastKnownFileType = sourcecode.c.h; name = StartConditionsPanel.h; path = source/StartConditionsPanel.h; sourceTree = "<group>"; };
		F8C14CFB89472482F77C051D /* Weather.h */ = {isa = PBXFileReference; fileEncoding = 4; lastKnownFileType = sourcecode.c.h; name = Weather.h; path = source/Weather.h; sourceTree = "<group>"; };
		FBFA4270B7EE3F1C61EA9A44 /* ShipJumpNavigation.h */ = {isa = PBXFileReference; fileEncoding = 4; lastKnownFileType = sourcecode.c.h; name = ShipJumpNavigation.h; path = source/ShipJumpNavigation.h; sourceTree = "<group>"; };
/* End PBXFileReference section */

/* Begin PBXFrameworksBuildPhase section */
		A9CC52661950C9F6004E4E22 /* Frameworks */ = {
			isa = PBXFrameworksBuildPhase;
			buildActionMask = 2147483647;
			files = (
				A9BDFB561E00B94700A6B27E /* libmad.0.dylib in Frameworks */,
				A93931FD1988136B00C2A87B /* libpng16.dylib in Frameworks */,
				A93931FB1988135200C2A87B /* libturbojpeg.0.dylib in Frameworks */,
				072599D126A8CB2F007EC229 /* SDL2.framework in Frameworks */,
				A9A5297619996CC3002D7C35 /* OpenAL.framework in Frameworks */,
				A9D40D1A195DFAA60086EE52 /* OpenGL.framework in Frameworks */,
				A9CC526D1950C9F6004E4E22 /* Cocoa.framework in Frameworks */,
			);
			runOnlyForDeploymentPostprocessing = 0;
		};
/* End PBXFrameworksBuildPhase section */

/* Begin PBXGroup section */
		654D33611BE92C9200D1E5AB /* source */ = {
			isa = PBXGroup;
			children = (
				1578F880250B5F8A00D318FB /* InfoPanelState.cpp */,
				1578F882250B5F8A00D318FB /* InfoPanelState.h */,
				A96862CD1AE6FD0A004FE1FE /* Account.cpp */,
				A96862CE1AE6FD0A004FE1FE /* Account.h */,
				A96862CF1AE6FD0A004FE1FE /* AI.cpp */,
				A96862D01AE6FD0A004FE1FE /* AI.h */,
				A96862D11AE6FD0A004FE1FE /* Angle.cpp */,
				A96862D21AE6FD0A004FE1FE /* Angle.h */,
				A96862D51AE6FD0A004FE1FE /* Armament.cpp */,
				A96862D61AE6FD0A004FE1FE /* Armament.h */,
				A96862D71AE6FD0A004FE1FE /* AsteroidField.cpp */,
				A96862D81AE6FD0A004FE1FE /* AsteroidField.h */,
				A96862D91AE6FD0A004FE1FE /* Audio.cpp */,
				A96862DA1AE6FD0A004FE1FE /* Audio.h */,
				A96862DB1AE6FD0A004FE1FE /* BankPanel.cpp */,
				A96862DC1AE6FD0A004FE1FE /* BankPanel.h */,
				DFAAE2A21FD4A25C0072C0A8 /* BatchDrawList.cpp */,
				DFAAE2A31FD4A25C0072C0A8 /* BatchDrawList.h */,
				DFAAE2A41FD4A25C0072C0A8 /* BatchShader.cpp */,
				DFAAE2A51FD4A25C0072C0A8 /* BatchShader.h */,
				A96862DF1AE6FD0A004FE1FE /* BoardingPanel.cpp */,
				A96862E01AE6FD0A004FE1FE /* BoardingPanel.h */,
				6245F8231D301C7400A7A094 /* Body.cpp */,
				6245F8241D301C7400A7A094 /* Body.h */,
				A96862E11AE6FD0A004FE1FE /* CaptureOdds.cpp */,
				A96862E21AE6FD0A004FE1FE /* CaptureOdds.h */,
				A96862E31AE6FD0A004FE1FE /* CargoHold.cpp */,
				A96862E41AE6FD0A004FE1FE /* CargoHold.h */,
				A96862E51AE6FD0A004FE1FE /* ClickZone.h */,
				6A5716311E25BE6F00585EB2 /* CollisionSet.cpp */,
				6A5716321E25BE6F00585EB2 /* CollisionSet.h */,
				A96862E61AE6FD0A004FE1FE /* Color.cpp */,
				A96862E71AE6FD0A004FE1FE /* Color.h */,
				A96862E81AE6FD0A004FE1FE /* Command.cpp */,
				A96862E91AE6FD0A004FE1FE /* Command.h */,
				A96862EA1AE6FD0A004FE1FE /* ConditionSet.cpp */,
				A96862EB1AE6FD0A004FE1FE /* ConditionSet.h */,
				A96862EC1AE6FD0A004FE1FE /* Conversation.cpp */,
				A96862ED1AE6FD0A004FE1FE /* Conversation.h */,
				A96862EE1AE6FD0A004FE1FE /* ConversationPanel.cpp */,
				A96862EF1AE6FD0A004FE1FE /* ConversationPanel.h */,
				A96862F01AE6FD0A004FE1FE /* DataFile.cpp */,
				A96862F11AE6FD0A004FE1FE /* DataFile.h */,
				A96862F21AE6FD0A004FE1FE /* DataNode.cpp */,
				A96862F31AE6FD0A004FE1FE /* DataNode.h */,
				A96862F41AE6FD0A004FE1FE /* DataWriter.cpp */,
				A96862F51AE6FD0A004FE1FE /* DataWriter.h */,
				A96862F61AE6FD0A004FE1FE /* Date.cpp */,
				A96862F71AE6FD0A004FE1FE /* Date.h */,
				5155CD711DBB9FF900EF090B /* Depreciation.cpp */,
				5155CD721DBB9FF900EF090B /* Depreciation.h */,
				A96862F81AE6FD0A004FE1FE /* Dialog.cpp */,
				A96862F91AE6FD0B004FE1FE /* Dialog.h */,
				DF8D57DF1FC25842001525DA /* Dictionary.cpp */,
				DF8D57E01FC25842001525DA /* Dictionary.h */,
				B590162021ED4A0F00799178 /* DisplayText.h */,
				A96862FA1AE6FD0B004FE1FE /* DistanceMap.cpp */,
				A96862FB1AE6FD0B004FE1FE /* DistanceMap.h */,
				A96862FE1AE6FD0B004FE1FE /* DrawList.cpp */,
				A96862FF1AE6FD0B004FE1FE /* DrawList.h */,
				A96863001AE6FD0B004FE1FE /* Effect.cpp */,
				A96863011AE6FD0B004FE1FE /* Effect.h */,
				A96863021AE6FD0B004FE1FE /* Engine.cpp */,
				A96863031AE6FD0B004FE1FE /* Engine.h */,
				A96863041AE6FD0B004FE1FE /* EscortDisplay.cpp */,
				A96863051AE6FD0B004FE1FE /* EscortDisplay.h */,
				A9C70E0E1C0E5B51000B3D14 /* File.cpp */,
				A9C70E0F1C0E5B51000B3D14 /* File.h */,
				A96863061AE6FD0B004FE1FE /* Files.cpp */,
				A96863071AE6FD0B004FE1FE /* Files.h */,
				A96863081AE6FD0B004FE1FE /* FillShader.cpp */,
				A96863091AE6FD0B004FE1FE /* FillShader.h */,
				A968630A1AE6FD0B004FE1FE /* Fleet.cpp */,
				A968630B1AE6FD0B004FE1FE /* Fleet.h */,
				62C311181CE172D000409D91 /* Flotsam.cpp */,
				62C311191CE172D000409D91 /* Flotsam.h */,
				62A405B81D47DA4D0054F6A0 /* FogShader.cpp */,
				62A405B91D47DA4D0054F6A0 /* FogShader.h */,
				A968630C1AE6FD0B004FE1FE /* Font.cpp */,
				A968630D1AE6FD0B004FE1FE /* Font.h */,
				A968630E1AE6FD0B004FE1FE /* FontSet.cpp */,
				A968630F1AE6FD0B004FE1FE /* FontSet.h */,
				A96863101AE6FD0B004FE1FE /* Format.cpp */,
				A96863111AE6FD0B004FE1FE /* Format.h */,
				938E07E0235970CE00DC2C2B /* FormationPattern.cpp */,
				938E07E1235970CE00DC2C2B /* FormationPattern.h */,
				A96863121AE6FD0B004FE1FE /* FrameTimer.cpp */,
				A96863131AE6FD0B004FE1FE /* FrameTimer.h */,
				A96863141AE6FD0B004FE1FE /* Galaxy.cpp */,
				A96863151AE6FD0B004FE1FE /* Galaxy.h */,
				A96863161AE6FD0B004FE1FE /* GameData.cpp */,
				A96863171AE6FD0B004FE1FE /* GameData.h */,
				A96863181AE6FD0B004FE1FE /* GameEvent.cpp */,
				A96863191AE6FD0B004FE1FE /* GameEvent.h */,
				B55C239B2303CE8A005C1A14 /* GameWindow.cpp */,
				B55C239C2303CE8A005C1A14 /* GameWindow.h */,
				A968631B1AE6FD0B004FE1FE /* Government.cpp */,
				A968631C1AE6FD0B004FE1FE /* Government.h */,
				A968631D1AE6FD0B004FE1FE /* HailPanel.cpp */,
				A968631E1AE6FD0B004FE1FE /* HailPanel.h */,
				6245F8261D301C9000A7A094 /* Hardpoint.cpp */,
				6245F8271D301C9000A7A094 /* Hardpoint.h */,
				A968631F1AE6FD0B004FE1FE /* HiringPanel.cpp */,
				A96863201AE6FD0B004FE1FE /* HiringPanel.h */,
				A96863211AE6FD0B004FE1FE /* ImageBuffer.cpp */,
				A96863221AE6FD0B004FE1FE /* ImageBuffer.h */,
				A96863251AE6FD0B004FE1FE /* Information.cpp */,
				A96863261AE6FD0B004FE1FE /* Information.h */,
				A96863271AE6FD0B004FE1FE /* Interface.cpp */,
				A96863281AE6FD0B004FE1FE /* Interface.h */,
				DFAAE2A81FD4A27B0072C0A8 /* ImageSet.cpp */,
				DFAAE2A91FD4A27B0072C0A8 /* ImageSet.h */,
				A9B99D001C616AD000BE7C2E /* ItemInfoDisplay.cpp */,
				A9B99D011C616AD000BE7C2E /* ItemInfoDisplay.h */,
				A96863291AE6FD0B004FE1FE /* LineShader.cpp */,
				A968632A1AE6FD0B004FE1FE /* LineShader.h */,
				A968632B1AE6FD0B004FE1FE /* LoadPanel.cpp */,
				A968632C1AE6FD0B004FE1FE /* LoadPanel.h */,
				A968632D1AE6FD0B004FE1FE /* LocationFilter.cpp */,
				A968632E1AE6FD0B004FE1FE /* LocationFilter.h */,
				A90633FD1EE602FD000DA6C0 /* LogbookPanel.cpp */,
				A90633FE1EE602FD000DA6C0 /* LogbookPanel.h */,
				A968632F1AE6FD0B004FE1FE /* main.cpp */,
				A96863301AE6FD0B004FE1FE /* MainPanel.cpp */,
				A96863311AE6FD0B004FE1FE /* MainPanel.h */,
				A96863321AE6FD0C004FE1FE /* MapDetailPanel.cpp */,
				A96863331AE6FD0C004FE1FE /* MapDetailPanel.h */,
				A97C24E81B17BE35007DDFA1 /* MapOutfitterPanel.cpp */,
				A97C24E91B17BE35007DDFA1 /* MapOutfitterPanel.h */,
				A96863341AE6FD0C004FE1FE /* MapPanel.cpp */,
				A96863351AE6FD0C004FE1FE /* MapPanel.h */,
				A9B99D031C616AF200BE7C2E /* MapSalesPanel.cpp */,
				A9B99D041C616AF200BE7C2E /* MapSalesPanel.h */,
				A97C24EB1B17BE3C007DDFA1 /* MapShipyardPanel.cpp */,
				A97C24EC1B17BE3C007DDFA1 /* MapShipyardPanel.h */,
				A96863361AE6FD0C004FE1FE /* Mask.cpp */,
				A96863371AE6FD0C004FE1FE /* Mask.h */,
				A96863381AE6FD0C004FE1FE /* MenuPanel.cpp */,
				A96863391AE6FD0C004FE1FE /* MenuPanel.h */,
				A968633A1AE6FD0C004FE1FE /* Messages.cpp */,
				A968633B1AE6FD0C004FE1FE /* Messages.h */,
				A90C15D71D5BD55700708F3A /* Minable.cpp */,
				A90C15D81D5BD55700708F3A /* Minable.h */,
				A968633C1AE6FD0C004FE1FE /* Mission.cpp */,
				A968633D1AE6FD0C004FE1FE /* Mission.h */,
				A968633E1AE6FD0C004FE1FE /* MissionAction.cpp */,
				A968633F1AE6FD0C004FE1FE /* MissionAction.h */,
				A96863401AE6FD0C004FE1FE /* MissionPanel.cpp */,
				A96863411AE6FD0C004FE1FE /* MissionPanel.h */,
				A96863421AE6FD0C004FE1FE /* Mortgage.cpp */,
				A96863431AE6FD0C004FE1FE /* Mortgage.h */,
				A9BDFB521E00B8AA00A6B27E /* Music.cpp */,
				A9BDFB531E00B8AA00A6B27E /* Music.h */,
				B5DDA6922001B7F600DBA76A /* News.cpp */,
				B5DDA6932001B7F600DBA76A /* News.h */,
				A96863441AE6FD0C004FE1FE /* NPC.cpp */,
				A96863451AE6FD0C004FE1FE /* NPC.h */,
				A96863461AE6FD0C004FE1FE /* Outfit.cpp */,
				A96863471AE6FD0C004FE1FE /* Outfit.h */,
				A96863481AE6FD0C004FE1FE /* OutfitInfoDisplay.cpp */,
				A96863491AE6FD0C004FE1FE /* OutfitInfoDisplay.h */,
				A968634A1AE6FD0C004FE1FE /* OutfitterPanel.cpp */,
				A968634B1AE6FD0C004FE1FE /* OutfitterPanel.h */,
				A968634C1AE6FD0C004FE1FE /* OutlineShader.cpp */,
				A968634D1AE6FD0C004FE1FE /* OutlineShader.h */,
				A968634E1AE6FD0C004FE1FE /* Panel.cpp */,
				A968634F1AE6FD0C004FE1FE /* Panel.h */,
				A966A5A91B964E6300DFF69C /* Person.cpp */,
				A966A5AA1B964E6300DFF69C /* Person.h */,
				A96863501AE6FD0C004FE1FE /* Personality.cpp */,
				A96863511AE6FD0C004FE1FE /* Personality.h */,
				A96863521AE6FD0C004FE1FE /* Phrase.cpp */,
				A96863531AE6FD0C004FE1FE /* Phrase.h */,
				A96863541AE6FD0C004FE1FE /* pi.h */,
				A96863551AE6FD0C004FE1FE /* Planet.cpp */,
				A96863561AE6FD0C004FE1FE /* Planet.h */,
				628BDAED1CC5DC950062BCD2 /* PlanetLabel.cpp */,
				628BDAEE1CC5DC950062BCD2 /* PlanetLabel.h */,
				A96863571AE6FD0C004FE1FE /* PlanetPanel.cpp */,
				A96863581AE6FD0C004FE1FE /* PlanetPanel.h */,
				A96863591AE6FD0C004FE1FE /* PlayerInfo.cpp */,
				A968635A1AE6FD0C004FE1FE /* PlayerInfo.h */,
				A98150831EA9635D00428AD6 /* PlayerInfoPanel.cpp */,
				A98150841EA9635D00428AD6 /* PlayerInfoPanel.h */,
				A968635B1AE6FD0C004FE1FE /* Point.cpp */,
				A968635C1AE6FD0C004FE1FE /* Point.h */,
				A968635D1AE6FD0C004FE1FE /* PointerShader.cpp */,
				A968635E1AE6FD0C004FE1FE /* PointerShader.h */,
				A968635F1AE6FD0C004FE1FE /* Politics.cpp */,
				A96863601AE6FD0C004FE1FE /* Politics.h */,
				A96863611AE6FD0C004FE1FE /* Preferences.cpp */,
				A96863621AE6FD0C004FE1FE /* Preferences.h */,
				A96863631AE6FD0C004FE1FE /* PreferencesPanel.cpp */,
				A96863641AE6FD0C004FE1FE /* PreferencesPanel.h */,
				A96863651AE6FD0C004FE1FE /* Projectile.cpp */,
				A96863661AE6FD0C004FE1FE /* Projectile.h */,
				A96863671AE6FD0C004FE1FE /* Radar.cpp */,
				A96863681AE6FD0C004FE1FE /* Radar.h */,
				A96863691AE6FD0D004FE1FE /* Random.cpp */,
				A968636A1AE6FD0D004FE1FE /* Random.h */,
				A90C15DA1D5BD56800708F3A /* Rectangle.cpp */,
				A90C15DB1D5BD56800708F3A /* Rectangle.h */,
				A968636B1AE6FD0D004FE1FE /* RingShader.cpp */,
				A968636C1AE6FD0D004FE1FE /* RingShader.h */,
				A968636D1AE6FD0D004FE1FE /* Sale.h */,
				A968636E1AE6FD0D004FE1FE /* SavedGame.cpp */,
				A968636F1AE6FD0D004FE1FE /* SavedGame.h */,
				A96863701AE6FD0D004FE1FE /* Screen.cpp */,
				A96863711AE6FD0D004FE1FE /* Screen.h */,
				A96863721AE6FD0D004FE1FE /* Set.h */,
				A96863731AE6FD0D004FE1FE /* Shader.cpp */,
				A96863741AE6FD0D004FE1FE /* Shader.h */,
				A96863751AE6FD0D004FE1FE /* shift.h */,
				A96863761AE6FD0D004FE1FE /* Ship.cpp */,
				A96863771AE6FD0D004FE1FE /* Ship.h */,
				A96863781AE6FD0D004FE1FE /* ShipEvent.cpp */,
				A96863791AE6FD0D004FE1FE /* ShipEvent.h */,
				A968637A1AE6FD0D004FE1FE /* ShipInfoDisplay.cpp */,
				A968637B1AE6FD0D004FE1FE /* ShipInfoDisplay.h */,
				A98150801EA9634A00428AD6 /* ShipInfoPanel.cpp */,
				A98150811EA9634A00428AD6 /* ShipInfoPanel.h */,
				A968637C1AE6FD0D004FE1FE /* ShipyardPanel.cpp */,
				A968637D1AE6FD0D004FE1FE /* ShipyardPanel.h */,
				A968637E1AE6FD0D004FE1FE /* ShopPanel.cpp */,
				A968637F1AE6FD0D004FE1FE /* ShopPanel.h */,
				A96863801AE6FD0D004FE1FE /* Sound.cpp */,
				A96863811AE6FD0D004FE1FE /* Sound.h */,
				A96863821AE6FD0D004FE1FE /* SpaceportPanel.cpp */,
				A96863831AE6FD0D004FE1FE /* SpaceportPanel.h */,
				A96863841AE6FD0D004FE1FE /* Sprite.cpp */,
				A96863851AE6FD0D004FE1FE /* Sprite.h */,
				A96863861AE6FD0D004FE1FE /* SpriteQueue.cpp */,
				A96863871AE6FD0D004FE1FE /* SpriteQueue.h */,
				A96863881AE6FD0D004FE1FE /* SpriteSet.cpp */,
				A96863891AE6FD0D004FE1FE /* SpriteSet.h */,
				A968638A1AE6FD0D004FE1FE /* SpriteShader.cpp */,
				A968638B1AE6FD0D004FE1FE /* SpriteShader.h */,
				A968638C1AE6FD0D004FE1FE /* StarField.cpp */,
				A968638D1AE6FD0D004FE1FE /* StarField.h */,
				A968638E1AE6FD0D004FE1FE /* StartConditions.cpp */,
				A968638F1AE6FD0D004FE1FE /* StartConditions.h */,
				A96863901AE6FD0D004FE1FE /* StellarObject.cpp */,
				A96863911AE6FD0D004FE1FE /* StellarObject.h */,
				A96863921AE6FD0D004FE1FE /* System.cpp */,
				A96863931AE6FD0D004FE1FE /* System.h */,
				A96863941AE6FD0D004FE1FE /* Table.cpp */,
				A96863951AE6FD0D004FE1FE /* Table.h */,
				A96863961AE6FD0D004FE1FE /* Trade.cpp */,
				A96863971AE6FD0D004FE1FE /* Trade.h */,
				A96863981AE6FD0D004FE1FE /* TradingPanel.cpp */,
				A96863991AE6FD0D004FE1FE /* TradingPanel.h */,
				A968639A1AE6FD0D004FE1FE /* UI.cpp */,
				A968639B1AE6FD0D004FE1FE /* UI.h */,
				B590161121ED4A0E00799178 /* Utf8.cpp */,
				B590161221ED4A0F00799178 /* Utf8.h */,
				DF8D57E21FC25889001525DA /* Visual.cpp */,
				DF8D57E31FC25889001525DA /* Visual.h */,
				A968639C1AE6FD0D004FE1FE /* Weapon.cpp */,
				A968639D1AE6FD0D004FE1FE /* Weapon.h */,
				A968639E1AE6FD0D004FE1FE /* WrappedText.cpp */,
				A968639F1AE6FD0E004FE1FE /* WrappedText.h */,
				4256486EA97E57BBB38CDAF2 /* ConditionsStore.cpp */,
				A3B9425983D66B182BD724B4 /* ConditionsStore.h */,
				2E8047A8987DD8EC99FF8E2E /* Test.cpp */,
				02D34A71AE3BC4C93FC6865B /* TestData.cpp */,
				9DA14712A9C68E00FBFD9C72 /* TestData.h */,
				5CE3475B85CE8C48D98664B7 /* Test.h */,
				2E1E458DB603BF979429117C /* DisplayText.cpp */,
				13B643F6BEC24349F9BC9F42 /* alignment.hpp */,
				9BCF4321AF819E944EC02FB9 /* layout.hpp */,
				2CA44855BD0AFF45DCAEEA5D /* truncate.hpp */,
				C49D4EA08DF168A83B1C7B07 /* Hazard.cpp */,
				2E644A108BCD762A2A1A899C /* Hazard.h */,
				8E8A4C648B242742B22A34FA /* Weather.cpp */,
				F8C14CFB89472482F77C051D /* Weather.h */,
				11EA4AD7A889B6AC1441A198 /* StartConditionsPanel.cpp */,
				F434470BA8F3DE8B46D475C5 /* StartConditionsPanel.h */,
				0DF34095B64BC64F666ECF5F /* CoreStartData.cpp */,
				98104FFDA18E40F4A712A8BE /* CoreStartData.h */,
				6DCF4CF2972F569E6DBB8578 /* CategoryTypes.h */,
				0C90483BB01ECD0E3E8DDA44 /* WeightedList.h */,
				950742538F8CECF5D4168FBC /* EsUuid.cpp */,
				86AB4B6E9C4C0490AE7F029B /* EsUuid.h */,
				6D414B4194239522B24F3C95 /* Wormhole.cpp */,
				E8B4490F8091C6E3EF571515 /* Wormhole.h */,
				499B4DA7A9C7351120660643 /* MaskManager.cpp */,
				191E4107A4F1CBBC2526A0E9 /* MaskManager.h */,
				A00D4207B8915B5E7E9B4619 /* RandomEvent.h */,
				9F0F4096A9008E2D8F3304BB /* GameAction.cpp */,
				6833448DAEB9861D28445DD5 /* GameAction.h */,
				389245138CF297EB417DF730 /* UniverseObjects.cpp */,
				DB9A43BA91B3BC47186BF05E /* UniverseObjects.h */,
				A2A948EE929342C8F84C65D1 /* TestContext.h */,
				A3134EC4B1CCA5546A10C3EF /* TestContext.cpp */,
				A7E640C7A366679B27CCADAC /* GameLoadingPanel.cpp */,
				DC8146D5A145C2DA87D98F1F /* GameLoadingPanel.h */,
				6A4E42FEB3B265A91D5BD2FC /* TextReplacements.cpp */,
				86D9414E818561143BD298BC /* TextReplacements.h */,
				74F543598EEFB3745287E663 /* Bitset.cpp */,
				210C41C0BA33F71A694D5F98 /* Bitset.h */,
				A3754152958FBC924E9F76A9 /* opengl.cpp */,
				EB634E95A88454ADDB8644B1 /* opengl.h */,
				E8F645ACA30BA0E95F83803C /* FireCommand.cpp */,
				EB4645F28765D37290EA6F78 /* FireCommand.h */,
				46B444A6B2A67F93BB272686 /* ByGivenOrder.h */,
				DE844E2BBF82C39B568527CB /* ByName.h */,
				C62B4D15899E5F47443D0ED6 /* DamageProfile.cpp */,
				19184B47B496B414EC9CE671 /* DamageProfile.h */,
				5CF247B48EEC7A3C366C1DFA /* DamageDealt.h */,
				D0FA4800BE72C1B5A7D567B9 /* MenuAnimationPanel.cpp */,
				8CB543A1AA20F764DD7FC15A /* MenuAnimationPanel.h */,
				32404878BFF00A095AF2DD2C /* MapPlanetCard.cpp */,
				A2A94C40A8DCA99809AD5DEE /* MapPlanetCard.h */,
				61FA4C2BB89E08C5E2B8B4B9 /* Variant.cpp */,
				5EBC44769E84CF0C953D08B3 /* Variant.h */,
				086E48E490C9BAD6660C7274 /* ExclusiveItem.h */,
				341645FAA25F7901221B8965 /* PrintData.cpp */,
				CCE547DBB6C74E18E1B84D29 /* PrintData.h */,
				A7F240B4AC219841424A387A /* Logger.cpp */,
				AE57401AA43232EDEABFAE13 /* Logger.h */,
<<<<<<< HEAD
				DD8442F0A30891AF732000B4 /* AfterburnerUsage.cpp */,
				0A604D929A70A6837546955E /* AfterburnerUsage.h */,
=======
				6B7242769DEFC88E71359DEB /* AlertLabel.cpp */,
				864B48C89992966088767671 /* AlertLabel.h */,
>>>>>>> ed134fcd
				13B64DB8AE730E57C3DEA2F0 /* ShipJumpNavigation.cpp */,
				FBFA4270B7EE3F1C61EA9A44 /* ShipJumpNavigation.h */,
				C36345D8A06AE061537CEF85 /* JumpTypes.h */,
			);
			name = source;
			sourceTree = "<group>";
		};
		A9CC52601950C9F6004E4E22 = {
			isa = PBXGroup;
			children = (
				654D33611BE92C9200D1E5AB /* source */,
				A99F7A6F195DF44B002C30B8 /* credits.txt */,
				A99F7A94195DF44B002C30B8 /* keys.txt */,
				A99F7A95195DF44B002C30B8 /* license.txt */,
				A94408A41982F3E600610427 /* endless-sky.iconset */,
				A9A5297319996C9F002D7C35 /* sounds */,
				A99F7B32195DF45E002C30B8 /* data */,
				A99F7B33195DF45E002C30B8 /* images */,
				A9CC52721950C9F6004E4E22 /* XCode */,
				A9CC526B1950C9F6004E4E22 /* Frameworks */,
				A9CC526A1950C9F6004E4E22 /* Products */,
			);
			sourceTree = "<group>";
		};
		A9CC526A1950C9F6004E4E22 /* Products */ = {
			isa = PBXGroup;
			children = (
				A9CC52691950C9F6004E4E22 /* Endless Sky.app */,
				072599BE26A8C67D007EC229 /* SDL2.dylib */,
				070CD8152818CC6B00A853BB /* libmad.dylib */,
			);
			name = Products;
			sourceTree = "<group>";
		};
		A9CC526B1950C9F6004E4E22 /* Frameworks */ = {
			isa = PBXGroup;
			children = (
				A9BDFB551E00B94700A6B27E /* libmad.0.dylib */,
				A93931FC1988136B00C2A87B /* libpng16.dylib */,
				A93931FA1988135200C2A87B /* libturbojpeg.0.dylib */,
				072599CC26A8C942007EC229 /* SDL2.framework */,
				A9A5297519996CC3002D7C35 /* OpenAL.framework */,
				A9D40D19195DFAA60086EE52 /* OpenGL.framework */,
				A9CC526C1950C9F6004E4E22 /* Cocoa.framework */,
				A9CC526E1950C9F6004E4E22 /* Other Frameworks */,
			);
			name = Frameworks;
			sourceTree = "<group>";
		};
		A9CC526E1950C9F6004E4E22 /* Other Frameworks */ = {
			isa = PBXGroup;
			children = (
				A9CC526F1950C9F6004E4E22 /* AppKit.framework */,
				A9CC52701950C9F6004E4E22 /* CoreData.framework */,
				A9CC52711950C9F6004E4E22 /* Foundation.framework */,
			);
			name = "Other Frameworks";
			sourceTree = "<group>";
		};
		A9CC52721950C9F6004E4E22 /* XCode */ = {
			isa = PBXGroup;
			children = (
				A99F7A4F195DF3E8002C30B8 /* Images.xcassets */,
				A9CC52731950C9F6004E4E22 /* Supporting Files */,
			);
			path = XCode;
			sourceTree = "<group>";
		};
		A9CC52731950C9F6004E4E22 /* Supporting Files */ = {
			isa = PBXGroup;
			children = (
				A99F7A51195DF3F9002C30B8 /* EndlessSky-Info.plist */,
			);
			name = "Supporting Files";
			sourceTree = "<group>";
		};
/* End PBXGroup section */

/* Begin PBXHeadersBuildPhase section */
		179C4966BD83E1B6FC2B24A0 /* Headers */ = {
			isa = PBXHeadersBuildPhase;
			buildActionMask = 2147483647;
			files = (
				AFF742E3BAA4AD9A5D001460 /* alignment.hpp in Headers */,
				F55745BDBC50E15DCEB2ED5B /* layout.hpp in Headers */,
				16AD4CACA629E8026777EA00 /* truncate.hpp in Headers */,
			);
			runOnlyForDeploymentPostprocessing = 0;
		};
/* End PBXHeadersBuildPhase section */

/* Begin PBXNativeTarget section */
		070CD8102818CC6B00A853BB /* libmad */ = {
			isa = PBXNativeTarget;
			buildConfigurationList = 070CD8122818CC6B00A853BB /* Build configuration list for PBXNativeTarget "libmad" */;
			buildPhases = (
				070CD8112818CC6B00A853BB /* ShellScript */,
			);
			buildRules = (
			);
			dependencies = (
			);
			name = libmad;
			productName = libmad;
			productReference = 070CD8152818CC6B00A853BB /* libmad.dylib */;
			productType = "com.apple.product-type.library.dynamic";
		};
		072599BD26A8C67D007EC229 /* SDL2 */ = {
			isa = PBXNativeTarget;
			buildConfigurationList = 072599C826A8C67D007EC229 /* Build configuration list for PBXNativeTarget "SDL2" */;
			buildPhases = (
				072599CB26A8C7AB007EC229 /* ShellScript */,
			);
			buildRules = (
			);
			dependencies = (
			);
			name = SDL2;
			productName = SDL2;
			productReference = 072599BE26A8C67D007EC229 /* SDL2.dylib */;
			productType = "com.apple.product-type.library.dynamic";
		};
		A9CC52681950C9F6004E4E22 /* EndlessSky */ = {
			isa = PBXNativeTarget;
			buildConfigurationList = A9CC529A1950C9F6004E4E22 /* Build configuration list for PBXNativeTarget "EndlessSky" */;
			buildPhases = (
				A93931ED19880ECA00C2A87B /* CopyFiles */,
				072599A726A0CDC9007EC229 /* ShellScript */,
				A9CC52651950C9F6004E4E22 /* Sources */,
				A9CC52661950C9F6004E4E22 /* Frameworks */,
				A9CC52671950C9F6004E4E22 /* Resources */,
				179C4966BD83E1B6FC2B24A0 /* Headers */,
			);
			buildRules = (
			);
			dependencies = (
				072599CF26A8CADA007EC229 /* PBXTargetDependency */,
				070CD8172818CE9200A853BB /* PBXTargetDependency */,
			);
			name = EndlessSky;
			productName = EndlessSky;
			productReference = A9CC52691950C9F6004E4E22 /* Endless Sky.app */;
			productType = "com.apple.product-type.application";
		};
/* End PBXNativeTarget section */

/* Begin PBXProject section */
		A9CC52611950C9F6004E4E22 /* Project object */ = {
			isa = PBXProject;
			attributes = {
				LastUpgradeCheck = 0920;
				TargetAttributes = {
					072599BD26A8C67D007EC229 = {
						CreatedOnToolsVersion = 9.2;
						ProvisioningStyle = Automatic;
					};
				};
			};
			buildConfigurationList = A9CC52641950C9F6004E4E22 /* Build configuration list for PBXProject "EndlessSky" */;
			compatibilityVersion = "Xcode 3.2";
			developmentRegion = English;
			hasScannedForEncodings = 0;
			knownRegions = (
				Base,
			);
			mainGroup = A9CC52601950C9F6004E4E22;
			productRefGroup = A9CC526A1950C9F6004E4E22 /* Products */;
			projectDirPath = "";
			projectRoot = "";
			targets = (
				A9CC52681950C9F6004E4E22 /* EndlessSky */,
				072599BD26A8C67D007EC229 /* SDL2 */,
				070CD8102818CC6B00A853BB /* libmad */,
			);
		};
/* End PBXProject section */

/* Begin PBXResourcesBuildPhase section */
		A9CC52671950C9F6004E4E22 /* Resources */ = {
			isa = PBXResourcesBuildPhase;
			buildActionMask = 2147483647;
			files = (
				A99F7A50195DF3E8002C30B8 /* Images.xcassets in Resources */,
				A99F7B09195DF44C002C30B8 /* license.txt in Resources */,
				A9A5297419996C9F002D7C35 /* sounds in Resources */,
				A99F7AF5195DF44C002C30B8 /* credits.txt in Resources */,
				A99F7B08195DF44C002C30B8 /* keys.txt in Resources */,
				A99F7B34195DF45E002C30B8 /* data in Resources */,
				A94408A51982F3E600610427 /* endless-sky.iconset in Resources */,
				A99F7B35195DF45E002C30B8 /* images in Resources */,
			);
			runOnlyForDeploymentPostprocessing = 0;
		};
/* End PBXResourcesBuildPhase section */

/* Begin PBXShellScriptBuildPhase section */
		070CD8112818CC6B00A853BB /* ShellScript */ = {
			isa = PBXShellScriptBuildPhase;
			buildActionMask = 2147483647;
			files = (
			);
			inputPaths = (
				"$(SRCROOT)/utils/mad-compat.rb",
			);
			outputPaths = (
				"$(PROJECT_DIR)/build/libmad.0.dylib",
			);
			runOnlyForDeploymentPostprocessing = 0;
			shellPath = /bin/sh;
			shellScript = "HOMEBREW_NO_COLOR=1 \"${SRCROOT}/utils/build_custom_libmad.sh\"";
			showEnvVarsInLog = 0;
		};
		072599A726A0CDC9007EC229 /* ShellScript */ = {
			isa = PBXShellScriptBuildPhase;
			buildActionMask = 2147483647;
			files = (
			);
			inputPaths = (
			);
			outputPaths = (
			);
			runOnlyForDeploymentPostprocessing = 0;
			shellPath = /bin/sh;
			shellScript = "\"${SRCROOT}/utils/set_dylibs_rpath.sh\"";
		};
		072599CB26A8C7AB007EC229 /* ShellScript */ = {
			isa = PBXShellScriptBuildPhase;
			buildActionMask = 2147483647;
			files = (
			);
			inputPaths = (
				"$(SRCROOT)/utils/fetch_sdl2_framework.sh",
			);
			outputPaths = (
				"$(PROJECT_DIR)/build/SDL2.framework",
			);
			runOnlyForDeploymentPostprocessing = 0;
			shellPath = /bin/sh;
			shellScript = "\"${SRCROOT}/utils/fetch_sdl2_framework.sh\"";
			showEnvVarsInLog = 0;
		};
/* End PBXShellScriptBuildPhase section */

/* Begin PBXSourcesBuildPhase section */
		A9CC52651950C9F6004E4E22 /* Sources */ = {
			isa = PBXSourcesBuildPhase;
			buildActionMask = 2147483647;
			files = (
				A96863AD1AE6FD0E004FE1FE /* Command.cpp in Sources */,
				A96863E71AE6FD0E004FE1FE /* PointerShader.cpp in Sources */,
				A96863E51AE6FD0E004FE1FE /* PlayerInfo.cpp in Sources */,
				A96863B81AE6FD0E004FE1FE /* DrawList.cpp in Sources */,
				A96863FB1AE6FD0E004FE1FE /* SpriteSet.cpp in Sources */,
				A96863CC1AE6FD0E004FE1FE /* Interface.cpp in Sources */,
				A96864041AE6FD0E004FE1FE /* UI.cpp in Sources */,
				A96863EE1AE6FD0E004FE1FE /* RingShader.cpp in Sources */,
				A96864001AE6FD0E004FE1FE /* System.cpp in Sources */,
				A96863AC1AE6FD0E004FE1FE /* Color.cpp in Sources */,
				A96864031AE6FD0E004FE1FE /* TradingPanel.cpp in Sources */,
				A96863C81AE6FD0E004FE1FE /* HiringPanel.cpp in Sources */,
				A96863B21AE6FD0E004FE1FE /* DataNode.cpp in Sources */,
				A96863B01AE6FD0E004FE1FE /* ConversationPanel.cpp in Sources */,
				A96863E41AE6FD0E004FE1FE /* PlanetPanel.cpp in Sources */,
				A96863E01AE6FD0E004FE1FE /* Panel.cpp in Sources */,
				A96863D21AE6FD0E004FE1FE /* MapDetailPanel.cpp in Sources */,
				DFAAE2AA1FD4A27B0072C0A8 /* ImageSet.cpp in Sources */,
				B590161321ED4A0F00799178 /* Utf8.cpp in Sources */,
				A96863D41AE6FD0E004FE1FE /* Mask.cpp in Sources */,
				A96863E61AE6FD0E004FE1FE /* Point.cpp in Sources */,
				938E07E4235970CE00DC2C2B /* FormationPattern.cpp in Sources */,
				A96863DE1AE6FD0E004FE1FE /* OutfitterPanel.cpp in Sources */,
				62C3111A1CE172D000409D91 /* Flotsam.cpp in Sources */,
				B55C239D2303CE8B005C1A14 /* GameWindow.cpp in Sources */,
				A96863B91AE6FD0E004FE1FE /* Effect.cpp in Sources */,
				A96863AE1AE6FD0E004FE1FE /* ConditionSet.cpp in Sources */,
				A96863DC1AE6FD0E004FE1FE /* Outfit.cpp in Sources */,
				A96863BB1AE6FD0E004FE1FE /* EscortDisplay.cpp in Sources */,
				A96863EB1AE6FD0E004FE1FE /* Projectile.cpp in Sources */,
				A96863D11AE6FD0E004FE1FE /* MainPanel.cpp in Sources */,
				A96863B31AE6FD0E004FE1FE /* DataWriter.cpp in Sources */,
				A96863A61AE6FD0E004FE1FE /* Audio.cpp in Sources */,
				A96863A21AE6FD0E004FE1FE /* Angle.cpp in Sources */,
				A966A5AB1B964E6300DFF69C /* Person.cpp in Sources */,
				A96863FE1AE6FD0E004FE1FE /* StartConditions.cpp in Sources */,
				A96863A71AE6FD0E004FE1FE /* BankPanel.cpp in Sources */,
				A96863DA1AE6FD0E004FE1FE /* Mortgage.cpp in Sources */,
				A96863C31AE6FD0E004FE1FE /* Galaxy.cpp in Sources */,
				A97C24EA1B17BE35007DDFA1 /* MapOutfitterPanel.cpp in Sources */,
				A96864061AE6FD0E004FE1FE /* WrappedText.cpp in Sources */,
				A96863D91AE6FD0E004FE1FE /* MissionPanel.cpp in Sources */,
				A96863DB1AE6FD0E004FE1FE /* NPC.cpp in Sources */,
				A96863F81AE6FD0E004FE1FE /* SpaceportPanel.cpp in Sources */,
				A96863AA1AE6FD0E004FE1FE /* CaptureOdds.cpp in Sources */,
				A96863B61AE6FD0E004FE1FE /* DistanceMap.cpp in Sources */,
				A96863CF1AE6FD0E004FE1FE /* LocationFilter.cpp in Sources */,
				A96863C11AE6FD0E004FE1FE /* Format.cpp in Sources */,
				A96863BF1AE6FD0E004FE1FE /* Font.cpp in Sources */,
				A96863ED1AE6FD0E004FE1FE /* Random.cpp in Sources */,
				A96864021AE6FD0E004FE1FE /* Trade.cpp in Sources */,
				6245F8251D301C7400A7A094 /* Body.cpp in Sources */,
				5155CD731DBB9FF900EF090B /* Depreciation.cpp in Sources */,
				A96863FC1AE6FD0E004FE1FE /* SpriteShader.cpp in Sources */,
				A96863E81AE6FD0E004FE1FE /* Politics.cpp in Sources */,
				A96863E91AE6FD0E004FE1FE /* Preferences.cpp in Sources */,
				A96863F31AE6FD0E004FE1FE /* ShipEvent.cpp in Sources */,
				DFAAE2A71FD4A25C0072C0A8 /* BatchShader.cpp in Sources */,
				A96863D51AE6FD0E004FE1FE /* MenuPanel.cpp in Sources */,
				A90C15DC1D5BD56800708F3A /* Rectangle.cpp in Sources */,
				A9B99D021C616AD000BE7C2E /* ItemInfoDisplay.cpp in Sources */,
				A96863EA1AE6FD0E004FE1FE /* PreferencesPanel.cpp in Sources */,
				A96863F11AE6FD0E004FE1FE /* Shader.cpp in Sources */,
				A9C70E101C0E5B51000B3D14 /* File.cpp in Sources */,
				1578F883250B5F8A00D318FB /* InfoPanelState.cpp in Sources */,
				A96863F41AE6FD0E004FE1FE /* ShipInfoDisplay.cpp in Sources */,
				A96863C21AE6FD0E004FE1FE /* FrameTimer.cpp in Sources */,
				A96863D81AE6FD0E004FE1FE /* MissionAction.cpp in Sources */,
				A96863FA1AE6FD0E004FE1FE /* SpriteQueue.cpp in Sources */,
				A96863E21AE6FD0E004FE1FE /* Phrase.cpp in Sources */,
				628BDAEF1CC5DC950062BCD2 /* PlanetLabel.cpp in Sources */,
				6245F8281D301C9000A7A094 /* Hardpoint.cpp in Sources */,
				A96863C01AE6FD0E004FE1FE /* FontSet.cpp in Sources */,
				A96863D61AE6FD0E004FE1FE /* Messages.cpp in Sources */,
				A97C24ED1B17BE3C007DDFA1 /* MapShipyardPanel.cpp in Sources */,
				A96863D71AE6FD0E004FE1FE /* Mission.cpp in Sources */,
				A96863D31AE6FD0E004FE1FE /* MapPanel.cpp in Sources */,
				A96863F21AE6FD0E004FE1FE /* Ship.cpp in Sources */,
				B5DDA6942001B7F600DBA76A /* News.cpp in Sources */,
				A96863D01AE6FD0E004FE1FE /* main.cpp in Sources */,
				A96863BE1AE6FD0E004FE1FE /* Fleet.cpp in Sources */,
				A98150821EA9634A00428AD6 /* ShipInfoPanel.cpp in Sources */,
				A96864011AE6FD0E004FE1FE /* Table.cpp in Sources */,
				A96863AB1AE6FD0E004FE1FE /* CargoHold.cpp in Sources */,
				A96864051AE6FD0E004FE1FE /* Weapon.cpp in Sources */,
				A96863EC1AE6FD0E004FE1FE /* Radar.cpp in Sources */,
				A96863F61AE6FD0E004FE1FE /* ShopPanel.cpp in Sources */,
				DFAAE2A61FD4A25C0072C0A8 /* BatchDrawList.cpp in Sources */,
				A98150851EA9635D00428AD6 /* PlayerInfoPanel.cpp in Sources */,
				A96863BC1AE6FD0E004FE1FE /* Files.cpp in Sources */,
				A96863CB1AE6FD0E004FE1FE /* Information.cpp in Sources */,
				A96863F91AE6FD0E004FE1FE /* Sprite.cpp in Sources */,
				A96863A91AE6FD0E004FE1FE /* BoardingPanel.cpp in Sources */,
				DF8D57E11FC25842001525DA /* Dictionary.cpp in Sources */,
				A9B99D051C616AF200BE7C2E /* MapSalesPanel.cpp in Sources */,
				A96863A01AE6FD0E004FE1FE /* Account.cpp in Sources */,
				A90C15D91D5BD55700708F3A /* Minable.cpp in Sources */,
				A96863F51AE6FD0E004FE1FE /* ShipyardPanel.cpp in Sources */,
				A96863DD1AE6FD0E004FE1FE /* OutfitInfoDisplay.cpp in Sources */,
				A96863C41AE6FD0E004FE1FE /* GameData.cpp in Sources */,
				A96863CD1AE6FD0E004FE1FE /* LineShader.cpp in Sources */,
				A96863C71AE6FD0E004FE1FE /* HailPanel.cpp in Sources */,
				62A405BA1D47DA4D0054F6A0 /* FogShader.cpp in Sources */,
				A96863C61AE6FD0E004FE1FE /* Government.cpp in Sources */,
				A96863B51AE6FD0E004FE1FE /* Dialog.cpp in Sources */,
				A96863AF1AE6FD0E004FE1FE /* Conversation.cpp in Sources */,
				A96863C51AE6FD0E004FE1FE /* GameEvent.cpp in Sources */,
				A90633FF1EE602FD000DA6C0 /* LogbookPanel.cpp in Sources */,
				A96863BD1AE6FD0E004FE1FE /* FillShader.cpp in Sources */,
				A96863FF1AE6FD0E004FE1FE /* StellarObject.cpp in Sources */,
				A96863A51AE6FD0E004FE1FE /* AsteroidField.cpp in Sources */,
				A96863FD1AE6FD0E004FE1FE /* StarField.cpp in Sources */,
				A96863B11AE6FD0E004FE1FE /* DataFile.cpp in Sources */,
				A96863E31AE6FD0E004FE1FE /* Planet.cpp in Sources */,
				A96863DF1AE6FD0E004FE1FE /* OutlineShader.cpp in Sources */,
				A96863C91AE6FD0E004FE1FE /* ImageBuffer.cpp in Sources */,
				6A5716331E25BE6F00585EB2 /* CollisionSet.cpp in Sources */,
				A96863E11AE6FD0E004FE1FE /* Personality.cpp in Sources */,
				A96863B41AE6FD0E004FE1FE /* Date.cpp in Sources */,
				DF8D57E51FC25889001525DA /* Visual.cpp in Sources */,
				A96863EF1AE6FD0E004FE1FE /* SavedGame.cpp in Sources */,
				A96863A11AE6FD0E004FE1FE /* AI.cpp in Sources */,
				A96863F71AE6FD0E004FE1FE /* Sound.cpp in Sources */,
				A9BDFB541E00B8AA00A6B27E /* Music.cpp in Sources */,
				A96863BA1AE6FD0E004FE1FE /* Engine.cpp in Sources */,
				A96863CE1AE6FD0E004FE1FE /* LoadPanel.cpp in Sources */,
				A96863A41AE6FD0E004FE1FE /* Armament.cpp in Sources */,
				A96863F01AE6FD0E004FE1FE /* Screen.cpp in Sources */,
				728B43FDACD43334E7A59BCF /* ConditionsStore.cpp in Sources */,
				9E1F4BF78F9E1FC4C96F76B5 /* Test.cpp in Sources */,
				C7354A3E9C53D6C5E3CC352F /* TestData.cpp in Sources */,
				5AB644C9B37C15C989A9DBE9 /* DisplayText.cpp in Sources */,
				C4264774A89C0001B6FFC60E /* Hazard.cpp in Sources */,
				94DF4B5B8619F6A3715D6168 /* Weather.cpp in Sources */,
				6EC347E6A79BA5602BA4D1EA /* StartConditionsPanel.cpp in Sources */,
				03624EC39EE09C7A786B4A3D /* CoreStartData.cpp in Sources */,
				90CF46CE84794C6186FC6CE2 /* EsUuid.cpp in Sources */,
				53DA422996419974ADADE346 /* Wormhole.cpp in Sources */,
				03DC4253AA8390FE0A8FB4EA /* MaskManager.cpp in Sources */,
				87D6407E8B579EB502BFBCE5 /* GameAction.cpp in Sources */,
				301A4FE885A7A12348986C4F /* UniverseObjects.cpp in Sources */,
				ED5E4F2ABA89E9DE00603E69 /* TestContext.cpp in Sources */,
				88A64339B56EBA1F7923E1C7 /* GameLoadingPanel.cpp in Sources */,
				F78A44BAA8252F6D53B24B69 /* TextReplacements.cpp in Sources */,
				A97C4460852BF852334C0CB1 /* Bitset.cpp in Sources */,
				CE3F49A88B6DCBE09A711110 /* opengl.cpp in Sources */,
				027A4E858B292CE9F0A06F89 /* FireCommand.cpp in Sources */,
				E3D54794A1EEF51CD4859170 /* DamageProfile.cpp in Sources */,
				F35E4D6EA465D71CDA282EBA /* MenuAnimationPanel.cpp in Sources */,
				497849B2A4C5EA58A64D316C /* MapPlanetCard.cpp in Sources */,
				920F40E0ADECA8926F423FDA /* Variant.cpp in Sources */,
				46A34BE4A0599886221093BA /* PrintData.cpp in Sources */,
				DAC24E909BF453D18AEE3DA3 /* Logger.cpp in Sources */,
<<<<<<< HEAD
				B63F47A48ADEE8F96A799915 /* AfterburnerUsage.cpp in Sources */,
=======
				B770487BB26CFD0BFDD89588 /* AlertLabel.cpp in Sources */,
>>>>>>> ed134fcd
				1F884DB590D5152608510676 /* ShipJumpNavigation.cpp in Sources */,
			);
			runOnlyForDeploymentPostprocessing = 0;
		};
/* End PBXSourcesBuildPhase section */

/* Begin PBXTargetDependency section */
		070CD8172818CE9200A853BB /* PBXTargetDependency */ = {
			isa = PBXTargetDependency;
			target = 070CD8102818CC6B00A853BB /* libmad */;
			targetProxy = 070CD8162818CE9200A853BB /* PBXContainerItemProxy */;
		};
		072599CF26A8CADA007EC229 /* PBXTargetDependency */ = {
			isa = PBXTargetDependency;
			target = 072599BD26A8C67D007EC229 /* SDL2 */;
			targetProxy = 072599CE26A8CADA007EC229 /* PBXContainerItemProxy */;
		};
/* End PBXTargetDependency section */

/* Begin XCBuildConfiguration section */
		070CD8132818CC6B00A853BB /* Debug */ = {
			isa = XCBuildConfiguration;
			buildSettings = {
				CLANG_ANALYZER_NONNULL = YES;
				CLANG_ANALYZER_NUMBER_OBJECT_CONVERSION = YES_AGGRESSIVE;
				CLANG_CXX_LANGUAGE_STANDARD = "c++11";
				CLANG_WARN_DOCUMENTATION_COMMENTS = YES;
				CLANG_WARN_UNGUARDED_AVAILABILITY = YES_AGGRESSIVE;
				DEBUG_INFORMATION_FORMAT = dwarf;
				DYLIB_COMPATIBILITY_VERSION = 1;
				DYLIB_CURRENT_VERSION = 1;
				EXECUTABLE_PREFIX = "";
				GCC_C_LANGUAGE_STANDARD = gnu99;
				GCC_ENABLE_CPP_EXCEPTIONS = YES;
				GCC_ENABLE_CPP_RTTI = NO;
				GCC_SYMBOLS_PRIVATE_EXTERN = YES;
				GCC_WARN_64_TO_32_BIT_CONVERSION = NO;
				MACOSX_DEPLOYMENT_TARGET = 10.9;
				MTL_ENABLE_DEBUG_INFO = YES;
				ONLY_ACTIVE_ARCH = NO;
				PRODUCT_NAME = "$(TARGET_NAME)";
				STRIP_STYLE = all;
			};
			name = Debug;
		};
		070CD8142818CC6B00A853BB /* Release */ = {
			isa = XCBuildConfiguration;
			buildSettings = {
				CLANG_ANALYZER_NONNULL = YES;
				CLANG_ANALYZER_NUMBER_OBJECT_CONVERSION = YES_AGGRESSIVE;
				CLANG_CXX_LANGUAGE_STANDARD = "c++11";
				CLANG_WARN_DOCUMENTATION_COMMENTS = YES;
				CLANG_WARN_UNGUARDED_AVAILABILITY = YES_AGGRESSIVE;
				COPY_PHASE_STRIP = YES;
				DYLIB_COMPATIBILITY_VERSION = 1;
				DYLIB_CURRENT_VERSION = 1;
				EXECUTABLE_PREFIX = "";
				GCC_C_LANGUAGE_STANDARD = gnu99;
				GCC_ENABLE_CPP_EXCEPTIONS = YES;
				GCC_ENABLE_CPP_RTTI = NO;
				GCC_SYMBOLS_PRIVATE_EXTERN = YES;
				GCC_WARN_64_TO_32_BIT_CONVERSION = NO;
				MACOSX_DEPLOYMENT_TARGET = 10.9;
				MTL_ENABLE_DEBUG_INFO = NO;
				ONLY_ACTIVE_ARCH = NO;
				PRODUCT_NAME = "$(TARGET_NAME)";
				STRIP_STYLE = all;
			};
			name = Release;
		};
		072599C626A8C67D007EC229 /* Debug */ = {
			isa = XCBuildConfiguration;
			buildSettings = {
				CLANG_ANALYZER_NONNULL = YES;
				CLANG_ANALYZER_NUMBER_OBJECT_CONVERSION = YES_AGGRESSIVE;
				CLANG_CXX_LANGUAGE_STANDARD = "c++11";
				CLANG_WARN_DOCUMENTATION_COMMENTS = YES;
				CLANG_WARN_UNGUARDED_AVAILABILITY = YES_AGGRESSIVE;
				DEBUG_INFORMATION_FORMAT = dwarf;
				DYLIB_COMPATIBILITY_VERSION = 1;
				DYLIB_CURRENT_VERSION = 1;
				EXECUTABLE_PREFIX = "";
				GCC_C_LANGUAGE_STANDARD = gnu99;
				GCC_ENABLE_CPP_EXCEPTIONS = YES;
				GCC_ENABLE_CPP_RTTI = NO;
				GCC_SYMBOLS_PRIVATE_EXTERN = YES;
				GCC_WARN_64_TO_32_BIT_CONVERSION = NO;
				MACOSX_DEPLOYMENT_TARGET = 10.9;
				MTL_ENABLE_DEBUG_INFO = YES;
				ONLY_ACTIVE_ARCH = NO;
				PRODUCT_NAME = "$(TARGET_NAME)";
				STRIP_STYLE = all;
			};
			name = Debug;
		};
		072599C726A8C67D007EC229 /* Release */ = {
			isa = XCBuildConfiguration;
			buildSettings = {
				CLANG_ANALYZER_NONNULL = YES;
				CLANG_ANALYZER_NUMBER_OBJECT_CONVERSION = YES_AGGRESSIVE;
				CLANG_CXX_LANGUAGE_STANDARD = "c++11";
				CLANG_WARN_DOCUMENTATION_COMMENTS = YES;
				CLANG_WARN_UNGUARDED_AVAILABILITY = YES_AGGRESSIVE;
				COPY_PHASE_STRIP = YES;
				DYLIB_COMPATIBILITY_VERSION = 1;
				DYLIB_CURRENT_VERSION = 1;
				EXECUTABLE_PREFIX = "";
				GCC_C_LANGUAGE_STANDARD = gnu99;
				GCC_ENABLE_CPP_EXCEPTIONS = YES;
				GCC_ENABLE_CPP_RTTI = NO;
				GCC_SYMBOLS_PRIVATE_EXTERN = YES;
				GCC_WARN_64_TO_32_BIT_CONVERSION = NO;
				MACOSX_DEPLOYMENT_TARGET = 10.9;
				MTL_ENABLE_DEBUG_INFO = NO;
				ONLY_ACTIVE_ARCH = NO;
				PRODUCT_NAME = "$(TARGET_NAME)";
				STRIP_STYLE = all;
			};
			name = Release;
		};
		A9CC52981950C9F6004E4E22 /* Debug */ = {
			isa = XCBuildConfiguration;
			buildSettings = {
				ALWAYS_SEARCH_USER_PATHS = NO;
				ARCHS = x86_64;
				CLANG_CXX_LANGUAGE_STANDARD = "c++11";
				CLANG_CXX_LIBRARY = "libc++";
				CLANG_ENABLE_MODULES = YES;
				CLANG_ENABLE_OBJC_ARC = YES;
				CLANG_WARN_BLOCK_CAPTURE_AUTORELEASING = YES;
				CLANG_WARN_BOOL_CONVERSION = YES;
				CLANG_WARN_COMMA = YES;
				CLANG_WARN_CONSTANT_CONVERSION = YES;
				CLANG_WARN_DIRECT_OBJC_ISA_USAGE = YES_ERROR;
				CLANG_WARN_EMPTY_BODY = YES;
				CLANG_WARN_ENUM_CONVERSION = YES;
				CLANG_WARN_INFINITE_RECURSION = YES;
				CLANG_WARN_INT_CONVERSION = YES;
				CLANG_WARN_NON_LITERAL_NULL_CONVERSION = YES;
				CLANG_WARN_OBJC_LITERAL_CONVERSION = YES;
				CLANG_WARN_OBJC_ROOT_CLASS = YES_ERROR;
				CLANG_WARN_RANGE_LOOP_ANALYSIS = YES;
				CLANG_WARN_STRICT_PROTOTYPES = YES;
				CLANG_WARN_SUSPICIOUS_MOVE = YES;
				CLANG_WARN_UNREACHABLE_CODE = YES;
				CLANG_WARN__DUPLICATE_METHOD_MATCH = YES;
				COPY_PHASE_STRIP = NO;
				ENABLE_STRICT_OBJC_MSGSEND = YES;
				ENABLE_TESTABILITY = YES;
				GCC_C_LANGUAGE_STANDARD = gnu99;
				GCC_DYNAMIC_NO_PIC = NO;
				GCC_ENABLE_OBJC_EXCEPTIONS = YES;
				GCC_NO_COMMON_BLOCKS = YES;
				GCC_OPTIMIZATION_LEVEL = 0;
				GCC_PREPROCESSOR_DEFINITIONS = (
					"DEBUG=1",
					"$(inherited)",
				);
				GCC_SYMBOLS_PRIVATE_EXTERN = NO;
				GCC_WARN_64_TO_32_BIT_CONVERSION = NO;
				GCC_WARN_ABOUT_RETURN_TYPE = YES_ERROR;
				GCC_WARN_UNDECLARED_SELECTOR = YES;
				GCC_WARN_UNINITIALIZED_AUTOS = YES_AGGRESSIVE;
				GCC_WARN_UNUSED_FUNCTION = YES;
				GCC_WARN_UNUSED_VARIABLE = YES;
				MACOSX_DEPLOYMENT_TARGET = 10.9;
				OTHER_CFLAGS = "";
				SDKROOT = macosx;
				VALID_ARCHS = x86_64;
			};
			name = Debug;
		};
		A9CC52991950C9F6004E4E22 /* Release */ = {
			isa = XCBuildConfiguration;
			buildSettings = {
				ALWAYS_SEARCH_USER_PATHS = NO;
				ARCHS = x86_64;
				CLANG_CXX_LANGUAGE_STANDARD = "c++11";
				CLANG_CXX_LIBRARY = "libc++";
				CLANG_ENABLE_MODULES = YES;
				CLANG_ENABLE_OBJC_ARC = YES;
				CLANG_WARN_BLOCK_CAPTURE_AUTORELEASING = YES;
				CLANG_WARN_BOOL_CONVERSION = YES;
				CLANG_WARN_COMMA = YES;
				CLANG_WARN_CONSTANT_CONVERSION = YES;
				CLANG_WARN_DIRECT_OBJC_ISA_USAGE = YES_ERROR;
				CLANG_WARN_EMPTY_BODY = YES;
				CLANG_WARN_ENUM_CONVERSION = YES;
				CLANG_WARN_INFINITE_RECURSION = YES;
				CLANG_WARN_INT_CONVERSION = YES;
				CLANG_WARN_NON_LITERAL_NULL_CONVERSION = YES;
				CLANG_WARN_OBJC_LITERAL_CONVERSION = YES;
				CLANG_WARN_OBJC_ROOT_CLASS = YES_ERROR;
				CLANG_WARN_RANGE_LOOP_ANALYSIS = YES;
				CLANG_WARN_STRICT_PROTOTYPES = YES;
				CLANG_WARN_SUSPICIOUS_MOVE = YES;
				CLANG_WARN_UNREACHABLE_CODE = YES;
				CLANG_WARN__DUPLICATE_METHOD_MATCH = YES;
				COPY_PHASE_STRIP = YES;
				DEBUG_INFORMATION_FORMAT = "dwarf-with-dsym";
				ENABLE_NS_ASSERTIONS = NO;
				ENABLE_STRICT_OBJC_MSGSEND = YES;
				GCC_C_LANGUAGE_STANDARD = gnu99;
				GCC_ENABLE_OBJC_EXCEPTIONS = YES;
				GCC_NO_COMMON_BLOCKS = YES;
				GCC_WARN_64_TO_32_BIT_CONVERSION = NO;
				GCC_WARN_ABOUT_RETURN_TYPE = YES_ERROR;
				GCC_WARN_UNDECLARED_SELECTOR = YES;
				GCC_WARN_UNINITIALIZED_AUTOS = YES_AGGRESSIVE;
				GCC_WARN_UNUSED_FUNCTION = YES;
				GCC_WARN_UNUSED_VARIABLE = YES;
				MACOSX_DEPLOYMENT_TARGET = 10.9;
				OTHER_CFLAGS = "-Werror";
				SDKROOT = macosx;
				VALID_ARCHS = x86_64;
			};
			name = Release;
		};
		A9CC529B1950C9F6004E4E22 /* Debug */ = {
			isa = XCBuildConfiguration;
			buildSettings = {
				ASSETCATALOG_COMPILER_APPICON_NAME = AppIcon;
				FRAMEWORK_SEARCH_PATHS = (
					"$(inherited)",
					"$(PROJECT_DIR)/build",
				);
				GCC_PRECOMPILE_PREFIX_HEADER = NO;
				GCC_PREFIX_HEADER = "";
				GCC_WARN_64_TO_32_BIT_CONVERSION = NO;
				HEADER_SEARCH_PATHS = (
					"$(inherited)",
					"/usr/local/opt/jpeg-turbo/include",
					"/usr/local/opt/mad-compat/include",
					/usr/local/include,
				);
				INFOPLIST_FILE = "XCode/EndlessSky-Info.plist";
				LD_RUNPATH_SEARCH_PATHS = "@loader_path/../Frameworks";
				LIBRARY_SEARCH_PATHS = (
					"$(inherited)",
					"$(BUILT_PRODUCTS_DIR)/$(FRAMEWORKS_FOLDER_PATH)",
				);
				MACOSX_DEPLOYMENT_TARGET = 10.9;
				PRODUCT_BUNDLE_IDENTIFIER = "${PRODUCT_NAME:rfc1034identifier}";
				PRODUCT_NAME = "Endless Sky";
				WRAPPER_EXTENSION = app;
			};
			name = Debug;
		};
		A9CC529C1950C9F6004E4E22 /* Release */ = {
			isa = XCBuildConfiguration;
			buildSettings = {
				ASSETCATALOG_COMPILER_APPICON_NAME = AppIcon;
				FRAMEWORK_SEARCH_PATHS = (
					"$(inherited)",
					"$(PROJECT_DIR)/build",
				);
				GCC_PRECOMPILE_PREFIX_HEADER = NO;
				GCC_PREFIX_HEADER = "";
				GCC_WARN_64_TO_32_BIT_CONVERSION = NO;
				HEADER_SEARCH_PATHS = (
					"$(inherited)",
					"/usr/local/opt/jpeg-turbo/include",
					"/usr/local/opt/mad-compat/include",
					/usr/local/include,
				);
				INFOPLIST_FILE = "XCode/EndlessSky-Info.plist";
				LD_RUNPATH_SEARCH_PATHS = "@loader_path/../Frameworks";
				LIBRARY_SEARCH_PATHS = (
					"$(inherited)",
					"$(BUILT_PRODUCTS_DIR)/$(FRAMEWORKS_FOLDER_PATH)",
				);
				MACOSX_DEPLOYMENT_TARGET = 10.9;
				PRODUCT_BUNDLE_IDENTIFIER = "${PRODUCT_NAME:rfc1034identifier}";
				PRODUCT_NAME = "Endless Sky";
				WRAPPER_EXTENSION = app;
			};
			name = Release;
		};
/* End XCBuildConfiguration section */

/* Begin XCConfigurationList section */
		070CD8122818CC6B00A853BB /* Build configuration list for PBXNativeTarget "libmad" */ = {
			isa = XCConfigurationList;
			buildConfigurations = (
				070CD8132818CC6B00A853BB /* Debug */,
				070CD8142818CC6B00A853BB /* Release */,
			);
			defaultConfigurationIsVisible = 0;
			defaultConfigurationName = Release;
		};
		072599C826A8C67D007EC229 /* Build configuration list for PBXNativeTarget "SDL2" */ = {
			isa = XCConfigurationList;
			buildConfigurations = (
				072599C626A8C67D007EC229 /* Debug */,
				072599C726A8C67D007EC229 /* Release */,
			);
			defaultConfigurationIsVisible = 0;
			defaultConfigurationName = Release;
		};
		A9CC52641950C9F6004E4E22 /* Build configuration list for PBXProject "EndlessSky" */ = {
			isa = XCConfigurationList;
			buildConfigurations = (
				A9CC52981950C9F6004E4E22 /* Debug */,
				A9CC52991950C9F6004E4E22 /* Release */,
			);
			defaultConfigurationIsVisible = 0;
			defaultConfigurationName = Release;
		};
		A9CC529A1950C9F6004E4E22 /* Build configuration list for PBXNativeTarget "EndlessSky" */ = {
			isa = XCConfigurationList;
			buildConfigurations = (
				A9CC529B1950C9F6004E4E22 /* Debug */,
				A9CC529C1950C9F6004E4E22 /* Release */,
			);
			defaultConfigurationIsVisible = 0;
			defaultConfigurationName = Release;
		};
/* End XCConfigurationList section */
	};
	rootObject = A9CC52611950C9F6004E4E22 /* Project object */;
}<|MERGE_RESOLUTION|>--- conflicted
+++ resolved
@@ -170,11 +170,8 @@
 		B55C239D2303CE8B005C1A14 /* GameWindow.cpp in Sources */ = {isa = PBXBuildFile; fileRef = B55C239B2303CE8A005C1A14 /* GameWindow.cpp */; };
 		B590161321ED4A0F00799178 /* Utf8.cpp in Sources */ = {isa = PBXBuildFile; fileRef = B590161121ED4A0E00799178 /* Utf8.cpp */; };
 		B5DDA6942001B7F600DBA76A /* News.cpp in Sources */ = {isa = PBXBuildFile; fileRef = B5DDA6922001B7F600DBA76A /* News.cpp */; };
-<<<<<<< HEAD
 		B63F47A48ADEE8F96A799915 /* AfterburnerUsage.cpp in Sources */ = {isa = PBXBuildFile; fileRef = DD8442F0A30891AF732000B4 /* AfterburnerUsage.cpp */; };
-=======
 		B770487BB26CFD0BFDD89588 /* AlertLabel.cpp in Sources */ = {isa = PBXBuildFile; fileRef = 6B7242769DEFC88E71359DEB /* AlertLabel.cpp */; };
->>>>>>> ed134fcd
 		C4264774A89C0001B6FFC60E /* Hazard.cpp in Sources */ = {isa = PBXBuildFile; fileRef = C49D4EA08DF168A83B1C7B07 /* Hazard.cpp */; };
 		C7354A3E9C53D6C5E3CC352F /* TestData.cpp in Sources */ = {isa = PBXBuildFile; fileRef = 02D34A71AE3BC4C93FC6865B /* TestData.cpp */; };
 		CE3F49A88B6DCBE09A711110 /* opengl.cpp in Sources */ = {isa = PBXBuildFile; fileRef = A3754152958FBC924E9F76A9 /* opengl.cpp */; };
@@ -917,13 +914,10 @@
 				CCE547DBB6C74E18E1B84D29 /* PrintData.h */,
 				A7F240B4AC219841424A387A /* Logger.cpp */,
 				AE57401AA43232EDEABFAE13 /* Logger.h */,
-<<<<<<< HEAD
 				DD8442F0A30891AF732000B4 /* AfterburnerUsage.cpp */,
 				0A604D929A70A6837546955E /* AfterburnerUsage.h */,
-=======
 				6B7242769DEFC88E71359DEB /* AlertLabel.cpp */,
 				864B48C89992966088767671 /* AlertLabel.h */,
->>>>>>> ed134fcd
 				13B64DB8AE730E57C3DEA2F0 /* ShipJumpNavigation.cpp */,
 				FBFA4270B7EE3F1C61EA9A44 /* ShipJumpNavigation.h */,
 				C36345D8A06AE061537CEF85 /* JumpTypes.h */,
@@ -1325,11 +1319,8 @@
 				920F40E0ADECA8926F423FDA /* Variant.cpp in Sources */,
 				46A34BE4A0599886221093BA /* PrintData.cpp in Sources */,
 				DAC24E909BF453D18AEE3DA3 /* Logger.cpp in Sources */,
-<<<<<<< HEAD
 				B63F47A48ADEE8F96A799915 /* AfterburnerUsage.cpp in Sources */,
-=======
 				B770487BB26CFD0BFDD89588 /* AlertLabel.cpp in Sources */,
->>>>>>> ed134fcd
 				1F884DB590D5152608510676 /* ShipJumpNavigation.cpp in Sources */,
 			);
 			runOnlyForDeploymentPostprocessing = 0;
