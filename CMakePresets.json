--- conflicted
+++ resolved
@@ -611,15 +611,12 @@
       "inherits": "benchmark"
     },
     {
-<<<<<<< HEAD
-=======
       "name": "macos-arm-integration-debug",
       "displayName": "Integration Tests (Debug)",
       "configurePreset": "macos-arm",
       "inherits": "integration-debug"
     },
     {
->>>>>>> 21867990
       "name": "clang-cl-test",
       "displayName": "Tests",
       "configurePreset": "clang-cl",
