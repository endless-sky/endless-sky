--- conflicted
+++ resolved
@@ -1,910 +1,4 @@
 {
-<<<<<<< HEAD
-  "version": 3,
-  "configurePresets": [
-    {
-      "name": "base",
-      "hidden": true,
-      "generator": "Ninja Multi-Config",
-      "binaryDir": "${sourceDir}/build/${presetName}",
-      "installDir": "${sourceDir}/install/${presetName}",
-      "architecture": {
-        "value": "x64",
-        "strategy": "external"
-      },
-      "cacheVariables": {
-        "CMAKE_EXPORT_COMPILE_COMMANDS": "ON",
-        "CMAKE_COLOR_DIAGNOSTICS": "ON"
-      }
-    },
-    {
-      "name": "ci",
-      "hidden": true,
-      "generator": "Ninja",
-      "binaryDir": "${sourceDir}/build/ci",
-      "installDir": "${sourceDir}/install/ci",
-      "architecture": {
-        "value": "x64",
-        "strategy": "external"
-      },
-      "cacheVariables": {
-        "CMAKE_BUILD_TYPE": "Release",
-        "CMAKE_CXX_COMPILER_LAUNCHER": "sccache",
-        "CMAKE_COMPILE_WARNING_AS_ERROR": "ON",
-        "ES_USE_VCPKG": "ON",
-        "ES_USE_SYSTEM_LIBRARIES": "OFF"
-      },
-      "condition": {
-        "type": "equals",
-        "lhs": "$env{CI}",
-        "rhs": "true"
-      }
-    },
-    {
-      "name": "release",
-      "hidden": true,
-      "generator": "Ninja",
-      "binaryDir": "${sourceDir}/build/release",
-      "installDir": "${sourceDir}/install/release",
-      "architecture": {
-        "value": "x64",
-        "strategy": "external"
-      },
-      "cacheVariables": {
-        "CMAKE_BUILD_TYPE": "Release",
-        "CMAKE_COMPILE_WARNING_AS_ERROR": "ON",
-        "ES_USE_VCPKG": "ON",
-        "ES_USE_SYSTEM_LIBRARIES": "OFF",
-        "BUILD_TESTING": "OFF"
-      },
-      "condition": {
-        "type": "equals",
-        "lhs": "$env{CI}",
-        "rhs": "true"
-      }
-    },
-    {
-      "name": "linux",
-      "displayName": "Linux",
-      "description": "Builds with the default host compiler on Linux",
-      "inherits": "base",
-      "cacheVariables": {
-        "VCPKG_TARGET_TRIPLET": "x64-linux-dynamic"
-      },
-      "condition": {
-        "type": "equals",
-        "lhs": "${hostSystemName}",
-        "rhs": "Linux"
-      }
-    },
-    {
-      "name": "linux-gles",
-      "displayName": "Linux OpenGL ES",
-      "description": "Builds with the default host compiler with OpenGL ES on Linux",
-      "inherits": "base",
-      "cacheVariables": {
-        "VCPKG_TARGET_TRIPLET": "x64-linux-dynamic",
-        "ES_GLES": "ON"
-      },
-      "condition": {
-        "type": "equals",
-        "lhs": "${hostSystemName}",
-        "rhs": "Linux"
-      }
-    },
-    {
-      "name": "macos",
-      "displayName": "MacOS",
-      "description": "Builds with the default host compiler on x64-based MacOS",
-      "inherits": "base",
-      "cacheVariables": {
-        "CMAKE_OSX_ARCHITECTURES": "x86_64",
-        "VCPKG_TARGET_TRIPLET": "x64-osx-dynamic"
-      },
-      "condition": {
-        "type": "equals",
-        "lhs": "${hostSystemName}",
-        "rhs": "Darwin"
-      }
-    },
-    {
-      "name": "macos-arm",
-      "displayName": "MacOS ARM",
-      "description": "Builds with the default host compiler on ARM-based MacOS",
-      "inherits": "base",
-      "cacheVariables": {
-        "CMAKE_OSX_ARCHITECTURES": "arm64",
-        "VCPKG_TARGET_TRIPLET": "arm64-osx-dynamic"
-      },
-      "architecture": {
-        "value": "arm64",
-        "strategy": "external"
-      },
-      "condition": {
-        "type": "equals",
-        "lhs": "${hostSystemName}",
-        "rhs": "Darwin"
-      }
-    },
-    {
-      "name": "clang-cl",
-      "displayName": "clang-cl",
-      "description": "Builds with clang-cl on Windows",
-      "inherits": "base",
-      "toolset": {
-        "value": "host=x64",
-        "strategy": "external"
-      },
-      "cacheVariables": {
-        "VCPKG_TARGET_TRIPLET": "x64-windows",
-        "CMAKE_CXX_COMPILER": "clang-cl.exe"
-      },
-      "condition": {
-        "type": "equals",
-        "lhs": "${hostSystemName}",
-        "rhs": "Windows"
-      }
-    },
-    {
-      "name": "mingw",
-      "displayName": "MinGW",
-      "description": "Builds with the MinGW compiler toolchain",
-      "inherits": "base",
-      "cacheVariables": {
-        "CMAKE_CXX_COMPILER": "x86_64-w64-mingw32-g++",
-        "CMAKE_RC_COMPILER": "windres",
-        "VCPKG_HOST_TRIPLET": "x64-mingw-dynamic",
-        "VCPKG_TARGET_TRIPLET": "x64-mingw-dynamic"
-      },
-      "condition": {
-        "type": "equals",
-        "lhs": "${hostSystemName}",
-        "rhs": "Windows"
-      }
-    },
-    {
-      "name": "mingw32",
-      "displayName": "MinGW x86",
-      "description": "Builds with the x86 MinGW compiler toolchain",
-      "inherits": "base",
-      "architecture": {
-        "value": "x86",
-        "strategy": "external"
-      },
-      "cacheVariables": {
-        "CMAKE_CXX_COMPILER": "i686-w64-mingw32-g++",
-        "CMAKE_RC_COMPILER": "windres",
-        "VCPKG_HOST_TRIPLET": "x86-mingw-dynamic",
-        "VCPKG_TARGET_TRIPLET": "x86-mingw-dynamic"
-      },
-      "condition": {
-        "type": "equals",
-        "lhs": "${hostSystemName}",
-        "rhs": "Windows"
-      }
-    },
-    {
-      "name": "linux-ci",
-      "displayName": "Linux CI",
-      "description": "Builds for Linux for CI purposes",
-      "inherits": "ci",
-      "cacheVariables": {
-        "VCPKG_HOST_TRIPLET": "linux64-release",
-        "VCPKG_TARGET_TRIPLET": "linux64-release",
-        "ES_USE_OFFSCREEN": "ON"
-      }
-    },
-    {
-      "name": "linux-gles-ci",
-      "displayName": "Linux GLES CI",
-      "description": "Builds for Linux GLES for CI purposes",
-      "inherits": "ci",
-      "cacheVariables": {
-        "VCPKG_HOST_TRIPLET": "linux64-release",
-        "VCPKG_TARGET_TRIPLET": "linux64-release",
-        "ES_GLES": "ON",
-        "ES_USE_OFFSCREEN": "ON"
-      }
-    },
-    {
-      "name": "macos-ci",
-      "displayName": "MacOS CI",
-      "description": "Builds for MacOS for CI purposes",
-      "inherits": "ci",
-      "cacheVariables": {
-        "VCPKG_HOST_TRIPLET": "macos64-ci",
-        "VCPKG_TARGET_TRIPLET": "macos64-ci",
-        "CMAKE_OSX_ARCHITECTURES": "x86_64",
-        "CMAKE_OSX_DEPLOYMENT_TARGET": "10.12"
-      }
-    },
-    {
-      "name": "macos-arm-ci",
-      "displayName": "MacOS ARM CI",
-      "description": "Builds for MacOS ARM for CI purposes",
-      "inherits": "ci",
-      "architecture": {
-        "value": "arm64",
-        "strategy": "external"
-      },
-      "cacheVariables": {
-        "VCPKG_HOST_TRIPLET": "macos-arm64-ci",
-        "VCPKG_TARGET_TRIPLET": "macos-arm64-ci",
-        "CMAKE_OSX_ARCHITECTURES": "arm64",
-        "CMAKE_OSX_DEPLOYMENT_TARGET": "11"
-      }
-    },
-    {
-      "name": "clang-cl-ci",
-      "displayName": "clang-cl CI",
-      "description": "Builds with clang-cl for CI purposes",
-      "inherits": "ci",
-      "cacheVariables": {
-        "VCPKG_HOST_TRIPLET": "x64-windows-release",
-        "VCPKG_TARGET_TRIPLET": "x64-windows-release",
-        "CMAKE_CXX_COMPILER": "clang-cl.exe"
-      }
-    },
-    {
-      "name": "mingw-ci",
-      "displayName": "MinGW CI",
-      "description": "Builds with MinGW for CI purposes",
-      "inherits": "ci",
-      "cacheVariables": {
-        "CMAKE_CXX_COMPILER": "x86_64-w64-mingw32-g++",
-        "CMAKE_RC_COMPILER": "windres",
-        "VCPKG_HOST_TRIPLET": "win64-release",
-        "VCPKG_TARGET_TRIPLET": "win64-release"
-      }
-    },
-    {
-      "name": "linux-release",
-      "displayName": "Linux Release",
-      "description": "Builds for Linux like an official release",
-      "inherits": "release",
-      "cacheVariables": {
-        "CMAKE_CXX_COMPILER_LAUNCHER": "sccache",
-        "VCPKG_HOST_TRIPLET": "linux64-release",
-        "VCPKG_TARGET_TRIPLET": "linux64-release"
-      }
-    },
-    {
-      "name": "macos-release",
-      "displayName": "MacOS Release",
-      "description": "Builds for MacOS like an official release",
-      "inherits": "release",
-      "cacheVariables": {
-        "ES_CREATE_BUNDLE": "ON",
-        "CMAKE_CXX_COMPILER_LAUNCHER": "sccache",
-        "VCPKG_HOST_TRIPLET": "macos64-release",
-        "VCPKG_TARGET_TRIPLET": "macos64-release",
-        "CMAKE_OSX_ARCHITECTURES": "x86_64",
-        "CMAKE_OSX_DEPLOYMENT_TARGET": "10.7"
-      }
-    },
-    {
-      "name": "macos-arm-release",
-      "displayName": "MacOS ARM Release",
-      "description": "Builds for MacOS ARM like an official release",
-      "inherits": "release",
-      "architecture": {
-        "value": "arm64",
-        "strategy": "external"
-      },
-      "cacheVariables": {
-        "ES_CREATE_BUNDLE": "ON",
-        "CMAKE_CXX_COMPILER_LAUNCHER": "sccache",
-        "VCPKG_HOST_TRIPLET": "macos64-release",
-        "VCPKG_TARGET_TRIPLET": "macos-arm64-release",
-        "CMAKE_OSX_ARCHITECTURES": "arm64",
-        "CMAKE_OSX_DEPLOYMENT_TARGET": "10.7"
-      }
-    },
-    {
-      "name": "mingw-release",
-      "displayName": "MacOS Release",
-      "description": "Builds for MinGW like an official release",
-      "inherits": "release",
-      "cacheVariables": {
-        "ES_CREATE_BUNDLE": "ON",
-        "CMAKE_CXX_COMPILER_LAUNCHER": "sccache",
-        "CMAKE_CXX_COMPILER": "x86_64-w64-mingw32-g++",
-        "CMAKE_RC_COMPILER": "windres",
-        "VCPKG_HOST_TRIPLET": "win64-release",
-        "VCPKG_TARGET_TRIPLET": "win64-release"
-      }
-    },
-    {
-      "name": "mingw32-release",
-      "displayName": "MacOS Release",
-      "description": "Builds for MinGW x86 like an official release",
-      "inherits": "release",
-      "cacheVariables": {
-        "ES_CREATE_BUNDLE": "ON",
-        "CMAKE_CXX_COMPILER": "i686-w64-mingw32-g++",
-        "CMAKE_RC_COMPILER": "windres",
-        "VCPKG_HOST_TRIPLET": "win64-release",
-        "VCPKG_TARGET_TRIPLET": "win32-release"
-      }
-    }
-  ],
-  "buildPresets": [
-    {
-      "name": "debug",
-      "hidden": true,
-      "configuration": "Debug"
-    },
-    {
-      "name": "release",
-      "hidden": true,
-      "configuration": "Release"
-    },
-    {
-      "name": "ci",
-      "hidden": true,
-      "configuration": "Release",
-      "condition": {
-        "type": "equals",
-        "lhs": "$env{CI}",
-        "rhs": "true"
-      }
-    },
-    {
-      "name": "linux-debug",
-      "displayName": "Debug",
-      "configurePreset": "linux",
-      "inherits": "debug"
-    },
-    {
-      "name": "linux-release",
-      "displayName": "Release",
-      "configurePreset": "linux",
-      "inherits": "release"
-    },
-    {
-      "name": "linux-gles-debug",
-      "displayName": "Debug",
-      "configurePreset": "linux-gles",
-      "inherits": "debug"
-    },
-    {
-      "name": "linux-gles-release",
-      "displayName": "Release",
-      "configurePreset": "linux-gles",
-      "inherits": "release"
-    },
-    {
-      "name": "macos-debug",
-      "displayName": "Debug",
-      "configurePreset": "macos",
-      "inherits": "debug"
-    },
-    {
-      "name": "macos-release",
-      "displayName": "Release",
-      "configurePreset": "macos",
-      "inherits": "release"
-    },
-    {
-      "name": "macos-arm-debug",
-      "displayName": "Debug",
-      "configurePreset": "macos-arm",
-      "inherits": "debug"
-    },
-    {
-      "name": "macos-arm-release",
-      "displayName": "Release",
-      "configurePreset": "macos-arm",
-      "inherits": "release"
-    },
-    {
-      "name": "clang-cl-debug",
-      "displayName": "Debug",
-      "configurePreset": "clang-cl",
-      "inherits": "debug"
-    },
-    {
-      "name": "clang-cl-release",
-      "displayName": "Release",
-      "configurePreset": "clang-cl",
-      "inherits": "release"
-    },
-    {
-      "name": "mingw-debug",
-      "displayName": "Debug",
-      "configurePreset": "mingw",
-      "inherits": "debug"
-    },
-    {
-      "name": "mingw-release",
-      "displayName": "Release",
-      "configurePreset": "mingw",
-      "inherits": "release"
-    },
-    {
-      "name": "mingw32-debug",
-      "displayName": "Debug",
-      "configurePreset": "mingw32",
-      "inherits": "debug"
-    },
-    {
-      "name": "mingw32-release",
-      "displayName": "Release",
-      "configurePreset": "mingw32",
-      "inherits": "release"
-    },
-    {
-      "name": "linux-ci",
-      "displayName": "Linux CI build",
-      "configurePreset": "linux-ci",
-      "inherits": "ci"
-    },
-    {
-      "name": "linux-gles-ci",
-      "displayName": "Linux GLES CI build",
-      "configurePreset": "linux-gles-ci",
-      "inherits": "ci"
-    },
-    {
-      "name": "macos-ci",
-      "displayName": "MacOS CI build",
-      "configurePreset": "macos-ci",
-      "inherits": "ci"
-    },
-    {
-      "name": "macos-arm-ci",
-      "displayName": "MacOS ARM CI build",
-      "configurePreset": "macos-arm-ci",
-      "inherits": "ci"
-	  },
-    {
-      "name": "clang-cl-ci",
-      "displayName": "VS CI build",
-      "configurePreset": "clang-cl-ci",
-      "inherits": "ci"
-    },
-    {
-      "name": "mingw-ci",
-      "displayName": "MinGW CI build",
-      "configurePreset": "mingw-ci",
-      "inherits": "ci"
-    },
-    {
-      "name": "linux-ci-release",
-      "displayName": "Linux release build",
-      "configurePreset": "linux-release",
-      "inherits": "ci"
-    },
-    {
-      "name": "macos-ci-release",
-      "displayName": "MacOS release build",
-      "configurePreset": "macos-release",
-      "inherits": "ci"
-    },
-    {
-      "name": "macos-arm-ci-release",
-      "displayName": "MacOS ARM release build",
-      "configurePreset": "macos-arm-release",
-      "inherits": "ci"
-    },
-    {
-      "name": "mingw-ci-release",
-      "displayName": "MinGW release build",
-      "configurePreset": "mingw-release",
-      "inherits": "ci"
-    },
-    {
-      "name": "mingw32-ci-release",
-      "displayName": "MinGW x86 release build",
-      "configurePreset": "mingw32-release",
-      "inherits": "ci"
-    }
-  ],
-  "testPresets": [
-    {
-      "name": "test",
-      "hidden": true,
-      "configuration": "Debug",
-      "output": {
-        "shortProgress": true,
-        "outputOnFailure": true
-      },
-      "filter": {
-        "include": {
-          "label": "unit"
-        }
-      }
-    },
-    {
-      "name": "test-release",
-      "hidden": true,
-      "configuration": "Release",
-      "output": {
-        "shortProgress": true,
-        "outputOnFailure": true
-      },
-      "filter": {
-        "include": {
-          "label": "unit"
-        }
-      }
-    },
-    {
-      "name": "benchmark",
-      "hidden": true,
-      "configuration": "Release",
-      "output": {
-        "verbosity": "verbose",
-        "outputOnFailure": true
-      },
-      "filter": {
-        "include": {
-          "label": "benchmark"
-        }
-      }
-    },
-    {
-      "name": "integration",
-      "hidden": true,
-      "output": {
-        "shortProgress": true,
-        "outputOnFailure": true
-      },
-      "filter": {
-        "include": {
-          "label": "integration$"
-        }
-      },
-      "execution": {
-        "timeout": 120
-      }
-    },
-    {
-      "name": "integration-debug",
-      "hidden": true,
-      "output": {
-        "shortProgress": true,
-        "outputOnFailure": true
-      },
-      "filter": {
-        "include": {
-          "label": "integration-debug"
-        }
-      },
-      "execution": {
-        "timeout": 360
-      }
-    },
-    {
-      "name": "ci",
-      "hidden": true,
-      "configuration": "Release",
-      "output": {
-        "shortProgress": true,
-        "outputOnFailure": true
-      },
-      "filter": {
-        "include": {
-          "label": "unit"
-        }
-      },
-      "condition": {
-        "type": "equals",
-        "lhs": "$env{CI}",
-        "rhs": "true"
-      }
-    },
-    {
-      "name": "ci-benchmark",
-      "hidden": true,
-      "configuration": "Release",
-      "output": {
-        "verbosity": "verbose",
-        "outputOnFailure": true
-      },
-      "filter": {
-        "include": {
-          "label": "benchmark"
-        }
-      }
-    },
-    {
-      "name": "ci-integration",
-      "hidden": true,
-      "configuration": "Release",
-      "output": {
-        "shortProgress": true,
-        "outputOnFailure": true
-      },
-      "filter": {
-        "exclude": {
-          "label": "(benchmark|integration-debug)"
-        }
-      },
-      "condition": {
-        "type": "equals",
-        "lhs": "$env{CI}",
-        "rhs": "true"
-      }
-    },
-    {
-      "name": "linux-test",
-      "displayName": "Unit Tests",
-      "configurePreset": "linux",
-      "inherits": "test"
-    },
-    {
-      "name": "linux-test-release",
-      "displayName": "Unit Tests (Release)",
-      "configurePreset": "linux",
-      "inherits": "test-release"
-    },
-    {
-      "name": "linux-benchmark",
-      "displayName": "Benchmarks",
-      "configurePreset": "linux",
-      "inherits": "benchmark"
-    },
-    {
-      "name": "linux-integration",
-      "displayName": "Integration Tests",
-      "configurePreset": "linux",
-      "inherits": "integration"
-    },
-    {
-      "name": "linux-integration-debug",
-      "displayName": "Integration Tests (Debug)",
-      "configurePreset": "linux",
-      "inherits": "integration-debug"
-    },
-    {
-      "name": "linux-gles-test",
-      "displayName": "Unit Tests",
-      "configurePreset": "linux-gles",
-      "inherits": "test"
-    },
-    {
-      "name": "linux-gles-test-release",
-      "displayName": "Unit Tests (Release)",
-      "configurePreset": "linux-gles",
-      "inherits": "test-release"
-    },
-    {
-      "name": "linux-gles-benchmark",
-      "displayName": "Benchmarks",
-      "configurePreset": "linux-gles",
-      "inherits": "benchmark"
-    },
-    {
-      "name": "linux-gles-integration",
-      "displayName": "Integration Tests",
-      "configurePreset": "linux-gles",
-      "inherits": "integration"
-    },
-    {
-      "name": "linux-gles-integration-debug",
-      "displayName": "Integration Tests (Debug)",
-      "configurePreset": "linux-gles",
-      "inherits": "integration-debug"
-    },
-    {
-      "name": "macos-test",
-      "displayName": "Unit Tests",
-      "configurePreset": "macos",
-      "inherits": "test"
-    },
-    {
-      "name": "macos-test-release",
-      "displayName": "Unit Tests (Release)",
-      "configurePreset": "macos",
-      "inherits": "test-release"
-    },
-    {
-      "name": "macos-benchmark",
-      "displayName": "Benchmarks",
-      "configurePreset": "macos",
-      "inherits": "benchmark"
-    },
-    {
-      "name": "macos-integration",
-      "displayName": "Integration Tests",
-      "configurePreset": "macos",
-      "inherits": "integration"
-    },
-    {
-      "name": "macos-integration-debug",
-      "displayName": "Integration Tests (Debug)",
-      "configurePreset": "macos",
-      "inherits": "integration-debug"
-    },
-    {
-      "name": "macos-arm-test",
-      "displayName": "Unit Tests",
-      "configurePreset": "macos-arm",
-      "inherits": "test"
-    },
-    {
-      "name": "macos-arm-test-release",
-      "displayName": "Unit Tests (Release)",
-      "configurePreset": "macos-arm",
-      "inherits": "test-release"
-    },
-    {
-      "name": "macos-arm-benchmark",
-      "displayName": "Benchmarks",
-      "configurePreset": "macos-arm",
-      "inherits": "benchmark"
-    },
-    {
-      "name": "macos-arm-integration",
-      "displayName": "Integration Tests",
-      "configurePreset": "macos-arm",
-      "inherits": "integration"
-    },
-    {
-      "name": "macos-arm-integration-debug",
-      "displayName": "Integration Tests (Debug)",
-      "configurePreset": "macos-arm",
-      "inherits": "integration-debug"
-    },
-    {
-      "name": "clang-cl-test",
-      "displayName": "Unit Tests",
-      "configurePreset": "clang-cl",
-      "inherits": "test"
-    },
-    {
-      "name": "clang-cl-test-release",
-      "displayName": "Unit Tests (Release)",
-      "configurePreset": "clang-cl",
-      "inherits": "test-release"
-    },
-    {
-      "name": "clang-cl-benchmark",
-      "displayName": "Benchmarks",
-      "configurePreset": "clang-cl",
-      "inherits": "benchmark"
-    },
-    {
-      "name": "clang-cl-integration",
-      "displayName": "Integration Tests",
-      "configurePreset": "clang-cl",
-      "inherits": "integration"
-    },
-    {
-      "name": "clang-cl-integration-debug",
-      "displayName": "Integration Tests (Debug)",
-      "configurePreset": "clang-cl",
-      "inherits": "integration-debug"
-    },
-    {
-      "name": "mingw-test",
-      "displayName": "Unit Tests",
-      "configurePreset": "mingw",
-      "inherits": "test"
-    },
-    {
-      "name": "mingw-test-release",
-      "displayName": "Unit Tests (Release)",
-      "configurePreset": "mingw",
-      "inherits": "test-release"
-    },
-    {
-      "name": "mingw-benchmark",
-      "displayName": "Benchmarks",
-      "configurePreset": "mingw",
-      "inherits": "benchmark"
-    },
-    {
-      "name": "mingw-integration",
-      "displayName": "Integration Tests",
-      "configurePreset": "mingw",
-      "inherits": "integration"
-    },
-    {
-      "name": "mingw-integration-debug",
-      "displayName": "Integration Tests (Debug)",
-      "configurePreset": "mingw",
-      "inherits": "integration-debug"
-    },
-    {
-      "name": "mingw32-test",
-      "displayName": "Unit Tests",
-      "configurePreset": "mingw32",
-      "inherits": "test"
-    },
-    {
-      "name": "mingw32-test-release",
-      "displayName": "Unit Tests (Release)",
-      "configurePreset": "mingw32",
-      "inherits": "test-release"
-    },
-    {
-      "name": "mingw32-benchmark",
-      "displayName": "Benchmarks",
-      "configurePreset": "mingw32",
-      "inherits": "benchmark"
-    },
-    {
-      "name": "mingw32-integration-debug",
-      "displayName": "Integration Tests (Debug)",
-      "configurePreset": "mingw32",
-      "inherits": "integration-debug"
-    },
-    {
-      "name": "linux-ci",
-      "displayName": "Linux CI Tests",
-      "configurePreset": "linux-ci",
-      "inherits": "ci-integration"
-    },
-    {
-      "name": "linux-ci-benchmark",
-      "displayName": "Linux CI Benchmarks",
-      "configurePreset": "linux-ci",
-      "inherits": "ci-benchmark"
-    },
-    {
-      "name": "linux-gles-ci",
-      "displayName": "Linux GLES CI Tests",
-      "configurePreset": "linux-gles-ci",
-      "inherits": "ci-integration"
-    },
-    {
-      "name": "linux-gles-ci-benchmark",
-      "displayName": "Linux GLES CI Benchmarks",
-      "configurePreset": "linux-gles-ci",
-      "inherits": "ci-benchmark"
-    },
-    {
-      "name": "macos-ci",
-      "displayName": "MacOS CI Tests",
-      "configurePreset": "macos-ci",
-      "inherits": "ci-integration"
-    },
-    {
-      "name": "macos-ci-benchmark",
-      "displayName": "MacOS CI Benchmarks",
-      "configurePreset": "macos-ci",
-      "inherits": "ci-benchmark"
-    },
-    {
-      "name": "macos-arm-ci",
-      "displayName": "MacOS CI Tests",
-      "configurePreset": "macos-arm-ci",
-      "inherits": "ci-integration"
-    },
-    {
-      "name": "macos-arm-ci-benchmark",
-      "displayName": "MacOS ARM CI Benchmarks",
-      "configurePreset": "macos-arm-ci",
-      "inherits": "ci-benchmark"
-    },
-    {
-      "name": "clang-cl-ci",
-      "displayName": "VS CI Tests",
-      "configurePreset": "clang-cl-ci",
-      "inherits": "ci-integration"
-    },
-    {
-      "name": "clang-cl-ci-benchmark",
-      "displayName": "VS CI Benchmarks",
-      "configurePreset": "clang-cl-ci",
-      "inherits": "ci-benchmark"
-    },
-    {
-      "name": "mingw-ci",
-      "displayName": "Mingw CI Tests",
-      "configurePreset": "mingw-ci",
-      "inherits": "ci-integration"
-    },
-    {
-      "name": "mingw-ci-benchmark",
-      "displayName": "Mingw CI Benchmarks",
-      "configurePreset": "mingw-ci",
-      "inherits": "ci-benchmark"
-    }
-  ]
-=======
 	"version": 3,
 	"configurePresets": [
 		{
@@ -1124,6 +218,22 @@
 			}
 		},
 		{
+			"name": "macos-arm-ci",
+			"displayName": "MacOS ARM CI",
+			"description": "Builds for MacOS ARM for CI purposes",
+			"inherits": "ci",
+			"architecture": {
+				"value": "arm64",
+				"strategy": "external"
+			},
+			"cacheVariables": {
+				"VCPKG_HOST_TRIPLET": "macos-arm64-ci",
+				"VCPKG_TARGET_TRIPLET": "macos-arm64-ci",
+				"CMAKE_OSX_ARCHITECTURES": "arm64",
+				"CMAKE_OSX_DEPLOYMENT_TARGET": "11"
+			}
+		},
+		{
 			"name": "clang-cl-ci",
 			"displayName": "clang-cl CI",
 			"description": "Builds with clang-cl for CI purposes",
@@ -1341,6 +451,12 @@
 			"inherits": "ci"
 		},
 		{
+			"name": "macos-arm-ci",
+			"displayName": "MacOS ARM CI build",
+			"configurePreset": "macos-arm-ci",
+			"inherits": "ci"
+		},
+		{
 			"name": "clang-cl-ci",
 			"displayName": "VS CI build",
 			"configurePreset": "clang-cl-ci",
@@ -1748,6 +864,18 @@
 			"name": "macos-ci-benchmark",
 			"displayName": "MacOS CI Benchmarks",
 			"configurePreset": "macos-ci",
+			"inherits": "ci-benchmark"
+		},
+		{
+			"name": "macos-arm-ci",
+			"displayName": "MacOS CI Tests",
+			"configurePreset": "macos-arm-ci",
+			"inherits": "ci-integration"
+		},
+		{
+			"name": "macos-arm-ci-benchmark",
+			"displayName": "MacOS ARM CI Benchmarks",
+			"configurePreset": "macos-arm-ci",
 			"inherits": "ci-benchmark"
 		},
 		{
@@ -1775,5 +903,4 @@
 			"inherits": "ci-benchmark"
 		}
 	]
->>>>>>> e2e88021
 }