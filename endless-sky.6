<<<<<<< HEAD
.TH endless\-sky 6 "25 Jan 2025" "ver. 0.10.12-alpha" "Endless Sky"
=======

.TH endless\-sky 6 "27 Oct 2024" "ver. 0.10.10.5-delta" "Endless Sky"
>>>>>>> cd667486

.SH NAME
endless\-sky \- a space exploration and combat game.

.SH SYNOPSIS
\fBendless\-sky\fR [\-h] [\-\-help] [\-v] [\-\-version] [\-s] [\-\-ships] [\-w] [\-\-weapons] [\-t] [\-\-talk] [\-r] [\-\-resources] [\-c] [\-\-config] [\-p] [\-\-parse\-save] [\-\-test]

.SH DESCRIPTION
\fBEndless Sky\fR is a space exploration and combat game combining action and role playing elements.

Explore other star systems. Earn money by trading, carrying passengers, or completing missions. Use your earnings to buy a better ship or to upgrade the weapons and engines on your current one. Blow up pirates. Take sides in a civil war. Or leave human space behind and hope to find some friendly aliens whose culture is more civilized than your own.

For keyboard controls, click the "Preferences" button on the title screen. You can pause and return to the title screen at any point in the game by pressing <escape>.

Most of the controls should be self\-explanatory. Your ship has no reverse thrusters, so as with a real spacecraft, the only way to slow down is to turn your ship around and accelerate in the opposite direction from your current heading. To assist with some tricky maneuvers, your ship has an autopilot which engages when you press 'L' to land or 'J' to enter hyperspace; the autopilot disengages if you press any of the movement keys. The autopilot will also automatically aim your ship if you are firing a weapon and have a target selected.

For a manual and other information, visit https://endless\-sky.github.io

When run from the command line, if a resource directory is not specified, the program will check to see if the current directory contains directories named "data" and "images" and files named "keys.txt" and "credits.txt"; if so it will read resources from the current directory. Otherwise it will use /usr/local/share/games/endless\-sky if it exists, or /usr/share/games/endless\-sky/ otherwise.

.SH OPTIONS
.IP \fB\-h,\ \-\-help
prints a short help message.

.IP \fB\-v,\ \-\-version
prints the software version.

.IP \fB\-t,\ \-\-talk
reads a data file from STDIN and looks for a "conversation" node at the root level (i.e. not indentated). If it finds one, that conversation is displayed in a pop\-up dialog. This is for testing conversations in a new mission you are developing.

.IP \fB\-r,\ \-\-resources\ <directory>
sets the directory from which game resources (images, etc.) will be loaded.

.IP \fB\-c,\ \-\-config\ <directory>
sets the directory where preferences and saved games will be stored.

.IP \fB\-p,\ \-\-parse\-save
prints any content or whitespace\-formatting errors found while loading data files and the most recent saved game. This option prevents the game from launching.

.IP \fB\-\-test\ <name>
execute the test case with the given name. By default, the game will be muted while running tests.

.IP \fB\-\-tests
prints (to STDOUT) a list of available tests, usable for automatic test runs. This option prevents the game from launching.

.IP \fB\-\-nomute
prevents muting the game when running tests.

.IP \fB\-s,\ \-\-ships
prints (to STDOUT) a table of ship stats (just the base stats, not considering any stored outfits). This option prevents the game from launching.
.RS
.IP \fB\-\-sales
prints (to STDOUT) a table of ships with every 'shipyard' each appears in.
.IP \fB\-\-loaded
prints (to STDOUT) a table of ship stats accounting for installed outfits. Does not include variants.
.IP \fB\-\-list
prints (to STDOUT) a list of all ship names.
.IP \fB\-\-variants
consider ship variants as well.
.RE

.IP \fB\-w,\ \-\-weapons
prints (to STDOUT) a table of characteristics of all the available weapons. This option prevents the game from launching.

.IP \fB\-e,\ \-\-engines
prints (to STDOUT) a table of characteristics of all the available engines. This option prevents the game from launching.

.IP \fB\-\-power
prints (to STDOUT) a table of power outfit stats.

.IP \fB\-o,\ \-\-outfits
prints (to STDOUT) a table of characteristics of all the available outfits. This option prevents the game from launching.
.RS
.IP \fB\-\-sales
prints (to STDOUT) a list of outfits and every 'outfitter' each appears in.
.IP \fB\-a,\ \-\-all
prints a table of outfits and all attributes used by any outfits present.
.RE

.IP \fB\-\-sales
prints (to STDOUT) a list of all shipyards and outfitters and the ships and outfits they each contain.
.RS
.IP \fB\-s,\ \-\-ships
prints a list of shipyards and the ships they each contain.
.IP \fB\-o,\ \-\-outfits
pritns a list of outfitters and the outfits they each contain.
.RE

.IP \fB\-\-planets
prints (to STDOUT) a list of all planets.
.RS
.IP \fB\-\-descriptions
prints (to STDOUT) a table of all planets and their descriptions.
.IP \fB\-\-attributes
prints (to STDOUT) a table of all planets and their attributes.
.RS
.IP \fB\-\-reverse
prints (to STDOUT) a table of all planet attributes and which planets have them.
.RE
.RE

.IP \fB\-\-systems
prints (to STDOUT) a list of all systems.
.RS
.IP \fB\-\-attributes
prints (to STDOUT) a list of all systems and their attributes.
.RS
.IP \fB\-\-reverse
prints (to STDOUT) a list of all system attributes and which systems have them.
.RE
.RE

.IP \fB\-\-matches
reads a data file from STDIN and looks for a "location" node at the root level (i.e. not indentated). If it finds one, prints a list of all systems and planets which match the location filter in that node.

.SH AUTHOR
Michael Zahniser (mzahniser@gmail.com)

This is free software; you can redistribute it and/or modify it under the terms of the GPL.<|MERGE_RESOLUTION|>--- conflicted
+++ resolved
@@ -1,9 +1,6 @@
-<<<<<<< HEAD
-.TH endless\-sky 6 "25 Jan 2025" "ver. 0.10.12-alpha" "Endless Sky"
-=======
 
-.TH endless\-sky 6 "27 Oct 2024" "ver. 0.10.10.5-delta" "Endless Sky"
->>>>>>> cd667486
+.TH endless\-sky 6 "01 Feb 2025" "ver. 0.10.11.5-delta" "Endless Sky"
+
 
 .SH NAME
 endless\-sky \- a space exploration and combat game.
