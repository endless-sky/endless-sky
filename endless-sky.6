--- conflicted
+++ resolved
@@ -1,8 +1,4 @@
-<<<<<<< HEAD
-.TH endless\-sky 6 "28 Sep 2024" "ver. 0.10.10-alpha" "Endless Sky"
-=======
-.TH endless\-sky 6 "22 Jun 2024" "ver. 0.10.9-delta" "Endless Sky"
->>>>>>> 8919316a
+.TH endless\-sky 6 "28 Sep 2024" "ver. 0.10.10-delta" "Endless Sky"
 
 .SH NAME
 endless\-sky \- a space exploration and combat game.
