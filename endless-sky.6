--- conflicted
+++ resolved
@@ -1,8 +1,5 @@
-<<<<<<< HEAD
-.TH endless\-sky 6 "26 Oct 2024" "ver. 0.10.11-alpha" "Endless Sky"
-=======
-.TH endless\-sky 6 "01 Oct 2024" "ver. 0.10.10-delta" "Endless Sky"
->>>>>>> 1930a74a
+
+.TH endless\-sky 6 "27 Oct 2024" "ver. 0.10.10-delta" "Endless Sky"
 
 .SH NAME
 endless\-sky \- a space exploration and combat game.
