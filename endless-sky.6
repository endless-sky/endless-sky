--- conflicted
+++ resolved
@@ -1,8 +1,4 @@
-<<<<<<< HEAD
-.TH endless\-sky 6 "25 May 2024" "ver. 0.10.7" "Endless Sky"
-=======
-.TH endless\-sky 6 "17 Feb 2024" "ver. 0.10.7-delta" "Endless Sky Delta"
->>>>>>> bc360e26
+.TH endless\-sky 6 "25 May 2024" "ver. 0.10.7-delta" "Endless Sky"
 
 .SH NAME
 endless\-sky \- a space exploration and combat game.
