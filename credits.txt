Welcome to Endless Sky Delta!

version 0.10.10.5-delta

The player's manual and other
resources are available at:
https://endless-sky.github.io

This game is open source.
To report bugs, give feedback,
or contribute to story writing,
artwork, or programming, visit:
- https://endless-sky.github.io
- The game's Steam forums
- Discord (invite: ZeuASSx)

Credits Wanted!
  Over the years many people have
  contributed indirectly to this
  game. Some by providing hours of
  advice, others by writing out
  missions that they gave to others
  to formally upload. (GitHub and
  the PR process have had problems)

  I have added a "Writers" section,
  as well as a Special Thanks. If
  you or someone you know has
  contributed writing or other great
  efforts towards helping the game,
  but aren't currently acknowledged,
  please let me know. They deserve
  to be recognized.

Creator and Lead Programmer
  Michael Zahniser

Developers
  Amazinite
  Anarchist2
  Benjamin Hauch
  MCOfficer
  Peter van der Meer
  Pointedstick
  Quantumshark
  Quyykk
  roadrunner56
  Saugia
  tibetiroka
  warp-core
  W1zrad
  Zitchas

Major Programming
  AdamKauffman
  Amazinite
  Benjamin Hauch
  CyberShadow
  db47h
  Elyssaen
  EndrosG
  flaviojs
  Frederick Goy IV
  guillochon
  Hadron1776
  Hurleveur
  Koranir
  kozbot
  MarcelineVQ
  NomadicVolcano
  oo13
  Peter van der Meer
<<<<<<< HEAD
  Quyykk
  RisingLeaf
  tibetiroka
  TomGoodIdea
  warp-core
=======
  vitalchip
  Zitchas
>>>>>>> d7125606

Storyline & Faction Authors
  Amazinite
  Arachi-Lover
  beccabunny
  Daeridanii
  Lia Gerty
  LocalGod79
  MasterOfGrey
  Peter van der Meer
  Pointedstick
  RisingLeaf
  Saugia
  TheUnfetteredOne
  Zitchas

Writers
  Moonbeam

Editors & Proofreaders
  Arrow2thekn33
  bene-dictator
  Bladewood
  EjoThims
  Fzzr
  jafdy
  Janaszar
  LocalGod79
  MCOfficer
  Moonbeam
  RecursiveParadox
  roadrunner56
  Tadrix
  temtemy
  Terin
  tibetiroka
  W1zrad
  Zearth Goh aka TheMarksman

Special thanks
  Kiko
  VitalChip

Artwork
  Michael Zahniser (CC-BY-SA-4.0)
  Maximilian Korber (CC-BY-SA-4.0)
  Iaz Poolar (CC-BY-SA-4.0)
  Matthew Smestad (CC-BY-SA-4.0)
  Amazinite (CC-BY-SA-4.0)
  Nate Graham (CC-BY-SA-4.0)
  Evan Fluharty (CC-BY-SA-4.0)
  Nick Barry (CC-BY-SA-3.0)
  ESO / L. Calcada (CC-BY-4.0)
  Becca Tommaso (CC-BY-SA-4.0)
  Frederick Goy IV (CC-BY-SA-4.0)
  Zachary Siple (CC-BY-SA-4.0)
  Darcy Manoel (CC-BY-SA-4.0)
  Lia Gerty (CC-BY-SA-4.0)
  @Karirawri (CC-BY-SA-4.0)
  Gef. Taubenbrust (CC-BY-SA-4.0)
  Saugia (CC-BY-SA-4.0)
  Rising Leaf (CC-BY-SA-4.0)
  Unordered Sigh (CC-BY-SA-3.0)
  Zitchas (CC-BY-SA-4.0)

Photos from Wikimedia Commons
  Berthold Werner (CC-BY-SA-3.0)
  Dmitry A. Mottl (CC-BY-SA-3.0)
  Myrabella (CC-BY-SA-3.0)
  Matthew Field (CC-BY-SA-3.0)
and other photographers
  Chris Pickel (CC-BY-SA-4.0)
  Michael Wilson (CC-BY-SA-4.0)
  @harro.eu (CC-BY-SA-4.0)
  @Iridium Ore (CC-BY-SA-4.0)
  Eric Denni (CC-BY-SA-4.0)
and from public domain sources
  NASA
  US Geological Survey
  Library of Congress
  US Army
  morguefile.com
  unsplash.com

Sounds from public domain sources
  freesound.org

For a full list of attributions,
see the "copyright" file.

Beta Testers
  Remi Verschelde
  Adam Borowski
  Greg Pettigrew
  Russell Zahniser
  John Harvey
  Sean Fahey
  Mauricio Gomes
  Iaz Poolar

Thank you to all the following
people on GitHub who have
contributed to Endless Sky:
  10010101001
  1010todd
  3agleEmpire
  7even
  a4358
  abenkovskii
  AdamKauffman
  akien-mga
  AlbertNewton
  AlekSeaLion
  alex116
  AlexBassett
  alexrovw
  alextd
  Alkallid
  Amacita
  Amazinite
  AmbushedRaccoon
  AMDmi3
  anarcat
  Anarchist2
  Aneutronic
  AntimatterReactor
  AraCaputDraco
  Arachi-Lover
  aradapilot
  a-random-lemurian
  arkhne
  Arrow2thekn33
  ashdnazg
  Aurelite
  AvianGeneticist
  Azure3141
  barthalion
  beccabunny
  Beed-git
  bene-dictator
  benflodge
  BlackVegetable
  Bladewood
  BlazingDiesel
  blue-four-seven
  bobrobbow
  bojidar-bg
  brendanjones
  Brick63
  captain0xff
  ChamEV
  comnom
  corecontingency
  Corraban2
  CyberShadow
  czartrak
  Daeridanii1
  daggs1
  danaris
  DarcyManoel
  dashkal16
  davidarcher
  davidwhitman
  dazuma
  db47h
  DeBlister
  Deltaspace0
  DimlyMoonbeam
  DingusShingleton
  Disiuze
  DJF113
  doches
  dorbarker
  DownsB
  dplepage
  dragonmaus
  DrBlight
  dreness
  Dschiltt
  dseomn
  dufferzafar
  dzhu
  Ebreus
  eebop
  eflyon
  EjoThims
  elgeonmb
  Eloraam
  Elyssaen
  Ember369
  EndrosG
  enot888
  EricFromCanada
  Faileas
  fakepass
  fcfort
  Ferociousfeind
  fingolfin
  finite-galaxy
  FixItYondu
  flaviojs
  Floppa-Priest
  flowers9
  FoxSylv
  FranchuFranchu
  Fzzr
  Galaucus
  gecko-locator
  GefullteTaubenbrust2
  guillochon
  gunqqer
  Hacklin
  Hadron1776
  Hannah-E-M
  har9862
  Hatrask
  Hecter94
  heirecka
  hexarobi
  hexagonrecursion
  hmglasgow
  Hurleveur
  Hyugat
  implicitfield
  InfiniteDonuts
  infinitewarp
  ItsNickBarry
  jafdy
  Jamibaraki
  Janaszar
  JanErikAhrens
  janisozaur
  jarekchr
  jarmokivekas
  jerith
  jjhankins
  jmathes
  jmhorjus
  joshumu
  jostephd
  jozef-mitro
  Jugosloven1612
  Just-Existing
  justinnhli
  justinw1320
  kaol
  Karirawri
  kepler-69c
  kestrel1110
  kilobyte
  kkuchta
  Koranir
  kozbot
  Kryes-Omega
  lantzk
  LazerLit
  leklachu
  leowongcanto
  LepRyot
  lheckemann
  Lineth
  LocalGod79
  Lorantine
  LordInsane
  LorenzoBolla
  Luckz
  luiges90
  LukeMarlin
  lumbar527
  macfreek
  Mach565
  MadisonianX
  MageKing17
  MagicMuscleMan
  Mailaender
  MarcelineVQ
  MasterOfGrey
  Matteo Mazzitti
  mattsoulanille
  maxrd2
  McloughlinGuy
  MCOfficer
  MessyMix
  michel-slm
  mike-f1
  MillerNerd
  mimirzero
  mOctave
  moonliiiqhte
  mootootwo
  Mr-L-oof
  naehc
  Nams-2
  nathan-b
  Nescio0
  neurotrope
  nickshanks
  nobodywasishere
  NomadicVolcano
  nothing-but-the-rain
  NRK4
  ntabris
  OcelotWalrus
  oo13
  opusforlife2
  Ornok
  ovari
  OverYrPaygrade
  PaulBlay
  PeacefulPotato
  pega3
  perey
  Petersupes
  petervdmeer
  peteryager
  ph2000
  ph2000bis
  PhaedrusES
  pilover100
  pkubaj
  plague006
  Pointedstick
  prophile
  pscamman
  Pshy0
  Quantumshark
  quyykk
  Rakete1111
  ravenshining
  real-dam
  realityforge
  Red-57
  RedDeadUndead
  redschalken
  ReimeiSky
  reizbar
  RestingImmortal
  reticent-rem
  retrue
  RighthandSon
  Ririshi
  RisingLeaf
  rlane
  roadrunner56
  Rob59er
  Rocketeer456
  rovermicrover
  rrigby
  rugk
  rzahniser
  salarua
  salqadri
  samoja12
  samrocketman
  Sandwichs-del
  saraswativ23
  Saugia
  schrauger
  Scrinarii1337
  ScruffyKitty
  sdennie
  seanfahey
  sevu
  sfiera
  shitwolfymakes
  sigus
  skilaa
  skyegallup
  Smedley-SC
  solardawning
  SolraBizna
  SomeTroglodyte
  SpearDane
  starscollide5
  stefanct
  StrawberryDelite
  strollcata
  SubstandardZeal
  Tadrix
  Tangle10
  tboby
  tehhowch
  tekker2234
  temtemy
  Terin
  The-Legendary-M
  thebigh2014
  TheGiraffe3
  TheMarksman-ES
  thenerdfreak
  TheUnfetteredOne
  thewierdnut
  thomasballinger
  ThrawnCA
  ThrosturX
  Thunderforge
  tibetiroka
  tiennou
  timbennett
  TJesionowski
  tmbutterworth
  toilethinges
  TomGoodIdea
  TotalCaesar659
  tstanke
  TurkeyMcMac
  Turtleroku
  tux2603
  unjown
  UnorderedSigh
  VeryGoodDog
  Vilhelm16
  vitalchip
  W1zrad
  Waffleship
  Waladil
  wallphoenix
  warp-core
  waterhouse
  Wedge009
  whismerhill
  willbeason
  williaji
  wispborne
  wjbotham
  wjp
  Wrzlprnft
  xxxyyyqqq12345
  YellowApple
  yjhn
  yobbo2020
  ZBok
  ziproot
  Zitchas
  zlonghofer
  zwparchman

Special thanks to MCOfficer for
creating, managing, and hosting
the ESLauncher, nightly, &
continuous builds that make so
much of this work possible.<|MERGE_RESOLUTION|>--- conflicted
+++ resolved
@@ -70,16 +70,13 @@
   NomadicVolcano
   oo13
   Peter van der Meer
-<<<<<<< HEAD
   Quyykk
   RisingLeaf
   tibetiroka
   TomGoodIdea
+  vitalchip
   warp-core
-=======
-  vitalchip
   Zitchas
->>>>>>> d7125606
 
 Storyline & Faction Authors
   Amazinite
