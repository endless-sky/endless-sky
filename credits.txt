Welcome to Endless Sky!
version 0.9.12

This game is open source.
To report bugs, give feedback,
or contribute to story writing,
artwork, or programming, visit:
- https://endless-sky.github.io
- The game's Steam forums
- Discord (invite: ZeuASSx)

Creator and Lead Programmer
  Michael Zahniser

Developers
  Amazinite
  Pointedstick
  tehhowch

Major Programming
  AdamKauffman
  Amazinite
  CyberShadow
  db47h
  Elyssaen
  EndrosG
  flaviojs
  Frederick Goy IV
  guillochon
  Hadron1776
  kozbot
  MarcelineVQ
  NomadicVolcano
  oo13
  petervdmeer
  tehhowch

Storyline & Faction Authors
  Amazinite
  Arachi-Lover
  beccabunny
  LocalGod79
  Petervdmeer
  Pointedstick
  TheUnfetteredOne
  Zitchas

Editors & Proofreaders
  Arrow2thekn33
  Bladewood
  Fzzr
  jafdy
  Janaszar
  LocalGod79
  MCOfficer
  Moonbeam
  RecursiveParadox
  Tadrix
  temtemy
  Zearth Goh aka TheMarksman

Artwork
  Michael Zahniser (CC-BY-SA 4.0)
  Maximilian Korber (CC-BY-SA 4.0)
  Iaz Poolar (CC-BY-SA 4.0)
  Matthew Smestad (CC-BY-SA 4.0)
  Jonathan Steck (CC-BY-SA 4.0)
  Nate Graham (CC-BY-SA 4.0)
  Evan Fluharty (CC-BY-SA 4.0)
  Nick Barry (CC-BY-SA 3.0)
  ESO / L. Calcada (CC-BY-4.0)
  Becca Tommaso (CC-BY-SA 4.0)
  Frederick Goy IV (CC-BY-SA 4.0)
  Zachary Siple (CC-BY-SA 4.0)
  Darcy Manoel (CC-BY-SA 4.0)
  Lia Gerty (CC-BY-SA 4.0)
  @Karirawri (CC-BY-SA-4.0)

Photos from Wikimedia Commons
  Berthold Werner (CC-BY-SA 3.0)
  Dmitry A. Mottl (CC-BY-SA 3.0)
  Myrabella (CC-BY-SA 3.0)
  Matthew Field (CC-BY-SA 3.0)
and other photographers
  Chris Pickel (CC-BY-SA 4.0)
  Michael Wilson (CC-BY-SA-4.0)
  @harro.eu (CC-BY-SA-4.0)
  @Iridium Ore (CC-BY-SA-4.0)
  Eric Denni (CC-BY-SA-4.0)
and from public domain sources
  NASA
  US Geological Survey
  Library of Congress
  US Army
  morguefile.com
  unsplash.com

Sounds from public domain sources
  freesound.org

For a full list of attributions,
see the "copyright" file.

Beta Testers
  Remi Verschelde
  Adam Borowski
  Greg Pettigrew
  Russell Zahniser
  John Harvey
  Sean Fahey
  Mauricio Gomes
  Iaz Poolar

Thank you to all the following
people on GitHub who have
contributed to Endless Sky:
  7even
  abenkovskii
  AdamKauffman
  akien-mga
  AlbertNewton
  AlexBassett
  alextd
  Alkallid
  Amazinite
  AMDmi3
  anarcat
  Anarchist2
  Arachi-Lover
  arkhne
  Aurelite
  barthalion
  beccabunny
  BlackVegetable
  Bladewood
  bobrobbow
  bojidar-bg
  Brick63
  ChamEV
  colbygallup
  comnom
  corecontingency
  CyberShadow
  czartrak
  Darcman99
  davidarcher
  davidwhitman
  db47h
  DingusShingleton
  Disiuze
  dplepage
  DrBlight
  dreness
  dufferzafar
  dzhu
  eflyon
  elgeonmb
  Eloraam
  Elyssaen
  endless-sky
  EndrosG
  fcfort
  Ferociousfeind
  finite-galaxy
  FixItYondu
  flaviojs
  FranchuFranchu
  Fzzr
  Galaucus
  gecko-locator
  Gods-Righthand
  guillochon
  gunqqer
  Hacklin
  Hadron1776
  har9862
  Hyugat
  infinitewarp
  ItsNickBarry
  jafdy
  Janaszar
  janisozaur
  jjhankins
  jmhorjus
  jostephd
  jozef-mitro
  Jugosloven1612
  Karirawri
  KevinKorzekwa
  kilobyte
  kkuchta
  kozbot
  Kryes-Omega
  lheckemann
  Lineth
  LocalGod79
  Lorantine
  LordInsane
  Luckz
  luiges90
  macfreek
  MageKing17
  Mailaender
  MarcelineVQ
  MasterOfGrey
  mattsoulanille
  maxrd2
  MCOfficer
  MessyMix
  michel-slm
  MillerNerd
  mimirzero
  mootootwo
  naehc
  Naminson
  Nescio0
  nobodywasishere
  NomadicVolcano
  oo13
  Ornok
  OverYrPaygrade
  PaulBlay
  pega3
  perey
  petervdmeer
  ph2000
  ph2000bis
  PhaedrusES
  pkubaj
  plague006
  Pointedstick
  prophile
  pscamman
  Rakete1111
  ravenshining
  realityforge
  Red-57
  redschalken
  reizbar
  RestingImmortal
  retrue
  Ririshi
  rlane
  Rob59er
  rugk
  rzahniser
  Sandwichs-del
  schrauger
  ScruffyKitty
  sdennie
  seanfahey
  sfiera
  solardawning
  SolraBizna
  starscollide5
  StrawberryDelite
  strollcata
  SubstandardZeal
  Tadrix
  tatami4
  tboby
  tehhowch
  temtemy
<<<<<<< HEAD
  Terin
=======
>>>>>>> a9b45bb2
  thebigh2014
  TheMarksman-ES
  thenerdfreak
  TheUnfetteredOne
  thomasballinger
  ThrosturX
  Thunderforge
  tiennou
  timbennett
  TJesionowski
  tmbutterworth
  toilethinges
  TurkeyMcMac
  Turtleroku
  tux2603
  Vilhelm16
  Waffleship
  Waladil
  warp-core
  waterhouse
  whismerhill
  willbeason
  wjbotham
  wjp
  Wrzlprnft
  YellowApple
  ZBok
  Zitchas
  zwparchman

Special thanks to MCOfficer for
creating, managing, and hosting
the ESLauncher, nightly, & 
continuous builds that make so
much of this work possible.<|MERGE_RESOLUTION|>--- conflicted
+++ resolved
@@ -261,10 +261,7 @@
   tboby
   tehhowch
   temtemy
-<<<<<<< HEAD
   Terin
-=======
->>>>>>> a9b45bb2
   thebigh2014
   TheMarksman-ES
   thenerdfreak
