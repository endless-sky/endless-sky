<<<<<<< HEAD
Welcome to Endless Sky!
version 0.10.12-alpha
=======
Welcome to Endless Sky Delta!

version 0.10.10.5-delta
>>>>>>> cd667486

The player's manual and other
resources are available at:
https://endless-sky.github.io

This game is open source.
To report bugs, give feedback,
or contribute to story writing,
artwork, or programming, visit:
- https://endless-sky.github.io
- The game's Steam forums
- Discord (invite: ZeuASSx)

Credits Wanted!
  Over the years many people have
  contributed indirectly to this
  game. Some by providing hours of
  advice, others by writing out
  missions that they gave to others
  to formally upload. (GitHub and
  the PR process have had problems)

  I have added a "Writers" section,
  as well as a Special Thanks. If
  you or someone you know has
  contributed writing or other great
  efforts towards helping the game,
  but aren't currently acknowledged,
  please let me know. They deserve
  to be recognized.

Creator and Lead Programmer
  Michael Zahniser

Developers
  Amazinite
  Anarchist2
  Benjamin Hauch
  MCOfficer
  Peter van der Meer
  Pointedstick
  Quantumshark
  Quyykk
  roadrunner56
  Saugia
  tibetiroka
  warp-core
  W1zrad
  Zitchas

Major Programming
  AdamKauffman
  Amazinite
  Benjamin Hauch
  CyberShadow
  db47h
  Elyssaen
  EndrosG
  flaviojs
  Frederick Goy IV
  guillochon
  Hadron1776
  Hurleveur
  Koranir
  kozbot
  MarcelineVQ
  NomadicVolcano
  oo13
  Peter van der Meer
  Quyykk
  RisingLeaf
  tibetiroka
  TomGoodIdea
  vitalchip
  warp-core
  Zitchas

Storyline & Faction Authors
  Amazinite
  Arachi-Lover
  Azure3141
  beccabunny
  Daeridanii
  Lia Gerty
  LocalGod79
  MasterOfGrey
  Peter van der Meer
  Pointedstick
  RisingLeaf
  Saugia
  TheUnfetteredOne
  Zitchas

Writers
  Moonbeam

Editors & Proofreaders
  Arrow2thekn33
  bene-dictator
  Bladewood
  EjoThims
  Fzzr
  jafdy
  Janaszar
  LocalGod79
  MCOfficer
  Moonbeam
  RecursiveParadox
  roadrunner56
  Tadrix
  temtemy
  Terin
  tibetiroka
  W1zrad
  Zearth Goh aka TheMarksman

Special thanks
  Kiko
  VitalChip

Artwork
  Michael Zahniser (CC-BY-SA-4.0)
  Maximilian Korber (CC-BY-SA-4.0)
  Iaz Poolar (CC-BY-SA-4.0)
  Matthew Smestad (CC-BY-SA-4.0)
  Amazinite (CC-BY-SA-4.0)
  Nate Graham (CC-BY-SA-4.0)
  Evan Fluharty (CC-BY-SA-4.0)
  Nick Barry (CC-BY-SA-3.0)
  ESO / L. Calcada (CC-BY-4.0)
  Becca Tommaso (CC-BY-SA-4.0)
  Frederick Goy IV (CC-BY-SA-4.0)
  Zachary Siple (CC-BY-SA-4.0)
  Darcy Manoel (CC-BY-SA-4.0)
  Lia Gerty (CC-BY-SA-4.0)
  @Karirawri (CC-BY-SA-4.0)
  Gef. Taubenbrust (CC-BY-SA-4.0)
  Saugia (CC-BY-SA-4.0)
  Rising Leaf (CC-BY-SA-4.0)
  Unordered Sigh (CC-BY-SA-3.0)
  Zitchas (CC-BY-SA-4.0)

Photos from Wikimedia Commons
  Berthold Werner (CC-BY-SA-3.0)
  Dmitry A. Mottl (CC-BY-SA-3.0)
  Myrabella (CC-BY-SA-3.0)
  Matthew Field (CC-BY-SA-3.0)
and other photographers
  Chris Pickel (CC-BY-SA-4.0)
  Michael Wilson (CC-BY-SA-4.0)
  @harro.eu (CC-BY-SA-4.0)
  @Iridium Ore (CC-BY-SA-4.0)
  Eric Denni (CC-BY-SA-4.0)
and from public domain sources
  NASA
  US Geological Survey
  Library of Congress
  US Army
  morguefile.com
  unsplash.com

Sounds from public domain sources
  freesound.org

For a full list of attributions,
see the "copyright" file.

Beta Testers
  Remi Verschelde
  Adam Borowski
  Greg Pettigrew
  Russell Zahniser
  John Harvey
  Sean Fahey
  Mauricio Gomes
  Iaz Poolar

Thank you to all the following
people on GitHub who have
contributed to Endless Sky:
  10010101001
  1010todd
  3agleEmpire
  7even
  a4358
  abenkovskii
  AdamKauffman
  akien-mga
  AlbertNewton
  AlekSeaLion
  alex116
  AlexBassett
  alexrovw
  alextd
  Alkallid
  Amacita
  Amazinite
  AmbushedRaccoon
  AMDmi3
  anarcat
  Anarchist2
  Aneutronic
  AntimatterReactor
  AraCaputDraco
  Arachi-Lover
  aradapilot
  a-random-lemurian
  arkhne
  Arrow2thekn33
  ashdnazg
  Aurelite
  AvianGeneticist
  Azure3141
  barthalion
  beccabunny
  Beed-git
  bene-dictator
  benflodge
  BlackVegetable
  Bladewood
  BlazingDiesel
  blue-four-seven
  bobrobbow
  bojidar-bg
  brendanjones
  Brick63
  captain0xff
  ChamEV
  chrisandreae
  comnom
  corecontingency
  Corraban2
  CyberShadow
  czartrak
  Daeridanii1
  daggs1
  danaris
  DarcyManoel
  dashkal16
  davidarcher
  davidwhitman
  dazuma
  db47h
  DeBlister
  Deltaspace0
  DimlyMoonbeam
  DingusShingleton
  Disiuze
  DJF113
  doches
  dorbarker
  DownsB
  dplepage
  dragonmaus
  DrBlight
  dreness
  Dschiltt
  dseomn
  dufferzafar
  dzhu
  Ebreus
  eebop
  eflyon
  EjoThims
  elgeonmb
  Eloraam
  Elyssaen
  Ember369
  EndrosG
  enot888
  EricFromCanada
  Faileas
  fakepass
  fcfort
  Ferociousfeind
  fingolfin
  finite-galaxy
  FixItYondu
  flaviojs
  Floppa-Priest
  flowers9
  FoxSylv
  FranchuFranchu
  Fzzr
  Galaucus
  gecko-locator
  GefullteTaubenbrust2
  guillochon
  gunqqer
  Hacklin
  Hadron1776
  HangryBear
  Hannah-E-M
  har9862
  Hatrask
  Hecter94
  heirecka
  hexarobi
  hexagonrecursion
  hmglasgow
  Hurleveur
  Hyugat
  implicitfield
  ImprovisedUsername
  InfiniteDonuts
  infinitewarp
  ItsNickBarry
  jafdy
  Jamibaraki
  Janaszar
  JanErikAhrens
  janisozaur
  jarekchr
  jarmokivekas
  jerith
  jjhankins
  jmathes
  jmhorjus
  joshumu
  jostephd
  jozef-mitro
  Jugosloven1612
  Just-Existing
  justinnhli
  justinw1320
  kaol
  Karirawri
  kepler-69c
  kestrel1110
  kilobyte
  kkuchta
  Koranir
  kozbot
  Kryes-Omega
  lantzk
  LazerLit
  leklachu
  leowongcanto
  LepRyot
  lheckemann
  Lineth
  LocalGod79
  Lorantine
  LordInsane
  LorenzoBolla
  Luckz
  luiges90
  LukeMarlin
  lumbar527
  macfreek
  Mach565
  MadisonianX
  MageKing17
  MagicMuscleMan
  Mailaender
  MarcelineVQ
  MasterOfGrey
  Matteo Mazzitti
  mattsoulanille
  maxrd2
  McloughlinGuy
  MCOfficer
  MessyMix
  michel-slm
  mike-f1
  MillerNerd
  mimirzero
  mixx99
  mOctave
  moonliiiqhte
  mootootwo
  Mr-L-oof
  naehc
  Nams-2
  NateEag
  nathan-b
  Nescio0
  neurotrope
  nickshanks
  nobodywasishere
  NomadicVolcano
  nothing-but-the-rain
  NRK4
  ntabris
  OcelotWalrus
  oo13
  opusforlife2
  Ornok
  ovari
  OverYrPaygrade
  PaulBlay
  PeacefulPotato
  pega3
  perey
  Petersupes
  petervdmeer
  peteryager
  ph2000
  ph2000bis
  PhaedrusES
  pilover100
  pkubaj
  plague006
  Pointedstick
  prophile
  pscamman
  Pshy0
  Quantumshark
  quyykk
  Rakete1111
  ravenshining
  real-dam
  realityforge
  Red-57
  RedDeadUndead
  redschalken
  ReimeiSky
  reizbar
  RestingImmortal
  reticent-rem
  retrue
  RighthandSon
  Ririshi
  RisingLeaf
  rlane
  roadrunner56
  Rob59er
  Rocketeer456
  rovermicrover
  rrigby
  rugk
  rzahniser
  salarua
  salqadri
  samoja12
  samrocketman
  Sandwichs-del
  saraswativ23
  Saugia
  schrauger
  Scrinarii1337
  ScruffyKitty
  sdennie
  seanfahey
  sevu
  sfiera
  shitwolfymakes
  sigus
  skilaa
  skyegallup
  Smedley-SC
  solardawning
  SolraBizna
  SomeTroglodyte
  SpearDane
  starscollide5
  stefanct
  StrawberryDelite
  strollcata
  SubstandardZeal
  Tadrix
  Tangle10
  tboby
  tehhowch
  tekker2234
  temtemy
  Terin
  The-Legendary-M
  thebigh2014
  TheGiraffe3
  TheMarksman-ES
  thenerdfreak
  thetazero
  TheUnfetteredOne
  thewierdnut
  thomasballinger
  ThrawnCA
  ThrosturX
  Thunderforge
  tibetiroka
  tiennou
  timbennett
  TJesionowski
  tmbutterworth
  toilethinges
  TomGoodIdea
  TotalCaesar659
  tstanke
  TurkeyMcMac
  Turtleroku
  tux2603
  unjown
  UnorderedSigh
  VeryGoodDog
  Vilhelm16
  vitalchip
  W1zrad
  Waffleship
  Waladil
  wallphoenix
  warp-core
  waterhouse
  Wedge009
  whismerhill
  willbeason
  williaji
  wispborne
  wjbotham
  wjp
  Wrzlprnft
  xobes
  xxxyyyqqq12345
  YellowApple
  yjhn
  yobbo2020
  ZBok
  ziproot
  Zitchas
  zlonghofer
  zwparchman

Special thanks to MCOfficer for
creating, managing, and hosting
the ESLauncher, nightly, &
continuous builds that make so
much of this work possible.<|MERGE_RESOLUTION|>--- conflicted
+++ resolved
@@ -1,11 +1,6 @@
-<<<<<<< HEAD
-Welcome to Endless Sky!
-version 0.10.12-alpha
-=======
 Welcome to Endless Sky Delta!
 
-version 0.10.10.5-delta
->>>>>>> cd667486
+version 0.10.11.5-delta
 
 The player's manual and other
 resources are available at:
