Welcome to Endless Sky!
<<<<<<< HEAD
version 0.10.7-delta
=======
version 0.10.3.0-delta
>>>>>>> 53e9f338

The player's manual and other
resources are available at:
https://endless-sky.github.io

This game is open source.
To report bugs, give feedback,
or contribute to story writing,
artwork, or programming, visit:
- https://endless-sky.github.io
- The game's Steam forums
- Discord (invite: ZeuASSx)

Creator and Lead Programmer
  Michael Zahniser

Developers
  Amazinite
  Anarchist2
  Benjamin Hauch
  MCOfficer
  Peter van der Meer
  Pointedstick
  Quyykk
  Saugia
  warp-core
  W1zrad
  Zitchas

Major Programming
  AdamKauffman
  Amazinite
  Benjamin Hauch
  CyberShadow
  db47h
  Elyssaen
  EndrosG
  flaviojs
  Frederick Goy IV
  guillochon
  Hadron1776
  kozbot
  MarcelineVQ
  NomadicVolcano
  oo13
  Peter van der Meer

Storyline & Faction Authors
  Amazinite
  Arachi-Lover
  beccabunny
  LocalGod79
  Peter van der Meer
  Pointedstick
  Lia Gerty
  MasterOfGrey
  TheUnfetteredOne
  Zitchas

Editors & Proofreaders
  Arrow2thekn33
  bene-dictator
  Bladewood
  EjoThims
  Fzzr
  jafdy
  Janaszar
  LocalGod79
  MCOfficer
  Moonbeam
  RecursiveParadox
  roadrunner56
  Tadrix
  temtemy
  Terin
  tibetiroka
  W1zrad
  Zearth Goh aka TheMarksman

Artwork
  Michael Zahniser (CC-BY-SA-4.0)
  Maximilian Korber (CC-BY-SA-4.0)
  Iaz Poolar (CC-BY-SA-4.0)
  Matthew Smestad (CC-BY-SA-4.0)
  Amazinite (CC-BY-SA-4.0)
  Nate Graham (CC-BY-SA-4.0)
  Evan Fluharty (CC-BY-SA-4.0)
  Nick Barry (CC-BY-SA-3.0)
  ESO / L. Calcada (CC-BY-4.0)
  Becca Tommaso (CC-BY-SA-4.0)
  Frederick Goy IV (CC-BY-SA-4.0)
  Zachary Siple (CC-BY-SA-4.0)
  Darcy Manoel (CC-BY-SA-4.0)
  Lia Gerty (CC-BY-SA-4.0)
  @Karirawri (CC-BY-SA-4.0)
  Gef. Taubenbrust (CC-BY-SA-4.0)
  Saugia (CC-BY-SA-4.0)

Photos from Wikimedia Commons
  Berthold Werner (CC-BY-SA-3.0)
  Dmitry A. Mottl (CC-BY-SA-3.0)
  Myrabella (CC-BY-SA-3.0)
  Matthew Field (CC-BY-SA-3.0)
and other photographers
  Chris Pickel (CC-BY-SA-4.0)
  Michael Wilson (CC-BY-SA-4.0)
  @harro.eu (CC-BY-SA-4.0)
  @Iridium Ore (CC-BY-SA-4.0)
  Eric Denni (CC-BY-SA-4.0)
and from public domain sources
  NASA
  US Geological Survey
  Library of Congress
  US Army
  morguefile.com
  unsplash.com

Sounds from public domain sources
  freesound.org

For a full list of attributions,
see the "copyright" file.

Beta Testers
  Remi Verschelde
  Adam Borowski
  Greg Pettigrew
  Russell Zahniser
  John Harvey
  Sean Fahey
  Mauricio Gomes
  Iaz Poolar

Thank you to all the following
people on GitHub who have
contributed to Endless Sky:
  10010101001
  1010todd
  3agleEmpire
  7even
  abenkovskii
  AdamKauffman
  akien-mga
  AlbertNewton
  AlekSeaLion
  alex116
  AlexBassett
  alexrovw
  alextd
  Alkallid
  Amacita
  Amazinite
  AmbushedRaccoon
  AMDmi3
  anarcat
  Anarchist2
  Aneutronic
  AntimatterReactor
  AraCaputDraco
  Arachi-Lover
  aradapilot
  a-random-lemurian
  arkhne
  Arrow2thekn33
  ashdnazg
  Aurelite
  AvianGeneticist
  Azure3141
  barthalion
  beccabunny
  Beed-git
  bene-dictator
  benflodge
  BlackVegetable
  Bladewood
  BlazingDiesel
  bobrobbow
  bojidar-bg
  Brick63
  captain1947
  ChamEV
  comnom
  corecontingency
  Corraban2
  CyberShadow
  czartrak
  Daeridanii1
  daggs1
  danaris
  DarcyManoel
  dashkal16
  davidarcher
  davidwhitman
  dazuma
  db47h
  DeBlister
  Deltaspace0
  DimlyMoonbeam
  DingusShingleton
  Disiuze
  DJF113
  doches
  dorbarker
  DownsB
  dplepage
  dragonmaus
  DrBlight
  dreness
  Dschiltt
  dseomn
  dufferzafar
  dzhu
  eflyon
  EjoThims
  elgeonmb
  Eloraam
  Elyssaen
  Ember369
  EndrosG
  EricFromCanada
  Faileas
  fakepass
  fcfort
  Ferociousfeind
  fingolfin
  finite-galaxy
  FixItYondu
  flaviojs
  Floppa-Priest
  flowers9
  FoxSylv
  FranchuFranchu
  Fzzr
  Galaucus
  gecko-locator
  guillochon
  gunqqer
  Hacklin
  Hadron1776
  har9862
  Hatrask
  Hecter94
  heirecka
  hexarobi
  hexagonrecursion
  hmglasgow
  Hurleveur
  Hyugat
  InfiniteDonuts
  infinitewarp
  ItsNickBarry
  jafdy
  Jamibaraki
  Janaszar
  JanErikAhrens
  janisozaur
  jarekchr
  jarmokivekas
  jerith
  jjhankins
  jmathes
  jmhorjus
  jostephd
  jozef-mitro
  Jugosloven1612
  Just-Existing
  justinnhli
  justinw1320
  kaol
  Karirawri
  Kepler-69c
  kestrel1110
  kilobyte
  kkuchta
  Koranir
  kozbot
  Kryes-Omega
  LazerLit
  leklachu
  LepRyot
  lheckemann
  Lineth
  LocalGod79
  Lorantine
  LordInsane
  LorenzoBolla
  Luckz
  luiges90
  LukeMarlin
  lumbar527
  macfreek
  Mach565
  MageKing17
  MagicMuscleMan
  Mailaender
  MarcelineVQ
  MasterOfGrey
  Matteo Mazzitti
  mattsoulanille
  maxrd2
  McloughlinGuy
  MCOfficer
  MessyMix
  michel-slm
  mike-f1
  MillerNerd
  mimirzero
  mOctave
  mootootwo
  Mr-L-oof
  naehc
  Nams-2
  nathan-b
  Nescio0
  nobodywasishere
  NomadicVolcano
  nothing-but-the-rain
  NRK4
  ntabris
  OcelotWalrus
  oo13
  opusforlife2
  Ornok
  OverYrPaygrade
  pakyinw
  PaulBlay
  PeacefulPotato
  pega3
  perey
  petervdmeer
  peteryager
  ph2000
  ph2000bis
  PhaedrusES
  pilover100
  pkubaj
  plague006
  Pointedstick
  prophile
  pscamman
  Pshy0
  Quantumshark
  quyykk
  Rakete1111
  ravenshining
  real-dam
  realityforge
  Red-57
  RedDeadUndead
  redschalken
  ReimeiSky
  reizbar
  RestingImmortal
  retrue
  RighthandSon
  Ririshi
  RisingLeaf
  rlane
  roadrunner56
  Rob59er
  Rocketeer456
  rovermicrover
  rrigby
  rugk
  rzahniser
  salarua
  salqadri
  samoja12
  samrocketman
  Sandwichs-del
  saraswativ23
  Saugia
  schrauger
  Scrinarii1337
  ScruffyKitty
  sdennie
  seanfahey
  sevu
  sfiera
  shitwolfymakes
  sigus
  skilaa
  skyegallup
  Smedley-SC
  solardawning
  SolraBizna
  SpearDane
  starscollide5
  StrawberryDelite
  strollcata
  SubstandardZeal
  Tadrix
  Tangle10
  tboby
  tehhowch
  temtemy
  Terin
  The-Legendary-M
  thebigh2014
  TheMarksman-ES
  thenerdfreak
  TheUnfetteredOne
  thewierdnut
  thomasballinger
  ThrawnCA
  ThrosturX
  Thunderforge
  tibetiroka
  tiennou
  timbennett
  TJesionowski
  tmbutterworth
  toilethinges
  TomGoodIdea
  TotalCaesar659
  tstanke
  TurkeyMcMac
  Turtleroku
  tux2603
  unjown
  UnorderedSigh
  VeryGoodDog
  Vilhelm16
  vitalchip
  W1zrad
  Waffleship
  Waladil
  wallphoenix
  warp-core
  waterhouse
  Wedge009
  whismerhill
  willbeason
  williaji
  wispborne
  wjbotham
  wjp
  Wrzlprnft
  YellowApple
  yjhn
  yobbo2020
  ZBok
  ziproot
  Zitchas
  zlonghofer
  zwparchman

Special thanks to MCOfficer for
creating, managing, and hosting
the ESLauncher, nightly, &
continuous builds that make so
much of this work possible.<|MERGE_RESOLUTION|>--- conflicted
+++ resolved
@@ -1,9 +1,6 @@
 Welcome to Endless Sky!
-<<<<<<< HEAD
 version 0.10.7-delta
-=======
-version 0.10.3.0-delta
->>>>>>> 53e9f338
+
 
 The player's manual and other
 resources are available at:
