--- conflicted
+++ resolved
@@ -24,14 +24,9 @@
 
 ## Building from source
 
-<<<<<<< HEAD
 Development is done using [CMake](https://cmake.org) to compile the project. Most popular IDEs are supported through their respective CMake integration. [SCons](https://scons.org/) was the primary build tool up until 0.9.16, and some files and information continue to be available for it.
 
 For full installation instructions, consult the [Build Instructions](readme-cmake.md) readme.
-=======
-Most development is done on Linux and Windows, using CMake ([build instructions](readme-cmake.md)) to compile the project. For those wishing to use an IDE, project files are provided for [Code::Blocks](https://www.codeblocks.org/) to simplify the project setup, and other IDEs are supported through their respective CMake integration. [SCons](https://scons.org/) was the primary build tool up until 0.9.16, and some files and information continue to be available for it.
-For full installation instructions, consult the [Build Instructions](https://github.com/endless-sky/endless-sky/blob/master/readme-developer.md) readme.
->>>>>>> f22974ea
 
 ## Contributing
 
