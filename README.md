--- conflicted
+++ resolved
@@ -21,13 +21,8 @@
 |Storage Free | 120 MB | 300 MB |
 
 ### Building from source
-<<<<<<< HEAD
-Most development is done on Linux and Windows, using the [SCons](https://scons.org/) build tool to compile the project. For those wishing to use an IDE, project files are provided for [XCode](https://developer.apple.com/xcode/) and [Code::Blocks](http://www.codeblocks.org/) to simplify the project setup. It is possible to use other IDEs or build systems to compile the game, but support is not provided.  
+Most development is done on Linux and Windows, using the [SCons](https://scons.org/) build tool to compile the project. For those wishing to use an IDE, project files are provided for [XCode](https://developer.apple.com/xcode/) and [Code::Blocks](https://www.codeblocks.org/) to simplify the project setup. It is possible to use other IDEs or build systems to compile the game, but support is not provided.  
 For full installation instructions, consult the [Build Instructions](https://github.com/endless-sky/endless-sky/blob/master/readme-developer.md) readme.
-=======
-Most development is done on Linux and Windows, using the [SCons](https://scons.org/) build tool to compile the project. For those wishing to use an IDE, project files are provided for [XCode](https://developer.apple.com/xcode/) and [Code::Blocks](https://www.codeblocks.org/) to simplify the project setup. It is possible to use other IDEs or build systems to compile the game, but support is not provided.  
-For full installation instructions, consult the [Build Instructions](https://github.com/endless-sky/endless-sky/wiki/BuildInstructions) wiki page. Some additional information may be found in the "readme-developer" text file.
->>>>>>> a2dc407d
 
 # Contributing
 As a free and open source game, Endless Sky is the product of many peoples' work. Contributions of artwork, storylines, and other writing are most in-demand, though there is a loosely defined [roadmap](https://github.com/endless-sky/endless-sky/wiki/DevelopmentRoadmap). Those who wish to contribute are encouraged to review the [wiki](https://github.com/endless-sky/endless-sky/wiki), and to post in the [community-run discord](https://discord.gg/ZeuASSx). Those who prefer to use Steam can use its [discussion rooms](https://steamcommunity.com/app/404410/discussions/) as well.
