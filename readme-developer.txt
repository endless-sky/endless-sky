--- conflicted
+++ resolved
@@ -16,11 +16,8 @@
    libglew-dev \
    libopenal-dev \
    libmad0-dev \
-<<<<<<< HEAD
+   uuid-dev \
    libpango-1.0-dev
-=======
-   uuid-dev
->>>>>>> aeb612f7
 
 RPM-based distros:
    gcc-c++ \
@@ -32,11 +29,8 @@
    glew-devel \
    openal-soft-devel \
    libmad-devel \
-<<<<<<< HEAD
+   libuuid-devel \
    pango-devel
-=======
-   libuuid-devel
->>>>>>> aeb612f7
 
 Then, from the project root folder, simply type:
 
