Build instructions:



Linux:

Use your favorite package manager to install the following (version numbers may vary depending on your distribution):

DEB-based distros:
   g++ \
   scons \
   libsdl2-dev \
   libpng-dev \
   libjpeg-dev \
   libgl1-mesa-dev \
   libglew-dev \
   libopenal-dev \
   libmad0-dev \
   libpango-1.0-dev

RPM-based distros:
   gcc-c++ \
   scons \
   SDL2-devel \
   libpng-devel \
   libjpeg-turbo-devel \
   mesa-libGL-devel \
   glew-devel \
   openal-soft-devel \
   libmad-devel \
   pango-devel

Then, from the project root folder, simply type:

  $ scons
  $ ./endless-sky

The program will run, using the "data", "fonts", "images", and "sounds" folders that are found in the project root. For more Linux help, and to view other command-line flags, consult the `man` page (endless-sky.6), by running `man endless-sky` in the project directory.
The program also accepts a `--help` command line flag.

To compile and also run unit tests, the "test" target can be used:

  $ scons test

The produced test binary will be invoked with a reasonable set of arguments. To run any test benchmarks, you will need to invoke the test binary directly. Refer to the build pipeline definitions for the current required arguments.
More information on unit tests can be found in the project's "tests" directory.



Windows:

Two methods of building the game on Windows are available: via a Code::Blocks workspace, and via Scons. Both options require a MinGW toolchain. To build via Scons will also require Python 3, while building with Code::Blocks will naturally require the Code::Blocks IDE.
The Scons method is preferred, and a makefile wrapper is provided to enable integration with a wide variety of IDEs. The Windows build pipeline definitions can be used as a reference to configure arbitrary IDEs or build environments, such as VS Code, CLion, or Visual Studio.

You can install g++ through mingw-w64. Any version of the MinGW toolchain that supports the full C++11 standard can be used, meaning any version of g++ >= 4.8.5 is sufficient. One such toolchain is available here:

  http://sourceforge.net/projects/mingw-w64/files/Toolchains%20targetting%20Win64/Personal%20Builds/mingw-builds/4.8.5/threads-posix/seh/

*** Be sure to install the "pthread" version of MinGW. The "win32-thread" one does not come with support for C++11 threading. If you are using 32-bit Windows, install the compiler for "dwarf" exceptions, not "sjlj." ***

MinGW and g++ are often available bundled in other development tools, such as Qt or Code::Blocks. These bundled installations will also generally work, but are untested.

No matter the method you choose to build the game, you will need external dependencies to link with the compiled source code. Precompiled dependencies are available for the MinGW toolchain. If you wish to use a different compiler, you will likely need to compile your own versions of these dependencies.
If you are on 64-bit Windows, a full set of development libraries are available here:

  http://endless-sky.github.io/win64-dev.zip

If you don't want to have to edit the paths in the Code::Blocks project files, unpack the "dev64" folder directly into C:\.

If you are still using 32-bit Windows, a full set of development libraries are available here:

  http://endless-sky.github.io/win32-dev.zip

You will probably need to adjust the paths to your compiler binaries, and you should also switch to the "Win32" build instead of the "Debug" or "Release" build. No additional support is provided for the 32-bit build; you are strongly recommended to upgrade to a 64-bit environment.

You will also need libmingw32.a and libopengl32.a. Those should be included in the MinGW g++ install. If they are not in C:\Program Files\mingw64\x86_64-w64-mingw32\lib\ you will have to adjust the include directory and library (linker) directory search paths in the Code::Blocks project files.

The Code::Blocks workspace consists of three projects: one for the majority of source code, one for the game binary, and one for the unit tests. As with most IDE-based projects, you must explicitly add new files to the respective project for them to be compiled.
To get started, open the "EndlessSky.workspace" file, which will load the three linked projects. Double-clicking a project in the left-hand menu will activate that project, binding the toolbar & keyboard shortcuts for "Build," "Run,", "Build & Run," etc. to that project, no matter which file is being edited.
For example, when making lots of changes to the game, you will generally have the "endless-sky-lib" project active, so that you can ensure changes compile without needing to fully link things together into the actual game binary. After making changes, you would then activate the "EndlessSky" project and use the "Build & Run" option with the "Release" target, which will fully link the compiled code into the small, performant executable. You can continue making tweaks to files that belong to the "endless-sky-lib" project without reactivating it, so that "Build & Run" will still launch the game with your latest tweaks. Should you experience some show-stopper bug in your modified game, you would then change to the "Debug" build target to help determine the source(s) of the issue.



Mac OS X:

To build Endless Sky with native tools, you will first need to download Xcode from the App Store.

Next, install Homebrew (from http://brew.sh).

Once Homebrew is installed, use it to install the libraries you will need:

<<<<<<< HEAD
  $ brew install libpng
  $ brew install libjpeg-turbo
  $ brew install libmad
  $ brew install sdl2
  $ brew install pango
=======
  $ brew install libmad libpng jpeg-turbo
>>>>>>> a9a7d641

If the versions of those libraries are different from the ones that the Xcode project is set up for, you will need to modify the file paths in the “Frameworks” section in Xcode.
It is possible that you will also need to modify the “Header Search Paths” and “Library Search Paths” in “Build Settings” to point to wherever Homebrew installed those libraries.

<<<<<<< HEAD
Library paths

To create a Mac OS X binary that will work on systems other than your own, you may also need to use install_name_tool to modify the libraries so that their location is relative to the @rpath.

  $ sudo install_name_tool -id "@rpath/libpng16.16.dylib" /usr/local/lib/libpng16.16.dylib
  $ sudo install_name_tool -id "@rpath/libmad.0.dylib" /usr/local/lib/libmad.0.dylib
  $ sudo install_name_tool -id "@rpath/libturbojpeg.0.dylib" /usr/local/opt/libjpeg-turbo/lib/libturbojpeg.0.dylib
  $ sudo install_name_tool -id "@rpath/libSDL2-2.0.0.dylib" /usr/local/lib/libSDL2-2.0.0.dylib
  $ sudo install_name_tool -id "@rpath/libpangocairo-1.0.0.dylib" /usr/local/lib/libpangocairo-1.0.0.dylib
  $ sudo install_name_tool -id "@rpath/libpango-1.0.0.dylib" /usr/local/lib/libpango-1.0.0.dylib
  $ sudo install_name_tool -id "@rpath/libglib-2.0.0.dylib" /usr/local/lib/libglib-2.0.0.dylib
  $ sudo install_name_tool -id "@rpath/libcairo.2.dylib" /usr/local/lib/libcairo.2.dylib
  $ sudo install_name_tool -id "@rpath/libfontconfig.1.dylib" /usr/local/lib/libfontconfig.1.dylib
  $ sudo install_name_tool -id "@rpath/libgobject-2.0.0.dylib" /usr/local/lib/libgobject-2.0.0.dylib

=======
>>>>>>> a9a7d641
*** Note: there is extremely limited development support for macOS, and no intent to support macOS's new ARM architecture. ***



Link-Time Optimization (LTO):

For both the Linux and Windows "release" targets, "link-time optimization" is used. This generally will work without issue with newer versions of g++ / MinGW, but may require an explicit usage of the `gcc-ar` binary in your development environment.
For the Code::Blocks project, the archive program can be configured in Code::Block's global compiler settings menu, accessed via "Settings -> Compiler..." in the application menu bar. On the "Toolchain executables" tab, change "linker for static libs" from "ar.exe" to "gcc-ar.exe"

The Scons builds can be controlled by setting the appropriate environment variable(s), either directly in the environment or just for the lifetime of the command:

  $ AR=gcc-ar scons<|MERGE_RESOLUTION|>--- conflicted
+++ resolved
@@ -89,37 +89,11 @@
 
 Once Homebrew is installed, use it to install the libraries you will need:
 
-<<<<<<< HEAD
-  $ brew install libpng
-  $ brew install libjpeg-turbo
-  $ brew install libmad
-  $ brew install sdl2
-  $ brew install pango
-=======
-  $ brew install libmad libpng jpeg-turbo
->>>>>>> a9a7d641
+  $ brew install libmad libpng jpeg-turbo pango
 
 If the versions of those libraries are different from the ones that the Xcode project is set up for, you will need to modify the file paths in the “Frameworks” section in Xcode.
 It is possible that you will also need to modify the “Header Search Paths” and “Library Search Paths” in “Build Settings” to point to wherever Homebrew installed those libraries.
 
-<<<<<<< HEAD
-Library paths
-
-To create a Mac OS X binary that will work on systems other than your own, you may also need to use install_name_tool to modify the libraries so that their location is relative to the @rpath.
-
-  $ sudo install_name_tool -id "@rpath/libpng16.16.dylib" /usr/local/lib/libpng16.16.dylib
-  $ sudo install_name_tool -id "@rpath/libmad.0.dylib" /usr/local/lib/libmad.0.dylib
-  $ sudo install_name_tool -id "@rpath/libturbojpeg.0.dylib" /usr/local/opt/libjpeg-turbo/lib/libturbojpeg.0.dylib
-  $ sudo install_name_tool -id "@rpath/libSDL2-2.0.0.dylib" /usr/local/lib/libSDL2-2.0.0.dylib
-  $ sudo install_name_tool -id "@rpath/libpangocairo-1.0.0.dylib" /usr/local/lib/libpangocairo-1.0.0.dylib
-  $ sudo install_name_tool -id "@rpath/libpango-1.0.0.dylib" /usr/local/lib/libpango-1.0.0.dylib
-  $ sudo install_name_tool -id "@rpath/libglib-2.0.0.dylib" /usr/local/lib/libglib-2.0.0.dylib
-  $ sudo install_name_tool -id "@rpath/libcairo.2.dylib" /usr/local/lib/libcairo.2.dylib
-  $ sudo install_name_tool -id "@rpath/libfontconfig.1.dylib" /usr/local/lib/libfontconfig.1.dylib
-  $ sudo install_name_tool -id "@rpath/libgobject-2.0.0.dylib" /usr/local/lib/libgobject-2.0.0.dylib
-
-=======
->>>>>>> a9a7d641
 *** Note: there is extremely limited development support for macOS, and no intent to support macOS's new ARM architecture. ***
 
 
