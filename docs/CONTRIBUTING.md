--- conflicted
+++ resolved
@@ -27,7 +27,6 @@
 * Do not combine multiple unrelated changes.
 * Check the diff and make sure the pull request does not contain unintended changes.
 * If changing the C++ code, follow the [coding standard](https://endless-sky.github.io/styleguide/styleguide.xml).
-<<<<<<< HEAD
 * Fill out the pull request template to the best of your ability. GitHub's pull request template features are not as thorough as issue templates. You are able to delete the entire pull request template and put in whatever you want; please do not do this. The purpose of the pull request template is to help facilitate the review, approval, and merging of pull requests.
 * If adding new content to the game (eg. new ships, outfits, artwork, storylines, etc.) please take a look at the [Style Goals](https://github.com/endless-sky/endless-sky/wiki/StyleGoals) and [Quality Checklist](https://github.com/endless-sky/endless-sky/wiki/QualityChecklist) sections of our wiki to make sure that your content fits with Endless Sky's writing and art style.
 
@@ -43,9 +42,9 @@
 
 * For smaller pull requests, such as typo fixes, it may only require a Developer seeing your pull request in order for it to be merged.
 * Larger pull requests typically receive reviews from multiple Reviewers and Developers before they are merged. That, in addition to the current backlog of open pull requests, can result in the full review process taking a number of months before a larger pull request may be merged. We ask for your patience while your pull request undergoes the review process. We also ask that large content pull requests (for example, pull requests that introduce a new faction or large storyline/campaign) be discussed in a [discussion post](https://github.com/endless-sky/endless-sky/discussions) or on the game's [Discord server](https://discord.gg/ZeuASSx). This is so other contributors get a chance to review your writing when it is still in the planning stages, and prevent conflicts with other planned storylines or with existing lore. We would like to avoid situations where someone puts in a lot of effort into writing a new campaign or faction, only to be told that it requires fundamental changes once they've submitted a pull request. It is much easier to make conceptual changes to a story when it is not yet finalized and written.
-=======
+
 * When adding content that could impact the main game, keep in mind the guidelines from the [quality checklist](https://github.com/endless-sky/endless-sky/wiki/QualityChecklist) and [style goals](https://github.com/endless-sky/endless-sky/wiki/StyleGoals) documents.
->>>>>>> fc626f8f
+
 
 The type of pull request you open will also influence when it is eligible to be merged. We release updates alternating between "stable" and "unstable" versions.
 
