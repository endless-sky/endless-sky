# Build instructions

**Notice**: We'll be slowly switching over to CMake, so treat these instructions as deprecated. The instructions using CMake can be read [here](readme-cmake.md).

Most of the current development work is done on Ubuntu Linux. Building the code on any Linux variant should be relatively straightforward. Building it on Windows or Mac OS X is a bit more complicated.

**You can get a copy of the code either using "git clone," or using the repo's download button to obtain a [.ZIP archive](https://github.com/endless-sky/endless-sky/archive/master.zip).** The game's root directory, where your unzipped/`git clone`d files reside, will be your starting point for compiling the game.

How you build Endless Sky will then depend on your operating system:



## Linux

Use your favorite package manager to install the following (version numbers may vary depending on your distribution):

##### DEB-based distros:
   - g++
   - scons
   - libsdl2-dev
   - libpng-dev
   - libjpeg-dev
   - libgl1-mesa-dev
   - libglew-dev
   - libopenal-dev
   - libmad0-dev
   - uuid-dev
<<<<<<< HEAD
   - libtbb-dev
=======
   - catch2
>>>>>>> 724f1603

##### RPM-based distros:
   - gcc-c++
   - scons
   - SDL2-devel
   - libpng-devel
   - libjpeg-turbo-devel
   - mesa-libGL-devel
   - glew-devel
   - openal-soft-devel
   - libmad-devel
   - libuuid-devel
<<<<<<< HEAD
   - tbb
=======
   - catch2-devel
>>>>>>> 724f1603

Then, from the project root folder, simply type:

```
    $ scons
    $ ./endless-sky
```

The program will run, using the "data" and "images" folders that are found in the project root. For more Linux help, and to view other command-line flags, consult the `man` page (endless-sky.6), by running `man endless-sky` in the project directory.
The program also accepts a `--help` command line flag.

To compile and also run unit tests, the "test" target can be used:

```
  $ scons test
```

The produced test binary will be invoked with a reasonable set of arguments. To run any test benchmarks, you will need to invoke the test binary directly. Refer to the build pipeline definitions for the current required arguments.
More information on unit tests can be found in the project's "tests" directory, or by running the binary with the `--tests` flag.



## Windows

MinGW provides the tools used to compile the source code into the game's executable. For most cases, you should download the [MinGW-W64 Online Installer](https://sourceforge.net/projects/mingw-w64/files/Toolchains%20targetting%20Win32/Personal%20Builds/mingw-builds/installer/mingw-w64-install.exe). When installing, use the following settings:

- Version: `8.1.0` (or greater; this document assumes 8.1.0)
- Architecture: `x86_64`
- Threads: `posix`
- Exception: `seh`

Endless Sky requires precompiled libraries to compile and play: [Download link](https://endless-sky.github.io/win64-dev.zip)

The zip can be extracted anywhere on your filesystem; to minimize additional configuration, you can move the `dev64` folder to `C:\`.


### Building with Scons

If you want to build the game from the command line via Scons, you will need [Python 3.8 or later](https://www.python.org/downloads/). When installing, be sure to select the "Add to PATH" checkbox.

Afterwards, you will need to add your MinGW installation to your path manually. To do so on Windows 10, go to **Settings** > **System** > **About** > **System info** or **Related Settings** > **Advanced system settings** > **Environment Variables**. From each, select **Path** under System variables, and click Edit.

If you used the defaults for MinGW up to this point, add "New" and enter the following in separate entries:

- `C:\Program Files\mingw-w64\x86_64-8.1.0-posix-seh-rt_v6-rev0\mingw64\bin`
- `C:\Program Files (x86)\Git\usr\bin\` or `C:\Program Files\Git\usr\bin\`, depending on which you have installed

From there, restart your command line if you had one open, and simply `cd` to your Endless Sky directory, then type `mingw32-make.exe -f .winmake`. (`make`'s standard `-j N` flag is supported, to increase the number of active parallel build tasks to N.)

**IMPORTANT:** Before the game will run the first time, you will need to skip down to the instructions at **Running the game** below.

### Building with other IDEs

Refer to the build pipeline files under `.github\` to tailor the build process to your chosen IDE.


### Running the Game

For Endless Sky to run on Windows, it needs various .dll files included in the base directory. Go to `C:\dev64\bin\`, and copy every file to your base directory.

**After** you have copied all those libraries, you will need additional libraries from your MinGW installation: libstdc++-6.dll, libwinpthread-1.dll, libgcc_s_seh-1.dll. By default, you can go to `C:\Program Files\mingw-w64\x86_64-8.1.0-posix-seh-rt_v6-rev0\mingw64\bin`, and copy those libraries to your Endless Sky directory to overwrite the current ones.

Once all the libraries in place, the game is ready to run! You have three options depending on how you built it:

- If you built the game via Scons, open a terminal to the base Endless Sky directory, then run `bin\pkgd\release\endless-sky.exe`.
- If you want to run the game manually, use one of the methods above to build the game, then copy an executable from under the `bin\` folder to your base directory, then open the game.<|MERGE_RESOLUTION|>--- conflicted
+++ resolved
@@ -25,11 +25,8 @@
    - libopenal-dev
    - libmad0-dev
    - uuid-dev
-<<<<<<< HEAD
+   - catch2
    - libtbb-dev
-=======
-   - catch2
->>>>>>> 724f1603
 
 ##### RPM-based distros:
    - gcc-c++
@@ -42,11 +39,8 @@
    - openal-soft-devel
    - libmad-devel
    - libuuid-devel
-<<<<<<< HEAD
+   - catch2-devel
    - tbb
-=======
-   - catch2-devel
->>>>>>> 724f1603
 
 Then, from the project root folder, simply type:
 
