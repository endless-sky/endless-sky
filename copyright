--- conflicted
+++ resolved
@@ -647,17 +647,15 @@
 License: CC-BY-SA-4.0
 Comment: Derived from works by Evan Fluharty (under the same license).
 
-<<<<<<< HEAD
+Files:
+ images/outfit/hai?williwaw*
+Copyright: Evan Fluharty (Evanfluharty@gmail.com)
+License: CC-BY-SA-4.0
+Comment: Made in cooperation with Becca Tommaso (tommasobecca03@gmail.com) and derived from works by Michael Zahniser (under the same license) and Maximilian Korber (under the same license)
+
 Files: source/Utf8.*
 Copyright: 2017, 2018 by Flávio J. Saraiva
 License: GPL-3+
-=======
-Files:
- images/outfit/hai?williwaw*
-Copyright: Evan Fluharty (Evanfluharty@gmail.com)
-License: CC-BY-SA-4.0
-Comment: Made in cooperation with Becca Tommaso (tommasobecca03@gmail.com) and derived from works by Michael Zahniser (under the same license) and Maximilian Korber (under the same license)
->>>>>>> 4c31a165
 
 License: GPL-3+
  This program is free software: you can redistribute it and/or modify
