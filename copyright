--- conflicted
+++ resolved
@@ -3593,7 +3593,6 @@
 License: CC-BY-SA-4.0
 
 Files:
-<<<<<<< HEAD
  images/ship/ascomy*
  images/ship/basidio*
  images/ship/blastoc*
@@ -3617,7 +3616,7 @@
  images/outfit/type?v?engine*
 Copyright: Saugia <https://github.com/Saugia>
 License: CC-BY-SA-4.0
-=======
+
  images/ui/red?alert?grayed*
 Copyright: Dave Flowers
 License: CC-BY-SA-4.0
@@ -3790,7 +3789,6 @@
  permission from or attributing the photographer or Unsplash. This
  license does not include the right to compile photos from Unsplash to
  replicate a similar or competing service.
->>>>>>> 1bd61eb9
 
 License: GPL-3+
  This program is free software: you can redistribute it and/or modify
