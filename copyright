Format: https://www.debian.org/doc/packaging-manuals/copyright-format/1.0/
Upstream-Name: endless-sky
Upstream-Contact: Michael Zahniser <mzahniser@gmail.com>
Source: https://github.com/endless-sky/endless-sky

Files: *
Copyright: Michael Zahniser <mzahniser@gmail.com>
           endless-sky contributors (see credits.txt and changelog)
License: GPL-3+

Files: images/*
Copyright: Michael Zahniser <mzahniser@gmail.com>
License: CC-BY-SA-4.0

Files: images/land/*
Copyright: Various
License: public-domain
 Taken from morgue-file.com, a collection of photographs that have been donated
 and placed in the public domain. (Exceptions noted below.)

Files: images/scene/*
Copyright: Various
License: public-domain
 Taken from morguefile.com, a collection of photographs that have been donated
 and placed in the public domain. (Exceptions noted below.)

Files:
 images/outfit/bullet*
 images/scene/sagittarius?a*
 images/ship/hai?solifuge*
Copyright: Maximilian Korber (github.com/wrzlprnft)
License: CC-BY-SA-4.0

Files:
 images/ship/hai?violin?spider*
Copyright: Maximilian Korber
License: CC-BY-SA-4.0
Comment: Derived from works by Christian Rhodes (under the same license).

Files:
 images/projectile/bullet*
 images/effect/bullet?impact*
Copyright: Iaz Poolar
License: CC-BY-SA-4.0
Comment: Derived from works by Amazinite derived from works by Michael Zahniser (under the same license).

Files:
 images/ship/hai?pond?strider*
Copyright: Iaz Poolar
License: CC-BY-SA-4.0

Files:
 images/ship/hai?flea*
 images/projectile/rail?slug*
Copyright: Matthew Smestad
License: CC-BY-SA-4.0

Files:
 images/outfit/railgun*
 images/outfit/railslug*
Copyright: 1010todd
Comment: Derived from works by Matthew Smestad (under the same license).
License: CC-BY-SA-4.0

Files:
 images/outfit/luxury?accommodations*
 images/hardpoint/proton?turret*
Copyright: Nate Graham <pointedstick@zoho.com>
License: CC-BY-SA-4.0

Files:
 images/land/sky2*
 images/land/sea3*
 images/land/beach4*
 images/land/canyon9*
Copyright: Emily Mell <hasmidas@gmail.com>
License: public-domain
 Based on images taken from unsplash.com before June 2017, when all images
 uploaded to that site were donated to the public domain.

Files:
 images/icon/gat*
Copyright: Amazinite
License: CC-BY-SA-4.0
Comment: Derived from works by Maximilian Korber (under the same license).

Files:
 images/outfit/gat*
Copyright: Becca Tommaso
License: CC-BY-SA-4.0
Comment: Derived from works by Maximilian Korber (under the same license).


Files:
 images/outfit/scram?drive*
Copyright: Becca Tommaso
License: CC-BY-SA-4.0
Comment: Derived from works by Evan Fluharty (under the same license).

Files:
 images/icon/rail?gun*
Copyright: Amazinite
License: CC-BY-SA-4.0
Comment: Derived from works by Matthew Smestad (under the same license).

Files:
 images/outfit/pug*
 images/planet/*-b*
Copyright: Frederick Goy IV (https://github.com/comnom)
License: CC-BY-SA-4.0

Files: images/outfit/*storage*
Copyright: Amazinite
License: CC-BY-SA-4.0
Comment: Derived from works by Michael Zahniser and Maximilian Korber (under the same license).

Files: images/outfit/city-ship?license*
Copyright: Amazinite
License: CC-BY-SA-4.0
Comment: Derived from works by Michael Zahniser and Evan Fluharty (under the same license).

Files:
 images/outfit/harvested*
Copyright: Michael Zahniser (mzahniser@gmail.com)
License: CC-BY-SA-4.0
Comment: Unless otherwise noted below, mineral photos are by Rob Lavinsky, under
 the CC-BY-SA-3.0 license.

Files:
 images/outfit/harvested?copper*
 images/outfit/harvested?iron*
 images/outfit/harvested?platinum*
 images/outfit/harvested?silver*
Copyright: Michael Zahniser (mzahniser@gmail.com)
License: CC-BY-SA-4.0
Comment: Incorporating photos by James St. John, under the CC-BY-2.0 license.

Files:
 images/outfit/harvested?gold*
Copyright: Michael Zahniser (mzahniser@gmail.com)
License: CC-BY-SA-4.0
Comment: Incorporating a photo by Aram Dulyan, under the CC-BY-2.0 license.

Files:
 images/scene/plasma?scene*
Copyright: 1010todd <1010todd3d@gmail>
License: CC-BY-SA-4.0
Comment: Derived from works by Becca Tommaso, Darcy Manoel, and Michael Zahniser (under the same license). Incorporating texture made with JSPlacement by WindMillArt <https://windmillart.net/>.

Files:
 images/land/moon0*
Copyright: NASA/GSFC/Arizona State University
License: public-domain
 From NASA, and therefore in the public domain because they were created by
 government employees while doing work for the government.

Files:
 images/land/enceladus_1*
 images/land/enceladus_2*
 images/land/enceladus_3*
 images/land/enceladus_4*
 images/land/moon1*
 images/ui/galaxy*
 images/ui/pleiades*
 images/planet/callisto*
 images/planet/earth*
 images/planet/europa*
 images/planet/ganymede*
 images/planet/io*
 images/planet/jupiter*
 images/planet/luna*
 images/planet/mars*
 images/planet/mercury*
 images/planet/miranda*
 images/planet/neptune*
 images/planet/oberon*
 images/planet/rhea*
 images/planet/tethys*
 images/planet/titan*
 images/planet/uranus*
 images/planet/venus*
Copyright: NASA
License: public-domain
 From NASA, and therefore in the public domain because they were created by
 government employees while doing work for the government.

Files: images/scene/geoscan*
Copyright: Michael Zahniser <mzahniser@gmail.com>
License: CC-BY-SA-4.0

Files: images/scene/loc*
Copyright: Library of Congress
License: public-domain
 From the Library of Congress. Public domain because they are photographs taken
 by a government employee as part of their job.

Files: images/scene/army*
Copyright: US Army
License: public-domain
 From the US Army. Public domain because they are photographs taken by a
 government employee as part of their job.

Files: images/scene/eso*
Copyright: ESO/L. Calçada (European Southern Observatory)
License: CC-BY-4.0

Files:
 images/scene/engine*
 images/scene/engine2*
Copyright: NASA
License: public-domain
 From NASA, and therefore in the public domain because they were created by
 government employees while doing work for the government.

Files:
 images/land/mercury1*
Copyright: NASA/Johns Hopkins University Applied Physics Laboratory/Carnegie Institution of Washington
License: public-domain
 Taken from https://archive.is/dd4hA. This image is an
 artist's impression of the surface of Mercury, produced
 for the MESSENGER mission. Because it was produced for
 a NASA mission, it is in the public domain.

Files:
 images/land/haze0*
Copyright: Izaac Hewitt-Lawrence
License: Unsplash
 Taken from https://archive.is/LZQbZ and cropped. This image was
 uploaded to unsplash.com after June 2017, so it is subject
 to the Unsplash License. It was also uploaded after February
 2018, so it is subject to an additional restriction limiting
 the sale of unaltered copies.

Files:
 images/land/haze1*
Copyright: Tobias Rademacher
License: Unsplash
 Taken from https://archive.is/Rc9fs and cropped. This image was
 uploaded to unsplash.com after June 2017, so it is subject
 to the Unsplash License. It was also uploaded after February
 2018, so it is subject to an additional restriction limiting
 the sale of unaltered copies.

Files:
 images/land/haze2*
Copyright: Marek Piwnicki
License: Unsplash
 Taken from https://archive.is/iVNGc and cropped. This image was
 uploaded to unsplash.com after June 2017, so it is subject
 to the Unsplash License. It was also uploaded after February
 2018, so it is subject to an additional restriction limiting
 the sale of unaltered copies.

Files:
 images/land/sea23*
Copyright: Dan Stark
License: public-domain
 Taken from https://archive.is/qvHPl. This image was
 uploaded to unsplash.com before June 2017, so it is
 in the public domain.

Files: images/land/bwerner*
Copyright: Berthold Werner (commons.wikimedia.org/wiki/User:Berthold_Werner)
License: CC-BY-SA-3.0
Comment: Taken from Wikimedia commons. Cropped and edited.

Files: images/land/myrabella*
Copyright: Myrabella (commons.wikimedia.org/wiki/User:Myrabella)
License: CC-BY-SA-3.0
Comment: Taken from Wikimedia commons. Cropped and edited.

Files: images/land/dmottl*
Copyright: Dmitry A. Mottl (commons.wikimedia.org/wiki/User:Dmottl)
License: CC-BY-SA-3.0
Comment: Taken from Wikimedia commons. Cropped and edited.

Files: images/land/mfield*
Copyright: Matthew Field (commons.wikimedia.org/wiki/User:Mfield)
License: CC-BY-SA-3.0
Comment: Taken from Wikimedia commons. Cropped and edited.

Files: images/land/*-sfiera*
Copyright: Chris Pickel (sfiera.net)
License: CC-BY-SA-4.0

Files: images/land/*-striker*
Copyright: Michael Wilso (sixfootplus@gmail.com)
License: CC-BY-SA-4.0

Files: images/land/*-harro*
Copyright: @harro.eu (copyright@harro.eu)
License: CC-BY-SA-4.0

Files: images/land/*-iridium*
Copyright: @Iridium Ore (blueajp@gmail.com)
License: CC-BY-SA-4.0

Files: images/land/*-spfld*
Copyright: Eric Denni (spfldsatellite@gmail.com)
License: CC-BY-SA-4.0

Files: images/land/sivael*
Copyright: Tymoteusz Kapuściński (Sivael)
License: CC-BY-SA-4.0
Comment:
 Screenshots of environments created with assets purchased by Tymoteusz
 Kapuściński from the Unity Asset Store. Post-processing applied by Michael
 Zahniser to make the images look less artificial.

Files: images/outfit/scan?module*
Copyright: Zachary Siple
License: CC-BY-SA-4.0
Comment: Derived from works by Michael Zahniser (from under the same license).

Files:
 images/outfit/tactical?scanner*
 images/effect/jump?drive?red*
Copyright: Zachary Siple
License: CC-BY-SA-4.0

Files:
 images/outfit/security?station*
 images/ship/peregrine/*
Copyright: Becca Tommaso (tommasobecca03@gmail.com)
License: CC-BY-SA-4.0
Comment: Derived from works by Michael Zahniser and Evan Fluharty (under the same license).

Files:
 images/outfit/korath?rifle*
 images/outfit/hai?rifle*
 images/outfit/korath?fuel?processor*
 images/outfit/remnant?rifle*
 images/ship/hai?centipede*
 images/ship/hai?geocoris*
 images/ship/hai?grasshopper*
 images/ship/gull*
 images/ship/pelican*
 images/ship/peregrine/peregrine*
 images/ship/riptide*
 images/ship/dropship*
 images/ship/heron*
 images/thumbnail/hai?centipede*
 images/thumbnail/hai?geocoris*
 images/thumbnail/hai?grasshopper*
 images/thumbnail/gull*
 images/thumbnail/pelican*
 images/thumbnail/peregrine*
 images/thumbnail/riptide*
 images/thumbnail/dropship*
 images/outfit/auxiliary?license*
Copyright: Evan Fluharty (Evanfluharty@gmail.com)
License: CC-BY-SA-4.0
Comment: Derived from works by Michael Zahniser (under the same license).

Files:
 images/ship/waverider*
Copyright: Evan Fluharty (Evanfluharty@gmail.com)
License: CC-BY-SA-4.0
Comment: Derived from works by Michael Zahniser (under the same license) and detailed by Saugia (<https://github.com/Saugia>).

Files:
 images/ship/modified?boxwing*
 images/thumbnail/modified?boxwing*
Copyright: Evan Fluharty (Evanfluharty@gmail.com)
License: CC-BY-SA-4.0
Comment: Derived from works by Iaz Poolar (under the same license).

Files: images/portrait/*
Copyright: Various
License: Depends
Comment:
 Taken from unsplash.com and added to the game after June 2017. If the pictures were
 uploaded to unsplash.com before June 2017, they were donated and placed in the public
 domain. If the pictures were uploaded to unsplash.com on or after June 2017, they are
 subject to the Unsplash License. If they were also uploaded after February 2018, they
 are subject to additional restrictions.

Files:
 images/outfit/quarg*
 images/hardpoint/quarg*
 images/outfit/small?quarg*
 images/outfit/medium?quarg*
 images/outfit/large?quarg*
 images/outfit/laser?rifle*
 images/outfit/hai?pebble?core*
 images/outfit/hai?boulder*
 images/outfit/hai?geode*
Copyright: Evan Fluharty (Evanfluharty@gmail.com)
License: CC-BY-SA-4.0

Files:
 images/outfit/quarg?skylance*
 images/hardpoint/quarg?skylance*
Copyright: Evan Fluharty (Evanfluharty@gmail.com)
License: CC-BY-SA-4.0
Comment: Derived and completed from works by Maximilian Korber (Wrzlprnft), @Karirawri, and originally drawn up by Tommy Thach (Bladewood) (all under the same license)

Files:
 images/outfit/enforcer?riot?staff*
Copyright: 1010todd
Comment: Derived from works by Evan Fluharty (under the same license).
License: CC-BY-SA-4.0

Files:
 images/land/desert0*
 images/land/earthrise*
 images/land/nasa*
 images/land/space*
 images/land/station1*
 images/land/station2*
 images/land/station3*
Copyright: NASA
License: public-domain
 From NASA, and therefore in the public domain because they were created by
 government employees while doing work for the government.

Files:
 images/land/station12*
Copyright: Office of War Information
License: public-domain
 Taken from Wikimedia Commons. Cropped and edited.

Files:
 images/*/pincer*
Copyright: None; CC0 (Public Domain)
License: CC0
Comment: Public domain textures by https://texture.ninja

Files:
 images/planet/rogue-radiating*
Copyright: None; CC0 (Public Domain)
License: CC0

Files: images/outfit/railslug?rack*
Copyright: Becca Tommaso (tommasobecca03@gmail.com)
License: CC-BY-SA-4.0
Comment: Derived from works by Matthew Smestad (under the same license).

Files:
 images/outfit/harvested?yottrite*
Copyright: Becca Tommaso (tommasobecca03@gmail.com)
License: CC-BY-SA-3.0
Comment: Derived from works by Michael Zahniser and Rob Lavinsky (under the same license).

Files:
 images/effect/flotsam?yottrite*
Copyright: Becca Tommaso (tommasobecca03@gmail.com)
License: CC-BY-SA-3.0
Comment: Derived from works by Rob Lavinsky (under the same license).

Files:
 images/scene/hai?bank*
Copyright: Tomasz Frankowski
License: public-domain
 Taken from https://archive.is/uZuiY. This image was uploaded to
 unsplash.com before June 2017, so it is in the public domain.

Files:
 images/scene/hai?shipyard*
Copyright: Dan Asaki
License: Unsplash
Comment:
 Taken from https://archive.is/OcBnr. This image was uploaded to
 unsplash.com after June 2017, so it is subject to the
 Unsplash License. It was also uploaded after February 2018,
 so it is subject to an additional restriction limiting the
 sale of unaltered copies.

Files:
 images/scene/hai?start*
Copyright: Willian Justen de Vasconcellos
License: Unsplash
Comment:
 Taken from https://archive.is/7WLG3. This image was uploaded
 to unsplash.com after June 2017, so it is subject to the
 Unsplash License. It was also uploaded on February 11, 2018,
 so it is not subject to additional restrictions, as this is
 a week before the additional restrictions were added.

Files:
 images/land/badlands0*
 images/land/badlands5*
 images/land/badlands7*
 images/land/badlands8*
 images/land/beach0*
 images/land/beach2*
 images/land/beach3*
 images/land/beach5*
 images/land/beach6*
 images/land/canyon0*
 images/land/canyon7*
 images/land/city4*
 images/land/city6*
 images/land/city8*
 images/land/city9*
 images/land/city10*
 images/land/desert1*
 images/land/desert2*
 images/land/fields1*
 images/land/fields2*
 images/land/fields5*
 images/land/fields6*
 images/land/fields7*
 images/land/fields9*
 images/land/fog0*
 images/land/fog2*
 images/land/fog4*
 images/land/forest1*
 images/land/forest2*
 images/land/forest3*
 images/land/forest4*
 images/land/hills2*
 images/land/lava1*
 images/land/lava2*
 images/land/lava6*
 images/land/mountain1*
 images/land/mountain3*
 images/land/mountain4*
 images/land/mountain5*
 images/land/mountain6*
 images/land/mountain7*
 images/land/mountain8*
 images/land/mountain9*
 images/land/sea8*
 images/land/sky0*
 images/land/sky3*
 images/land/sky7*
 images/land/sky8*
 images/land/sky9*
 images/land/snow0*
 images/land/snow1*
 images/land/snow2*
 images/land/snow3*
 images/land/snow4*
 images/land/snow6*
 images/land/snow7*
 images/land/space2*
 images/land/water0*
 images/land/water8*
Copyright: Various
License: public-domain
 Taken from unsplash.com and added to the game before June 2017, when it was
 a collection of photographs that had been donated and placed in the public domain.

Files:
 images/land/badlands1*
Copyright: Jason Thompson
License: public-domain
 Taken from https://archive.is/arYCs. This image was uploaded to
 unsplash.com before June 2017, so it is in the public domain.

Files:
 images/land/badlands2*
Copyright: Koen van Gilst
License: Unsplash
Comment:
 Taken from https://archive.is/Syt9W. This image was uploaded to
 unsplash.com in June 2017, so it is subject to the Unsplash
 License. It was uploaded before February 2018, so it is not
 subject to additional restrictions.

Files:
 images/land/badlands6*
Copyright: John Fowler
License: Unsplash
Comment:
 Taken from https://archive.is/u0tLY. This image was uploaded to
 unsplash.com after June 2017, so it is subject to the
 Unsplash License. It was uploaded before February 2018, so
 it is not subject to additional restrictions.

Files:
 images/land/canyon1*
Copyright: Ana Filipa Neves
License: public-domain
 Taken from https://archive.is/cFMrt. This image was uploaded to
 unsplash.com before June 2017, so it is in the public domain.

Files:
 images/land/canyon8*
Copyright: Benjaimn Esteves
License: public-domain
 Taken from https://archive.is/uHKHC. This image was uploaded to
 unsplash.com before June 2017, so it is in the public domain.

Files:
 images/land/city2*
Copyright: timJ
License: Unsplash
Comment:
 Taken from https://archive.is/Wqo8m. This image was uploaded to
 unsplash.com after June 2017, so it is subject to the
 Unsplash License. It was uploaded before February 2018, so
 it is not subject to additional restrictions. The link to
 the image on the archive is broken and the published date
 can't be seen if you just look at the site. If you click
 view source and search `"id":"EJ4qfFp1g8Q",` you will see
 it was published in July 2017. You will also see in the
 source that the image is
 https://images.unsplash.com/photo-1500021804447-2ca2eaaaabeb,
 which matches the image as per https://archive.is/zU3K5.

Files:
 images/land/city7*
Copyright: Jason Wong
License: Unsplash
Comment:
 Taken from https://archive.is/AmgC4. This image was uploaded to
 unsplash.com in June 2017, so it is subject to the Unsplash
 License. It was uploaded before February 2018, so it is not
 subject to additional restrictions.

Files:
 images/land/city11*
Copyright: Bon Bahar
License: Unsplash
Comment:
 Taken from https://archive.is/fWfhb. This image was uploaded to
 unsplash.com after June 2017, so it is subject to the
 Unsplash License. It was uploaded before February 2018, so
 it is not subject to additional restrictions. The link to
 the image on the archive is broken and the published date
 can't be seen if you just look at the site. If you click
 view source and search "datePublished," you will see it
 was published in August 2017. You will also see in the
 source that the image is
 https://images.unsplash.com/photo-1501607087079-27057d2fdc93,
 which matches the image as per https://archive.is/7id7h.

Files:
 images/land/city12*
Copyright: Steven Pahel
License: Unsplash
Comment:
 Taken from https://archive.is/xYdxk. This image was uploaded to
 unsplash.com after June 2017, so it is subject to the
 Unsplash License. It was uploaded before February 2018, so
 it is not subject to additional restrictions.

Files:
 images/land/dune1*
Copyright: Wilson Ye
License: public-domain
 Taken from https://archive.is/qmRn7. This image was uploaded to
 unsplash.com before June 2017, so it is in the public domain.

Files:
 images/land/fields3*
Copyright: Doan Tuan
License: public-domain
 Taken from https://archive.is/yH9tF. This image was uploaded to
 unsplash.com before June 2017, so it is in the public domain.

Files:
 images/land/fog1*
Copyright: Peter Hammer
License: Unsplash
Comment:
 Taken from https://archive.is/eh77M. This image was uploaded to
 unsplash.com after June 2017, so it is subject to the
 Unsplash License. It was uploaded before February 2018, so
 it is not subject to additional restrictions.

Files:
 images/land/fog6*
Copyright: Michael Dam
License: public-domain
 Taken from https://archive.is/vhrne. This image was uploaded to
 unsplash.com before June 2017, so it is in the public domain.

Files:
 images/land/forest5*
Copyright: Wei Pan
License: public-domain
 Taken from https://archive.is/zr5p0. This image was uploaded to
 unsplash.com before June 2017, so it is in the public domain.

Files:
 images/land/hills0*
Copyright: Baptist Standaert
License: Unsplash
Comment:
 Taken from https://archive.is/bT412. This image was uploaded to
 unsplash.com after June 2017, so it is subject to the
 Unsplash License. It was uploaded before February 2018, so
 it is not subject to additional restrictions.

Files:
 images/land/mountain0*
Copyright: Karsten Wurth
License: public-domain
 Taken from https://archive.is/QroFs. This image was uploaded to
 unsplash.com before June 2017, so it is in the public domain.

Files:
 images/land/sea1*
Copyright: Christian Joudrey
License: public-domain
 Taken from https://archive.is/uYIiS. This image was uploaded to
 unsplash.com before June 2017, so it is in the public domain.

Files:
 images/land/sea5*
Copyright: Johannes Plenio
License: Unsplash
Comment:
 Taken from https://archive.is/WHmJC. This image was uploaded to
 unsplash.com after June 2017, so it is subject to the
 Unsplash License. It was uploaded before February 2018, so
 it is not subject to additional restrictions.

Files:
 images/land/sea7*
Copyright: Johannes Plenio
License: public-domain
 Taken from https://archive.is/Ab1ml. This image was uploaded to
 unsplash.com before June 2017, so it is in the public domain.

Files:
 images/land/sky4*
Copyright: Sergey Pesterev
License: Unsplash
Comment:
 Taken from https://archive.is/psGa3. This image was uploaded to
 unsplash.com after June 2017, so it is subject to the
 Unsplash License. It was uploaded before February 2018, so
 it is not subject to additional restrictions.

Files:
 images/land/sky5*
Copyright: Nathan Hulsey
License: public-domain
 Taken from https://archive.is/J1nTb. This image was uploaded to
 unsplash.com before June 2017, so it is in the public domain.

Files:
 images/land/snow5*
Copyright: Jay Ruzesky
License: public-domain
 Taken from https://archive.is/cMHkC. This image was uploaded to
 unsplash.com before June 2017, so it is in the public domain.

Files:
 images/land/snow10*
Copyright: Mathias Herheim
License: Unsplash
Comment:
 Taken from https://archive.is/25091. This image was uploaded to
 unsplash.com after June 2017, so it is subject to the
 Unsplash License. It was uploaded before February 2018, so
 it is not subject to additional restrictions.

Files:
 images/land/water3*
Copyright: Jacek Smoter
License: public-domain
 Taken from https://archive.is/9lZeb. This image was uploaded to
 unsplash.com before June 2017, so it is in the public domain.

Files:
 images/land/water4*
Copyright: Unknown
License: Depends
Comment:
 Cannot source. The image was probably removed from unsplash.

Files:
 images/land/badlands10*
Copyright: Jean Beller
License: Unsplash
Comment:
 Taken from https://archive.is/0HX4h. This image was uploaded to
 unsplash.com after June 2017, so it is subject to the
 Unsplash License. It was also uploaded after February 2018,
 so it is subject to an additional restriction limiting the
 sale of unaltered copies.

Files:
 images/land/badlands11*
Copyright: Luemen Rutkowski
License: Unsplash
Comment:
 Taken from https://archive.is/HkBI5. This image was uploaded to
 unsplash.com after June 2017, so it is subject to the
 Unsplash License. It was also uploaded after February 2018,
 so it is subject to an additional restriction limiting the
 sale of unaltered copies.

Files:
 images/land/badlands12*
Copyright: Tim Mossholder
License: Unsplash
Comment:
 Taken from https://archive.is/KsALa. This image was uploaded to
 unsplash.com after June 2017, so it is subject to the
 Unsplash License. It was also uploaded after February 2018,
 so it is subject to an additional restriction limiting the
 sale of unaltered copies.

Files:
 images/land/beach13*
Copyright: Mads Sonne
License: Unsplash
Comment:
 Taken from https://archive.is/ZmzZe. This image was uploaded to
 unsplash.com after June 2017, so it is subject to the
 Unsplash License. It was also uploaded after February 2018,
 so it is subject to an additional restriction limiting the
 sale of unaltered copies.

Files:
 images/land/beach14*
Copyright: Silas Baisch
License: Unsplash
Comment:
 Taken from https://archive.is/uMT7F. This image was uploaded to
 unsplash.com after June 2017, so it is subject to the
 Unsplash License. It was also uploaded after February 2018,
 so it is subject to an additional restriction limiting the
 sale of unaltered copies.

Files:
 images/land/canyon13*
Copyright: Miriam Mica
License: Unsplash
Comment:
 Taken from https://archive.is/CyvxB. This image was uploaded to
 unsplash.com after June 2017, so it is subject to the
 Unsplash License. It was uploaded before February 2018, so
 it is not subject to additional restrictions.

Files:
 images/land/canyon14*
Copyright: John Towner
License: public-domain
 Taken from https://archive.is/3euXE. This image was uploaded to
 unsplash.com before June 2017, so it is in the public domain.

Files:
 images/land/canyon15*
Copyright: Nathan Anderson
License: public-domain
 Taken from https://archive.is/8rN07. This image was uploaded to
 unsplash.com before June 2017, so it is in the public domain.

Files:
 images/land/desert11*
Copyright: Robert Murray
License: public-domain
 Taken from https://archive.is/DirtW. This image was uploaded to
 unsplash.com before June 2017, so it is in the public domain.

Files:
 images/land/desert12*
Copyright: Joe Mania
License: public-domain
 Taken from https://archive.is/3FHPD. This image was uploaded to
 unsplash.com before June 2017, so it is in the public domain.

Files:
 images/land/desert13*
Copyright: Mikk Tonissoo
License: Unsplash
Comment:
 Taken from https://archive.is/KqPh4. This image was uploaded to
 unsplash.com after June 2017, so it is subject to the
 Unsplash License. It was also uploaded after February 2018,
 so it is subject to an additional restriction limiting the
 sale of unaltered copies.

Files:
 images/land/fields13*
Copyright: Jeff King
License: public-domain
 Taken from https://archive.is/b9tIO. This image was uploaded to
 unsplash.com before June 2017, so it is in the public domain.

Files:
 images/land/fields14*
Copyright: Jeroen van Dijk
License: Unsplash
Comment:
 Taken from https://archive.is/gj7LA. This image was uploaded to
 unsplash.com after June 2017, so it is subject to the
 Unsplash License. It was also uploaded after February 2018,
 so it is subject to an additional restriction limiting the
 sale of unaltered copies.

Files:
 images/land/fields15*
Copyright: Ales Krivec
License: public-domain
 Taken from https://archive.is/i9nJj. This image was uploaded to
 unsplash.com before June 2017, so it is in the public domain.

Files:
 images/land/fog8*
Copyright: Dawid Zawila
License: public-domain
 Taken from https://archive.is/XGHmJ. This image was uploaded to
 unsplash.com before June 2017, so it is in the public domain.

Files:
 images/land/fog9*
Copyright: J. P. Valery
License: Unsplash
Comment:
 Taken from https://archive.is/Ih53u. This image was uploaded to
 unsplash.com after June 2017, so it is subject to the
 Unsplash License. It was also uploaded after February 2018,
 so it is subject to an additional restriction limiting the
 sale of unaltered copies.

Files:
 images/land/fog10*
Copyright: Weronika
License: Unsplash
Comment:
 Taken from https://archive.is/qZ3JG. This image was uploaded to
 unsplash.com after June 2017, so it is subject to the
 Unsplash License. It was also uploaded after February 2018,
 so it is subject to an additional restriction limiting the
 sale of unaltered copies.

Files:
 images/land/fog11*
Copyright: Jay Mantri
License: public-domain
 Taken from https://archive.is/t72LL. This image was uploaded to
 unsplash.com before June 2017, so it is in the public domain.

Files:
 images/land/forest6*
Copyright: Inggrid Koe
License: public-domain
 Taken from https://archive.is/yiGOx. This image was uploaded to
 unsplash.com before June 2017, so it is in the public domain.

Files:
 images/land/forest7*
Copyright: Eutah Mizushima
License: public-domain
 Taken from https://archive.is/fXZt2. This image was uploaded to
 unsplash.com before June 2017, so it is in the public domain.

Files:
 images/land/forest8*
Copyright: Gez Xavier Mansfield
License: public-domain
 Taken from https://archive.is/WAC8Q. This image was uploaded to
 unsplash.com before June 2017, so it is in the public domain.

Files:
 images/land/forest9*
Copyright: Ekaterina Novitskaya
License: Unsplash
Comment:
 Taken from https://archive.is/YFXae. This image was uploaded to
 unsplash.com after June 2017, so it is subject to the
 Unsplash License. It was also uploaded after February 2018,
 so it is subject to an additional restriction limiting the
 sale of unaltered copies.

Files:
 images/land/garden1*
Copyright: Jon Canty
License: Unsplash
Comment:
 Taken from https://archive.is/ceyjf. This image was uploaded to
 unsplash.com after June 2017, so it is subject to the
 Unsplash License. It was also uploaded after February 2018,
 so it is subject to an additional restriction limiting the
 sale of unaltered copies.

Files:
 images/land/hills8*
Copyright: Joshua Sortino
License: public-domain
 Taken from https://archive.is/SRbX3. This image was uploaded to
 unsplash.com before June 2017, so it is in the public domain.

Files:
 images/land/lava12*
Copyright: Hannah Wright
License: Unsplash
Comment:
 Taken from https://archive.is/xovBt. This image was uploaded to
 unsplash.com after June 2017, so it is subject to the
 Unsplash License. It was also uploaded after February 2018,
 so it is subject to an additional restriction limiting the
 sale of unaltered copies.

Files:
 images/land/lava13*
Copyright: Marc Szeglat
License: Unsplash
Comment:
 Taken from https://archive.is/nHPqS. This image was uploaded to
 unsplash.com after June 2017, so it is subject to the
 Unsplash License. It was also uploaded on February 12, 2018,
 so it is not subject to additional restrictions, as this is
 a week before the additional restrictions were added.

Files:
 images/land/loc3*
Copyright: Hafidh Satyanto
License: Unsplash
Comment:
 Taken from https://archive.is/6pM64. This image was uploaded to
 unsplash.com after June 2017, so it is subject to the
 Unsplash License. It was also uploaded after February 2018,
 so it is subject to an additional restriction limiting the
 sale of unaltered copies.

Files:
 images/land/sea18*
Copyright: Marcus Woodbridge
License: Unsplash
Comment:
 Taken from https://archive.is/mmrlP. This image was uploaded to
 unsplash.com after June 2017, so it is subject to the
 Unsplash License. It was also uploaded after February 2018,
 so it is subject to an additional restriction limiting the
 sale of unaltered copies.

Files:
 images/land/sea19*
Copyright: Michael Owen
License: Unsplash
Comment:
 Taken from https://archive.is/N45Mz. This image was uploaded to
 unsplash.com after June 2017, so it is subject to the
 Unsplash License. It was uploaded before February 2018, so
 it is not subject to additional restrictions.

Files:
 images/land/sky10*
Copyright: Marek Piwnicki
License: Unsplash
Comment:
 Taken from https://archive.is/GtJDm. This image was uploaded to
 unsplash.com after June 2017, so it is subject to the
 Unsplash License. It was also uploaded after February 2018,
 so it is subject to an additional restriction limiting the
 sale of unaltered copies.

Files:
 images/land/sky11*
Copyright: Benjamin Voros
License: Unsplash
Comment:
 Taken from https://archive.is/JBIFr. This image was uploaded to
 unsplash.com after June 2017, so it is subject to the
 Unsplash License. It was also uploaded on February 26, 2018,
 so it is subject to an additional restriction limiting the
 sale of unaltered copies, as this is a week after the
 restriction was added.

Files:
 images/land/snow14*
Copyright: Alto Crew
License: Unsplash
Comment:
 Taken from https://archive.is/0A1UT. This image was uploaded to
 unsplash.com after June 2017, so it is subject to the
 Unsplash License. It was uploaded before February 2018, so
 it is not subject to additional restrictions.

Files:
 images/land/snow16*
Copyright: Alberto Restifo
License: public-domain
 Taken from https://archive.is/tmlmk. This image was uploaded to
 unsplash.com before June 2017, so it is in the public domain.

Files:
 images/land/snow17*
Copyright: Denis Linine
License: Unsplash
Comment:
 Taken from https://archive.is/zCjqu. This image was uploaded to
 unsplash.com after June 2017, so it is subject to the
 Unsplash License. It was uploaded before February 2018, so
 it is not subject to additional restrictions.

Files:
 images/land/snow18*
Copyright: Jeremy Bishop
License: public-domain
 Taken from https://archive.is/d9C3U. This image was uploaded to
 unsplash.com before June 2017, so it is in the public domain.

Files:
 images/land/snow19*
Copyright: Greg Garnhart
License: Unsplash
Comment:
 Taken from https://archive.is/JmYfL. This image was uploaded to
 unsplash.com after June 2017, so it is subject to the
 Unsplash License. It was also uploaded after February 2018,
 so it is subject to an additional restriction limiting the
 sale of unaltered copies.

Files:
 images/land/snow20*
Copyright: Sergey Pesterev
License: Unsplash
Comment:
 Taken from https://archive.is/5SjC2. This image was uploaded to
 unsplash.com after June 2017, so it is subject to the
 Unsplash License. It was also uploaded after February 2018,
 so it is subject to an additional restriction limiting the
 sale of unaltered copies.

Files:
 images/land/snow21*
Copyright: Clement Rothen
License: Unsplash
Comment:
 Taken from https://archive.is/gBEOk. This image was uploaded to
 unsplash.com after June 2017, so it is subject to the
 Unsplash License. It was also uploaded on February 20, 2018,
 so it is subject to an additional restriction limiting the
 sale of unaltered copies, as this is a day after the
 restriction was added.

Files:
 images/land/station4*
Copyright: Alek Kalinowski
License: Unsplash
Comment:
 Taken from https://archive.is/2KkAX. This image was uploaded to
 unsplash.com after June 2017, so it is subject to the
 Unsplash License. It was also uploaded after February 2018,
 so it is subject to an additional restriction limiting the
 sale of unaltered copies.

Files:
 images/land/station6*
Copyright: Alvaro Pinot
License: Unsplash
Comment:
 Taken from https://archive.is/pfFYe. This image was uploaded to
 unsplash.com after June 2017, so it is subject to the
 Unsplash License. It was also uploaded after February 2018,
 so it is subject to an additional restriction limiting the
 sale of unaltered copies.

Files:
 images/land/station9*
Copyright: Tony Dinh
License: Unsplash
Comment:
 Taken from https://archive.is/xsuf9. This image was uploaded to
 unsplash.com after June 2017, so it is subject to the
 Unsplash License. It was also uploaded after February 2018,
 so it is subject to an additional restriction limiting the
 sale of unaltered copies.

Files:
 images/land/station10*
Copyright: Upal Patel
License: Unsplash
Comment:
 Taken from https://archive.is/TXPDq. This image was uploaded to
 unsplash.com after June 2017, so it is subject to the
 Unsplash License. It was also uploaded after February 2018,
 so it is subject to an additional restriction limiting the
 sale of unaltered copies.

Files:
 images/land/station11*
Copyright: Aurelien Thomas
License: Unsplash
Comment:
 Taken from https://archive.is/hvP1o. This image was uploaded to
 unsplash.com after June 2017, so it is subject to the
 Unsplash License. It was also uploaded after February 2018,
 so it is subject to an additional restriction limiting the
 sale of unaltered copies.

Files:
 images/land/station13*
Copyright: Brayden Law
License: Unsplash
Comment:
 Taken from https://archive.is/CYwnY. This image was uploaded to
 unsplash.com after June 2017, so it is subject to the
 Unsplash License. It was also uploaded after February 2018,
 so it is subject to an additional restriction limiting the
 sale of unaltered copies. The published date can't be seen
 if you just look at the site. If you click view source and
 search "datePublished," you will see it was published in
 December 2018.

Files:
 images/land/station14*
Copyright: Ferdinand Stohr
License: public-domain
 Taken from https://archive.is/ZtRLf. This image was uploaded to
 unsplash.com before June 2017, so it is in the public domain.

Files:
 images/land/station16*
Copyright: Aron Yigin
License: Unsplash
Comment:
 Taken from https://archive.is/IuyvN. This image was uploaded to
 unsplash.com after June 2017, so it is subject to the
 Unsplash License. It was also uploaded after February 2018,
 so it is subject to an additional restriction limiting the
 sale of unaltered copies.

Files:
 images/land/station17*
Copyright: Upal Patel
License: Unsplash
Comment:
 Taken from https://archive.is/tAzhJ. This image was uploaded to
 unsplash.com after June 2017, so it is subject to the
 Unsplash License. It was also uploaded after February 2018,
 so it is subject to an additional restriction limiting the
 sale of unaltered copies.

Files:
 images/land/station18*
Copyright: Will Dunkley
License: Unsplash
Comment:
 Taken from https://archive.is/ptsa9. This image was uploaded to
 unsplash.com after June 2017, so it is subject to the
 Unsplash License. It was uploaded before February 2018, so
 it is not subject to additional restrictions.

Files:
 images/land/station19*
Copyright: Bradley Jasper Ybanez
License: Unsplash
Comment:
 Taken from https://archive.is/EvVcQ. This image was uploaded to
 unsplash.com after June 2017, so it is subject to the
 Unsplash License. It was also uploaded after February 2018,
 so it is subject to an additional restriction limiting the
 sale of unaltered copies.

Files:
 images/land/station20*
Copyright: Dan Asaki
License: Unsplash
Comment:
 Taken from https://archive.is/OcBnr. This image was uploaded to
 unsplash.com after June 2017, so it is subject to the
 Unsplash License. It was also uploaded after February 2018,
 so it is subject to an additional restriction limiting the
 sale of unaltered copies.

Files:
 images/land/station21*
Copyright: Ryan Tang
License: Unsplash
Comment:
 Taken from https://archive.is/Uj5DY. This image was uploaded to
 unsplash.com in June 2017, so it is subject to the Unsplash
 License. It was uploaded before February 2018, so it is not
 subject to additional restrictions.

Files:
 images/land/station22*
Copyright: Jonathan Gallegos
License: Unsplash
Comment:
 Taken from https://archive.is/Kaq8i. This image was uploaded to
 unsplash.com after June 2017, so it is subject to the
 Unsplash License. It was also uploaded after February 2018,
 so it is subject to an additional restriction limiting the
 sale of unaltered copies.

Files:
 images/land/station23*
Copyright: Patrick Robert Doyle
License: Unsplash
Comment:
 Taken from https://archive.is/Qf9VJ. This image was uploaded to
 unsplash.com after June 2017, so it is subject to the
 Unsplash License. It was also uploaded after February 2018, so
 it is subject to an additional restriction limiting the sale of
 unaltered copies. The link to the image on the archive is broken
 and the published date can't be seen if you just look at the
 site. If you click view source and search `"id":"b-FRIPfxcj4",`
 you will see it was published in May 2019. You will also see
 in the source that the image is
 https://images.unsplash.com/photo-1557153334-3480a560a36e,
 which matches the image as per https://archive.is/WH8JI.

Files:
 images/land/station24*
Copyright: Tomasz Frankowski
License: public-domain
 Taken from https://archive.is/uZuiY. This image was uploaded to
 unsplash.com before June 2017, so it is in the public domain.

Files:
 images/land/station25*
Copyright: Claudia Soraya
License: public-domain
 Taken from https://archive.is/fk8aQ. This image was uploaded to
 unsplash.com before June 2017, so it is in the public domain.

Files:
 images/land/station26*
Copyright: Graphic Node
License: Unsplash
Comment:
 Taken from https://archive.is/TSrOg. This image was uploaded to
 unsplash.com after June 2017, so it is subject to the
 Unsplash License. It was also uploaded after February 2018,
 so it is subject to an additional restriction limiting the
 sale of unaltered copies.

Files:
 images/land/station29*
Copyright: Unknown
License: Depends
Comment:
 Cannot source. The image was probably removed from unsplash.

Files:
 images/land/station30*
Copyright: Bradley Dunn
License: Unsplash
Comment:
 Taken from https://archive.is/3exZC. This image was
 uploaded to unsplash.com after June 2017, so it is subject
 to the Unsplash License. It was also uploaded after
 February 2018, so it is subject to an additional restriction
 limiting the sale of unaltered copies.

Files:
 images/land/station31*
Copyright: Andra Taylor
License: Unsplash
Comment:
 Taken from https://archive.is/tLH4b. This image was
 uploaded to unsplash.com after June 2017, so it is subject
 to the Unsplash License. It was also uploaded after
 February 2018, so it is subject to an additional restriction
 limiting the sale of unaltered copies.

Files:
 images/land/station32*
Copyright: Liam Drinan
License: Unsplash
Comment:
 Taken from https://archive.is/Bvx01. This image was
 uploaded to unsplash.com after June 2017, so it is subject
 to the Unsplash License. It was also uploaded after
 February 2018, so it is subject to an additional restriction
 limiting the sale of unaltered copies.

Files:
 images/land/station33*
Copyright: Miguel Bruna
License: Unsplash
Comment:
 Taken from https://archive.is/wqILb. This image was
 uploaded to unsplash.com after June 2017, so it is subject
 to the Unsplash License. It was also uploaded after
 February 2018, so it is subject to an additional restriction
 limiting the sale of unaltered copies.

Files:
 images/land/station34*
Copyright: Monty Lov
License: public-domain
 Taken from https://archive.is/c1AWT. This image was uploaded
 to unsplash.com before June 2017, so it is in the public
 domain.

Files:
 images/land/station35*
Copyright: Willian Justen de Vasconcellos
License: Unsplash
Comment:
 Taken from https://archive.is/7WLG3. This image was uploaded
 to unsplash.com after June 2017, so it is subject to the
 Unsplash License. It was also uploaded on February 11, 2018,
 so it is not subject to additional restrictions, as this is
 a week before the additional restrictions were added.

Files:
 images/land/station36*
Copyright: Anderson Djumin
License: Unsplash
Comment:
 Taken from https://archive.is/Vo35D. This image was
 uploaded to unsplash.com after June 2017, so it is subject
 to the Unsplash License. It was also uploaded after
 February 2018, so it is subject to an additional restriction
 limiting the sale of unaltered copies.

Files:
 images/land/station37*
Copyright: Alexandra Nicolae
License: Unsplash
Comment:
 Taken from https://archive.is/iMtE1. This image was uploaded
 to unsplash.com after June 2017, so it is subject to the
 Unsplash License. It was uploaded before February 2018, so
 it is not subject to additional restrictions.

Files:
 images/land/station38*
Copyright: Clare Whiting
License: Unsplash
Comment:
 Taken from https://archive.is/yZ5u2. This image was
 uploaded to unsplash.com after June 2017, so it is subject
 to the Unsplash License. It was also uploaded after
 February 2018, so it is subject to an additional restriction
 limiting the sale of unaltered copies.

Files:
 images/land/station39*
Copyright: Silvio Kundt
License: public-domain
 Taken from https://archive.is/OCfcl. This image was uploaded
 to unsplash.com before June 2017, so it is in the public
 domain.

Files:
 images/land/station40*
Copyright: Ussama Azam
License: Unsplash
Comment:
 Taken from https://archive.is/WEOdx. This image was
 uploaded to unsplash.com after June 2017, so it is subject
 to the Unsplash License. It was also uploaded after
 February 2018, so it is subject to an additional restriction
 limiting the sale of unaltered copies.

Files:
 images/land/station41*
Copyright: Angelika Yakymenko
License: Unsplash
Comment:
 Taken from https://archive.is/BDkIW. This image was
 uploaded to unsplash.com after June 2017, so it is subject
 to the Unsplash License. It was also uploaded after
 February 2018, so it is subject to an additional restriction
 limiting the sale of unaltered copies.

Files:
 images/land/station42*
Copyright: Gil Ribeiro
License: Unsplash
Comment:
 Taken from https://archive.is/80u48. This image was
 uploaded to unsplash.com after June 2017, so it is subject
 to the Unsplash License. It was also uploaded after
 February 2018, so it is subject to an additional restriction
 limiting the sale of unaltered copies.

Files:
 images/land/station43*
Copyright: Unknown
License: Depends
Comment:
 Cannot source. The image was probably removed from unsplash.

Files:
 images/land/station44*
Copyright: Alvaro Pinot
License: Unsplash
Comment:
 Taken from https://archive.is/3TUmc. This image was uploaded
 to unsplash.com after June 2017, so it is subject to the
 Unsplash License. It was uploaded before February 2018, so
 it is not subject to additional restrictions.

Files:
 images/land/station45*
Copyright: Maxime Lebrun
License: Unsplash
Comment:
 Taken from https://archive.is/oK8z4. This image was
 uploaded to unsplash.com after June 2017, so it is subject
 to the Unsplash License. It was also uploaded after
 February 2018, so it is subject to an additional restriction
 limiting the sale of unaltered copies.

Files:
 images/land/water12*
Copyright: Steve Adams
License: Unsplash
Comment:
 Taken from https://archive.is/Qa3Ws. This image was
 uploaded to unsplash.com after June 2017, so it is subject
 to the Unsplash License. It was also uploaded after
 February 2018, so it is subject to an additional restriction
 limiting the sale of unaltered copies.

Files:
 images/land/water13*
Copyright: JuniperPhoton
License: public-domain
 Taken from https://archive.is/mvzhX. This image was uploaded
 to unsplash.com before June 2017, so it is in the public
 domain.

Files:
 images/land/station46*
Copyright: Bruno Thethe
License: Unsplash
Comment:
 Taken from https://archive.is/FpG3p. This image was uploaded to
 unsplash.com after June 2017, so it is subject to the
 Unsplash License. It was also uploaded after February 2018,
 so it is subject to an additional restriction limiting the
 sale of unaltered copies.

Files:
 images/land/station47*
Copyright: Adrien Olichon
License: Unsplash
Comment:
 Taken from https://archive.is/zTEVA. This image was uploaded to
 unsplash.com after June 2017, so it is subject to the
 Unsplash License. It was also uploaded after February 2018,
 so it is subject to an additional restriction limiting the
 sale of unaltered copies.

Files:
 images/land/station48*
Copyright: Miquel Parera
License: Unsplash
Comment:
 Taken from https://archive.is/UjGht. This image was uploaded to
 unsplash.com after June 2017, so it is subject to the
 Unsplash License. It was also uploaded after February 2018,
 so it is subject to an additional restriction limiting the
 sale of unaltered copies.

Files:
 images/land/station49*
Copyright: Andrea De Santis
License: Unsplash
Comment:
 Taken from https://archive.is/jIP5x and cropped. This image was
 uploaded to unsplash.com after June 2017, so it is subject
 to the Unsplash License. It was also uploaded after February
 2018, so it is subject to an additional restriction limiting
 the sale of unaltered copies.

Files:
 images/land/station50*
Copyright: Mariia Ilina
License: Unsplash
Comment:
 Taken from https://archive.is/mQO7C, rotated and cropped. This
 image was uploaded to unsplash.com after June 2017, so it is
 subject to the Unsplash License. It was also uploaded after
 February 2018, so it is subject to an additional restriction
 limiting the sale of unaltered copies.

Files: images/land/lava11*
Copyright: National Archives and Records Administration
License: public-domain
 Taken from Wikimedia Commons. Cropped and edited.

Files:
 images/land/snow15*
Copyright: US NOAA
License: public-domain
 From US NOAA, and therefore in the public domain because it was created by
 government employees while doing work for the government.

Files:
 images/land/lava0*
Copyright: USGS
License: public-domain
 From the USGS, and therefore in the public domain because they were created by
 government employees while doing work for the government.

Files:
 images/land/station8*
Copyright: MTA of the State of New York
License: CC-BY-2.0
Comment: Taken from https://www.flickr.com/photos/61135621@N03/5836687124 and cropped.

Files:
 images/land/station27*
Copyright: Sebastian Sinisterra
License: CC-BY-2.0
Comment: Taken from https://www.flickr.com/photos/61135621@N03/17755765778 and cropped.

Files:
 images/land/station28*
Copyright: N/A (CC0 Public Domain)
License: CC0
Comment: Taken from https://pxhere.com/en/photo/1071635 and cropped.

Files:
 images/land/station7*
Copyright: N/A (CC0 Public Domain)
License: CC0
Comment: Taken from https://pxhere.com/en/photo/119196 and cropped.

Files:
 images/land/station15*
Copyright: N/A (CC0 Public Domain)
License: CC0
Comment:
 Taken from https://pixabay.com/photos/step-industry-steel-3104846/ and cropped.
 According to Section 3 of the Pixabay Terms of Service, all images with a
 "published date" earlier than January 9, 2019 have the CC0 license.

Files:
 images/land/station5.jpg
Copyright: Damien Jemison
License: CC-BY-SA-3.0
Comment: Taken from https://commons.wikimedia.org/wiki/File:Preamplifier_at_the_National_Ignition_Facility.jpg

Files:
 images/land/lava5*
Copyright: Michael Zahniser <mzahniser@gmail.com>
License: CC-BY-SA-4.0

Files: sounds/*
Copyright: Various
License: public-domain
 Based on public domain sounds taken from freesound.org.

Files:
 sounds/pincer*
Copyright: Michael Zahniser
License: GPL-2
Comment: Created by a past contributor modified from Battle for Wesnoth (https://www.wesnoth.org/) sounds, which are copyright David White [dave@whitevine.net](mailto:dave@whitevine.net) under GPL 2 or later. Rights relinquished to Michael Zahniser.

Files: sounds/heavy?rocket?hit.wav
Copyright: Copyright Mike Koenig
License: CC-BY-SA-3.0
Comment: Taken from http://soundbible.com/1467-Grenade-Explosion.html

Files: sounds/missile?hit.wav
Copyright: Copyright "Nbs Dark"
License: public-domain
 Taken from https://freesound.org/people/Nbs%20Dark/sounds/94185/

Files: sounds/torpedo?hit.wav
Copyright: Public Domain
License: public-domain
 Taken from a now-defunct public domain sharing site. Please contact Pointedstick (Nate Graham <pointedstick@zoho.com>) for legal enquires.

Files: sounds/meteor.wav
Copyright: Copyright "18hiltc"
License: CC-BY-SA-3.0
Comment: Taken from https://freesound.org/people/18hiltc/sounds/202725/

Files: sounds/sidewinder.wav
Copyright: Copyright "NHMWretched"
License: public-domain
 Taken from https://freesound.org/people/NHMWretched/sounds/151858/

Files: sounds/explosion?huge.wav
Copyright: Copyright Mike Koenig
License: CC-BY-SA-3.0
Comment: Taken from http://soundbible.com/1151-Grenade.html

Files:
 sounds/asteroid?crunch?small.wav
 sounds/asteroid?crunch?medium.wav
Copyright: Copyright AlanCat
License: public-domain
 Derived from https://freesound.org/people/AlanCat/sounds/381645/

Files: sounds/asteroid?crunch?large.wav
Copyright: Copyright "BW_Clowes"
License: CC-BY-3.0
Comment: Derived from https://freesound.org/people/BW_Clowes/sounds/128126/

Files:
 sounds/thrasher.wav
 sounds/point?defense.wav
Copyright: Lineth (https://github.com/Lineth)
License: CC-BY-SA-4.0
Comment: Derived from public domain sounds taken from freesound.org.

Files:
 images/outfit/t3?anti?missile*
 images/outfit/pug?gridfire?turret*
 images/hardpoint/t3?anti?missile*
 images/hardpoint/pug?gridfire?turret*
Copyright: Becca Tommaso (tommasobecca03@gmail.com)
License: CC-BY-SA-4.0
Comment: Derived from works by Frederick Goy IV (under the same license).

Files:
 images/ship/nest*
 images/ship/roost*
 images/ship/skein*
 images/thumbnail/nest*
 images/thumbnail/roost*
 images/thumbnail/skein*
Copyright: Iaz Poolar
License: CC-BY-SA-4.0
Comment: Derived from works by Michael Zahniser (under the same license) and detailed by Becca Tommaso (tommasobecca03@gmail.com).

Files:
 images/ship/barb*
 images/ship/boxwing*
 images/thumbnail/barb*
 images/thumbnail/boxwing*
Copyright: Iaz Poolar
License: CC-BY-SA-4.0
Comment: Detailed by Becca Tommaso (tommasobecca03@gmail.com).

Files:
 images/ship/argosy*
 images/ship/clipper*
 images/ship/dreadnought*
 images/ship/fury*
 images/ship/hauler?i*
 images/ship/hauler?ii*
 images/ship/hauler?iii*
 images/ship/modified?argosy*
 images/ship/bastion*
 images/ship/behemoth*
 images/ship/heavy?shuttle*
 images/ship/firebird*
 images/ship/leviathan*
 images/ship/shuttle*
 images/ship/star?queen*
 images/ship/localworldship*
 images/ship/arrow*
 images/ship/container?transport*
 images/ship/freighter*
 images/ship/protector*
 images/ship/star?barge*
 images/ship/wasp*
 images/thumbnail/argosy*
 images/thumbnail/clipper*
 images/thumbnail/dreadnought*
 images/thumbnail/fury*
 images/thumbnail/hauler?i*
 images/thumbnail/hauler?ii*
 images/thumbnail/hauler?iii*
 images/thumbnail/modified?argosy*
 images/thumbnail/bastion*
 images/thumbnail/behemoth*
 images/thumbnail/heavy?shuttle*
 images/thumbnail/firebird*
 images/thumbnail/leviathan*
 images/thumbnail/shuttle*
 images/thumbnail/star?queen*
 images/thumbnail/arrow*
 images/thumbnail/container?transport*
 images/thumbnail/freighter*
 images/thumbnail/protector*
 images/thumbnail/star?barge*
 images/thumbnail/wasp*
Copyright: Michael Zahniser <mzahniser@gmail.com>
License: CC-BY-SA-4.0
Comment: Detailed by Becca Tommaso (tommasobecca03@gmail.com).

Files:
 images/ship/pirate?mammoth*
 images/ship/pirate?scrapper*
 images/thumbnail/pirate?mammoth*
 images/thumbnail/pirate?scrapper*
Copyright: 1010todd
License: CC-BY-SA-4.0
Comment: Derived from works by Michael Zahniser and Becca Tommaso under the same license. Incorporating texture made with JSPlacement by WindMillArt <https://windmillart.net/>.

Files:
 images/ship/mfirebird*
 images/ship/mleviathan*
 images/ship/marrow*
 images/thumbnail/mfirebird*
 images/thumbnail/mleviathan*
 images/thumbnail/marrow*
Copyright: Maximilian Korber
License: CC-BY-SA-4.0
Comment: Derived from works by Michael Zahniser (under the same license) and detailed by Becca Tommaso (tommasobecca03@gmail.com).

Files:
 images/ship/pointedstick?vanguard*
Copyright: Maximilian Korber
License: CC-BY-SA-4.0
Comment: Derived from works by Nate Graham (under the same license) and detailed by Becca Tommaso (tommasobecca03@gmail.com).

Files:
 images/ship/vanguard*
 images/thumbnail/vanguard*
Copyright: Nate Graham <pointedstick@zoho.com>
License: CC-BY-SA-4.0
Comment: Detailed by Becca Tommaso (tommasobecca03@gmail.com).

Files:
 images/projectile/sunbeam/*
 images/ship/blackbird*
 images/ship/bounder*
 images/ship/falcon*
 images/ship/hawk*
 images/ship/quicksilver*
 images/ship/scout*
 images/ship/sparrow*
 images/thumbnail/blackbird*
 images/thumbnail/bounder*
 images/thumbnail/falcon*
 images/thumbnail/hawk*
 images/thumbnail/quicksilver*
 images/thumbnail/scout*
 images/thumbnail/sparrow*
Copyright: Michael Zahniser <mzahniser@gmail.com>
License: CC-BY-SA-4.0
Comment: Detailed by Anarchist2.

Files:
 images/ship/pirate?nighthawk*
 images/ship/pirate?cutthroat*
 images/ship/pirate?bulwark*
 images/thumbnail/pirate?nighthawk*
 images/thumbnail/pirate?cutthroat*
 images/thumbnail/pirate?bulwark*
Copyright: 1010Todd
License: CC-BY-SA-4.0
Comment: Derived from works by Michael Zahniser and Anarchist2 under the same license. Incorporating texture made with JSPlacement by WindMillArt <https://windmillart.net/>.

Files:
 images/ship/mbounder*
 images/ship/mfalcon*
 images/ship/mquicksilver*
 images/thumbnail/mbounder*
 images/thumbnail/mfalcon*
 images/thumbnail/mquicksilver*
Copyright: Maximilian Korber
License: CC-BY-SA-4.0
Comment: Derived from works by Michael Zahniser (under the same license) and detailed by Anarchist2.

Files:
 images/ship/finch*
 images/thumbnail/finch*
Copyright: Iaz Poolar
License: CC-BY-SA-4.0
Comment: Derived from works by Michael Zahniser (under the same license) and detailed by Anarchist2.

Files: images/ship/mosprey*
Copyright: Benjamin Hauch (https://github.com/tehhowch)
License: CC-BY-SA-4.0
Comment: Derived from works by Michael Zahniser (under the same license) and detailed by Anarchist2.

Files:
 images/outfit/pug?staff*
Copyright: Evan Fluharty (Evanfluharty@gmail.com)
License: CC-BY-SA-4.0
Comment: Derived from works by Frederick Goy IV (under the same license).

Files:
 images/hardpoint/javelin?turret*
 images/planet/station1*
 images/planet/station2*
 images/planet/station3*
 images/planet/station4*
 images/planet/station8*
 images/planet/station9*
 images/planet/station10*
 images/planet/station11*
 images/planet/station12*
 images/planet/station13*
 images/planet/station14*
 images/planet/station15*
 images/planet/station16*
 images/planet/station17*
 images/planet/station-bunrodea*
 images/ship/maeri'het*
 images/ship/subsidurial*
 images/ship/telis'het*
 images/ship/faes'mar*
 images/ship/selii'mar*
 images/ship/vareti'het*
 images/ship/fetri'sei*
 images/ship/ember?waste?node/*
 images/ship/void?sprite/*
 images/ship/ararebo*
 images/ship/chigiriki*
 images/ship/kaiken*
 images/ship/kama*
 images/ship/kunai*
 images/ship/sasumata*
 images/ship/tanto*
 images/ship/tekkan*
 images/thumbnail/maeri'het*
 images/thumbnail/telis'het*
 images/thumbnail/faes'mar*
 images/thumbnail/selii'mar*
 images/thumbnail/subsidurial*
 images/thumbnail/ember?waste?node*
 images/thumbnail/vareti'het*
 images/thumbnail/fetri'sei*
 images/thumbnail/void?sprite?adult*
 images/thumbnail/void?sprite?infant*
 images/thumbnail/ararebo*
 images/thumbnail/chigiriki*
 images/thumbnail/kaiken*
 images/thumbnail/kama*
 images/thumbnail/kunai*
 images/thumbnail/sasumata*
 images/thumbnail/tanto*
 images/thumbnail/tekkan*
 images/effect/ravager?impact*
 images/effect/swarm*
 images/hardpoint/buzzer?am*
 images/hardpoint/locust?turret*
 images/outfit/ka'het?annihilator?turret*
 images/outfit/ka'het?annihilator*
 images/outfit/ka'het?emp?deployer*
 images/outfit/ka'het?primary?cooling*
 images/outfit/ka'het?ravager?turret*
 images/outfit/ka'het?ravager?beam*
 images/outfit/ka'het?shield?restorer*
 images/outfit/ka'het?grand?restorer*
 images/outfit/ka'het?support?cooling*
 images/outfit/ka'het?mhd?generator*
 images/outfit/ka'het?reserve?accumulator*
 images/outfit/ka'het?nullifier*
 images/outfit/ka'het?mhd?deployer*
 images/outfit/mouthparts*
 images/outfit/excavator*
 images/outfit/fuel?pod*
 images/outfit/fusion*
 images/outfit/core*
 images/outfit/ionic?afterburner*
 images/outfit/tiny?ion*
 images/outfit/small?ion*
 images/outfit/medium?ion*
 images/outfit/large?ion*
 images/outfit/huge?ion*
 images/outfit/tiny?atomic*
 images/outfit/small?atomic*
 images/outfit/medium?atomic*
 images/outfit/large?atomic*
 images/outfit/huge?atomic*
 images/outfit/javelin*
 images/outfit/javelin?mini?pod*
 images/outfit/javelin?pod*
 images/outfit/javelin?storage*
 images/outfit/javelin?turret*
 images/outfit/torpedo*
 images/outfit/torpedo?launcher*
 images/outfit/torpedo?storage*
 images/outfit/typhoon*
 images/outfit/typhoon?launcher*
 images/outfit/typhoon?storage*
 images/outfit/cooling?ducts*
 images/outfit/liquid?helium*
 images/outfit/liquid?nitrogen*
 images/outfit/water?cooling*
 images/outfit/large?regenerator*
 images/outfit/small?regenerator*
 images/outfit/cargo?scanner*
 images/outfit/outfit?scanner*
 images/outfit/outfit?expansion*
 images/outfit/cargo?expansion*
 images/outfit/control?transceiver*
 images/outfit/buzzer*
 images/outfit/dark?reactor*
 images/outfit/electroweak?reactor*
 images/outfit/quark?reactor*
 images/outfit/hai?jammer*
 images/outfit/hai?jammer?overclocked*
 images/outfit/hydra?pod*
 images/outfit/hydra*
 images/outfit/*nanite?fabricator*
 images/outfit/*shield?relay*
 images/outfit/lasher?pistol*
 images/outfit/locust?blaster*
 images/outfit/locust?turret*
 images/outfit/mandible?cannon*
 images/outfit/nanite?enhancer*
 images/outfit/nanite?limiter*
 images/outfit/reactor?overclocker*
 images/outfit/reactor?limiter*
 images/outfit/solar?battery*
 images/outfit/solar?cell*
 images/outfit/swarm?missile*
 images/outfit/swarm?pod*
 images/outfit/swarm?storage*
 images/outfit/swatter*
 images/outfit/thorax?cannon*
 images/outfit/*rift*
 images/outfit/pollen?particle*
 images/outfit/jamfruit?pod*
 images/outfit/anomalous?mass*
 images/outfit/decoy?plating*
 images/planet/dyson1*
 images/planet/dyson2*
 images/planet/dyson3*
 images/planet/sheragi_postverta*
 images/planet/station0*
 images/planet/station1b*
 images/planet/station2b*
 images/planet/station3b*
 images/planet/station3bd*
 images/planet/station4b*
 images/planet/station4bd*
 images/projectile/annihilator*
 images/projectile/ravager?beam*
 images/projectile/mhd*
 images/scene/ringworld?debris*
 images/scene/remnant?station*
 images/scene/asteroid?scene*
 images/planet/debris0*
 images/planet/debris1*
 images/planet/desert11*
 images/planet/desert12*
 images/planet/desert13*
 images/planet/dust8*
 images/planet/dust9*
 images/planet/forest7*
 images/planet/forest8*
 images/planet/forest9*
 images/planet/forest10*
 images/planet/forest11*
 images/planet/forest12*
 images/planet/ice9*
 images/planet/ice10*
 images/planet/ice11*
 images/planet/ice12*
 images/planet/ocean10*
 images/planet/rock21*
 images/planet/gateway-active*
 images/planet/gateway-frozen*
 images/planet/gateway-inactive*
 images/planet/station-accelerator-broken*
 images/planet/station-accelerator*
 images/planet/station-asteroid-a0*
 images/planet/station-asteroid-a1*
 images/planet/station-asteroid-a2*
 images/planet/station-asteroid-a3*
 images/planet/station-cylinder-a0-broken*
 images/planet/station-cylinder-a0-incomplete*
 images/planet/station-cylinder-a0*
 images/planet/station-depot-a0*
 images/planet/station-depot-a1*
 images/planet/station-depot-a2*
 images/planet/station-disk*
 images/planet/station-outpost-a0*
 images/planet/station-outpost-a1*
 images/planet/station-outpost-a2*
 images/planet/station-outpost-a3*
 images/planet/station-platform-a0*
 images/planet/station-platform-a1*
 images/planet/station-platform-a2*
 images/planet/station-platform-a3*
 images/planet/station-platform-a4*
 images/planet/station-reflector-a0*
 images/planet/station-reflector-a1*
 images/planet/station-reflector-a2*
 images/planet/station-shipyard-a0*
 images/planet/station-shipyard-a1*
 images/planet/station-shipyard-a2*
 images/planet/station-solar-a0*
 images/planet/station-solar-a1*
 images/planet/station-solar-a2*
 images/planet/station-solar-a3*
 images/planet/station-solar-a4*
 images/planet/station-solar-a0-broken*
 images/planet/station-solar-a1-broken*
 images/planet/station-weapon-a0*
 images/planet/station-weapon-a1*
 images/planet/station-weapon-a2*
 images/planet/station-weapon-a3*
 images/planet/station-telescope-a0*
 images/planet/station-telescope-a1*
 images/projectile/avgi?laser?blue*
 images/ship/aberrant?chomper*
 images/ship/aberrant?dancer*
 images/ship/aberrant?hugger*
 images/ship/aberrant?junior*
 images/ship/aberrant?latte*
 images/ship/aberrant?longfellow*
 images/ship/aberrant?mole*
 images/ship/aberrant?pike*
 images/ship/aberrant?pileup*
 images/ship/aberrant?traincar*
 images/ship/aberrant?trip*
 images/ship/aberrant?triplet*
 images/ship/aberrant?whiskers*
 images/ship/bluejacket*
 images/ship/pollen*
 images/ship/windjammer*
 images/effect/flotsam?pollen?particle*
 images/effect/flotsam?jamfruit?pod*
Copyright: Becca Tommaso (tommasobecca03@gmail.com)
License: CC-BY-SA-4.0

Files:
 images/effect/remnant?afterburner/remnant?afterburner*
 images/effect/mhd?spark*
 images/land/nasa9*
 images/hardpoint/annihilator?turret*
 images/hardpoint/hai?ionic?turret*
 images/hardpoint/inhibitor?turret*
 images/hardpoint/ion?hail?turret*
 images/hardpoint/ravager?turret*
 images/outfit/inhibitor?turret*
 images/outfit/ion?hail?turret*
 images/hardpoint/shooting?star?flare/ss-rays*
 images/outfit/overcharged?shield?module*
 images/outfit/overclocked?repair?module*
 images/outfit/ramscoop*
 images/outfit/remnant?afterburner*
 images/outfit/remnant?capital?license*
 images/outfit/research?laboratory*
 images/outfit/salvage?scanner*
 images/outfit/tiny?remnant?engine*
 images/outfit/void?rifle*
 images/outfit/fragmentation?grenades*
 images/outfit/nerve?gas*
 images/outfit/catalytic?ramscoop*
 images/outfit/anti-missile*
 images/outfit/blaster?turret*
 images/outfit/blaster*
 images/outfit/breeder*
 images/outfit/bunk?room*
 images/outfit/dwarf?core*
 images/outfit/electron?beam*
 images/outfit/electron?turret*
 images/outfit/fission*
 images/outfit/flamethrower*
 images/outfit/hai?ionic?blaster*
 images/outfit/hai?ionic?turret*
 images/outfit/heavy?anti-missile*
 images/outfit/heavy?laser?turret*
 images/outfit/heavy?laser*
 images/outfit/huge?fuel?cell*
 images/outfit/large?fuel?cell*
 images/outfit/medium?fuel?cell*
 images/outfit/small?fuel?cell*
 images/outfit/tiny?fuel?cell*
 images/outfit/huge?shield*
 images/outfit/large?shield*
 images/outfit/medium?shield*
 images/outfit/small?shield*
 images/outfit/tiny?shield*
 images/outfit/hyperdrive*
 images/outfit/large?radar?jammer*
 images/outfit/small?radar?jammer*
 images/outfit/meteor*
 images/outfit/meteor?launcher*
 images/outfit/meteor?pod*
 images/outfit/meteor?storage*
 images/outfit/mod?blaster?turret*
 images/outfit/mod?blaster*
 images/outfit/particle?cannon*
 images/outfit/plasma?cannon*
 images/outfit/plasma?turret*
 images/outfit/proton?gun*
 images/outfit/quad?blaster?turret*
 images/outfit/rocket*
 images/outfit/rocket?launcher*
 images/outfit/rocket?pod*
 images/outfit/rocket?storage*
 images/outfit/sidewinder*
 images/outfit/sidewinder?launcher*
 images/outfit/sidewinder?pod*
 images/outfit/sidewinder?storage*
 images/outfit/small?bunk?room*
 images/outfit/small?nucleovoltaic*
 images/outfit/small?radiothermal*
 images/outfit/small?thermionic*
 images/outfit/stack?core*
 images/outfit/surveillance?pod*
 images/outfit/banisher*
 images/outfit/command?center*
 images/outfit/fire-lance*
 images/outfit/piercer*
 images/outfit/piercer?launcher*
 images/outfit/korath?piercer?storage*
 images/outfit/reverse?thruster?ion*
 images/outfit/reverse?thruster?plasma*
 images/outfit/rock?0*
 images/outfit/rock?1*
 images/outfit/rock?2*
 images/outfit/rock?3*
 images/outfit/rock?4*
 images/scene/penguinscene*
 images/ship/hai?sea?scorpion*
 images/ship/hai?anomalocaris*
 images/ship/ibis*
 images/ship/mbactriane*
 images/ship/merganser*
 images/ship/penguin/*
 images/ship/petrel*
 images/ship/tern*
 images/ship/shooting?star/shooting?star*
 images/ship/pug?zibruka*
 images/ship/pug?enfolta*
 images/ship/pug?maboro*
 images/ship/pug?arfecta*
 images/thumbnail/hai?sea?scorpion*
 images/thumbnail/hai?anomalocaris*
 images/thumbnail/ibis*
 images/thumbnail/merganser*
 images/thumbnail/penguin*
 images/thumbnail/petrel*
 images/thumbnail/tern*
 images/planet/station1c*
 images/planet/station2c*
 images/planet/station3c*
 images/ship/archon?b*
 images/ship/archon?c*
 images/asteroid/plant*
 images/asteroid/plant2*
 images/asteroid/plant?cluster*
 images/asteroid/space?flora*
 images/asteroid/large?plant*
 images/asteroid/large?plant2*
 images/asteroid/large?plant?cluster*
 images/asteroid/large?space?flora*
 images/asteroid/yottrite*
Copyright: Becca Tommaso (tommasobecca03@gmail.com)
License: CC-BY-SA-4.0
Comment: Derived from works by Michael Zahniser (under the same license).

Files:
 images/map/a-dwarf-star*
 images/map/a-giant-star*
 images/map/a-large-star*
 images/map/a-small-star*
 images/map/a-star*
 images/map/a-supergiant-star*
 images/map/b-dwarf-star*
 images/map/b-giant-star*
 images/map/b-large-star*
 images/map/b-small-star*
 images/map/b-star*
 images/map/b-supergiant-star*
 images/map/f-dwarf-star*
 images/map/f-giant-star*
 images/map/f-large-star*
 images/map/f-old-star*
 images/map/f-small-star*
 images/map/f-star*
 images/map/f-supergiant-star*
 images/map/g-dwarf-star*
 images/map/g-giant-star*
 images/map/g-large-star*
 images/map/g-old-star*
 images/map/g-small-star*
 images/map/g-star*
 images/map/g-supergiant-star*
 images/map/k-dwarf-star*
 images/map/k-giant-star*
 images/map/k-large-star*
 images/map/k-old-star*
 images/map/k-small-star*
 images/map/k-star*
 images/map/k-supergiant-star*
 images/map/m-dwarf-star*
 images/map/m-giant-star*
 images/map/m-large-star*
 images/map/m-small-star*
 images/map/m-star*
 images/map/m-supergiant-star*
 images/map/o-dwarf-star*
 images/map/o-giant-star*
 images/map/o-large-star*
 images/map/o-small-star*
 images/map/o-star*
 images/map/o-supergiant-star*
 images/map/unexplored-star*
 images/_menu/haze-twilight*
 images/_menu/haze-twilight-thick*
 images/_menu/haze-twilight-thin*
 images/_menu/haze-twilit-embers*
 images/asteroid/integral?tree/tree*
 images/asteroid/water?droplet/*
 images/effect/avgi?flare/antimatter*
 images/effect/avgi?flare/fusion*
 images/effect/avgi?flare/remass*
 images/effect/avgi?flare/rcs*
 images/effect/blue?optical?laser?glare*
 images/effect/green?optical?laser?glare*
 images/effect/flotsam?integral?wood*
 images/effect/flotsam?voidfish*
 images/icon/nettle*
 images/icon/orchid*
 images/label/outer?limits*
 images/label/tangled?shroud*
 images/label/twilight*
 images/outfit/concentrating?solar?array*
 images/outfit/concentrating?solar?cell*
 images/outfit/cryogenic?deuterium?tank*
 images/outfit/integral?wood*
 images/outfit/nettle?kkv*
 images/outfit/nettle?magazine*
 images/outfit/ophrys?stockpile*
 images/outfit/optical?laser?rifle*
 images/outfit/optical?lasing?generator*
 images/outfit/orchid?magazine*
 images/outfit/orchid?missile*
 images/outfit/remass?injector*
 images/outfit/trefoil?board*
 images/outfit/voidfish*
 images/planet/aviskir*
 images/planet/nebula1*
 images/projectile/blue?optical?laser*
 images/projectile/nettle*
 images/projectile/nucleolysis*
 images/projectile/orchid?boost*
 images/projectile/orchid?boost?stage*
 images/projectile/orchid?coast*
 images/projectile/orchid?divert*
 images/projectile/orchid?divert?stage*
 images/projectile/orchid?inactive*
 images/projectile/orchid?terminal*
 images/scene?trefoil?board*
Copyright: Azure
License: CC-BY-SA-4.0

Files:
 images/hardpoint/blue?optical?laser*
 images/hardpoint/green?optical?laser*
 images/hardpoint/plasmadyne?scoop*
 images/hardpoint/speckle?turret*
 images/hardpoint/medium?vls*
 images/outfit/anomalous?shield?restorer*
 images/outfit/antimatter?power?cell*
 images/outfit/arc?fusion?torch*
 images/outfit/blue?optical?laser*
 images/outfit/green?optical?laser*
 images/outfit/beam?antimatter?torch*
 images/outfit/concealment?lamina*
 images/outfit/deuterium?slush?tank*
 images/outfit/diffuse?deflector*
 images/outfit/external?launch?rail*
 images/outfit/external?launch?tube*
 images/outfit/heatsink?partition*
 images/outfit/inductive?extractor*
 images/outfit/lantern?fission?core*
 images/outfit/magnetic?scoop*
 images/outfit/magnetoplasma?drive*
 images/outfit/multispectral?scanner*
 images/outfit/nucleolysis?beam*
 images/outfit/ophrys?torpedo*
 images/outfit/photoelectric?lamina*
 images/outfit/plasmadyne?scoop*
 images/outfit/radiative?lamina*
 images/outfit/rcs?large*
 images/outfit/rcs?medium*
 images/outfit/rcs?small*
 images/outfit/spark?fusion?torch*
 images/outfit/speck?magazine*
 images/outfit/speck?round*
 images/outfit/speckle?coilgun*
 images/outfit/speckle?turret*
 images/outfit/spectrometer?array*
 images/outfit/specular?deflector*
 images/outfit/telescopic?antimissile*
 images/outfit/ultracapacitor?bank*
 images/outfit/ultracapacitor?cell*
 images/outfit/medium?vls*
 images/outfit/zap?fusion?torch*
 images/effect/flotsam?telescopic?antimissile*
 images/effect/flotsam?nucleolysis?beam*
 images/effect/flotsam?antimatter?power?cell*
 images/effect/flotsam?anomalous?shield?restorer*
 images/effect/flotsam?anomalous?mass*
 images/planet/station0b*
 images/projectile/aberrant?spike*
 images/projectile/fleck*
 images/projectile/speck*
 images/ship/avgi?akoustiki*
 images/ship/avgi?atenuatia*
 images/ship/avgi?atenuatia@sw*
 images/ship/avgi?avlaki*
 images/ship/avgi?avlaki@sw*
 images/ship/avgi?diaspersi*
 images/ship/avgi?diaspersi@sw*
 images/ship/avgi?difraktos*
 images/ship/avgi?difraktos@sw*
 images/ship/avgi?entasi*
 images/ship/avgi?entasi@sw*
 images/ship/avgi?frequentia*
 images/ship/avgi?frequentia@sw*
 images/ship/avgi?harmonikos*
 images/ship/avgi?harmonikos@sw*
 images/ship/avgi?intereros*
 images/ship/avgi?interferos@sw*
 images/ship/avgi?koryfi/*
 images/ship/avgi?melodikos/*
 images/ship/avgi?melodikos@sw*
 images/ship/avgi?optikon*
 images/ship/avgi?phononos*
 images/ship/avgi?photikon*
 images/ship/avgi?polari*
 images/ship/avgi?polari@sw*
 images/ship/avgi?prismaios*
 images/ship/avgi?prismaios@sw*
 images/ship/avgi?refraktos*
 images/ship/avgi?refraktos@sw*
 images/ship/avgi?sonikis*
 images/ship/avgi?tachytia/*
 images/ship/avgi?tachytia/tachytia@sw*
 images/ship/avgi?tremoros*
 images/ship/avgi?undsyni*
 images/ship/avgi?undsyni@sw*
 images/ship/avgi?undulon*
 images/ship/avgi?vibratia*
 images/thumbnail/avgi?akoustiki*
 images/thumbnail/avgi?atenuatia*
 images/thumbnail/avgi?atenuatia@sw
 images/thumbnail/avgi?avlaki*
 images/thumbnail/avgi?avlaki@sw*
 images/thumbnail/avgi?diaspersi*
 images/thumbnail/avgi?difraktos*
 images/thumbnail/avgi?entasi*
 images/thumbnail/avgi?frequentia*
 images/thumbnail/avgi?harmonikos*
 images/thumbnail/avgi?harmonikos@sw*
 images/thumbnail/avgi?intereros*
 images/thumbnail/avgi?koryfi/*
 images/thumbnail/avgi?melodikos/*
 images/thumbnail/avgi?melodikos@sw*
 images/thumbnail/avgi?optikon*
 images/thumbnail/avgi?phononos*
 images/thumbnail/avgi?photikon*
 images/thumbnail/avgi?polari*
 images/thumbnail/avgi?prismaios*
 images/thumbnail/avgi?refraktos*
 images/thumbnail/avgi?sonikis*
 images/thumbnail/avgi?tachytia/*
 images/thumbnail/avgi?tremoros*
 images/thumbnail/avgi?undsyni*
 images/thumbnail/avgi?undulon*
 images/thumbnail/avgi?vibratia*
Copyright: Azure
License: CC-BY-SA-4.0
Comment: Derived from works by Becca Tommaso.

Files:
 images/map/milky?way*
Copyright: Azure
License: CC-BY-SA-4.0
Comment: Derived from works by NASA and Michael Zahniser.

Files:
 images/star/smoke?ring*
Copyright: Azure
License: CC-BY-SA-4.0
Comment: Derived from works by RisingLeaf.

Files:
 images/land/station59*
 images/scene/ranger?baker*
Copyright: Azure
License: CC-BY-SA-4.0
Comment: Derived from works by Lawrence Livermore National Laboratory.

Files:
 images/land/dokimi*
 images/scene/dokimi?range*
Copyright: Azure
License: CC-BY-SA-4.0
Comment: Derived from works by the National Nuclear Security Administration.

Files:
 images/map/small-neutron-star*
 images/map/magnetar-star*
Copyright: Azure
License: CC-BY-SA-4.0
Comment: Derived from works by RisingLeaf.

Files:
 images/map/coal-black-hole-star*
 images/map/neutron-star*
 images/map/small-black-hole-star*
 images/map/twilight-black-hole-star*
Copyright: Azure
License: CC-BY-SA-4.0
Comment: Derived from works by Gefüllte Taubenbrust.

Files:
 images/map/black-hole-star*
 images/map/carbon-star*
 images/map/nova-old-star*
 images/map/nova-small-star*
 images/map/wr-star*
Copyright: Azure
License: CC-BY-SA-4.0
Comment: Derived from works by Matteo "Lead" M.

Files:
 images/map/nova-star*
Copyright: Azure
License: CC-BY-SA-4.0
Comment: Derived from works by Michael Zahniser.

Files:
 sounds/bounce*
 sounds/clink*
 sounds/fusion?torch*
 sounds/optical?laser*
 sounds/speckle*
Copyright: Azure
License: CC-BY-SA-4.0
Comment: Derived from public domain sounds taken from freesound.org.

Files:
 images/outfit/*battery?hai*
 images/outfit/anti-missile?hai*
 images/outfit/cooling?ducts?hai*
 images/outfit/dwarf?core?hai*
 images/outfit/fission?hai*
 images/outfit/fusion?hai*
 images/outfit/heavy?anti-missile?hai*
 images/ship/mfury*
Copyright: Maximilian Korber
License: CC-BY-SA-4.0
Comment: Derived from works by Michael Zahniser (under the same license).

Files:
 images/label/graveyard*
Copyright: @RestingImmortal
License: CC-BY-SA-4.0

Files:
 images/outfit/enforcer?confrontation?gear*
Copyright: 1010Todd (1010todd3d@gmail.com)
License: CC-BY-SA-4.0
Comment: Derived from works by Becca Tommaso (tommasobecca03@gmail.com) (under the same license) and Evan Fluharty (under the same license).

Files:
 images/outfit/hai?williwaw*
Copyright: Evan Fluharty (Evanfluharty@gmail.com)
License: CC-BY-SA-4.0
Comment: Made in cooperation with Becca Tommaso (tommasobecca03@gmail.com) and derived from works by Michael Zahniser (under the same license) and Maximilian Korber (under the same license)

Files:
 images/effect/remnant?leak*
 images/effect/remnant?leak?sparkle*
Copyright: Benjamin Jackson (gods.benyamin@outlook.com)
License: CC-BY-SA-4.0
Comment: Derived from works by Michael Zahniser (under the same license)

Files:
 images/ship/hai?ladybug*
 images/thumbnail/hai?ladybug*
 images/planet/station?hai?eight?geocoris*
Copyright: None (CC0: Public Domain)
License: CC0
Comment: Public domain textures from texture.ninja.

Files:
 images/planet/wormhole-syndicate-ad*
Copyright: Michael Zahniser
License: CC-BY-SA-4.0
Comment: Created by a past contributor derived from works by Michael Zahniser (under the same license). Rights relinquished to Michael Zahniser.

Files:
 images/planet/station?hai?geocoris*
Copyright: Michael Zahniser
License: CC-BY-SA-4.0
Comment: Created by a past contributor derived from works by Michael Zahniser (under the same license). Rights relinquished to Michael Zahniser.

Files:
 images/effect/firestorm?ring*
Copyright: None (CC0: Public Domain)
License: CC0

Files:
 images/outfit/expeller*
 images/outfit/grab-strike*
 images/hardpoint/grab-strike*
 images/ship/bulk?freighter*
 images/ship/dredger*
 images/thumbnail/bulk?freighter*
 images/thumbnail/dredger*
Copyright: Lia Gerty (https://github.com/ravenshining)
License: CC-BY-SA-4.0
Comment: Derived from work by Michael Zahniser (under the same licence) and Becca Tomaso (under the same licence).

Files:
 images/ship/raider*
 images/thumbnail/raider*
Copyright: Lia Gerty (https://github.com/ravenshining)
License: CC-BY-SA-4.0
Comment: Derived from work by Michael Zahniser (under the same licence) and Red-57 (under the same licence).

Files:
 images/effect/korath?afterburner*
 images/ship/chaser*
 images/ship/world-ship*
 images/thumbnail/chaser*
 images/thumbnail/world-ship*
Copyright: Lia Gerty (https://github.com/ravenshining)
License: CC-BY-SA-4.0
Comment: Derived from work by Michael Zahniser (under the same licence)

Files:
 images/outfit/torpedopod*
 images/outfit/typhoonpod*
Copyright: Lia Gerty (https://github.com/ravenshining)
License: CC-BY-SA-4.0
Comment: Derived from work by Becca Tomaso (under the same licence).

Files:
 images/outfit/liquid?sodium*
Copyright: Lia Gerty (https://github.com/ravenshining)
Comment: Derived from works by Saugia (under the same licence) and public domain works previously submitted to Endless Sky.
License: CC-BY-SA-4.0

Files:
 images/_menu/haze-blackbody+*
 images/_menu/haze-full+*
 images/_menu/haze-yellow+*
 images/planet/browndwarf-l-rogue*
 images/planet/browndwarf-l*
 images/planet/browndwarf-y-rogue*
 images/planet/browndwarf-y*
Copyright: Lia Gerty (https://github.com/ravenshining)
License: CC-BY-SA-4.0

Files:
 images/projectile/digger*
Copyright: Lia Gerty (https://github.com/ravenshining)
License: CC-BY-SA-4.0
Comment: Derived from public domain work previously submitted to Endless Sky.

Files:
 images/planet/browndwarf-t-rogue*
 images/planet/browndwarf-t*
 images/planet/saturn*
Copyright: Lia Gerty (https://github.com/ravenshining)
License: CC-BY-SA-4.0
Comment: Derived from works by NASA (public domain)

Files:
 sounds/atomic?*
Copyright: Lia Gerty
License: CC-BY-SA-4.0
Comment: Derived from public domain sounds taken from freesound.org.

Files:
 images/ship/heliarch?breacher*
 images/ship/heliarch?hunter*
 images/ship/heliarch?judicator*
 images/ship/heliarch?pursuer*
 images/ship/heliarch?rover*
 images/ship/heliarch?stalker*
 images/thumbnail/heliarch?breacher*
 images/thumbnail/heliarch?hunter*
 images/thumbnail/heliarch?judicator*
 images/thumbnail/heliarch?pursuer*
 images/thumbnail/heliarch?rover*
 images/thumbnail/heliarch?stalker*
 images/outfit/finisher?storage*
 images/outfit/fuel?module*
 images/outfit/large?cogeneration?module*
 images/outfit/small?cogeneration?module*
 images/scene/councilofahr1*
 images/scene/councilofahr2*
Copyright: Arachi-Lover
License: CC-BY-SA-4.0
Comment: Derived from works by Michael Zahniser (under the same license).

Files:
 images/effect/heaver*
 images/effect/korath?digger*
 images/effect/shunt*
 images/hardpoint/korath?heaver*
 images/icon/korath?heaver*
 images/outfit/korath?heaver*
 images/outfit/*korath?reverser*
 images/projectile/expeller*
 images/projectile/heaver*
 images/projectile/shunt-strike*
 images/ship/kas-ik?tek?7*
 images/thumbnail/kas-ik?tek?7*
Copyright: None (CC0 Public Domain)
License: CC0
Comment: Uses public domain textures from texture.ninja

Files:
 images/hardpoint/digger?turret*
 images/outfit/korath?digger?turret*
 images/outfit/korath?digger*
Copyright: Becca Tommaso and Michael Zahniser
License: CC-BY-SA-4.0
Comment: Created by a past contributor derived from works by Becca Tommaso and Michael Zahniser (under the same license). Rights relinquished to Becca Tommaso and Michael Zahniser.

Files:
 images/*/korath*reverser*
Copyright: Michael Zahniser
License: CC-BY-SA-4.0
Comment: Created by a past contributor derived from works by Michael Zahniser (under the same license). Rights relinquished to Michael Zahniser.


Files:
 images/outfit/outskirts?gauger*
Copyright: Arachi-Lover
License: CC-BY-SA-4.0
Comment: Derived from works by Zachary Siple and Michael Zahniser (under the same license).

Files:
 images/effect/dragonflame*
 images/effect/fusionflare*
 images/effect/pwave?shot*
 images/effect/sheragiam*
 images/effect/pwavehp*
 images/effect/ka'het?flare/*
 images/effect/fissionflare*
 images/effect/pwtflare*
 images/effect/explosions/nuke*
 images/icon/dragonflame*
 images/icon/shard*
 images/outfit/dragonflame*
 images/outfit/pwave?turret*
 images/outfit/embattery*
 images/outfit/sheragicooling*
 images/outfit/fusiondrive*
 images/outfit/fissiondrive*
 images/outfit/hion*
 images/outfit/shard*
 images/outfit/sheragi?ews*
 images/outfit/small?embattery*
 images/outfit/small?sheragi?cooling*
 images/projectile/pwavecannon*
 images/projectile/hion*
 images/projectile/hionfrag*
 images/projectile/shardactive*
 images/projectile/shardinactive*
 images/projectile/ionball*
 images/scene/emeraldswordderelict*
 images/ship/emeraldsword*
 images/ship/blackdiamond*
 images/thumbnail/emeraldsword*
 images/thumbnail/blackdiamond*
Copyright: @Karirawri (crim@live.no)
License: CC-BY-SA-4.0

Files:
 images/effect/pwave?impact*
 images/effect/ionball?ring*
 images/effect/ion?explosion*
Copyright: @Karirawri (crim@live.no)
License: CC-BY-SA-4.0
Comment: Derived from works by Michael Zahniser (under the same license).

Files: sounds/dragonflame*
Copyright: TheHadnot
License: public-domain
 Taken from https://freesound.org/people/TheHadnot/sounds/160880/

Files: sounds/pwave*
Copyright: aust_paul
License: public-domain
 Taken from https://freesound.org/people/aust_paul/sounds/30935/

Files: sounds/hion*
Copyright: michael_kur95
License: CC-BY-3.0
Comment: Taken from https://freesound.org/people/michael_kur95/sounds/332993/ and modified.

Files: images/effect/archon?teleport/*
Copyright: @Karirawri (crim@live.no)
License: CC-BY-SA-4.0
Comment: Derived from works by Michael Zahniser and Becca Tommaso (under the same license).

Files: sounds/archonteleport*
Copyright: oldestmillennial
License: CC-BY-3.0
Comment: Taken from https://freesound.org/people/oldestmillennial/sounds/533025/ and modified.

Files: images/outfit/emp?rack*
Copyright: Anarchist2
License: CC-BY-SA-4.0
Comment: Derived from works by Michael Zahniser (under the same license).

Files: images/planet/*-hot*
Copyright: Becca Tommaso
License: CC-BY-SA-4.0
Comment: Derived from works by ESA/Hubble & NASA (under the same license)

Files:
 images/land/clouds*
Copyright: Benjamin Jackson (gods.benyamin@outlook.com)
License: CC-BY-SA-4.0

Files:
 images/outfit/ka'het?maeri?engine*
 images/outfit/ka'het?telis?engine*
 images/outfit/ka'het?sustainer?engine*
 images/outfit/ka'het?vareti?engine*
Copyright: Becca Tommaso (tommasobecca03@gmail.com)
License: CC-BY-SA-4.0
Comment: Original work by Griffin Schutte (theronepic@gmail.com), finished by Becca Tommaso.

Files: images/outfit/tiny?systems?core*
Copyright: Griffin Schutte (theronepic@gmail.com)
License: CC-BY-SA-4.0
Comment: Derived from work by Michael Zahniser (under the same license).

Files: images/outfit/ka'het?compact?engine*
Copyright: Griffin Schutte (theronepic@gmail.com)
License: CC-BY-SA-4.0

Files: images/outfit/plasma?repeater*
Copyright: Becca Tommaso
License: CC-BY-SA-4.0
Comment: Derived from works by Michael Zahniser (under the same license) and Darcy Manoel.

Files:
 images/outfit/proton?turret*
Copyright: Becca Tommaso
License: CC-BY-SA-4.0
Comment: Derived from works by Michael Zahniser (under the same license) and Nate Graham.

Files:
 images/outfit/brig*
Copyright: Becca Tommaso
License: CC-BY-SA-4.0
Comment: Derived from works by Nate Graham (under the same license).

Files:
 images/outfit/refueling?module*
Copyright: Becca Tommaso
License: CC-BY-SA-4.0
Comment: Derived from works by Michael Zahniser (under the same license).

Files:
 images/outfit/tripulse?shredder*
 images/outfit/value?detector*
Copyright: Ejo Thims
License: CC-BY-SA-4.0
Comment: Derived from works by Michael Zahniser (under the same license).

Files:
 images/outfit/heliarch?license*
Copyright: Becca Tommaso
License: CC-BY-SA-4.0

Files:
 images/star/a-dwarf*
 images/star/a-giant*
 images/star/a-supergiant*
 images/star/a0*
 images/star/a3*
 images/star/a5*
 images/star/a8*
 images/star/b-dwarf*
 images/star/b-giant*
 images/star/b-supergiant*
 images/star/b0*
 images/star/b3*
 images/star/b5*
 images/star/b8*
 images/star/black-hole*
 images/star/carbon*
 images/star/f-dwarf*
 images/star/f-giant*
 images/star/f-supergiant*
 images/star/f0*
 images/star/f3*
 images/star/f5-old*
 images/star/f5*
 images/star/f8*
 images/star/g-dwarf*
 images/star/g-giant*
 images/star/g-supergiant*
 images/star/g0-old*
 images/star/g0*
 images/star/g3*
 images/star/g5-old*
 images/star/g5*
 images/star/g8*
 images/star/k-dwarf*
 images/star/k-giant*
 images/star/k-supergiant*
 images/star/k0-old*
 images/star/k0*
 images/star/k3*
 images/star/k5-old*
 images/star/k5*
 images/star/k8*
 images/star/l-dwarf*
 images/star/m-dwarf*
 images/star/m-giant*
 images/star/m-supergiant*
 images/star/m0*
 images/star/m3*
 images/star/m5*
 images/star/m8*
 images/star/nova*
 images/star/nova-old*
 images/star/o-dwarf*
 images/star/o-giant*
 images/star/o-supergiant*
 images/star/o0*
 images/star/o3*
 images/star/o5*
 images/star/o8*
 images/star/wr*
Copyright: Matteo "Lead" M.
License: CC-BY-SA-4.0

Files:
 images/asteroid/livecrystal/livecrystal*
 images/effect/burning?spark*
 images/effect/corrosion?spark*
 images/effect/efreti?flare/*
 images/effect/explosion/pug/*
 images/effect/finisher?impact*
 images/effect/plasma?cloud*
 images/effect/plasma?fire*
 images/effect/plasma?impact*
 images/effect/pug?flare/*
 images/effect/wanderer?flare/*
 images/effect/zapper?impact*
 images/hardpoint/nuke*
 images/_menu/haze-coal*
 images/outfit/*?korath?afterburner*
 images/outfit/asteroid?scanner*
 images/outfit/*efreti?steering*
 images/outfit/*efreti?thruster*
 images/outfit/fusion?cannon*
 images/outfit/nuke*
 images/planet/pontes*
 images/projectile/fire-lance*
 images/projectile/fusion?gun?bolt*
 images/projectile/blaze-pike*
 images/projectile/korath?inferno*
 images/projectile/missile-0*
 images/projectile/missile-1*
 images/ship/battleship*
 images/ship/cirrus*
 images/ship/gero*
 images/ship/nimbus*
 images/ship/silent?harvester*
 images/ship/stratus*
 images/ship/venta*
 images/thumbnail/cirrus*
 images/thumbnail/gero*
 images/thumbnail/nimbus*
 images/thumbnail/stratus*
 images/thumbnail/venta*
 images/star/coal-black-hole*
 images/star/neutron*
 images/star/small-black-hole*
 images/star/twilight-black-hole*
 images/thumbnail/battleship*
Copyright: Gefüllte Taubenbrust <jeaminer23@gmail.com>
License: CC-BY-SA-4.0

Files:
 images/outfit/small?photovoltaic*
 images/outfit/tiny?photovoltaic*
Copyright: Gefüllte Taubenbrust <jeaminer23@gmail.com>
License: CC-BY-SA-4.0
Comment: Derived from works by Michael Zahniser <mzahniser@gmail.com>, David Monniaux (commons.wikimedia.org/wiki/User:David.Monniaux) and Nick Barry (github.com/itsnickbarry)

Files:
 images/ship/manta*
 images/ship/mmanta*
 images/ship/mraven*
 images/ship/msplinter*
 images/thumbnail/manta*
 images/thumbnail/mmanta*
 images/thumbnail/mraven*
 images/thumbnail/msplinter*
Copyright: Gefüllte Taubenbrust <jeaminer23@gmail.com>
License: CC-BY-SA-4.0
Comment: Derived from works by Michael Zahniser and Maximilian Korber (under the same license).

Files: sounds/ionball*
Copyright: pluralz
License: public-domain
 Taken from https://freesound.org/people/pluralz/sounds/475806/

Files:
 images/outfit/tiny?korath?engine*
 images/outfit/korath?bow?drive*
Copyright: Ejo Thims <https://github.com/EjoThims>
License: CC-BY-SA-4.0

Files:
 images/ship/hai?emperor?beetle*
 images/thumbnail/hai?emperor?beetle*
Copyright: Ejo Thims <https://github.com/EjoThims>
License: CC-BY-SA-4.0
Comment: Derived from works by Becca Tommaso and Michael Zahniser (under the same license)

Files:
 images/planet/stationh-ancient0*
 images/planet/stationh-ancient1*
 images/planet/stationh-ancient2*
Copyright: Becca Tommaso (tommasobecca03@gmail.com)
License: CC-BY-SA-3.0
Comment: Derived from works by Michael Zahniser (under the same license).

Files:
 images/scene/ssil?vida?alert?hologram*
 images/scene/remnant?remote?spaceport*
Copyright: J Everett Nichol (jeverett on Discord)
License: CC-BY-SA-3.0
Comment: Derived from works by Becca Tommaso (under the same license).

Files:
 images/effect/atomic?flare/*
 images/effect/coalition?flare/*
 images/effect/ion?flare/*
 images/effect/korath?flare/*
 images/effect/plasma?flare/*
 images/effect/tracker?cloud*
 images/hardpoint/dual?sunbeam?turret*
 images/hardpoint/moonbeam?turret*
 images/hardpoint/sunbeam?turret*
 images/hardpoint/wanderer?anti-missile*
 images/outfit/afterburner*
 images/outfit/blue?sun*
 images/outfit/bright?cloud*
 images/outfit/caldera?afterburner*
 images/outfit/dark?storm*
 images/outfit/double?plasma?core*
 images/outfit/dual?sunbeam?turret*
 images/outfit/finisher?maegrolain*
 images/outfit/moonbeam*
 images/outfit/moonbeam?turret*
 images/outfit/plasma?core*
 images/outfit/red?sun*
 images/outfit/shield?refactor?module*
 images/outfit/sunbeam*
 images/outfit/sunbeam?turret*
 images/outfit/thunderhead?launcher*
 images/outfit/thunderhead?storage*
 images/outfit/triple?plasma?core*
 images/outfit/wanderer?anti-missile*
 images/outfit/wanderer?heat?sink*
 images/outfit/white?sun*
 images/outfit/yellow?sun*
 images/planet/ringworld*
 images/planet/ringworld?broken?debris*
 images/planet/ringworld?broken?debris?small*
 images/planet/ringworld?broken?left*
 images/planet/ringworld?broken?right*
 images/planet/ringworld?left*
 images/planet/ringworld?right*
 images/ship/carrier*
 images/ship/combat?drone*
 images/ship/corvette*
 images/ship/cruiser*
 images/ship/dagger*
 images/ship/flivver*
 images/ship/frigate*
 images/ship/gunboat*
 images/ship/lance*
 images/ship/modified?carrier*
 images/ship/rainmaker*
 images/ship/raven*
 images/ship/splinter*
 images/ship/surveillance?drone*
 images/thumbnail/carrier*
 images/thumbnail/combat?drone*
 images/thumbnail/corvette*
 images/thumbnail/cruiser*
 images/thumbnail/dagger*
 images/thumbnail/flivver*
 images/thumbnail/frigate*
 images/thumbnail/gunboat*
 images/thumbnail/lance*
 images/thumbnail/modified?carrier*
 images/thumbnail/rainmaker*
 images/thumbnail/raven*
 images/thumbnail/splinter*
 images/thumbnail/surveillance?drone*
Copyright: Gefüllte Taubenbrust <jeaminer23@gmail.com>
License: CC-BY-SA-4.0
Comment: Derived from works by Michael Zahniser (under the same license).

Files:
 images/ship/auxiliary*
 images/thumbnail/auxiliary*
Copyright: Gefüllte Taubenbrust <jeaminer23@gmail.com>
License: CC-BY-SA-4.0
Comment: Derived from works by Evan Fluharty (under the same license).

Files:
 images/outfit/gat?turret?hardpoint*
 images/outfit/gat?turret*
Copyright: bene-dictator <benstaples8068@gmail.com>
License: CC-BY-SA-4.0
Comment: Derived from works by Michael Zahniser (under the same license), detailed by Saugia.

Files:
 images/outfit/surtrblood*
Copyright: bene_dictator <benstaples8068@gmail.com>
License: CC-BY-SA-4.0
Comment: Derived from works by Anarchist2 (under the same license).

Files:
 images/planet/station19*
Copyright: bene-dictator <benstaples8068@gmail.com>
License: CC-BY-SA-4.0
Comment: Derived from works by Michael Zahniser (under the same license).

Files:
 images/_menu/haze-dark-nebula*
 images/effect/incipias?flare/*
 images/effect/horizon?grappler*
 images/effect/plasma?exhaust*
 images/effect/plasma?particle*
 images/effect/stagnation?beam?impact*
 images/effect/star?tail*
 images/hardpoint/horizon?grappler*
 images/hardpoint/stagnation?beam*
 images/outfit/gas?class?shield*
 images/outfit/horizon?grappler*
 images/outfit/liquid?class?shield*
 images/outfit/metallic?hydrogen?cell*
 images/outfit/mh?*
 images/outfit/plasma?discharger*
 images/outfit/stagnation?beamx*
 images/outfit/star?tail?*
 images/planet/aera*
 images/planet/gliese*
 images/planet/redias*
 images/planet/treser*
 images/planet/vulpa*
 images/projectile/ionic?turret*
 images/projectile/plasma?discharge*
 images/projectile/stagnation?beam*
 images/projectile/star?tail*
 images/projectile/strange?ray*
 images/scene/incipias?message*
 images/star/a-eater*
 images/star/magnetar*
 images/star/neutron-small*
 images/star/proto-planetary-disk*
Copyright: RisingLeaf (https://github.com/RisingLeaf)
License: CC-BY-SA-4.0

Files:
 images/asteroid/*bioroid*
 images/effect/acuit?hit*
 images/effect/ast?hit*
 images/effect/balfire*
 images/effect/blink*
 images/effect/bunrodea?flare*
 images/effect/buzzer?am*
 images/effect/chfire*
 images/effect/composed*
 images/effect/drain*
 images/effect/irfite*
 images/effect/tractor?beam*
 images/effect/yellow?spark*
 images/effect/*scin?flare*
 images/effect/*vi?flare*
 images/hardpoint/acuit*
 images/hardpoint/ballistic*
 images/hardpoint/burrower*
 images/hardpoint/choleric*
 images/hardpoint/firestorm?battery*
 images/hardpoint/ion?torch*
 images/hardpoint/irate*
 images/hardpoint/tractor?beam*
 images/label/gegno*
 images/label/umbral*
 images/outfit/acuit*
 images/outfit/acumen*
 images/outfit/ameliorate?cell*
 images/outfit/astuit*
 images/outfit/ballistic?cannon*
 images/outfit/ballistic?turret*
 images/outfit/battlezone?battery*
 images/outfit/brawl?cell*
 images/outfit/burrower*
 images/outfit/campaign?core*
 images/outfit/choleric?cannon*
 images/outfit/choleric?turret*
 images/outfit/crusade?battery*
 images/outfit/firestorm?battery*
 images/outfit/firestorm?rack*
 images/outfit/firestorm?torpedo*
 images/outfit/guile?pulse?laser*
 images/outfit/ion?torch*
 images/outfit/irate?carronade*
 images/outfit/irate?cannon*
 images/outfit/irate?turret*
 images/outfit/mcs?extractor*
 images/outfit/plasma?grenades*
 images/outfit/plasmasickle*
 images/outfit/*plasma?thruster?scin*
 images/outfit/*plasma?steering?scin*
 images/outfit/*plasma?engines?scin*
 images/outfit/savagery?pike*
 images/outfit/scrap?cell*
 images/outfit/skirmish?battery*
 images/outfit/*torch?thruster?vi*
 images/outfit/tractor?beam*
 images/outfit/warforge?battery*
 images/outfit/warzone?core*
 images/planet/alvorada*
 images/planet/asura*
 images/planet/*beryl*
 images/planet/mendez*
 images/planet/station18*
 images/planet/tschyss*
 images/planet/*vajra*
 images/planet/vesvi*
 images/planet/yniu?eiu*
 images/planet/yniu?ena*
 images/projectile/acuit*
 images/projectile/astuit*
 images/projectile/ballistic*
 images/projectile/chloeric*
 images/projectile/firestorm?torpedo*
 images/projectile/guile?pulse?laser*
 images/projectile/irate*
 images/projectile/locust?blaster*
 images/projectile/mandible?cannon*
 images/projectile/neutron?bolt*
 images/projectile/thorax?cannon*
 images/projectile/torch*
 images/scene/rulei?flash*
 images/ship/*astral*
 images/ship/*ayym*
 images/ship/embersylph*
 images/ship/enforcer*
 images/ship/gegno?augen*
 images/ship/gegno?coesite*
 images/ship/gegno?conglomerate*
 images/ship/gegno?corundum*
 images/ship/gegno?dolomite*
 images/ship/gegno?dunite*
 images/ship/gegno?eclogite*
 images/ship/gegno?epidote*
 images/ship/gegno?feldspar*
 images/ship/gegno?felsic*
 images/ship/gegno?gneiss*
 images/ship/gegno?granofel*
 images/ship/gegno?granulite*
 images/ship/gegno?gypsum*
 images/ship/gegno?halite*
 images/ship/gegno?kyanite*
 images/ship/gegno?mica*
 images/ship/gegno?protolith*
 images/ship/gegno?rhyolite*
 images/ship/gegno?schist*
 images/ship/gegno?shale*
 images/ship/gegno?slate*
 images/ship/gegno?tridymite*
 images/ship/hogshead*
 images/ship/*jje*
 images/ship/modified?dromedary*
 images/ship/modified?dromedary?wreck*
 images/ship/saber*
 images/ship/*vyrmeid*
 images/ship/*vyuir*
 images/thumbnail/enforcer*
 images/thumbnail/gegno?augen*
 images/thumbnail/gegno?coesite*
 images/thumbnail/gegno?conglomerate*
 images/thumbnail/gegno?dolomite*
 images/thumbnail/gegno?dunite*
 images/thumbnail/gegno?eclogite*
 images/thumbnail/gegno?epidote*
 images/thumbnail/gegno?feldspar*
 images/thumbnail/gegno?felsic*
 images/thumbnail/gegno?gneiss*
 images/thumbnail/gegno?granulite*
 images/thumbnail/gegno?gypsum*
 images/thumbnail/gegno?halite*
 images/thumbnail/gegno?kyanite*
 images/thumbnail/gegno?mica*
 images/thumbnail/gegno?protolith*
 images/thumbnail/gegno?rhyolite*
 images/thumbnail/gegno?schist*
 images/thumbnail/gegno?shale*
 images/thumbnail/gegno?slate*
 images/thumbnail/gegno?tridymite*
 images/thumbnail/hogshead*
 images/thumbnail/modified?dromedary*
 images/thumbnail/modified?dromedary?wreck*
 images/thumbnail/saber*
 images/thumbnail/vyuir*
Copyright: Saugia <https://github.com/Saugia>
License: CC-BY-SA-4.0

Files:
 images/effect/void?sprite?parts*
 images/outfit/void?sprite?parts*
 images/outfit/teciimach?bay*
 images/outfit/teciimach?pod*
 images/planet/gas3-c*
 images/planet/gas7-r*
 images/ship/aerie*
 images/ship/bactrian*
 images/ship/hailstone*
 images/ship/arch-carrack*
 images/ship/charm-shallop*
 images/ship/echo-galleon*
 images/ship/hauler?vi*
 images/ship/heavy?gust*
 images/ship/mining?drone*
 images/ship/mule*
 images/ship/squall*
 images/ship/sunder*
 images/ship/swan*
 images/thumbnail/aerie*
 images/thumbnail/bactrian*
 images/thumbnail/hailstone*
 images/thumbnail/arch-carrack*
 images/thumbnail/charm-shallop*
 images/thumbnail/echo-galleon*
 images/thumbnail/hauler?vi*
 images/thumbnail/heavy?gust*
 images/thumbnail/mining?drone*
 images/thumbnail/mule*
 images/thumbnail/squall*
 images/thumbnail/sunder*
 images/thumbnail/swan*
 sounds/moonbeam*
Copyright: Saugia <https://github.com/Saugia>
License: CC-BY-SA-4.0
Comment: Derived from works by Michael Zahniser (under the same license).

Files:
 images/ship/pirate?valkyrie*
 images/thumbnail/pirate?valkyrie*
Copyright: Saugia <https://github.com/Saugia>
License: CC-BY-SA-4.0
Comment: Derived from works by Michael Zahniser (under the same license) and 1010todd (under the same license). Incorporating texture made with JSPlacement by WindMillArt <https://windmillart.net/>.

Files:
 sounds/bunrodea?am*
 sounds/coalition?launch*
 sounds/drill*
 sounds/ember?tear*
 sounds/ember?tear?hit*
 sounds/gravity?well*
 sounds/hai?launch*
 sounds/human?launch*
 sounds/human?launch?external*
 sounds/ion?rain*
 sounds/ion?torch*
 sounds/korath?afterburner*
 sounds/korath?launch*
 sounds/korath?launch?external*
 sounds/*incip?plasma*
 sounds/locust?blaster*
 sounds/mandible?cannon*
 sounds/plasma?discharger*
 sounds/remnant?afterburner*
 sounds/remnant?launch*
 sounds/remnant?launch?external*
 sounds/neutron?bolt*
 sounds/scin?launch*
 sounds/sheragi?launch*
 sounds/stagnation?beam*
 sounds/star?tail*
 sounds/*successor?afterburner*
 sounds/swarm?missile*
 sounds/thorax?cannon*
 sounds/tractor?beam*
Copyright: Saugia <https://github.com/Saugia>
License: public-domain
 Based on public domain sounds taken from freesound.org, edits done by Saugia.

Files:
 images/ship/hai?cicada*
 images/ship/hai?scarab*
 images/thumbnail/hai?cicada*
 images/thumbnail/hai?scarab*
Copyright: Saugia <https://github.com/Saugia>
License: CC-BY-SA-4.0
Comment: Derived from works by Michael Zahniser (under the same license) and Evan Fluharty (under the same license).

Files:
 images/hardpoint/blaze-pike*
 images/hardpoint/korath?inferno*
 images/hardpoint/mining?laser?turret*
 images/hardpoint/shunt-strike*
 images/icon/firelight*
 images/outfit/blaze?pike*
 images/outfit/firelight*
 images/outfit/firelight?bank*
 images/outfit/firelight?rack*
 images/outfit/korath?inferno*
 images/outfit/mining?laser*
 images/outfit/mining?laser?turret*
 images/outfit/shunt-strike*
 images/planet/station4c*
 images/planet/station5c*
 images/planet/station6c*
 images/planet/station7c*
 images/planet/station7cb*
 images/projectile/firelight*
 images/projectile/firelight?active*
 sounds/ionic?blast*
Copyright: Saugia <https://github.com/Saugia>
License: CC-BY-SA-4.0
Comment: Derived from works by Michael Zahniser (under the same license) and Becca Tommaso (under the same licence).

Files:
 images/ship/tubfalet*
 images/thumbnail/tubfalet*
Copyright: Saugia <https://github.com/Saugia>
License: CC-BY-SA-4.0
Comment: Derived from works by Michael Zahniser (under the same license) and Lia Gerty (under the same licence).

Files:
 images/hardpoint/microbot?factory*
 images/ship/-nra-ret*
 images/ship/ikatila-ej*
 images/ship/korsmanath?a-awoj*
 images/ship/modified?ladybug*
 images/ship/rai-alorej*
 images/thumbnail/-nra-ret*
 images/thumbnail/ikatila-ej*
 images/thumbnail/korsmanath?a-awoj*
 images/thumbnail/rai-alorej*
Copyright: Saugia <https://github.com/Saugia>
License: CC-BY-SA-4.0
Comment: Derived from public domain works previously submitted to Endless Sky

Files:
 images/outfit/microbot?defense?station*
Copyright: Saugia <https://github.com/Saugia>
Comment: Derived from work by Griffin Schutte (theronepic@gmail.com) (under same licence).
License: CC-BY-SA-4.0

Files:
 images/projectiles/ionic?blast*
 images/ship/kestrel*
 images/ship/kestrelc*
 images/ship/kestrele*
 images/ship/kestrels*
 images/ship/kestrelw*
 images/ship/osprey*
 images/thumbnail/kestrel*
 images/thumbnail/kestrelc*
 images/thumbnail/kestrele*
 images/thumbnail/kestrels*
 images/thumbnail/kestrelw*
 images/thumbnail/osprey*
Copyright: Saugia <https://github.com/Saugia>
License: CC-BY-SA-4.0
Comment: Derived from works by Michael Zahniser (under the same license) and detailed by Anarchist2.

Files:
 images/projectile/*tinyflare*
Copyright: Saugia <https://github.com/Saugia>
License: CC-BY-SA-4.0
Comment: Derived from works by Michael Zahniser (under the same license) and Iaz Poolar (under the same license).

Files:
 images/effect/railspark*
 images/projectile/tinyflare*
 images/outfit/*engines?hai*
 images/outfit/*steering?hai*
 images/outfit/*thruster?hai*
 images/outfit/tiny?ion?engines*
Copyright: Iaz Poolar
License: CC-BY-SA-4.0
Comment: Derived from works by Michael Zahniser (under the same license).

Files:
 images/icon/gat?turret*
Copyright: Saugia <https://github.com/Saugia>
License: CC-BY-SA-4.0
Comment: Derived from works by Maximilian Korber (under the same license) and Amazinite (under the same license).

Files:
 sounds/remnant?afterburner.wav
Copyright: Public Domain
License: public-domain
 Based on public domain sounds taken from freesound.org, edit done by Saugia.

Files:
 sounds/firelight.wav
 sounds/firelight?hit.wav
Copyright: Public Domain
License: public-domain
 Based on public domain sounds taken from freesound.org, edits done by Saugia and Lia Gerty.

Files:
 images/effect/ember?tear/ember?tear?fire*
 images/effect/ember?tear/ember?tear?impact*
 images/effect/ember?tear/ember?tear?vortex*
 images/outfit/ember?tear*
Copyright: X-27 (youtube.com/x-27yt)
License: CC-BY-SA-3.0

Files:
 images/effect/ember?tear/ember?tear?spark*
Copyright: X-27 (youtube.com/x-27yt)
License: CC-BY-SA-3.0
Comment: Derived from works by Michael Zahniser (under the same license).

Files:
 images/land/fields16*
 images/land/fields17*
 images/land/fields18*
 images/land/fields19*
 images/land/fields20*
 images/land/fields21*
 images/land/fields22*
 images/land/fields23*
 images/land/fields24*
 images/land/fields25*
 images/land/fields26*
 images/land/fields27*
 images/land/hills10*
 images/land/sea20*
 images/land/sea21*
 images/land/water14*
 images/land/water15*
 images/land/water16*
 images/land/water17*
 images/land/water18*
 images/land/water19*
 images/land/water20*
Copyright: Peter van der Meer (peter.vd.meer@gmail.com)
License: CC-BY-SA-4.0

Files:
 images/outfit/jump?drive*
 images/outfit/jump?drive?(broken)*
Copyright: Scrinarii1337#0001
License: CC-BY-SA-4.0

Files:
 images/scene/citydark*
Copyright: N/A (CC0 Public Domain)
License: CC0
Comment:
 Taken from pixwizard.com. Archived at https://archive.is/JPrU9.

Files:
 images/scene/buildings*
Copyright: N/A (CC0 Public Domain)
License: CC0
Comment:
 Taken from pixwizard.com. Archived at https://archive.is/x993H.

Files:
 images/scene/lonelyrock*
Copyright: US NOAA
License: public-domain
 From US NOAA, and therefore in the public domain because it was created by
 government employees while doing work for the government.

Files:
 images/scene/snowplain*
Copyright: US NOAA
License: public-domain
 From US NOAA, and therefore in the public domain because it was created by
 government employees while doing work for the government.

Files:
 images/scene/busystreet*
Copyright: Gabriel Del Fiaco
License: public-domain
 Taken from https://archive.is/29hj9. This image was uploaded
 to unsplash.com before June 2017, so it is in the public
 domain.

Files:
 images/scene/iceplains*
Copyright: Federico Di Dio
License: Unsplash
Comment:
 Taken from https://archive.is/MirSk. This image was
 uploaded to unsplash.com after June 2017, so it is subject
 to the Unsplash License. It was also uploaded after
 February 2018, so it is subject to an additional restriction
 limiting the sale of unaltered copies.

Files:
 images/scene/iceplains2*
Copyright: Vidar Nordli-Mathisen
License: Unsplash
Comment:
 Taken from https://archive.is/uC6Up. This image was uploaded
 to unsplash.com after June 2017, so it is subject to the
 Unsplash License. It was also uploaded on February 2, 2018,
 so it is not subject to additional restrictions, as this is
 before the additional restrictions were added.

Files:
 images/scene/redrocks*
Copyright: Joshua Gresham
License: Unsplash
Comment:
 Taken from https://archive.is/0gRHU. This image was
 uploaded to unsplash.com after June 2017, so it is subject
 to the Unsplash License. It was also uploaded after
 February 2018, so it is subject to an additional restriction
 limiting the sale of unaltered copies.

Files:
 images/scene/seasidecliffs*
Copyright: Joachim Pressl
License: Unsplash
Comment:
 Taken from https://archive.is/caZ9F. This image was
 uploaded to unsplash.com after June 2017, so it is subject
 to the Unsplash License. It was also uploaded after
 February 2018, so it is subject to an additional restriction
 limiting the sale of unaltered copies.

Files:
 images/scene/Seasunset*
Copyright: Jim Cooke
License: Unsplash
Comment:
 Taken from https://archive.is/zRulg. This image was uploaded
 to unsplash.com after June 2017, so it is subject to the
 Unsplash License. It was uploaded before February 2018, so
 it is not subject to additional restrictions.

Files:
 images/scene/smeer*
Copyright: Parrish Freeman
License: Unsplash
Comment:
 Taken from https://archive.is/W6LES. This image was
 uploaded to unsplash.com after June 2017, so it is subject
 to the Unsplash License. It was also uploaded after
 February 2018, so it is subject to an additional restriction
 limiting the sale of unaltered copies.

Files:
 images/scene/snowfield*
Copyright: Alessio Soggetti
License: Unsplash
Comment:
 Taken from https://archive.is/JGEju. This image was
 uploaded to unsplash.com after June 2017, so it is subject
 to the Unsplash License. It was also uploaded after
 February 2018, so it is subject to an additional restriction
 limiting the sale of unaltered copies.

Files:
 images/scene/snowvillage*
Copyright: Matthew Buchanan
License: Unsplash
Comment:
 Taken from https://archive.is/DRS7j. This image was
 uploaded to unsplash.com after June 2017, so it is subject
 to the Unsplash License. It was also uploaded after
 February 2018, so it is subject to an additional restriction
 limiting the sale of unaltered copies.

Files:
 images/scene/sunset*
Copyright: Carl Schlabach
License: Unsplash
Comment:
 Taken from https://archive.is/oFaOT. This image was
 uploaded to unsplash.com after June 2017, so it is subject
 to the Unsplash License. It was also uploaded after
 February 2018, so it is subject to an additional restriction
 limiting the sale of unaltered copies.

Files:
 images/scene/tower*
Copyright: Constant Loubier
License: Unsplash
Comment:
 Taken from https://archive.is/764rq. This image was
 uploaded to unsplash.com after June 2017, so it is subject
 to the Unsplash License. It was also uploaded after
 February 2018, so it is subject to an additional restriction
 limiting the sale of unaltered copies.

Files:
 images/scene/icepicture*
Copyright: Alberto Restifo
License: public-domain
 Taken from https://archive.is/d4jre. This image was uploaded
 to unsplash.com before June 2017, so it is in the public
 domain.

Files:
 images/scene/hroar*
Copyright: Dane Crowton
License: CC-BY-SA-4.0

Files: images/land/asteroid0*
Copyright: Becca Tommaso
License: CC0
Comment: Derived from works by ESA/Rosetta spacecraft (under the same license).


Files:
 images/outfit/small?recovery?module*
Copyright: 1010todd
License: CC-BY-SA-4.0
Comment: Derived from works by Michael Zahniser (under the same license).

Files:
 images/outfit/anti-materiel?gun*
 images/outfit/cloud?piercer*
Copyright: 1010todd
License: CC-BY-SA-4.0

Files:
 images/outfit/android*
 images/outfit/collar*
 images/outfit/mug*
 images/outfit/skadetear*
Copyright: Anarchist2
License: CC-BY-SA-4.0

Files:
 images/thumbnail/smew*
 images/ship/smew*
Copyright: Dschiltt
License: CC0
Comment: Derived from works by MZ (under the same license), and contributions by Zoura, Kitteh, Ejo Thims, and Saugia.

Files:
 images/ship/modified?dromedary?ghost*
 images/ship/modified?dromedary?specter*
Copyright: Saugia (https://github.com/Saugia)
License: CC-BY-SA-4.0
Comment: Transparent materials by scrinarii1337.

Files:
 images/land/nasa30*
Copyright: Brian Swift
License: CC-BY-SA-4.0
Comment: Image data: NASA/JPL-Caltech/SwRI/MSSS and Image processing by Brian Swift.

Files:
 images/icon/swarm*
 images/outfit/twin?blaster*
 images/outfit/twin?mod?blaster*
 images/outfit/repeater*
 images/outfit/repeater?turret*
Copyright: Daeridanii (https://github.com/Daeridanii1)
License: CC-BY-SA-4.0
Comment: Derived from works by Becca Tommaso and Michael Zahniser (under the same license).

Files:
 images/land/badlands13*
Copyright: Sasha Sashina
License: Unsplash
Comment:
 Taken from https://archive.is/X25Q2. This image was uploaded to
 unsplash.com after June 2017, so it is subject to the
 Unsplash License. It was also uploaded after February 2018,
 so it is subject to an additional restriction limiting the
 sale of unaltered copies.

Files:
 images/land/beach15*
Copyright: Chris Meads
License: Unsplash
Comment:
 Taken from https://archive.is/OmpGr. This image was uploaded to
 unsplash.com after June 2017, so it is subject to the
 Unsplash License. It was also uploaded after February 2018,
 so it is subject to an additional restriction limiting the
 sale of unaltered copies.

Files:
 images/land/city19*
Copyright: Chan Yuki
License: Unsplash
Comment:
 Taken from https://archive.is/9wmYF. This image was uploaded to
 unsplash.com after June 2017, so it is subject to the
 Unsplash License. It was also uploaded after February 2018,
 so it is subject to an additional restriction limiting the
 sale of unaltered copies.

Files:
 images/land/city20*
Copyright: JC Gellidon
License: Unsplash
Comment:
 Taken from https://archive.is/K4bnD. This image was uploaded to
 unsplash.com after June 2017, so it is subject to the
 Unsplash License. It was also uploaded after February 2018,
 so it is subject to an additional restriction limiting the
 sale of unaltered copies.

Files:
 images/land/city21*
Copyright: Jesse Collins
License: public-domain
 Taken from https://archive.is/qD91K. This image was uploaded to
 unsplash.com after June 2017, so it is subject to the
 Unsplash License. It was also uploaded after February 2018,
 so it is subject to an additional restriction limiting the
 sale of unaltered copies.

Files:
 images/land/city22*
Copyright: Wong Zihoo
License: Unsplash
Comment:
 Taken from https://archive.is/sJt28. This image was uploaded to
 unsplash.com after June 2017, so it is subject to the
 Unsplash License. It was also uploaded after February 2018,
 so it is subject to an additional restriction limiting the
 sale of unaltered copies.

Files:
 images/land/city23*
Copyright: Juan Pablo Ahumada
License: Unsplash
Comment:
 Taken from https://archive.is/GAOgv. This image was uploaded to
 unsplash.com after June 2017, so it is subject to the
 Unsplash License. It was also uploaded after February 2018,
 so it is subject to an additional restriction limiting the
 sale of unaltered copies.

Files:
 images/land/city24*
Copyright: Samuel Charron
License: Unsplash
Comment:
 Taken from https://archive.is/wT75U. This image was uploaded to
 unsplash.com after June 2017, so it is subject to the
 Unsplash License. It was also uploaded on February 20, 2018,
 so it is subject to an additional restriction limiting the
 sale of unaltered copies, as this is a day after the
 restriction was added.

Files:
 images/land/city25*
Copyright: Jules Marvin Eguilos
License: Unsplash
Comment:
 Taken from https://archive.is/qMDPn. This image was uploaded to
 unsplash.com after June 2017, so it is subject to the
 Unsplash License. It was also uploaded after February 2018,
 so it is subject to an additional restriction limiting the
 sale of unaltered copies.

Files:
 images/land/desert14*
Copyright: E Mens
License: Unsplash
Comment:
 Taken from https://archive.is/g5XEM. This image was uploaded to
 unsplash.com after June 2017, so it is subject to the
 Unsplash License. It was also uploaded after February 2018,
 so it is subject to an additional restriction limiting the
 sale of unaltered copies.

Files:
 images/land/desert15*
Copyright: Juli Kosolapova
License: Unsplash
Comment:
 Taken from https://archive.is/VDhic. This image was uploaded to
 unsplash.com after June 2017, so it is subject to the
 Unsplash License. It was also uploaded after February 2018,
 so it is subject to an additional restriction limiting the
 sale of unaltered copies.

Files:
 images/land/forest10*
Copyright: Sarah Humer
License: public-domain
 Taken from https://archive.is/bzVwX. This image was uploaded to
 unsplash.com before June 2017, so it is in the public domain.

Files:
 images/land/mountain27*
Copyright: Marek Piwnicki
License: Unsplash
Comment:
 Taken from https://archive.is/1Tfmm. This image was uploaded to
 unsplash.com after June 2017, so it is subject to the
 Unsplash License. It was also uploaded after February 2018,
 so it is subject to an additional restriction limiting the
 sale of unaltered copies.

Files:
 images/land/mountain28*
Copyright: Luca Bravo
License: Unsplash
Comment:
 Taken from https://archive.is/FwnMI. This image was uploaded to
 unsplash.com after June 2017, so it is subject to the
 Unsplash License. It was uploaded before February 2018, so
 it is not subject to additional restrictions.

Files:
 images/land/mountain29*
Copyright: Marek Piwnicki
License: Unsplash
Comment:
 Taken from https://archive.is/Uqm0M. This image was uploaded to
 unsplash.com after June 2017, so it is subject to the
 Unsplash License. It was also uploaded after February 2018,
 so it is subject to an additional restriction limiting the
 sale of unaltered copies.

Files:
 images/land/mountain30*
Copyright: Mike Liao
License: Unsplash
Comment:
 Taken from https://archive.is/k6mqP. This image was uploaded to
 unsplash.com after June 2017, so it is subject to the
 Unsplash License. It was uploaded before February 2018, so
 it is not subject to additional restrictions.

Files:
 images/land/sea22*
Copyright: Martin Bennie
License: Unsplash
Comment:
 Taken from https://archive.is/MO0Rz. This image was uploaded to
 unsplash.com after June 2017, so it is subject to the
 Unsplash License. It was also uploaded after February 2018,
 so it is subject to an additional restriction limiting the
 sale of unaltered copies.

Files:
 images/land/city26*
 images/land/city27*
 images/land/city28*
 images/land/clouds9*
 images/land/clouds10*
 images/land/fields28*
 images/land/fields29*
 images/land/forest11*
 images/land/forest12*
 images/land/path1*
 images/land/path2*
 images/land/path3*
 images/land/path4*
 images/land/sea24*
 images/land/sky12*
 images/land/sky13*
 images/land/water21*
 images/land/water22*
 images/land/water23*
 images/land/water24*
 images/land/water25*
Copyright: DAK (4robits@gmail.com)
License: CC-BY-SA-4.0

Files:
 images/land/snow22*
Copyright: Paston Woelber
License: Unsplash
Comment:
 Taken from https://archive.is/rmkuZ. This image was uploaded to
 unsplash.com after June 2017, so it is subject to the
 Unsplash License. It was also uploaded after February 2018,
 so it is subject to an additional restriction limiting the
 sale of unaltered copies.

Files:
 images/land/snow23*
 images/scene/iceplains3*
Copyright: Daniel Frank
License: Unsplash
Comment:
 Taken from https://archive.is/xK5Wu. These images were
 uploaded to unsplash.com after June 2017, so they are
 subject to the Unsplash License. They were also uploaded
 after February 2018, so they are subject to an additional
 restriction limiting the sale of unaltered copies.

Files:
 images/ui/red?alert*
 images/ui/tactical/acceleration*
 images/ui/tactical/gun?range*
 images/ui/tactical/turret?range*
 images/ui/tactical/turn*
 images/ui/tactical/velocity*
Copyright: Zitchas (zitchas.jma@gmail.com)
License: CC-BY-SA-4.0

Files:
 images/ui/tactical/crew*
 images/ui/tactical/energy*
 images/ui/tactical/fuel*
 images/ui/tactical/thermal*
Copyright: Michael Zahniser <mzahniser@gmail.com>
License: CC-BY-SA-4.0
Comment: Cropped and split into four new files by Zitchas (zitchas.jma@gmail.com)

Files:
 images/scene/cave?scene*
Copyright: Gefüllte Taubenbrust <jeaminer23@gmail.com>
License: CC-BY-SA-4.0
Comment: Derived from works by Becca Tommaso (under the same license).

Files:
 images/_menu/haze-brown*
Copyright: RisingLeaf (https://github.com/RisingLeaf)
License: CC-BY-SA-4.0
Comment: Derived from _menu/haze-133 (no copyright given).

Files:
<<<<<<< HEAD
 images/scene/volcanic-eruption-at-night*
Copyright: N/A (public domain)
License: public-domain
 Taken from https://archive.is/I6L1t. From the US National Park Service, and therefore in the public domain because it was created by government employees while doing work for the government.

Files:
 images/scene/blue-whale*
Copyright: Mike Baird
License: CC-BY-2.0
Comment:
 Taken from https://archive.is/xDuTQ.

Files:
 images/scene/purple-lightning*
 images/land/rough-seas*
 images/land/monterey-bay-aquarium*
Copyright: N/A (public domain)
License: public-domain
 Taken from https://archive.is/VzbdB, https://archive.is/NmmVG, and https://archive.is/Tr5I7, respectively. From US NOAA, and therefore in the public domain because they were created by government employees while doing work for the government.

Files:
 images/planet/ocean-rabasot.png
Copyright: Public Domain
License: public-domain
 Created by two anonymous authors in 2022, donated to public domain.

Files:
 images/planet/lumpy-moon.png
Copyright: Public Domain
License: public-domain
 Created by two anonymous authors in 2022, donated to public domain.
=======
 images/scene/emerging?ladybug*
Copyright: RisingLeaf (https://github.com/RisingLeaf)
License: CC-BY-SA-4.0
Comment: Derived from public domain works previously submitted to Endless Sky.
>>>>>>> ba78fa8b

Files:
 images/effect/ionic?impact*
Copyright: RisingLeaf (https://github.com/RisingLeaf)
License: CC-BY-SA-4.0
Comment: Derived from works by Michael Zahniser (under the same license).

Files:
 images/land/hills11*
Copyright: CyberJudas (cyberjudas@dnmx.org)
License: CC-BY-SA-4.0

Files:
 images/ui/red?alert?grayed*
Copyright: Dave Flowers
License: CC-BY-SA-4.0
Comment: grayscale version of images/ui/red alert, by Zitchas (zitchas.jma@gmail.com)

Files:
 images/ui/sales?key*
Copyright: Dave Flowers
License: CC-BY-SA-4.0
Comment: Derived from works by Michael Zahniser (under the same license).

Files:
 images/ui/find?*
Copyright: Daeridanii (https://github.com/Daeridanii1)
License: CC0
Comment: selected and unselected versions of images/ui/find, by Ember369 (https://github.com/Ember369)

Files:
 images/land/mars4*
Copyright: NASA
License: public-domain
 Derived from works by NASA/JPL-Caltech/Malin Space Science Systems.

Files:
 images/effect/bimodal?impact*
 images/effect/bimodal?switch?impact*
 images/effect/drag?cannon?impact*
 images/effect/overcharged?pulse?laser?impact*
 images/effect/successor?flare/*
 images/effect/successor?pulse?laser?impact*
 images/effect/void?spark*
 images/hardpoint/bimodal?turret*
 images/hardpoint/overcharged?pulse?laser?turret*
 images/hardpoint/successor?pulse?laser?turret*
 images/icon/hv?spike*
 images/label/successors*
 images/outfit/bimodal?coilgun?turret*
 images/outfit/bimodal?coilgun*
 images/outfit/drag?cannon*
 images/outfit/fuel?sail*
 images/outfit/hv?spike?rack*
 images/outfit/hv?spike*
 images/outfit/large?betavoltaic*
 images/outfit/large?successor?battery*
 images/outfit/large?successor?reactor*
 images/outfit/large?successor?reverse*
 images/outfit/large?successor?shield*
 images/outfit/large?successor?steering*
 images/outfit/large?successor?thruster*
 images/outfit/medium?betavoltaic*
 images/outfit/medium?successor?reactor*
 images/outfit/medium?successor?repair*
 images/outfit/medium?successor?reverse*
 images/outfit/medium?successor?shield*
 images/outfit/medium?successor?steering*
 images/outfit/medium?successor?thruster*
 images/outfit/overcharged?betavoltaic*
 images/outfit/overcharged?pulse?laser?turret*
 images/outfit/overcharged?pulse?laser*
 images/outfit/railgun?h2h*
 images/outfit/shield?cortex?interface*
 images/outfit/sjeja?kinetic?lance*
 images/outfit/small?betavoltaic*
 images/outfit/small?successor?battery*
 images/outfit/small?successor?reactor*
 images/outfit/small?successor?repair*
 images/outfit/small?successor?reverse*
 images/outfit/small?successor?shield*
 images/outfit/small?successor?steering*
 images/outfit/small?successor?thruster*
 images/outfit/successor?armor*
 images/outfit/successor?cooling*
 images/outfit/successor?engines?tiny*
 images/outfit/successor?license*
 images/outfit/successor?pulse?laser?turret*
 images/outfit/successor?pulse?laser*
 images/outfit/tiny?successor?shield*
 images/outfit/tuur?scanning?suite*
 images/outfit/veldt?combat?scanner*
 images/planet/station?successor*
 images/projectile/bimodal?switch*
 images/projectile/bimodal*
 images/projectile/drag?cannon*
 images/projectile/sjeja?kinetic?lance*
 images/projectile/successor?pulse?laser*
 images/ship/aaulqra*
 images/ship/ejniisde*
 images/ship/kaskhorade*
 images/ship/kvelqde-khora*
 images/ship/kvelqde*
 images/ship/myaede*
 images/ship/nnesaarau*
 images/ship/ojde*
 images/ship/seiitej*
 images/ship/stolsaqra*
 images/ship/veusade*
 images/ship/vujlet*
 images/thumbnail/aaulqra*
 images/thumbnail/ejniisde*
 images/thumbnail/kaskhorade*
 images/thumbnail/kvelqde-khora*
 images/thumbnail/kvelqde*
 images/thumbnail/myaede*
 images/thumbnail/nnesaarau*
 images/thumbnail/ojde*
 images/thumbnail/seiitej*
 images/thumbnail/stolsaqra*
 images/thumbnail/veusade*
 images/thumbnail/vujlet*
Copyright: Daeridanii (https://github.com/Daeridanii1)
License: CC-BY-SA-4.0

Files:
  sounds/bimodal*
  sounds/drag?cannon*
  sounds/overcharged?pulse?laser*
  sounds/successor?pulse?laser*
Copyright: Daeridanii (https://github.com/Daeridanii1)
License: CC-BY-SA-4.0
Comment: Sound effects generated with Labchirp v1.60 (https://labbed.net/software/labchirp/).

Files:
 images/_menu/haze-tear*
 images/star/void-scar*
Copyright: Daeridanii (https://github.com/Daeridanii1)
License: CC0
Comment: Derived from works by NASA in the public domain.

Files:
 images/land/fog12*
Copyright: US National Park Service
License: public-domain
 From the US National Park Service, and therefore in the public domain
 because it was created by government employees while doing work for the government.

Files:
 images/land/snow24*
Copyright: NPS Photo / Kent Miller
License: public-domain
 From the US National Park Service, and therefore in the public domain
 because it was created by government employees while doing work for the government.

Files:
 images/land/snow25*
Copyright: DCheretovich
License: CC0
Comment: Taken from https://commons.wikimedia.org/wiki/File:Vatnajökull_glacier.jpg and cropped.

Files:
 images/land/lava14*
Copyright: USGS
License: public-domain
 From the USGS, and therefore in the public domain because it was created by
 government employees while doing work for the government.

Files:
 images/holovid?zone*
 images/phantom?pallet*
Copyright: None (placed in public domain by an anonymous author)
License: CC0
Comment: Uses public domain textures from texture.ninja. Meshes were made by an anonymous author in 2023-2024.

License: Depends
 Taken from unsplash.com. Until June 2017, this was a collection of photographs that had been donated and
 placed in the public domain. In June 2017, Unsplash modified their terms and conditions to make all images
 uploaded after that date subject to a permissive license (the "Unsplash License.") These pictures were added
 to the game after June 2017, but could have been uploaded before then. Therefore, the license of these images
 depends on when they were uploaded. If they were uploaded before June 2017, they are in the public domain. If
 they were uploaded on or after June 2017, they are subject to the Unsplash License. Additionally, all images
 uploaded to Unsplash after February 2018 cannot be sold without making "significant alterations" as they are
 subject to more restrictive terms and conditions.

License: Unsplash
 Unsplash grants you an irrevocable, nonexclusive, worldwide copyright
 license to download, copy, modify, distribute, perform, and use photos
 from Unsplash for free, including for commercial purposes, without
 permission from or attributing the photographer or Unsplash. This
 license does not include the right to compile photos from Unsplash to
 replicate a similar or competing service.

License: GPL-3+
 This program is free software: you can redistribute it and/or modify
 it under the terms of the GNU General Public License as published by
 the Free Software Foundation; either version 3 of the License, or
 (at your option) any later version.
 .
 This program is distributed in the hope that it will be useful,
 but WITHOUT ANY WARRANTY; without even the implied warranty of
 MERCHANTABILITY or FITNESS FOR A PARTICULAR PURPOSE.  See the
 GNU General Public License for more details.
 .
 You should have received a copy of the GNU General Public License
 along with this program.  If not, see <http://www.gnu.org/licenses/>.
 .
 On Debian systems, the complete text of the GNU General Public
 License version 3 can be found in "/usr/share/common-licenses/GPL-3".

License: CC-BY-SA-4.0
 By exercising the Licensed Rights (defined below), You accept and agree
 to be bound by the terms and conditions of this Creative Commons
 Attribution-ShareAlike 4.0 International Public License ("Public
 License"). To the extent this Public License may be interpreted as a
 contract, You are granted the Licensed Rights in consideration of Your
 acceptance of these terms and conditions, and the Licensor grants You
 such rights in consideration of benefits the Licensor receives from
 making the Licensed Material available under these terms and
 conditions.
 .
 Section 1 -- Definitions.
 .
 a. Adapted Material means material subject to Copyright and Similar
 Rights that is derived from or based upon the Licensed Material
 and in which the Licensed Material is translated, altered,
 arranged, transformed, or otherwise modified in a manner requiring
 permission under the Copyright and Similar Rights held by the
 Licensor. For purposes of this Public License, where the Licensed
 Material is a musical work, performance, or sound recording,
 Adapted Material is always produced where the Licensed Material is
 synched in timed relation with a moving image.
 .
 b. Adapter's License means the license You apply to Your Copyright
 and Similar Rights in Your contributions to Adapted Material in
 accordance with the terms and conditions of this Public License.
 .
 c. BY-SA Compatible License means a license listed at
 creativecommons.org/compatiblelicenses, approved by Creative
 Commons as essentially the equivalent of this Public License.
 .
 d. Copyright and Similar Rights means copyright and/or similar rights
 closely related to copyright including, without limitation,
 performance, broadcast, sound recording, and Sui Generis Database
 Rights, without regard to how the rights are labeled or
 categorized. For purposes of this Public License, the rights
 specified in Section 2(b)(1)-(2) are not Copyright and Similar
 Rights.
 .
 e. Effective Technological Measures means those measures that, in the
 absence of proper authority, may not be circumvented under laws
 fulfilling obligations under Article 11 of the WIPO Copyright
 Treaty adopted on December 20, 1996, and/or similar international
 agreements.
 .
 f. Exceptions and Limitations means fair use, fair dealing, and/or
 any other exception or limitation to Copyright and Similar Rights
 that applies to Your use of the Licensed Material.
 .
 g. License Elements means the license attributes listed in the name
 of a Creative Commons Public License. The License Elements of this
 Public License are Attribution and ShareAlike.
 .
 h. Licensed Material means the artistic or literary work, database,
 or other material to which the Licensor applied this Public
 License.
 .
 i. Licensed Rights means the rights granted to You subject to the
 terms and conditions of this Public License, which are limited to
 all Copyright and Similar Rights that apply to Your use of the
 Licensed Material and that the Licensor has authority to license.
 .
 j. Licensor means the individual(s) or entity(ies) granting rights
 under this Public License.
 .
 k. Share means to provide material to the public by any means or
 process that requires permission under the Licensed Rights, such
 as reproduction, public display, public performance, distribution,
 dissemination, communication, or importation, and to make material
 available to the public including in ways that members of the
 public may access the material from a place and at a time
 individually chosen by them.
 .
 l. Sui Generis Database Rights means rights other than copyright
 resulting from Directive 96/9/EC of the European Parliament and of
 the Council of 11 March 1996 on the legal protection of databases,
 as amended and/or succeeded, as well as other essentially
 equivalent rights anywhere in the world.
 .
 m. You means the individual or entity exercising the Licensed Rights
 under this Public License. Your has a corresponding meaning.
 .
 Section 2 -- Scope.
 .
 a. License grant.
 .
 1. Subject to the terms and conditions of this Public License,
 the Licensor hereby grants You a worldwide, royalty-free,
 non-sublicensable, non-exclusive, irrevocable license to
 exercise the Licensed Rights in the Licensed Material to:
 .
 a. reproduce and Share the Licensed Material, in whole or
 in part; and
 .
 b. produce, reproduce, and Share Adapted Material.
 .
 2. Exceptions and Limitations. For the avoidance of doubt, where
 Exceptions and Limitations apply to Your use, this Public
 License does not apply, and You do not need to comply with
 its terms and conditions.
 .
 3. Term. The term of this Public License is specified in Section
 6(a).
 .
 4. Media and formats; technical modifications allowed. The
 Licensor authorizes You to exercise the Licensed Rights in
 all media and formats whether now known or hereafter created,
 and to make technical modifications necessary to do so. The
 Licensor waives and/or agrees not to assert any right or
 authority to forbid You from making technical modifications
 necessary to exercise the Licensed Rights, including
 technical modifications necessary to circumvent Effective
 Technological Measures. For purposes of this Public License,
 simply making modifications authorized by this Section 2(a)
 (4) never produces Adapted Material.
 .
 5. Downstream recipients.
 .
 a. Offer from the Licensor -- Licensed Material. Every
 recipient of the Licensed Material automatically
 receives an offer from the Licensor to exercise the
 Licensed Rights under the terms and conditions of this
 Public License.
 .
 b. Additional offer from the Licensor -- Adapted Material.
 Every recipient of Adapted Material from You
 automatically receives an offer from the Licensor to
 exercise the Licensed Rights in the Adapted Material
 under the conditions of the Adapter's License You apply.
 .
 c. No downstream restrictions. You may not offer or impose
 any additional or different terms or conditions on, or
 apply any Effective Technological Measures to, the
 Licensed Material if doing so restricts exercise of the
 Licensed Rights by any recipient of the Licensed
 Material.
 .
 6. No endorsement. Nothing in this Public License constitutes or
 may be construed as permission to assert or imply that You
 are, or that Your use of the Licensed Material is, connected
 with, or sponsored, endorsed, or granted official status by,
 the Licensor or others designated to receive attribution as
 provided in Section 3(a)(1)(A)(i).
 .
 b. Other rights.
 .
 1. Moral rights, such as the right of integrity, are not
 licensed under this Public License, nor are publicity,
 privacy, and/or other similar personality rights; however, to
 the extent possible, the Licensor waives and/or agrees not to
 assert any such rights held by the Licensor to the limited
 extent necessary to allow You to exercise the Licensed
 Rights, but not otherwise.
 .
 2. Patent and trademark rights are not licensed under this
 Public License.
 .
 3. To the extent possible, the Licensor waives any right to
 collect royalties from You for the exercise of the Licensed
 Rights, whether directly or through a collecting society
 under any voluntary or waivable statutory or compulsory
 licensing scheme. In all other cases the Licensor expressly
 reserves any right to collect such royalties.
 .
 Section 3 -- License Conditions.
 .
 Your exercise of the Licensed Rights is expressly made subject to the
 following conditions.
 .
 a. Attribution.
 .
 1. If You Share the Licensed Material (including in modified
 form), You must:
 .
 a. retain the following if it is supplied by the Licensor
 with the Licensed Material:
 .
 i. identification of the creator(s) of the Licensed
 Material and any others designated to receive
 attribution, in any reasonable manner requested by
 the Licensor (including by pseudonym if
 designated);
 .
 ii. a copyright notice;
 .
 iii. a notice that refers to this Public License;
 .
 iv. a notice that refers to the disclaimer of
 warranties;
 .
 v. a URI or hyperlink to the Licensed Material to the
 extent reasonably practicable;
 .
 b. indicate if You modified the Licensed Material and
 retain an indication of any previous modifications; and
 .
 c. indicate the Licensed Material is licensed under this
 Public License, and include the text of, or the URI or
 hyperlink to, this Public License.
 .
 2. You may satisfy the conditions in Section 3(a)(1) in any
 reasonable manner based on the medium, means, and context in
 which You Share the Licensed Material. For example, it may be
 reasonable to satisfy the conditions by providing a URI or
 hyperlink to a resource that includes the required
 information.
 .
 3. If requested by the Licensor, You must remove any of the
 information required by Section 3(a)(1)(A) to the extent
 reasonably practicable.
 .
 b. ShareAlike.
 .
 In addition to the conditions in Section 3(a), if You Share
 Adapted Material You produce, the following conditions also apply.
 .
 1. The Adapter's License You apply must be a Creative Commons
 license with the same License Elements, this version or
 later, or a BY-SA Compatible License.
 .
 2. You must include the text of, or the URI or hyperlink to, the
 Adapter's License You apply. You may satisfy this condition
 in any reasonable manner based on the medium, means, and
 context in which You Share Adapted Material.
 .
 3. You may not offer or impose any additional or different terms
 or conditions on, or apply any Effective Technological
 Measures to, Adapted Material that restrict exercise of the
 rights granted under the Adapter's License You apply.
 .
 Section 4 -- Sui Generis Database Rights.
 .
 Where the Licensed Rights include Sui Generis Database Rights that
 apply to Your use of the Licensed Material:
 .
 a. for the avoidance of doubt, Section 2(a)(1) grants You the right
 to extract, reuse, reproduce, and Share all or a substantial
 portion of the contents of the database;
 .
 b. if You include all or a substantial portion of the database
 contents in a database in which You have Sui Generis Database
 Rights, then the database in which You have Sui Generis Database
 Rights (but not its individual contents) is Adapted Material,
 .
 including for purposes of Section 3(b); and
 c. You must comply with the conditions in Section 3(a) if You Share
 all or a substantial portion of the contents of the database.
 .
 For the avoidance of doubt, this Section 4 supplements and does not
 replace Your obligations under this Public License where the Licensed
 Rights include other Copyright and Similar Rights.
 .
 Section 5 -- Disclaimer of Warranties and Limitation of Liability.
 .
 a. UNLESS OTHERWISE SEPARATELY UNDERTAKEN BY THE LICENSOR, TO THE
 EXTENT POSSIBLE, THE LICENSOR OFFERS THE LICENSED MATERIAL AS-IS
 AND AS-AVAILABLE, AND MAKES NO REPRESENTATIONS OR WARRANTIES OF
 ANY KIND CONCERNING THE LICENSED MATERIAL, WHETHER EXPRESS,
 IMPLIED, STATUTORY, OR OTHER. THIS INCLUDES, WITHOUT LIMITATION,
 WARRANTIES OF TITLE, MERCHANTABILITY, FITNESS FOR A PARTICULAR
 PURPOSE, NON-INFRINGEMENT, ABSENCE OF LATENT OR OTHER DEFECTS,
 ACCURACY, OR THE PRESENCE OR ABSENCE OF ERRORS, WHETHER OR NOT
 KNOWN OR DISCOVERABLE. WHERE DISCLAIMERS OF WARRANTIES ARE NOT
 ALLOWED IN FULL OR IN PART, THIS DISCLAIMER MAY NOT APPLY TO YOU.
 .
 b. TO THE EXTENT POSSIBLE, IN NO EVENT WILL THE LICENSOR BE LIABLE
 TO YOU ON ANY LEGAL THEORY (INCLUDING, WITHOUT LIMITATION,
 NEGLIGENCE) OR OTHERWISE FOR ANY DIRECT, SPECIAL, INDIRECT,
 INCIDENTAL, CONSEQUENTIAL, PUNITIVE, EXEMPLARY, OR OTHER LOSSES,
 COSTS, EXPENSES, OR DAMAGES ARISING OUT OF THIS PUBLIC LICENSE OR
 USE OF THE LICENSED MATERIAL, EVEN IF THE LICENSOR HAS BEEN
 ADVISED OF THE POSSIBILITY OF SUCH LOSSES, COSTS, EXPENSES, OR
 DAMAGES. WHERE A LIMITATION OF LIABILITY IS NOT ALLOWED IN FULL OR
 IN PART, THIS LIMITATION MAY NOT APPLY TO YOU.
 .
 c. The disclaimer of warranties and limitation of liability provided
 above shall be interpreted in a manner that, to the extent
 possible, most closely approximates an absolute disclaimer and
 waiver of all liability.
 .
 Section 6 -- Term and Termination.
 .
 a. This Public License applies for the term of the Copyright and
 Similar Rights licensed here. However, if You fail to comply with
 this Public License, then Your rights under this Public License
 terminate automatically.
 .
 b. Where Your right to use the Licensed Material has terminated under
 Section 6(a), it reinstates:
 .
 1. automatically as of the date the violation is cured, provided
 it is cured within 30 days of Your discovery of the
 violation; or
 .
 2. upon express reinstatement by the Licensor.
 .
 For the avoidance of doubt, this Section 6(b) does not affect any
 right the Licensor may have to seek remedies for Your violations
 of this Public License.
 .
 c. For the avoidance of doubt, the Licensor may also offer the
 Licensed Material under separate terms or conditions or stop
 distributing the Licensed Material at any time; however, doing so
 will not terminate this Public License.
 .
 d. Sections 1, 5, 6, 7, and 8 survive termination of this Public
 License.
 .
 Section 7 -- Other Terms and Conditions.
 .
 a. The Licensor shall not be bound by any additional or different
 terms or conditions communicated by You unless expressly agreed.
 .
 b. Any arrangements, understandings, or agreements regarding the
 Licensed Material not stated herein are separate from and
 independent of the terms and conditions of this Public License.
 .
 Section 8 -- Interpretation.
 .
 a. For the avoidance of doubt, this Public License does not, and
 shall not be interpreted to, reduce, limit, restrict, or impose
 conditions on any use of the Licensed Material that could lawfully
 be made without permission under this Public License.
 .
 b. To the extent possible, if any provision of this Public License is
 deemed unenforceable, it shall be automatically reformed to the
 minimum extent necessary to make it enforceable. If the provision
 cannot be reformed, it shall be severed from this Public License
 without affecting the enforceability of the remaining terms and
 conditions.
 .
 c. No term or condition of this Public License will be waived and no
 failure to comply consented to unless expressly agreed to by the
 Licensor.
 .
 d. Nothing in this Public License constitutes or may be interpreted
 as a limitation upon, or waiver of, any privileges and immunities
 that apply to the Licensor or You, including from the legal
 processes of any jurisdiction or authority.

License: CC-BY-4.0
 By exercising the Licensed Rights (defined below), You accept and agree
 to be bound by the terms and conditions of this Creative Commons
 Attribution 4.0 International Public License ("Public
 License"). To the extent this Public License may be interpreted as a
 contract, You are granted the Licensed Rights in consideration of Your
 acceptance of these terms and conditions, and the Licensor grants You
 such rights in consideration of benefits the Licensor receives from
 making the Licensed Material available under these terms and
 conditions.
 .
 Section 1 -- Definitions.
 .
 a. Adapted Material means material subject to Copyright and Similar
 Rights that is derived from or based upon the Licensed Material
 and in which the Licensed Material is translated, altered,
 arranged, transformed, or otherwise modified in a manner requiring
 permission under the Copyright and Similar Rights held by the
 Licensor. For purposes of this Public License, where the Licensed
 Material is a musical work, performance, or sound recording,
 Adapted Material is always produced where the Licensed Material is
 synched in timed relation with a moving image.
 .
 b. Adapter's License means the license You apply to Your Copyright
 and Similar Rights in Your contributions to Adapted Material in
 accordance with the terms and conditions of this Public License.
 .
 c. Copyright and Similar Rights means copyright and/or similar rights
 closely related to copyright including, without limitation,
 performance, broadcast, sound recording, and Sui Generis Database
 Rights, without regard to how the rights are labeled or
 categorized. For purposes of this Public License, the rights
 specified in Section 2(b)(1)-(2) are not Copyright and Similar
 Rights.
 .
 d. Effective Technological Measures means those measures that, in the
 absence of proper authority, may not be circumvented under laws
 fulfilling obligations under Article 11 of the WIPO Copyright
 Treaty adopted on December 20, 1996, and/or similar international
 agreements.
 .
 e. Exceptions and Limitations means fair use, fair dealing, and/or
 any other exception or limitation to Copyright and Similar Rights
 that applies to Your use of the Licensed Material.
 .
 f. Licensed Material means the artistic or literary work, database,
 or other material to which the Licensor applied this Public
 License.
 .
 g. Licensed Rights means the rights granted to You subject to the
 terms and conditions of this Public License, which are limited to
 all Copyright and Similar Rights that apply to Your use of the
 Licensed Material and that the Licensor has authority to license.
 .
 h. Licensor means the individual(s) or entity(ies) granting rights
 under this Public License.
 .
 i. Share means to provide material to the public by any means or
 process that requires permission under the Licensed Rights, such
 as reproduction, public display, public performance, distribution,
 dissemination, communication, or importation, and to make material
 available to the public including in ways that members of the
 public may access the material from a place and at a time
 individually chosen by them.
 .
 j. Sui Generis Database Rights means rights other than copyright
 resulting from Directive 96/9/EC of the European Parliament and of
 the Council of 11 March 1996 on the legal protection of databases,
 as amended and/or succeeded, as well as other essentially
 equivalent rights anywhere in the world.
 .
 k. You means the individual or entity exercising the Licensed Rights
 under this Public License. Your has a corresponding meaning.
 .
 Section 2 -- Scope.
 .
 a. License grant.
 .
 1. Subject to the terms and conditions of this Public License,
 the Licensor hereby grants You a worldwide, royalty-free,
 non-sublicensable, non-exclusive, irrevocable license to
 exercise the Licensed Rights in the Licensed Material to:
 .
 a. reproduce and Share the Licensed Material, in whole or
 in part; and
 .
 b. produce, reproduce, and Share Adapted Material.
 .
 2. Exceptions and Limitations. For the avoidance of doubt, where
 Exceptions and Limitations apply to Your use, this Public
 License does not apply, and You do not need to comply with
 its terms and conditions.
 .
 3. Term. The term of this Public License is specified in Section
 6(a).
 .
 4. Media and formats; technical modifications allowed. The
 Licensor authorizes You to exercise the Licensed Rights in
 all media and formats whether now known or hereafter created,
 and to make technical modifications necessary to do so. The
 Licensor waives and/or agrees not to assert any right or
 authority to forbid You from making technical modifications
 necessary to exercise the Licensed Rights, including
 technical modifications necessary to circumvent Effective
 Technological Measures. For purposes of this Public License,
 simply making modifications authorized by this Section 2(a)
 (4) never produces Adapted Material.
 .
 5. Downstream recipients.
 .
 a. Offer from the Licensor -- Licensed Material. Every
 recipient of the Licensed Material automatically
 receives an offer from the Licensor to exercise the
 Licensed Rights under the terms and conditions of this
 Public License.
 .
 b. No downstream restrictions. You may not offer or impose
 any additional or different terms or conditions on, or
 apply any Effective Technological Measures to, the
 Licensed Material if doing so restricts exercise of the
 Licensed Rights by any recipient of the Licensed
 Material.
 .
 6. No endorsement. Nothing in this Public License constitutes or
 may be construed as permission to assert or imply that You
 are, or that Your use of the Licensed Material is, connected
 with, or sponsored, endorsed, or granted official status by,
 the Licensor or others designated to receive attribution as
 provided in Section 3(a)(1)(A)(i).
 .
 b. Other rights.
 .
 1. Moral rights, such as the right of integrity, are not
 licensed under this Public License, nor are publicity,
 privacy, and/or other similar personality rights; however, to
 the extent possible, the Licensor waives and/or agrees not to
 assert any such rights held by the Licensor to the limited
 extent necessary to allow You to exercise the Licensed
 Rights, but not otherwise.
 .
 2. Patent and trademark rights are not licensed under this
 Public License.
 .
 3. To the extent possible, the Licensor waives any right to
 collect royalties from You for the exercise of the Licensed
 Rights, whether directly or through a collecting society
 under any voluntary or waivable statutory or compulsory
 licensing scheme. In all other cases the Licensor expressly
 reserves any right to collect such royalties.
 .
 Section 3 -- License Conditions.
 .
 Your exercise of the Licensed Rights is expressly made subject to the
 following conditions.
 .
 a. Attribution.
 .
 1. If You Share the Licensed Material (including in modified
 form), You must:
 .
 a. retain the following if it is supplied by the Licensor
 with the Licensed Material:
 .
 i. identification of the creator(s) of the Licensed
 Material and any others designated to receive
 attribution, in any reasonable manner requested by
 the Licensor (including by pseudonym if
 designated);
 .
 ii. a copyright notice;
 .
 iii. a notice that refers to this Public License;
 .
 iv. a notice that refers to the disclaimer of
 warranties;
 .
 v. a URI or hyperlink to the Licensed Material to the
 extent reasonably practicable;
 .
 b. indicate if You modified the Licensed Material and
 retain an indication of any previous modifications; and
 .
 c. indicate the Licensed Material is licensed under this
 Public License, and include the text of, or the URI or
 hyperlink to, this Public License.
 .
 2. You may satisfy the conditions in Section 3(a)(1) in any
 reasonable manner based on the medium, means, and context in
 which You Share the Licensed Material. For example, it may be
 reasonable to satisfy the conditions by providing a URI or
 hyperlink to a resource that includes the required
 information.
 .
 3. If requested by the Licensor, You must remove any of the
 information required by Section 3(a)(1)(A) to the extent
 reasonably practicable.
 .
 4. If You Share Adapted Material You produce, the Adapter's
 License You apply must not prevent recipients of the Adapted
 Material from complying with this Public License.
 .
 Section 4 -- Sui Generis Database Rights.
 .
 Where the Licensed Rights include Sui Generis Database Rights that
 apply to Your use of the Licensed Material:
 .
 a. for the avoidance of doubt, Section 2(a)(1) grants You the right
 to extract, reuse, reproduce, and Share all or a substantial
 portion of the contents of the database;
 .
 b. if You include all or a substantial portion of the database
 contents in a database in which You have Sui Generis Database
 Rights, then the database in which You have Sui Generis Database
 Rights (but not its individual contents) is Adapted Material; and
 .
 c. You must comply with the conditions in Section 3(a) if You Share
 all or a substantial portion of the contents of the database.
 .
 For the avoidance of doubt, this Section 4 supplements and does not
 replace Your obligations under this Public License where the Licensed
 Rights include other Copyright and Similar Rights.
 .
 Section 5 -- Disclaimer of Warranties and Limitation of Liability.
 .
 a. UNLESS OTHERWISE SEPARATELY UNDERTAKEN BY THE LICENSOR, TO THE
 EXTENT POSSIBLE, THE LICENSOR OFFERS THE LICENSED MATERIAL AS-IS
 AND AS-AVAILABLE, AND MAKES NO REPRESENTATIONS OR WARRANTIES OF
 ANY KIND CONCERNING THE LICENSED MATERIAL, WHETHER EXPRESS,
 IMPLIED, STATUTORY, OR OTHER. THIS INCLUDES, WITHOUT LIMITATION,
 WARRANTIES OF TITLE, MERCHANTABILITY, FITNESS FOR A PARTICULAR
 PURPOSE, NON-INFRINGEMENT, ABSENCE OF LATENT OR OTHER DEFECTS,
 ACCURACY, OR THE PRESENCE OR ABSENCE OF ERRORS, WHETHER OR NOT
 KNOWN OR DISCOVERABLE. WHERE DISCLAIMERS OF WARRANTIES ARE NOT
 ALLOWED IN FULL OR IN PART, THIS DISCLAIMER MAY NOT APPLY TO YOU.
 .
 b. TO THE EXTENT POSSIBLE, IN NO EVENT WILL THE LICENSOR BE LIABLE
 TO YOU ON ANY LEGAL THEORY (INCLUDING, WITHOUT LIMITATION,
 NEGLIGENCE) OR OTHERWISE FOR ANY DIRECT, SPECIAL, INDIRECT,
 INCIDENTAL, CONSEQUENTIAL, PUNITIVE, EXEMPLARY, OR OTHER LOSSES,
 COSTS, EXPENSES, OR DAMAGES ARISING OUT OF THIS PUBLIC LICENSE OR
 USE OF THE LICENSED MATERIAL, EVEN IF THE LICENSOR HAS BEEN
 ADVISED OF THE POSSIBILITY OF SUCH LOSSES, COSTS, EXPENSES, OR
 DAMAGES. WHERE A LIMITATION OF LIABILITY IS NOT ALLOWED IN FULL OR
 IN PART, THIS LIMITATION MAY NOT APPLY TO YOU.
 .
 c. The disclaimer of warranties and limitation of liability provided
 above shall be interpreted in a manner that, to the extent
 possible, most closely approximates an absolute disclaimer and
 waiver of all liability.
 .
 Section 6 -- Term and Termination.
 .
 a. This Public License applies for the term of the Copyright and
 Similar Rights licensed here. However, if You fail to comply with
 this Public License, then Your rights under this Public License
 terminate automatically.
 .
 b. Where Your right to use the Licensed Material has terminated under
 Section 6(a), it reinstates:
 .
 1. automatically as of the date the violation is cured, provided
 it is cured within 30 days of Your discovery of the
 violation; or
 .
 2. upon express reinstatement by the Licensor.
 .
 For the avoidance of doubt, this Section 6(b) does not affect any
 right the Licensor may have to seek remedies for Your violations
 of this Public License.
 .
 c. For the avoidance of doubt, the Licensor may also offer the
 Licensed Material under separate terms or conditions or stop
 distributing the Licensed Material at any time; however, doing so
 will not terminate this Public License.
 .
 d. Sections 1, 5, 6, 7, and 8 survive termination of this Public
 License.
 .
 Section 7 -- Other Terms and Conditions.
 .
 a. The Licensor shall not be bound by any additional or different
 terms or conditions communicated by You unless expressly agreed.
 .
 b. Any arrangements, understandings, or agreements regarding the
 Licensed Material not stated herein are separate from and
 independent of the terms and conditions of this Public License.
 .
 Section 8 -- Interpretation.
 .
 a. For the avoidance of doubt, this Public License does not, and
 shall not be interpreted to, reduce, limit, restrict, or impose
 conditions on any use of the Licensed Material that could lawfully
 be made without permission under this Public License.
 .
 b. To the extent possible, if any provision of this Public License is
 deemed unenforceable, it shall be automatically reformed to the
 minimum extent necessary to make it enforceable. If the provision
 cannot be reformed, it shall be severed from this Public License
 without affecting the enforceability of the remaining terms and
 conditions.
 .
 c. No term or condition of this Public License will be waived and no
 failure to comply consented to unless expressly agreed to by the
 Licensor.
 .
 d. Nothing in this Public License constitutes or may be interpreted
 as a limitation upon, or waiver of, any privileges and immunities
 that apply to the Licensor or You, including from the legal
 processes of any jurisdiction or authority.

License: CC-BY-SA-3.0
 CREATIVE COMMONS CORPORATION IS NOT A LAW FIRM AND DOES NOT PROVIDE
 LEGAL SERVICES. DISTRIBUTION OF THIS LICENSE DOES NOT CREATE AN
 ATTORNEY-CLIENT RELATIONSHIP. CREATIVE COMMONS PROVIDES THIS
 INFORMATION ON AN "AS-IS" BASIS. CREATIVE COMMONS MAKES NO WARRANTIES
 REGARDING THE INFORMATION PROVIDED, AND DISCLAIMS LIABILITY FOR
 DAMAGES RESULTING FROM ITS USE.
 .
 License
 .
 THE WORK (AS DEFINED BELOW) IS PROVIDED UNDER THE TERMS OF THIS CREATIVE
 COMMONS PUBLIC LICENSE ("CCPL" OR "LICENSE"). THE WORK IS PROTECTED BY
 COPYRIGHT AND/OR OTHER APPLICABLE LAW. ANY USE OF THE WORK OTHER THAN AS
 AUTHORIZED UNDER THIS LICENSE OR COPYRIGHT LAW IS PROHIBITED.
 .
 BY EXERCISING ANY RIGHTS TO THE WORK PROVIDED HERE, YOU ACCEPT AND AGREE
 TO BE BOUND BY THE TERMS OF THIS LICENSE. TO THE EXTENT THIS LICENSE MAY
 BE CONSIDERED TO BE A CONTRACT, THE LICENSOR GRANTS YOU THE RIGHTS
 CONTAINED HERE IN CONSIDERATION OF YOUR ACCEPTANCE OF SUCH TERMS AND
 CONDITIONS.
 .
 1. Definitions
 .
 a. "Adaptation" means a work based upon the Work, or upon the Work and
 other pre-existing works, such as a translation, adaptation,
 derivative work, arrangement of music or other alterations of a
 literary or artistic work, or phonogram or performance and includes
 cinematographic adaptations or any other form in which the Work may be
 recast, transformed, or adapted including in any form recognizably
 derived from the original, except that a work that constitutes a
 Collection will not be considered an Adaptation for the purpose of
 this License. For the avoidance of doubt, where the Work is a musical
 work, performance or phonogram, the synchronization of the Work in
 timed-relation with a moving image ("synching") will be considered an
 Adaptation for the purpose of this License.
 .
 b. "Collection" means a collection of literary or artistic works, such as
 encyclopedias and anthologies, or performances, phonograms or
 broadcasts, or other works or subject matter other than works listed
 in Section 1(f) below, which, by reason of the selection and
 arrangement of their contents, constitute intellectual creations, in
 which the Work is included in its entirety in unmodified form along
 with one or more other contributions, each constituting separate and
 independent works in themselves, which together are assembled into a
 collective whole. A work that constitutes a Collection will not be
 considered an Adaptation (as defined below) for the purposes of this
 License.
 .
 c. "Creative Commons Compatible License" means a license that is listed
 at https://creativecommons.org/compatiblelicenses that has been
 approved by Creative Commons as being essentially equivalent to this
 License, including, at a minimum, because that license: (i) contains
 terms that have the same purpose, meaning and effect as the License
 Elements of this License; and, (ii) explicitly permits the relicensing
 of adaptations of works made available under that license under this
 License or a Creative Commons jurisdiction license with the same
 License Elements as this License.
 .
 d. "Distribute" means to make available to the public the original and
 copies of the Work or Adaptation, as appropriate, through sale or
 other transfer of ownership.
 .
 e. "License Elements" means the following high-level license attributes
 as selected by Licensor and indicated in the title of this License:
 Attribution, ShareAlike.
 .
 f. "Licensor" means the individual, individuals, entity or entities that
 offer(s) the Work under the terms of this License.
 .
 g. "Original Author" means, in the case of a literary or artistic work,
 the individual, individuals, entity or entities who created the Work
 or if no individual or entity can be identified, the publisher; and in
 addition (i) in the case of a performance the actors, singers,
 musicians, dancers, and other persons who act, sing, deliver, declaim,
 play in, interpret or otherwise perform literary or artistic works or
 expressions of folklore; (ii) in the case of a phonogram the producer
 being the person or legal entity who first fixes the sounds of a
 performance or other sounds; and, (iii) in the case of broadcasts, the
 organization that transmits the broadcast.
 .
 h. "Work" means the literary and/or artistic work offered under the terms
 of this License including without limitation any production in the
 literary, scientific and artistic domain, whatever may be the mode or
 form of its expression including digital form, such as a book,
 pamphlet and other writing; a lecture, address, sermon or other work
 of the same nature; a dramatic or dramatico-musical work; a
 choreographic work or entertainment in dumb show; a musical
 composition with or without words; a cinematographic work to which are
 assimilated works expressed by a process analogous to cinematography;
 a work of drawing, painting, architecture, sculpture, engraving or
 lithography; a photographic work to which are assimilated works
 expressed by a process analogous to photography; a work of applied
 art; an illustration, map, plan, sketch or three-dimensional work
 relative to geography, topography, architecture or science; a
 performance; a broadcast; a phonogram; a compilation of data to the
 extent it is protected as a copyrightable work; or a work performed by
 a variety or circus performer to the extent it is not otherwise
 considered a literary or artistic work.
 .
 i. "You" means an individual or entity exercising rights under this
 License who has not previously violated the terms of this License with
 respect to the Work, or who has received express permission from the
 Licensor to exercise rights under this License despite a previous
 violation.
 .
 j. "Publicly Perform" means to perform public recitations of the Work and
 to communicate to the public those public recitations, by any means or
 process, including by wire or wireless means or public digital
 performances; to make available to the public Works in such a way that
 members of the public may access these Works from a place and at a
 place individually chosen by them; to perform the Work to the public
 by any means or process and the communication to the public of the
 performances of the Work, including by public digital performance; to
 broadcast and rebroadcast the Work by any means including signs,
 sounds or images.
 .
 k. "Reproduce" means to make copies of the Work by any means including
 without limitation by sound or visual recordings and the right of
 fixation and reproducing fixations of the Work, including storage of a
 protected performance or phonogram in digital form or other electronic
 medium.
 .
 2. Fair Dealing Rights. Nothing in this License is intended to reduce,
 limit, or restrict any uses free from copyright or rights arising from
 limitations or exceptions that are provided for in connection with the
 copyright protection under copyright law or other applicable laws.
 .
 3. License Grant. Subject to the terms and conditions of this License,
 Licensor hereby grants You a worldwide, royalty-free, non-exclusive,
 perpetual (for the duration of the applicable copyright) license to
 exercise the rights in the Work as stated below:
 .
 a. to Reproduce the Work, to incorporate the Work into one or more
 Collections, and to Reproduce the Work as incorporated in the
 Collections;
 .
 b. to create and Reproduce Adaptations provided that any such Adaptation,
 including any translation in any medium, takes reasonable steps to
 clearly label, demarcate or otherwise identify that changes were made
 to the original Work. For example, a translation could be marked "The
 original work was translated from English to Spanish," or a
 modification could indicate "The original work has been modified.";
 .
 c. to Distribute and Publicly Perform the Work including as incorporated
 in Collections; and,
 .
 d. to Distribute and Publicly Perform Adaptations.
 .
 e. For the avoidance of doubt:
 .
 i. Non-waivable Compulsory License Schemes. In those jurisdictions in
 which the right to collect royalties through any statutory or
 compulsory licensing scheme cannot be waived, the Licensor
 reserves the exclusive right to collect such royalties for any
 exercise by You of the rights granted under this License;
 .
 ii. Waivable Compulsory License Schemes. In those jurisdictions in
 which the right to collect royalties through any statutory or
 compulsory licensing scheme can be waived, the Licensor waives the
 exclusive right to collect such royalties for any exercise by You
 of the rights granted under this License; and,
 .
 iii. Voluntary License Schemes. The Licensor waives the right to
 collect royalties, whether individually or, in the event that the
 Licensor is a member of a collecting society that administers
 voluntary licensing schemes, via that society, from any exercise
 by You of the rights granted under this License.
 .
 The above rights may be exercised in all media and formats whether now
 known or hereafter devised. The above rights include the right to make
 such modifications as are technically necessary to exercise the rights in
 other media and formats. Subject to Section 8(f), all rights not expressly
 granted by Licensor are hereby reserved.
 .
 4. Restrictions. The license granted in Section 3 above is expressly made
 subject to and limited by the following restrictions:
 .
 a. You may Distribute or Publicly Perform the Work only under the terms
 of this License. You must include a copy of, or the Uniform Resource
 Identifier (URI) for, this License with every copy of the Work You
 Distribute or Publicly Perform. You may not offer or impose any terms
 on the Work that restrict the terms of this License or the ability of
 the recipient of the Work to exercise the rights granted to that
 recipient under the terms of the License. You may not sublicense the
 Work. You must keep intact all notices that refer to this License and
 to the disclaimer of warranties with every copy of the Work You
 Distribute or Publicly Perform. When You Distribute or Publicly
 Perform the Work, You may not impose any effective technological
 measures on the Work that restrict the ability of a recipient of the
 Work from You to exercise the rights granted to that recipient under
 the terms of the License. This Section 4(a) applies to the Work as
 incorporated in a Collection, but this does not require the Collection
 apart from the Work itself to be made subject to the terms of this
 License. If You create a Collection, upon notice from any Licensor You
 must, to the extent practicable, remove from the Collection any credit
 as required by Section 4(c), as requested. If You create an
 Adaptation, upon notice from any Licensor You must, to the extent
 practicable, remove from the Adaptation any credit as required by
 Section 4(c), as requested.
 .
 b. You may Distribute or Publicly Perform an Adaptation only under the
 terms of: (i) this License; (ii) a later version of this License with
 the same License Elements as this License; (iii) a Creative Commons
 jurisdiction license (either this or a later license version) that
 contains the same License Elements as this License (e.g.,
 Attribution-ShareAlike 3.0 US)); (iv) a Creative Commons Compatible
 License. If you license the Adaptation under one of the licenses
 mentioned in (iv), you must comply with the terms of that license. If
 you license the Adaptation under the terms of any of the licenses
 mentioned in (i), (ii) or (iii) (the "Applicable License"), you must
 comply with the terms of the Applicable License generally and the
 following provisions: (I) You must include a copy of, or the URI for,
 the Applicable License with every copy of each Adaptation You
 Distribute or Publicly Perform; (II) You may not offer or impose any
 terms on the Adaptation that restrict the terms of the Applicable
 License or the ability of the recipient of the Adaptation to exercise
 the rights granted to that recipient under the terms of the Applicable
 License; (III) You must keep intact all notices that refer to the
 Applicable License and to the disclaimer of warranties with every copy
 of the Work as included in the Adaptation You Distribute or Publicly
 Perform; (IV) when You Distribute or Publicly Perform the Adaptation,
 You may not impose any effective technological measures on the
 Adaptation that restrict the ability of a recipient of the Adaptation
 from You to exercise the rights granted to that recipient under the
 terms of the Applicable License. This Section 4(b) applies to the
 Adaptation as incorporated in a Collection, but this does not require
 the Collection apart from the Adaptation itself to be made subject to
 the terms of the Applicable License.
 .
 c. If You Distribute, or Publicly Perform the Work or any Adaptations or
 Collections, You must, unless a request has been made pursuant to
 Section 4(a), keep intact all copyright notices for the Work and
 provide, reasonable to the medium or means You are utilizing: (i) the
 name of the Original Author (or pseudonym, if applicable) if supplied,
 and/or if the Original Author and/or Licensor designate another party
 or parties (e.g., a sponsor institute, publishing entity, journal) for
 attribution ("Attribution Parties") in Licensor's copyright notice,
 terms of service or by other reasonable means, the name of such party
 or parties; (ii) the title of the Work if supplied; (iii) to the
 extent reasonably practicable, the URI, if any, that Licensor
 specifies to be associated with the Work, unless such URI does not
 refer to the copyright notice or licensing information for the Work;
 and (iv) , consistent with Ssection 3(b), in the case of an
 Adaptation, a credit identifying the use of the Work in the Adaptation
 (e.g., "French translation of the Work by Original Author," or
 "Screenplay based on original Work by Original Author"). The credit
 required by this Section 4(c) may be implemented in any reasonable
 manner; provided, however, that in the case of a Adaptation or
 Collection, at a minimum such credit will appear, if a credit for all
 contributing authors of the Adaptation or Collection appears, then as
 part of these credits and in a manner at least as prominent as the
 credits for the other contributing authors. For the avoidance of
 doubt, You may only use the credit required by this Section for the
 purpose of attribution in the manner set out above and, by exercising
 Your rights under this License, You may not implicitly or explicitly
 assert or imply any connection with, sponsorship or endorsement by the
 Original Author, Licensor and/or Attribution Parties, as appropriate,
 of You or Your use of the Work, without the separate, express prior
 written permission of the Original Author, Licensor and/or Attribution
 Parties.
 .
 d. Except as otherwise agreed in writing by the Licensor or as may be
 otherwise permitted by applicable law, if You Reproduce, Distribute or
 Publicly Perform the Work either by itself or as part of any
 Adaptations or Collections, You must not distort, mutilate, modify or
 take other derogatory action in relation to the Work which would be
 prejudicial to the Original Author's honor or reputation. Licensor
 agrees that in those jurisdictions (e.g. Japan), in which any exercise
 of the right granted in Section 3(b) of this License (the right to
 make Adaptations) would be deemed to be a distortion, mutilation,
 modification or other derogatory action prejudicial to the Original
 Author's honor and reputation, the Licensor will waive or not assert,
 as appropriate, this Section, to the fullest extent permitted by the
 applicable national law, to enable You to reasonably exercise Your
 right under Section 3(b) of this License (right to make Adaptations)
 but not otherwise.
 .
 5. Representations, Warranties and Disclaimer
 .
 UNLESS OTHERWISE MUTUALLY AGREED TO BY THE PARTIES IN WRITING, LICENSOR
 OFFERS THE WORK AS-IS AND MAKES NO REPRESENTATIONS OR WARRANTIES OF ANY
 KIND CONCERNING THE WORK, EXPRESS, IMPLIED, STATUTORY OR OTHERWISE,
 INCLUDING, WITHOUT LIMITATION, WARRANTIES OF TITLE, MERCHANTIBILITY,
 FITNESS FOR A PARTICULAR PURPOSE, NONINFRINGEMENT, OR THE ABSENCE OF
 LATENT OR OTHER DEFECTS, ACCURACY, OR THE PRESENCE OF ABSENCE OF ERRORS,
 WHETHER OR NOT DISCOVERABLE. SOME JURISDICTIONS DO NOT ALLOW THE EXCLUSION
 OF IMPLIED WARRANTIES, SO SUCH EXCLUSION MAY NOT APPLY TO YOU.
 .
 6. Limitation on Liability. EXCEPT TO THE EXTENT REQUIRED BY APPLICABLE
 LAW, IN NO EVENT WILL LICENSOR BE LIABLE TO YOU ON ANY LEGAL THEORY FOR
 ANY SPECIAL, INCIDENTAL, CONSEQUENTIAL, PUNITIVE OR EXEMPLARY DAMAGES
 ARISING OUT OF THIS LICENSE OR THE USE OF THE WORK, EVEN IF LICENSOR HAS
 BEEN ADVISED OF THE POSSIBILITY OF SUCH DAMAGES.
 .
 7. Termination
 .
 a. This License and the rights granted hereunder will terminate
 automatically upon any breach by You of the terms of this License.
 Individuals or entities who have received Adaptations or Collections
 from You under this License, however, will not have their licenses
 terminated provided such individuals or entities remain in full
 compliance with those licenses. Sections 1, 2, 5, 6, 7, and 8 will
 survive any termination of this License.
 .
 b. Subject to the above terms and conditions, the license granted here is
 perpetual (for the duration of the applicable copyright in the Work).
 Notwithstanding the above, Licensor reserves the right to release the
 Work under different license terms or to stop distributing the Work at
 any time; provided, however that any such election will not serve to
 withdraw this License (or any other license that has been, or is
 required to be, granted under the terms of this License), and this
 License will continue in full force and effect unless terminated as
 stated above.
 .
 8. Miscellaneous
 .
 a. Each time You Distribute or Publicly Perform the Work or a Collection,
 the Licensor offers to the recipient a license to the Work on the same
 terms and conditions as the license granted to You under this License.
 .
 b. Each time You Distribute or Publicly Perform an Adaptation, Licensor
 offers to the recipient a license to the original Work on the same
 terms and conditions as the license granted to You under this License.
 .
 c. If any provision of this License is invalid or unenforceable under
 applicable law, it shall not affect the validity or enforceability of
 the remainder of the terms of this License, and without further action
 by the parties to this agreement, such provision shall be reformed to
 the minimum extent necessary to make such provision valid and
 enforceable.
 .
 d. No term or provision of this License shall be deemed waived and no
 breach consented to unless such waiver or consent shall be in writing
 and signed by the party to be charged with such waiver or consent.
 .
 e. This License constitutes the entire agreement between the parties with
 respect to the Work licensed here. There are no understandings,
 agreements or representations with respect to the Work not specified
 here. Licensor shall not be bound by any additional provisions that
 may appear in any communication from You. This License may not be
 modified without the mutual written agreement of the Licensor and You.
 .
 f. The rights granted under, and the subject matter referenced, in this
 License were drafted utilizing the terminology of the Berne Convention
 for the Protection of Literary and Artistic Works (as amended on
 September 28, 1979), the Rome Convention of 1961, the WIPO Copyright
 Treaty of 1996, the WIPO Performances and Phonograms Treaty of 1996
 and the Universal Copyright Convention (as revised on July 24, 1971).
 These rights and subject matter take effect in the relevant
 jurisdiction in which the License terms are sought to be enforced
 according to the corresponding provisions of the implementation of
 those treaty provisions in the applicable national law. If the
 standard suite of rights granted under applicable copyright law
 includes additional rights not granted under this License, such
 additional rights are deemed to be included in the License; this
 License is not intended to restrict the license of any rights under
 applicable law.

License: GPL-2
 Version 2, June 1991
 .
 Copyright (C) 1989, 1991 Free Software Foundation, Inc.,
 51 Franklin Street, Fifth Floor, Boston, MA 02110-1301 USA
 Everyone is permitted to copy and distribute verbatim copies
 of this license document, but changing it is not allowed.
 .
 Preamble
 .
 The licenses for most software are designed to take away your
 freedom to share and change it.  By contrast, the GNU General Public
 License is intended to guarantee your freedom to share and change free
 software--to make sure the software is free for all its users.  This
 General Public License applies to most of the Free Software
 Foundation's software and to any other program whose authors commit to
 using it.  (Some other Free Software Foundation software is covered by
 the GNU Lesser General Public License instead.)  You can apply it to
 your programs, too.
 .
 When we speak of free software, we are referring to freedom, not
 price.  Our General Public Licenses are designed to make sure that you
 have the freedom to distribute copies of free software (and charge for
 this service if you wish), that you receive source code or can get it
 if you want it, that you can change the software or use pieces of it
 in new free programs; and that you know you can do these things.
 .
 To protect your rights, we need to make restrictions that forbid
 anyone to deny you these rights or to ask you to surrender the rights.
 These restrictions translate to certain responsibilities for you if you
 distribute copies of the software, or if you modify it.
 .
 For example, if you distribute copies of such a program, whether
 gratis or for a fee, you must give the recipients all the rights that
 you have.  You must make sure that they, too, receive or can get the
 source code.  And you must show them these terms so they know their
 rights.
 .
 We protect your rights with two steps: (1) copyright the software, and
 (2) offer you this license which gives you legal permission to copy,
 distribute and/or modify the software.
 .
 Also, for each author's protection and ours, we want to make certain
 that everyone understands that there is no warranty for this free
 software.  If the software is modified by someone else and passed on, we
 want its recipients to know that what they have is not the original, so
 that any problems introduced by others will not reflect on the original
 authors' reputations.
 .
 Finally, any free program is threatened constantly by software
 patents.  We wish to avoid the danger that redistributors of a free
 program will individually obtain patent licenses, in effect making the
 program proprietary.  To prevent this, we have made it clear that any
 patent must be licensed for everyone's free use or not licensed at all.
 .
 The precise terms and conditions for copying, distribution and
 modification follow.
 .
 GNU GENERAL PUBLIC LICENSE
 TERMS AND CONDITIONS FOR COPYING, DISTRIBUTION AND MODIFICATION
 .
 0. This License applies to any program or other work which contains
 a notice placed by the copyright holder saying it may be distributed
 under the terms of this General Public License.  The "Program", below,
 refers to any such program or work, and a "work based on the Program"
 means either the Program or any derivative work under copyright law:
 that is to say, a work containing the Program or a portion of it,
 either verbatim or with modifications and/or translated into another
 language.  (Hereinafter, translation is included without limitation in
 the term "modification".)  Each licensee is addressed as "you".
 .
 Activities other than copying, distribution and modification are not
 covered by this License; they are outside its scope.  The act of
 running the Program is not restricted, and the output from the Program
 is covered only if its contents constitute a work based on the
 Program (independent of having been made by running the Program).
 Whether that is true depends on what the Program does.
 .
 1. You may copy and distribute verbatim copies of the Program's
 source code as you receive it, in any medium, provided that you
 conspicuously and appropriately publish on each copy an appropriate
 copyright notice and disclaimer of warranty; keep intact all the
 notices that refer to this License and to the absence of any warranty;
 and give any other recipients of the Program a copy of this License
 along with the Program.
 .
 You may charge a fee for the physical act of transferring a copy, and
 you may at your option offer warranty protection in exchange for a fee.
 .
 2. You may modify your copy or copies of the Program or any portion
 of it, thus forming a work based on the Program, and copy and
 distribute such modifications or work under the terms of Section 1
 above, provided that you also meet all of these conditions:
 .
 a) You must cause the modified files to carry prominent notices
 stating that you changed the files and the date of any change.
 .
 b) You must cause any work that you distribute or publish, that in
 whole or in part contains or is derived from the Program or any
 part thereof, to be licensed as a whole at no charge to all third
 parties under the terms of this License.
 .
 c) If the modified program normally reads commands interactively
 when run, you must cause it, when started running for such
 interactive use in the most ordinary way, to print or display an
 announcement including an appropriate copyright notice and a
 notice that there is no warranty (or else, saying that you provide
 a warranty) and that users may redistribute the program under
 these conditions, and telling the user how to view a copy of this
 License.  (Exception: if the Program itself is interactive but
 does not normally print such an announcement, your work based on
 the Program is not required to print an announcement.)
 .
 These requirements apply to the modified work as a whole.  If
 identifiable sections of that work are not derived from the Program,
 and can be reasonably considered independent and separate works in
 themselves, then this License, and its terms, do not apply to those
 sections when you distribute them as separate works.  But when you
 distribute the same sections as part of a whole which is a work based
 on the Program, the distribution of the whole must be on the terms of
 this License, whose permissions for other licensees extend to the
 entire whole, and thus to each and every part regardless of who wrote it.
 .
 Thus, it is not the intent of this section to claim rights or contest
 your rights to work written entirely by you; rather, the intent is to
 exercise the right to control the distribution of derivative or
 collective works based on the Program.
 .
 In addition, mere aggregation of another work not based on the Program
 with the Program (or with a work based on the Program) on a volume of
 a storage or distribution medium does not bring the other work under
 the scope of this License.
 .
 3. You may copy and distribute the Program (or a work based on it,
 under Section 2) in object code or executable form under the terms of
 Sections 1 and 2 above provided that you also do one of the following:
 .
 a) Accompany it with the complete corresponding machine-readable
 source code, which must be distributed under the terms of Sections
 1 and 2 above on a medium customarily used for software interchange; or,
 .
 b) Accompany it with a written offer, valid for at least three
 years, to give any third party, for a charge no more than your
 cost of physically performing source distribution, a complete
 machine-readable copy of the corresponding source code, to be
 distributed under the terms of Sections 1 and 2 above on a medium
 customarily used for software interchange; or,
 .
 c) Accompany it with the information you received as to the offer
 to distribute corresponding source code.  (This alternative is
 allowed only for noncommercial distribution and only if you
 received the program in object code or executable form with such
 an offer, in accord with Subsection b above.)
 .
 The source code for a work means the preferred form of the work for
 making modifications to it.  For an executable work, complete source
 code means all the source code for all modules it contains, plus any
 associated interface definition files, plus the scripts used to
 control compilation and installation of the executable.  However, as a
 special exception, the source code distributed need not include
 anything that is normally distributed (in either source or binary
 form) with the major components (compiler, kernel, and so on) of the
 operating system on which the executable runs, unless that component
 itself accompanies the executable.
 .
 If distribution of executable or object code is made by offering
 access to copy from a designated place, then offering equivalent
 access to copy the source code from the same place counts as
 distribution of the source code, even though third parties are not
 compelled to copy the source along with the object code.
 .
 4. You may not copy, modify, sublicense, or distribute the Program
 except as expressly provided under this License.  Any attempt
 otherwise to copy, modify, sublicense or distribute the Program is
 void, and will automatically terminate your rights under this License.
 However, parties who have received copies, or rights, from you under
 this License will not have their licenses terminated so long as such
 parties remain in full compliance.
 .
 5. You are not required to accept this License, since you have not
 signed it.  However, nothing else grants you permission to modify or
 distribute the Program or its derivative works.  These actions are
 prohibited by law if you do not accept this License.  Therefore, by
 modifying or distributing the Program (or any work based on the
 Program), you indicate your acceptance of this License to do so, and
 all its terms and conditions for copying, distributing or modifying
 the Program or works based on it.
 .
 6. Each time you redistribute the Program (or any work based on the
 Program), the recipient automatically receives a license from the
 original licensor to copy, distribute or modify the Program subject to
 these terms and conditions.  You may not impose any further
 restrictions on the recipients' exercise of the rights granted herein.
 You are not responsible for enforcing compliance by third parties to
 this License.
 .
 7. If, as a consequence of a court judgment or allegation of patent
 infringement or for any other reason (not limited to patent issues),
 conditions are imposed on you (whether by court order, agreement or
 otherwise) that contradict the conditions of this License, they do not
 excuse you from the conditions of this License.  If you cannot
 distribute so as to satisfy simultaneously your obligations under this
 License and any other pertinent obligations, then as a consequence you
 may not distribute the Program at all.  For example, if a patent
 license would not permit royalty-free redistribution of the Program by
 all those who receive copies directly or indirectly through you, then
 the only way you could satisfy both it and this License would be to
 refrain entirely from distribution of the Program.
 .
 If any portion of this section is held invalid or unenforceable under
 any particular circumstance, the balance of the section is intended to
 apply and the section as a whole is intended to apply in other
 circumstances.
 .
 It is not the purpose of this section to induce you to infringe any
 patents or other property right claims or to contest validity of any
 such claims; this section has the sole purpose of protecting the
 integrity of the free software distribution system, which is
 implemented by public license practices.  Many people have made
 generous contributions to the wide range of software distributed
 through that system in reliance on consistent application of that
 system; it is up to the author/donor to decide if he or she is willing
 to distribute software through any other system and a licensee cannot
 impose that choice.
 .
 This section is intended to make thoroughly clear what is believed to
 be a consequence of the rest of this License.
 .
 8. If the distribution and/or use of the Program is restricted in
 certain countries either by patents or by copyrighted interfaces, the
 original copyright holder who places the Program under this License
 may add an explicit geographical distribution limitation excluding
 those countries, so that distribution is permitted only in or among
 countries not thus excluded.  In such case, this License incorporates
 the limitation as if written in the body of this License.
 .
 9. The Free Software Foundation may publish revised and/or new versions
 of the General Public License from time to time.  Such new versions will
 be similar in spirit to the present version, but may differ in detail to
 address new problems or concerns.
 .
 Each version is given a distinguishing version number.  If the Program
 specifies a version number of this License which applies to it and "any
 later version", you have the option of following the terms and conditions
 either of that version or of any later version published by the Free
 Software Foundation.  If the Program does not specify a version number of
 this License, you may choose any version ever published by the Free Software
 Foundation.
 .
 10. If you wish to incorporate parts of the Program into other free
 programs whose distribution conditions are different, write to the author
 to ask for permission.  For software which is copyrighted by the Free
 Software Foundation, write to the Free Software Foundation; we sometimes
 make exceptions for this.  Our decision will be guided by the two goals
 of preserving the free status of all derivatives of our free software and
 of promoting the sharing and reuse of software generally.
 .
 11. BECAUSE THE PROGRAM IS LICENSED FREE OF CHARGE, THERE IS NO WARRANTY
 FOR THE PROGRAM, TO THE EXTENT PERMITTED BY APPLICABLE LAW.  EXCEPT WHEN
 OTHERWISE STATED IN WRITING THE COPYRIGHT HOLDERS AND/OR OTHER PARTIES
 PROVIDE THE PROGRAM "AS IS" WITHOUT WARRANTY OF ANY KIND, EITHER EXPRESSED
 OR IMPLIED, INCLUDING, BUT NOT LIMITED TO, THE IMPLIED WARRANTIES OF
 MERCHANTABILITY AND FITNESS FOR A PARTICULAR PURPOSE.  THE ENTIRE RISK AS
 TO THE QUALITY AND PERFORMANCE OF THE PROGRAM IS WITH YOU.  SHOULD THE
 PROGRAM PROVE DEFECTIVE, YOU ASSUME THE COST OF ALL NECESSARY SERVICING,
 REPAIR OR CORRECTION.
 .
 12. IN NO EVENT UNLESS REQUIRED BY APPLICABLE LAW OR AGREED TO IN WRITING
 WILL ANY COPYRIGHT HOLDER, OR ANY OTHER PARTY WHO MAY MODIFY AND/OR
 REDISTRIBUTE THE PROGRAM AS PERMITTED ABOVE, BE LIABLE TO YOU FOR DAMAGES,
 INCLUDING ANY GENERAL, SPECIAL, INCIDENTAL OR CONSEQUENTIAL DAMAGES ARISING
 OUT OF THE USE OR INABILITY TO USE THE PROGRAM (INCLUDING BUT NOT LIMITED
 TO LOSS OF DATA OR DATA BEING RENDERED INACCURATE OR LOSSES SUSTAINED BY
 YOU OR THIRD PARTIES OR A FAILURE OF THE PROGRAM TO OPERATE WITH ANY OTHER
 PROGRAMS), EVEN IF SUCH HOLDER OR OTHER PARTY HAS BEEN ADVISED OF THE
 POSSIBILITY OF SUCH DAMAGES.

License: CC-BY-3.0
 THE WORK (AS DEFINED BELOW) IS PROVIDED UNDER THE TERMS OF THIS CREATIVE COMMONS PUBLIC LICENSE ("CCPL" OR "LICENSE"). THE WORK IS PROTECTED BY COPYRIGHT AND/OR OTHER APPLICABLE LAW. ANY USE OF THE WORK OTHER THAN AS AUTHORIZED UNDER THIS LICENSE OR COPYRIGHT LAW IS PROHIBITED.
 .
 BY EXERCISING ANY RIGHTS TO THE WORK PROVIDED HERE, YOU ACCEPT AND AGREE TO BE BOUND BY THE TERMS OF THIS LICENSE. TO THE EXTENT THIS LICENSE MAY BE CONSIDERED TO BE A CONTRACT, THE LICENSOR GRANTS YOU THE RIGHTS CONTAINED HERE IN CONSIDERATION OF YOUR ACCEPTANCE OF SUCH TERMS AND CONDITIONS.
 .
 1. Definitions
 .
 "Adaptation" means a work based upon the Work, or upon the Work and other pre-existing works, such as a translation, adaptation, derivative work, arrangement of music or other alterations of a literary or artistic work, or phonogram or performance and includes cinematographic adaptations or any other form in which the Work may be recast, transformed, or adapted including in any form recognizably derived from the original, except that a work that constitutes a Collection will not be considered an Adaptation for the purpose of this License. For the avoidance of doubt, where the Work is a musical work, performance or phonogram, the synchronization of the Work in timed-relation with a moving image ("synching") will be considered an Adaptation for the purpose of this License.
 "Collection" means a collection of literary or artistic works, such as encyclopedias and anthologies, or performances, phonograms or broadcasts, or other works or subject matter other than works listed in Section 1(f) below, which, by reason of the selection and arrangement of their contents, constitute intellectual creations, in which the Work is included in its entirety in unmodified form along with one or more other contributions, each constituting separate and independent works in themselves, which together are assembled into a collective whole. A work that constitutes a Collection will not be considered an Adaptation (as defined above) for the purposes of this License.
 "Distribute" means to make available to the public the original and copies of the Work or Adaptation, as appropriate, through sale or other transfer of ownership.
 "Licensor" means the individual, individuals, entity or entities that offer(s) the Work under the terms of this License.
 "Original Author" means, in the case of a literary or artistic work, the individual, individuals, entity or entities who created the Work or if no individual or entity can be identified, the publisher; and in addition (i) in the case of a performance the actors, singers, musicians, dancers, and other persons who act, sing, deliver, declaim, play in, interpret or otherwise perform literary or artistic works or expressions of folklore; (ii) in the case of a phonogram the producer being the person or legal entity who first fixes the sounds of a performance or other sounds; and, (iii) in the case of broadcasts, the organization that transmits the broadcast.
 "Work" means the literary and/or artistic work offered under the terms of this License including without limitation any production in the literary, scientific and artistic domain, whatever may be the mode or form of its expression including digital form, such as a book, pamphlet and other writing; a lecture, address, sermon or other work of the same nature; a dramatic or dramatico-musical work; a choreographic work or entertainment in dumb show; a musical composition with or without words; a cinematographic work to which are assimilated works expressed by a process analogous to cinematography; a work of drawing, painting, architecture, sculpture, engraving or lithography; a photographic work to which are assimilated works expressed by a process analogous to photography; a work of applied art; an illustration, map, plan, sketch or three-dimensional work relative to geography, topography, architecture or science; a performance; a broadcast; a phonogram; a compilation of data to the extent it is protected as a copyrightable work; or a work performed by a variety or circus performer to the extent it is not otherwise considered a literary or artistic work.
 "You" means an individual or entity exercising rights under this License who has not previously violated the terms of this License with respect to the Work, or who has received express permission from the Licensor to exercise rights under this License despite a previous violation.
 "Publicly Perform" means to perform public recitations of the Work and to communicate to the public those public recitations, by any means or process, including by wire or wireless means or public digital performances; to make available to the public Works in such a way that members of the public may access these Works from a place and at a place individually chosen by them; to perform the Work to the public by any means or process and the communication to the public of the performances of the Work, including by public digital performance; to broadcast and rebroadcast the Work by any means including signs, sounds or images.
 "Reproduce" means to make copies of the Work by any means including without limitation by sound or visual recordings and the right of fixation and reproducing fixations of the Work, including storage of a protected performance or phonogram in digital form or other electronic medium.
 .
 2. Fair Dealing Rights. Nothing in this License is intended to reduce, limit, or restrict any uses free from copyright or rights arising from limitations or exceptions that are provided for in connection with the copyright protection under copyright law or other applicable laws.
 .
 3. License Grant. Subject to the terms and conditions of this License, Licensor hereby grants You a worldwide, royalty-free, non-exclusive, perpetual (for the duration of the applicable copyright) license to exercise the rights in the Work as stated below:
 .
 to Reproduce the Work, to incorporate the Work into one or more Collections, and to Reproduce the Work as incorporated in the Collections;
 to create and Reproduce Adaptations provided that any such Adaptation, including any translation in any medium, takes reasonable steps to clearly label, demarcate or otherwise identify that changes were made to the original Work. For example, a translation could be marked "The original work was translated from English to Spanish," or a modification could indicate "The original work has been modified.";
 to Distribute and Publicly Perform the Work including as incorporated in Collections; and,
 to Distribute and Publicly Perform Adaptations.
 .
 For the avoidance of doubt:
 Non-waivable Compulsory License Schemes. In those jurisdictions in which the right to collect royalties through any statutory or compulsory licensing scheme cannot be waived, the Licensor reserves the exclusive right to collect such royalties for any exercise by You of the rights granted under this License;
 Waivable Compulsory License Schemes. In those jurisdictions in which the right to collect royalties through any statutory or compulsory licensing scheme can be waived, the Licensor waives the exclusive right to collect such royalties for any exercise by You of the rights granted under this License; and,
 Voluntary License Schemes. The Licensor waives the right to collect royalties, whether individually or, in the event that the Licensor is a member of a collecting society that administers voluntary licensing schemes, via that society, from any exercise by You of the rights granted under this License.
 .
 The above rights may be exercised in all media and formats whether now known or hereafter devised. The above rights include the right to make such modifications as are technically necessary to exercise the rights in other media and formats. Subject to Section 8(f), all rights not expressly granted by Licensor are hereby reserved.
 .
 4. Restrictions. The license granted in Section 3 above is expressly made subject to and limited by the following restrictions:
 .
 You may Distribute or Publicly Perform the Work only under the terms of this License. You must include a copy of, or the Uniform Resource Identifier (URI) for, this License with every copy of the Work You Distribute or Publicly Perform. You may not offer or impose any terms on the Work that restrict the terms of this License or the ability of the recipient of the Work to exercise the rights granted to that recipient under the terms of the License. You may not sublicense the Work. You must keep intact all notices that refer to this License and to the disclaimer of warranties with every copy of the Work You Distribute or Publicly Perform. When You Distribute or Publicly Perform the Work, You may not impose any effective technological measures on the Work that restrict the ability of a recipient of the Work from You to exercise the rights granted to that recipient under the terms of the License. This Section 4(a) applies to the Work as incorporated in a Collection, but this does not require the Collection apart from the Work itself to be made subject to the terms of this License. If You create a Collection, upon notice from any Licensor You must, to the extent practicable, remove from the Collection any credit as required by Section 4(b), as requested. If You create an Adaptation, upon notice from any Licensor You must, to the extent practicable, remove from the Adaptation any credit as required by Section 4(b), as requested.
 If You Distribute, or Publicly Perform the Work or any Adaptations or Collections, You must, unless a request has been made pursuant to Section 4(a), keep intact all copyright notices for the Work and provide, reasonable to the medium or means You are utilizing: (i) the name of the Original Author (or pseudonym, if applicable) if supplied, and/or if the Original Author and/or Licensor designate another party or parties (e.g., a sponsor institute, publishing entity, journal) for attribution ("Attribution Parties") in Licensor's copyright notice, terms of service or by other reasonable means, the name of such party or parties; (ii) the title of the Work if supplied; (iii) to the extent reasonably practicable, the URI, if any, that Licensor specifies to be associated with the Work, unless such URI does not refer to the copyright notice or licensing information for the Work; and (iv) , consistent with Section 3(b), in the case of an Adaptation, a credit identifying the use of the Work in the Adaptation (e.g., "French translation of the Work by Original Author," or "Screenplay based on original Work by Original Author"). The credit required by this Section 4 (b) may be implemented in any reasonable manner; provided, however, that in the case of a Adaptation or Collection, at a minimum such credit will appear, if a credit for all contributing authors of the Adaptation or Collection appears, then as part of these credits and in a manner at least as prominent as the credits for the other contributing authors. For the avoidance of doubt, You may only use the credit required by this Section for the purpose of attribution in the manner set out above and, by exercising Your rights under this License, You may not implicitly or explicitly assert or imply any connection with, sponsorship or endorsement by the Original Author, Licensor and/or Attribution Parties, as appropriate, of You or Your use of the Work, without the separate, express prior written permission of the Original Author, Licensor and/or Attribution Parties.
 Except as otherwise agreed in writing by the Licensor or as may be otherwise permitted by applicable law, if You Reproduce, Distribute or Publicly Perform the Work either by itself or as part of any Adaptations or Collections, You must not distort, mutilate, modify or take other derogatory action in relation to the Work which would be prejudicial to the Original Author's honor or reputation. Licensor agrees that in those jurisdictions (e.g. Japan), in which any exercise of the right granted in Section 3(b) of this License (the right to make Adaptations) would be deemed to be a distortion, mutilation, modification or other derogatory action prejudicial to the Original Author's honor and reputation, the Licensor will waive or not assert, as appropriate, this Section, to the fullest extent permitted by the applicable national law, to enable You to reasonably exercise Your right under Section 3(b) of this License (right to make Adaptations) but not otherwise.
 .
 5. Representations, Warranties and Disclaimer
 .
 UNLESS OTHERWISE MUTUALLY AGREED TO BY THE PARTIES IN WRITING, LICENSOR OFFERS THE WORK AS-IS AND MAKES NO REPRESENTATIONS OR WARRANTIES OF ANY KIND CONCERNING THE WORK, EXPRESS, IMPLIED, STATUTORY OR OTHERWISE, INCLUDING, WITHOUT LIMITATION, WARRANTIES OF TITLE, MERCHANTIBILITY, FITNESS FOR A PARTICULAR PURPOSE, NONINFRINGEMENT, OR THE ABSENCE OF LATENT OR OTHER DEFECTS, ACCURACY, OR THE PRESENCE OF ABSENCE OF ERRORS, WHETHER OR NOT DISCOVERABLE. SOME JURISDICTIONS DO NOT ALLOW THE EXCLUSION OF IMPLIED WARRANTIES, SO SUCH EXCLUSION MAY NOT APPLY TO YOU.
 .
 6. Limitation on Liability. EXCEPT TO THE EXTENT REQUIRED BY APPLICABLE LAW, IN NO EVENT WILL LICENSOR BE LIABLE TO YOU ON ANY LEGAL THEORY FOR ANY SPECIAL, INCIDENTAL, CONSEQUENTIAL, PUNITIVE OR EXEMPLARY DAMAGES ARISING OUT OF THIS LICENSE OR THE USE OF THE WORK, EVEN IF LICENSOR HAS BEEN ADVISED OF THE POSSIBILITY OF SUCH DAMAGES.
 .
 7. Termination
 .
 This License and the rights granted hereunder will terminate automatically upon any breach by You of the terms of this License. Individuals or entities who have received Adaptations or Collections from You under this License, however, will not have their licenses terminated provided such individuals or entities remain in full compliance with those licenses. Sections 1, 2, 5, 6, 7, and 8 will survive any termination of this License.
 Subject to the above terms and conditions, the license granted here is perpetual (for the duration of the applicable copyright in the Work). Notwithstanding the above, Licensor reserves the right to release the Work under different license terms or to stop distributing the Work at any time; provided, however that any such election will not serve to withdraw this License (or any other license that has been, or is required to be, granted under the terms of this License), and this License will continue in full force and effect unless terminated as stated above.
 .
 8. Miscellaneous
 .
 Each time You Distribute or Publicly Perform the Work or a Collection, the Licensor offers to the recipient a license to the Work on the same terms and conditions as the license granted to You under this License.
 Each time You Distribute or Publicly Perform an Adaptation, Licensor offers to the recipient a license to the original Work on the same terms and conditions as the license granted to You under this License.
 If any provision of this License is invalid or unenforceable under applicable law, it shall not affect the validity or enforceability of the remainder of the terms of this License, and without further action by the parties to this agreement, such provision shall be reformed to the minimum extent necessary to make such provision valid and enforceable.
 No term or provision of this License shall be deemed waived and no breach consented to unless such waiver or consent shall be in writing and signed by the party to be charged with such waiver or consent.
 This License constitutes the entire agreement between the parties with respect to the Work licensed here. There are no understandings, agreements or representations with respect to the Work not specified here. Licensor shall not be bound by any additional provisions that may appear in any communication from You. This License may not be modified without the mutual written agreement of the Licensor and You.
 The rights granted under, and the subject matter referenced, in this License were drafted utilizing the terminology of the Berne Convention for the Protection of Literary and Artistic Works (as amended on September 28, 1979), the Rome Convention of 1961, the WIPO Copyright Treaty of 1996, the WIPO Performances and Phonograms Treaty of 1996 and the Universal Copyright Convention (as revised on July 24, 1971). These rights and subject matter take effect in the relevant jurisdiction in which the License terms are sought to be enforced according to the corresponding provisions of the implementation of those treaty provisions in the applicable national law. If the standard suite of rights granted under applicable copyright law includes additional rights not granted under this License, such additional rights are deemed to be included in the License; this License is not intended to restrict the license of any rights under applicable law.

License: CC0
 The laws of most jurisdictions throughout the world automatically confer exclusive Copyright and Related Rights (defined below) upon the creator and subsequent owner(s) (each and all, an "owner") of an original work of authorship and/or a database (each, a "Work").
 .
 Certain owners wish to permanently relinquish those rights to a Work for the purpose of contributing to a commons of creative, cultural and scientific works ("Commons") that the public can reliably and without fear of later claims of infringement build upon, modify, incorporate in other works, reuse and redistribute as freely as possible in any form whatsoever and for any purposes, including without limitation commercial purposes. These owners may contribute to the Commons to promote the ideal of a free culture and the further production of creative, cultural and scientific works, or to gain reputation or greater distribution for their Work in part through the use and efforts of others.
 .
 For these and/or other purposes and motivations, and without any expectation of additional consideration or compensation, the person associating CC0 with a Work (the "Affirmer"), to the extent that he or she is an owner of Copyright and Related Rights in the Work, voluntarily elects to apply CC0 to the Work and publicly distribute the Work under its terms, with knowledge of his or her Copyright and Related Rights in the Work and the meaning and intended legal effect of CC0 on those rights.
 .
 1. Copyright and Related Rights. A Work made available under CC0 may be protected by copyright and related or neighboring rights ("Copyright and Related Rights"). Copyright and Related Rights include, but are not limited to, the following:
 .
 the right to reproduce, adapt, distribute, perform, display, communicate, and translate a Work;
 moral rights retained by the original author(s) and/or performer(s);
 publicity and privacy rights pertaining to a person's image or likeness depicted in a Work;
 rights protecting against unfair competition in regards to a Work, subject to the limitations in paragraph 4(a), below;
 rights protecting the extraction, dissemination, use and reuse of data in a Work;
 database rights (such as those arising under Directive 96/9/EC of the European Parliament and of the Council of 11 March 1996 on the legal protection of databases, and under any national implementation thereof, including any amended or successor version of such directive); and
 other similar, equivalent or corresponding rights throughout the world based on applicable law or treaty, and any national implementations thereof.
 .
 2. Waiver. To the greatest extent permitted by, but not in contravention of, applicable law, Affirmer hereby overtly, fully, permanently, irrevocably and unconditionally waives, abandons, and surrenders all of Affirmer's Copyright and Related Rights and associated claims and causes of action, whether now known or unknown (including existing as well as future claims and causes of action), in the Work (i) in all territories worldwide, (ii) for the maximum duration provided by applicable law or treaty (including future time extensions), (iii) in any current or future medium and for any number of copies, and (iv) for any purpose whatsoever, including without limitation commercial, advertising or promotional purposes (the "Waiver"). Affirmer makes the Waiver for the benefit of each member of the public at large and to the detriment of Affirmer's heirs and successors, fully intending that such Waiver shall not be subject to revocation, rescission, cancellation, termination, or any other legal or equitable action to disrupt the quiet enjoyment of the Work by the public as contemplated by Affirmer's express Statement of Purpose.
 .
 3. Public License Fallback. Should any part of the Waiver for any reason be judged legally invalid or ineffective under applicable law, then the Waiver shall be preserved to the maximum extent permitted taking into account Affirmer's express Statement of Purpose. In addition, to the extent the Waiver is so judged Affirmer hereby grants to each affected person a royalty-free, non transferable, non sublicensable, non exclusive, irrevocable and unconditional license to exercise Affirmer's Copyright and Related Rights in the Work (i) in all territories worldwide, (ii) for the maximum duration provided by applicable law or treaty (including future time extensions), (iii) in any current or future medium and for any number of copies, and (iv) for any purpose whatsoever, including without limitation commercial, advertising or promotional purposes (the "License"). The License shall be deemed effective as of the date CC0 was applied by Affirmer to the Work. Should any part of the License for any reason be judged legally invalid or ineffective under applicable law, such partial invalidity or ineffectiveness shall not invalidate the remainder of the License, and in such case Affirmer hereby affirms that he or she will not (i) exercise any of his or her remaining Copyright and Related Rights in the Work or (ii) assert any associated claims and causes of action with respect to the Work, in either case contrary to Affirmer's express Statement of Purpose.
 .
 4. Limitations and Disclaimers.
 .
 No trademark or patent rights held by Affirmer are waived, abandoned, surrendered, licensed or otherwise affected by this document.
 Affirmer offers the Work as-is and makes no representations or warranties of any kind concerning the Work, express, implied, statutory or otherwise, including without limitation warranties of title, merchantability, fitness for a particular purpose, non infringement, or the absence of latent or other defects, accuracy, or the present or absence of errors, whether or not discoverable, all to the greatest extent permissible under applicable law.
 Affirmer disclaims responsibility for clearing rights of other persons that may apply to the Work or any use thereof, including without limitation any person's Copyright and Related Rights in the Work. Further, Affirmer disclaims responsibility for obtaining any necessary consents, permissions or other rights required for any use of the Work.
 Affirmer understands and acknowledges that Creative Commons is not a party to this document and has no duty or obligation with respect to this CC0 or use of the Work.

License: CC-BY-2.0
 THE WORK (AS DEFINED BELOW) IS PROVIDED UNDER THE TERMS OF THIS CREATIVE COMMONS PUBLIC LICENSE ("CCPL" OR "LICENSE"). THE WORK IS PROTECTED BY COPYRIGHT AND/OR OTHER APPLICABLE LAW. ANY USE OF THE WORK OTHER THAN AS AUTHORIZED UNDER THIS LICENSE OR COPYRIGHT LAW IS PROHIBITED.
 .
 BY EXERCISING ANY RIGHTS TO THE WORK PROVIDED HERE, YOU ACCEPT AND AGREE TO BE BOUND BY THE TERMS OF THIS LICENSE. THE LICENSOR GRANTS YOU THE RIGHTS CONTAINED HERE IN CONSIDERATION OF YOUR ACCEPTANCE OF SUCH TERMS AND CONDITIONS.
 .
 1. Definitions
 .
 "Collective Work" means a work, such as a periodical issue, anthology or encyclopedia, in which the Work in its entirety in unmodified form, along with a number of other contributions, constituting separate and independent works in themselves, are assembled into a collective whole. A work that constitutes a Collective Work will not be considered a Derivative Work (as defined below) for the purposes of this License.
 "Derivative Work" means a work based upon the Work or upon the Work and other pre-existing works, such as a translation, musical arrangement, dramatization, fictionalization, motion picture version, sound recording, art reproduction, abridgment, condensation, or any other form in which the Work may be recast, transformed, or adapted, except that a work that constitutes a Collective Work will not be considered a Derivative Work for the purpose of this License. For the avoidance of doubt, where the Work is a musical composition or sound recording, the synchronization of the Work in timed-relation with a moving image ("synching") will be considered a Derivative Work for the purpose of this License.
 "Licensor" means the individual or entity that offers the Work under the terms of this License.
 "Original Author" means the individual or entity who created the Work.
 "Work" means the copyrightable work of authorship offered under the terms of this License.
 "You" means an individual or entity exercising rights under this License who has not previously violated the terms of this License with respect to the Work, or who has received express permission from the Licensor to exercise rights under this License despite a previous violation.
 .
 2. Fair Use Rights. Nothing in this license is intended to reduce, limit, or restrict any rights arising from fair use, first sale or other limitations on the exclusive rights of the copyright owner under copyright law or other applicable laws.
 .
 3. License Grant. Subject to the terms and conditions of this License, Licensor hereby grants You a worldwide, royalty-free, non-exclusive, perpetual (for the duration of the applicable copyright) license to exercise the rights in the Work as stated below:
 .
 to reproduce the Work, to incorporate the Work into one or more Collective Works, and to reproduce the Work as incorporated in the Collective Works;
 to create and reproduce Derivative Works;
 to distribute copies or phonorecords of, display publicly, perform publicly, and perform publicly by means of a digital audio transmission the Work including as incorporated in Collective Works;
 to distribute copies or phonorecords of, display publicly, perform publicly, and perform publicly by means of a digital audio transmission Derivative Works.
 .
 For the avoidance of doubt, where the work is a musical composition:
 Performance Royalties Under Blanket Licenses. Licensor waives the exclusive right to collect, whether individually or via a performance rights society (e.g. ASCAP, BMI, SESAC), royalties for the public performance or public digital performance (e.g. webcast) of the Work.
 Mechanical Rights and Statutory Royalties. Licensor waives the exclusive right to collect, whether individually or via a music rights agency or designated agent (e.g. Harry Fox Agency), royalties for any phonorecord You create from the Work ("cover version") and distribute, subject to the compulsory license created by 17 USC Section 115 of the US Copyright Act (or the equivalent in other jurisdictions).
 Webcasting Rights and Statutory Royalties. For the avoidance of doubt, where the Work is a sound recording, Licensor waives the exclusive right to collect, whether individually or via a performance-rights society (e.g. SoundExchange), royalties for the public digital performance (e.g. webcast) of the Work, subject to the compulsory license created by 17 USC Section 114 of the US Copyright Act (or the equivalent in other jurisdictions).
 .
 The above rights may be exercised in all media and formats whether now known or hereafter devised. The above rights include the right to make such modifications as are technically necessary to exercise the rights in other media and formats. All rights not expressly granted by Licensor are hereby reserved.
 .
 4. Restrictions.The license granted in Section 3 above is expressly made subject to and limited by the following restrictions:
 .
 You may distribute, publicly display, publicly perform, or publicly digitally perform the Work only under the terms of this License, and You must include a copy of, or the Uniform Resource Identifier for, this License with every copy or phonorecord of the Work You distribute, publicly display, publicly perform, or publicly digitally perform. You may not offer or impose any terms on the Work that alter or restrict the terms of this License or the recipients' exercise of the rights granted hereunder. You may not sublicense the Work. You must keep intact all notices that refer to this License and to the disclaimer of warranties. You may not distribute, publicly display, publicly perform, or publicly digitally perform the Work with any technological measures that control access or use of the Work in a manner inconsistent with the terms of this License Agreement. The above applies to the Work as incorporated in a Collective Work, but this does not require the Collective Work apart from the Work itself to be made subject to the terms of this License. If You create a Collective Work, upon notice from any Licensor You must, to the extent practicable, remove from the Collective Work any reference to such Licensor or the Original Author, as requested. If You create a Derivative Work, upon notice from any Licensor You must, to the extent practicable, remove from the Derivative Work any reference to such Licensor or the Original Author, as requested.
 If you distribute, publicly display, publicly perform, or publicly digitally perform the Work or any Derivative Works or Collective Works, You must keep intact all copyright notices for the Work and give the Original Author credit reasonable to the medium or means You are utilizing by conveying the name (or pseudonym if applicable) of the Original Author if supplied; the title of the Work if supplied; to the extent reasonably practicable, the Uniform Resource Identifier, if any, that Licensor specifies to be associated with the Work, unless such URI does not refer to the copyright notice or licensing information for the Work; and in the case of a Derivative Work, a credit identifying the use of the Work in the Derivative Work (e.g., "French translation of the Work by Original Author," or "Screenplay based on original Work by Original Author"). Such credit may be implemented in any reasonable manner; provided, however, that in the case of a Derivative Work or Collective Work, at a minimum such credit will appear where any other comparable authorship credit appears and in a manner at least as prominent as such other comparable authorship credit.
 .
 5. Representations, Warranties and Disclaimer
 .
 UNLESS OTHERWISE MUTUALLY AGREED TO BY THE PARTIES IN WRITING, LICENSOR OFFERS THE WORK AS-IS AND MAKES NO REPRESENTATIONS OR WARRANTIES OF ANY KIND CONCERNING THE WORK, EXPRESS, IMPLIED, STATUTORY OR OTHERWISE, INCLUDING, WITHOUT LIMITATION, WARRANTIES OF TITLE, MERCHANTIBILITY, FITNESS FOR A PARTICULAR PURPOSE, NONINFRINGEMENT, OR THE ABSENCE OF LATENT OR OTHER DEFECTS, ACCURACY, OR THE PRESENCE OF ABSENCE OF ERRORS, WHETHER OR NOT DISCOVERABLE. SOME JURISDICTIONS DO NOT ALLOW THE EXCLUSION OF IMPLIED WARRANTIES, SO SUCH EXCLUSION MAY NOT APPLY TO YOU.
 .
 6. Limitation on Liability. EXCEPT TO THE EXTENT REQUIRED BY APPLICABLE LAW, IN NO EVENT WILL LICENSOR BE LIABLE TO YOU ON ANY LEGAL THEORY FOR ANY SPECIAL, INCIDENTAL, CONSEQUENTIAL, PUNITIVE OR EXEMPLARY DAMAGES ARISING OUT OF THIS LICENSE OR THE USE OF THE WORK, EVEN IF LICENSOR HAS BEEN ADVISED OF THE POSSIBILITY OF SUCH DAMAGES.
 .
 7. Termination
 .
 This License and the rights granted hereunder will terminate automatically upon any breach by You of the terms of this License. Individuals or entities who have received Derivative Works or Collective Works from You under this License, however, will not have their licenses terminated provided such individuals or entities remain in full compliance with those licenses. Sections 1, 2, 5, 6, 7, and 8 will survive any termination of this License.
 Subject to the above terms and conditions, the license granted here is perpetual (for the duration of the applicable copyright in the Work). Notwithstanding the above, Licensor reserves the right to release the Work under different license terms or to stop distributing the Work at any time; provided, however that any such election will not serve to withdraw this License (or any other license that has been, or is required to be, granted under the terms of this License), and this License will continue in full force and effect unless terminated as stated above.
 .
 8. Miscellaneous
 .
 Each time You distribute or publicly digitally perform the Work or a Collective Work, the Licensor offers to the recipient a license to the Work on the same terms and conditions as the license granted to You under this License.
 Each time You distribute or publicly digitally perform a Derivative Work, Licensor offers to the recipient a license to the original Work on the same terms and conditions as the license granted to You under this License.
 If any provision of this License is invalid or unenforceable under applicable law, it shall not affect the validity or enforceability of the remainder of the terms of this License, and without further action by the parties to this agreement, such provision shall be reformed to the minimum extent necessary to make such provision valid and enforceable.
 No term or provision of this License shall be deemed waived and no breach consented to unless such waiver or consent shall be in writing and signed by the party to be charged with such waiver or consent.
 This License constitutes the entire agreement between the parties with respect to the Work licensed here. There are no understandings, agreements or representations with respect to the Work not specified here. Licensor shall not be bound by any additional provisions that may appear in any communication from You. This License may not be modified without the mutual written agreement of the Licensor and You.<|MERGE_RESOLUTION|>--- conflicted
+++ resolved
@@ -4005,7 +4005,12 @@
 Comment: Derived from _menu/haze-133 (no copyright given).
 
 Files:
-<<<<<<< HEAD
+ images/scene/emerging?ladybug*
+Copyright: RisingLeaf (https://github.com/RisingLeaf)
+License: CC-BY-SA-4.0
+Comment: Derived from public domain works previously submitted to Endless Sky.
+
+Files:
  images/scene/volcanic-eruption-at-night*
 Copyright: N/A (public domain)
 License: public-domain
@@ -4037,12 +4042,6 @@
 Copyright: Public Domain
 License: public-domain
  Created by two anonymous authors in 2022, donated to public domain.
-=======
- images/scene/emerging?ladybug*
-Copyright: RisingLeaf (https://github.com/RisingLeaf)
-License: CC-BY-SA-4.0
-Comment: Derived from public domain works previously submitted to Endless Sky.
->>>>>>> ba78fa8b
 
 Files:
  images/effect/ionic?impact*
