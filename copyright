Format: https://www.debian.org/doc/packaging-manuals/copyright-format/1.0/
Upstream-Name: endless-sky
Upstream-Contact: Michael Zahniser <mzahniser@gmail.com>
Source: https://github.com/endless-sky/endless-sky

Files: *
Copyright: Michael Zahniser <mzahniser@gmail.com>
           endless-sky contributors (see credits.txt and changelog)
License: GPL-3+

Files: images/*
Copyright: Michael Zahniser <mzahniser@gmail.com>
License: CC-BY-SA-4.0

Files:
 images/outfit/*battery?hai*
 images/outfit/anti-missile?hai*
 images/outfit/cooling ducts?hai*
 images/outfit/dwarf?core?hai*
 images/outfit/fission?hai*
 images/outfit/fusion?hai*
 images/outfit/heavy?anti-missile?hai*
 images/ship/mbounder*
 images/ship/mfury*
 images/ship/mmanta*
Copyright: Maximilian Korber
License: CC-BY-SA-4.0
Comment: Derived from works by Michael Zahniser (under the same license).

Files:
 images/outfit/gat*
 images/outfit/bullet*
 images/scene/sagittarius?a*
 images/ship/hai?solifuge*
Copyright: Maximilian Korber (github.com/wrzlprnft)
License: CC-BY-SA-4.0

Files:
 images/ship/hai?violin?spider*
Copyright: Maximilian Korber
License: CC-BY-SA-4.0
Comment: Derived from works by Christian Rhodes (under the same license).

Files:
 images/ship/pointedstick_vanguard*
Copyright: Maximilian Korber
License: CC-BY-SA-4.0
Comment: Derived from works by Nate Graham (under the same license).

Files:
 images/effect/railspark*
 images/projectile/tinyflare*
 images/outfit/*engines?hai*
 images/outfit/*steering?hai*
 images/outfit/*thruster?hai*
 images/outfit/tiny?ion?engines*
Copyright: Iaz Poolar
License: CC-BY-SA-4.0
Comment: Derived from works by Michael Zahniser (under the same license).

Files:
 images/projectile/bullet*
 images/outfit/bullet?impact*
Copyright: Iaz Poolar
License: CC-BY-SA-4.0
Comment: Derived from works by Amazinite derived from works by Michael Zahniser (under the same license).

Files:
 images/ship/hai?pond?strider*
 images/ship/barb*
Copyright: Iaz Poolar
License: CC-BY-SA-4.0

Files:
 images/outfit/railgun*
 images/outfit/railslug*
 images/projectile/rail?slug*
 images/ship/hai?flea*
Copyright: Matthew Smestad
License: CC-BY-SA-4.0

Files:
 images/ship/vanguard*
 images/outfit/luxury accommodations*
 images/outfit/proton turret*
 images/hardpoint/proton turret*
 images/outfit/brig*
Copyright: Nate Graham <pointedstick@zoho.com>
License: CC-BY-SA-4.0

Files:
 images/land/sky2*
 images/land/sea3*
 images/land/beach4*
 images/land/canyon9*
Copyright: Emily Mell <hasmidas@gmail.com>
License: public domain
Based on public domain images taken from unsplash.com

Files:
 images/icon/gat*
Copyright: Amazinite
License: CC-BY-SA-4.0
Comment: Derived from works by Maximilian Korber (under the same license).

Files:
 images/icon/rail?gun*
Copyright: Amazinite
License: CC-BY-SA-4.0
Comment: Derived from works by Matthew Smestad (under the same license).

Files: images/outfit/*photovoltaic*
Copyright: Nick Barry (github.com/itsnickbarry)
License: CC-BY-SA-3.0
Comment: Derived from works by Michael Zahniser <mzahniser@gmail.com> and
 David Monniaux (commons.wikimedia.org/wiki/User:David.Monniaux)

Files:
 images/outfit/pug*
 images/planet/*-b*
Copyright: Frederick Goy IV (https://github.com/comnom)
License: CC-BY-SA-4.0

Files: images/outfit/*storage*
Copyright: Amazinite
License: CC-BY-SA-4.0
Comment: Derived from works by Michael Zahniser and Maximilian Korber (under the same license).

Files: images/outfit/city-ship?license*
Copyright: Amazinite
License: CC-BY-SA-4.0
Comment: Derived from works by Michael Zahniser and Evan Fluharty (under the same license).

Files:
 images/outfit/harvested*
Copyright: Michael Zahniser (mzahniser@gmail.com)
License: CC-BY-SA-4.0
Comment: Unless otherwise noted below, mineral photos are by Rob Lavinsky, under
 the CC-BY-SA-3.0 license.

Files:
 images/outfit/harvested?copper*
 images/outfit/harvested?iron*
 images/outfit/harvested?platinum*
 images/outfit/harvested?silver*
Copyright: Michael Zahniser (mzahniser@gmail.com)
License: CC-BY-SA-4.0
Comment: Incorporating photos by James St. John, under the CC-BY-2.0 license.

Files:
 images/outfit/harvested?gold*
Copyright: Michael Zahniser (mzahniser@gmail.com)
License: CC-BY-SA-4.0
Comment: Incorporating a photo by Aram Dulyan, under the CC-BY-2.0 license.

Files:
 images/outfit/jump?drive?(broken)*
 images/outfit/plasma?repeater*
 images/scene/plasma?scene*
Copyright: Darcy Manoel <Darcman00@gmail.com>
License: CC-BY-SA-4.0
Comment: Derived from works by Michael Zahniser (under the same license).

Files:
 images/land/enceladus_1*
 images/land/enceladus_2*
 images/land/enceladus_3*
 images/land/enceladus_4*
 images/ui/galaxy*
 images/ui/pleiades*
 images/planet/callisto*
 images/planet/earth*
 images/planet/europa*
 images/planet/ganymede*
 images/planet/io*
 images/planet/jupiter*
 images/planet/luna*
 images/planet/mars*
 images/planet/mercury*
 images/planet/miranda*
 images/planet/neptune*
 images/planet/oberon*
 images/planet/rhea*
 images/planet/tethys*
 images/planet/titan*
 images/planet/uranus*
 images/planet/venus*
Copyright: NASA
License: public-domain
 From NASA, and therefore in the public domain because they were created by
 government employees while doing work for the government.

Files: images/scene/*
Copyright: Various
License: public-domain
 Taken from morguefile.com, a collection of photographs that have been donated
 and placed in the public domain. (Exceptions noted below.)

Files: images/scene/geoscan*
Copyright: Michael Zahniser <mzahniser@gmail.com>
License: CC-BY-SA-4.0

Files: images/scene/loc*
Copyright: Library of Congress
License: public-domain
 From the Library of Congress. Public domain because they are photographs taken
 by a government employee as part of their job.

Files: images/scene/army*
Copyright: US Army
License: public-domain
 From the US Army. Public domain because they are photographs taken by a
 government employee as part of their job.

Files: images/scene/eso*
Copyright: ESO/L. Calçada (European Southern Observatory)
License: CC-BY-4.0

Files:
 images/scene/engine*
 images/scene/engine2*
Copyright: NASA
License: public-domain
 From NASA, and therefore in the public domain because they were created by
 government employees while doing work for the government.

Files: images/land/*
Copyright: Various
License: public-domain
 Taken from morgue-file.com, a collection of photographs that have been donated
 and placed in the public domain. (Exceptions noted below.)

Files: images/land/bwerner*
Copyright: Berthold Werner (commons.wikimedia.org/wiki/User:Berthold_Werner)
License: CC-BY-SA-3.0
Comment: Taken from Wikimedia commons. Cropped and edited.

Files: images/land/myrabella*
Copyright: Myrabella (commons.wikimedia.org/wiki/User:Myrabella)
License: CC-BY-SA-3.0
Comment: Taken from Wikimedia commons. Cropped and edited.

Files: images/land/dmottl*
Copyright: Dmitry A. Mottl (commons.wikimedia.org/wiki/User:Dmottl)
License: CC-BY-SA-3.0
Comment: Taken from Wikimedia commons. Cropped and edited.

Files: images/land/mfield*
Copyright: Matthew Field (commons.wikimedia.org/wiki/User:Mfield)
License: CC-BY-SA-3.0
Comment: Taken from Wikimedia commons. Cropped and edited.

Files: images/land/*-sfiera*
Copyright: Chris Pickel (sfiera.net)
License: CC-BY-SA-4.0

Files: images/land/*-striker*
Copyright: Michael Wilso (sixfootplus@gmail.com)
License: CC-BY-SA-4.0

Files: images/land/*-harro*
Copyright: @harro.eu (copyright@harro.eu)
License: CC-BY-SA-4.0

Files: images/land/*-iridium*
Copyright: @Iridium Ore (blueajp@gmail.com)
License: CC-BY-SA-4.0

Files: images/land/lava11*
Copyright: National Archives and Records Administration
License: public-domain
Comment: Taken from Wikimedia Commons. Cropped and edited.

Files:
 images/land/station12*
Copyright: Office of War Information
License: public-domain
Comment: Taken from Wikimedia Commons. Cropped and edited.

Files: images/land/*-spfld*
Copyright: Eric Denni (spfldsatellite@gmail.com)
License: CC-BY-SA-4.0

Files: images/land/sivael*
Copyright: Tymoteusz Kapuściński (Sivael)
License: CC-BY-SA-4.0
Comment: Screenshots of environments created with assets purchased by Tymoteusz
 Kapuściński from the Unity Asset Store. Post-processing applied by Michael
 Zahniser to make the images look less artificial.

Files: images/outfit/scan?module*
Copyright: Zachary Siple
License: CC-BY-SA-4.0
Comment: Derived from works by Michael Zahniser (from under the same license).

Files:
 images/outfit/tactical?scanner*
 images/effect/jump?drive?red*
Copyright: Zachary Siple
License: CC-BY-SA-4.0

Files:
 images/outfit/korath?rifle*
 images/outfit/hai?rifle*
 images/outfit/scram?drive*
 images/outfit/korath?fuel?processor*
 images/outfit/remnant?rifle*
 images/ship/hai?centipede*
 images/ship/hai?geocoris*
 images/ship/hai?grasshopper*
 images/ship/gull*
 images/ship/pelican*
 images/ship/peregrine/peregrine*
 images/ship/riptide*
 images/ship/auxiliary*
 images/ship/dropship*
 images/ship/heron*
 images/thumbnail/hai?centipede*
 images/thumbnail/hai?geocoris*
 images/thumbnail/hai?grasshopper*
 images/thumbnail/gull*
 images/thumbnail/pelican*
 images/thumbnail/peregrine*
 images/thumbnail/riptide*
 images/thumbnail/auxiliary*
 images/thumbnail/dropship*
 images/outfit/auxiliary?license*
Copyright: Evan Fluharty (Evanfluharty@gmail.com)
License: CC-BY-SA-4.0
Comment: Derived from works by Michael Zahniser (under the same license).

Files:
 images/ship/modified?boxwing*
 images/thumbnail/modified?boxwing*
Copyright: Evan Fluharty (Evanfluharty@gmail.com)
License: CC-BY-SA-4.0
Comment: Derived from works by Iaz Poolar (under the same license).

Files: images/portrait/*
Copyright: Various
License: public-domain
 Taken from unsplash.com, a collection of photographs that have been donated and
 placed in the public domain.

Files:
 images/outfit/quarg?skylance*
 images/hardpoint/quarg?skylance*
Copyright: Evan Fluharty (Evanfluharty@gmail.com)
License: CC-BY-SA-4.0
Comment: Derived and completed from works by Maximilian Korber (Wrzlprnft), @Karirawri, and originally drawn up by Tommy Thach (Bladewood) (all under the same license)

Files:
 images/outfit/quarg*
 images/hardpoint/quarg*
 images/outfit/small?quarg*
 images/outfit/medium?quarg*
 images/outfit/large?quarg*
 images/outfit/enforcer?riot?staff*
 images/outfit/laser?rifle*
 images/outfit/hai?pebble?core*
 images/outfit/hai?boulder*
 images/outfit/hai?geode*
Copyright: Evan Fluharty (Evanfluharty@gmail.com)
License: CC-BY-SA-4.0

Files:
 images/effect/remnant?afterburner/remnant?afterburner*
 images/effect/mhd?spark*
 images/land/nasa9*
 images/hardpoint/annihilator?turret*
 images/hardpoint/inhibitor?turret*
 images/hardpoint/ion?hail?turret*
 images/hardpoint/ravager?turret*
 images/outfit/inhibitor?turret*
 images/outfit/ion?hail?turret*
 images/hardpoint/shooting?star?flare/ss-rays*
 images/outfit/overcharged?shield?module*
 images/outfit/overclocked?repair?module*
 images/outfit/ramscoop*
 images/outfit/remnant?afterburner*
 images/outfit/remnant?capital?license*
 images/outfit/research?laboratory*
 images/outfit/salvage?scanner*
 images/outfit/tiny?remnant?engine*
 images/outfit/void?rifle*
 images/outfit/fragmentation?grenades*
 images/outfit/nerve?gas*
 images/outfit/catalytic?ramscoop*
 images/outfit/plasma?repeater*
 images/outfit/anti-missile*
 images/outfit/blaster?turret*
 images/outfit/blaster*
 images/outfit/breeder*
 images/outfit/bunk?room*
 images/outfit/dwarf?core*
 images/outfit/electron?beam*
 images/outfit/electron?turret*
 images/outfit/fission*
 images/outfit/flamethrower*
 images/outfit/fuel?pod*
 images/outfit/gat*
 images/outfit/heavy?anti-missile*
 images/outfit/heavy?laser?turret*
 images/outfit/heavy?laser*
 images/outfit/huge?fuel?cell*
 images/outfit/large?fuel?cell*
 images/outfit/medium?fuel?cell*
 images/outfit/small?fuel?cell*
 images/outfit/tiny?fuel?cell*
 images/outfit/huge?shield*
 images/outfit/large?shield*
 images/outfit/medium?shield*
 images/outfit/small?shield*
 images/outfit/tiny?shield*
 images/outfit/hyperdrive*
 images/outfit/scram?drive*
 images/outfit/large?radar?jammer*
 images/outfit/small?radar?jammer*
 images/outfit/meteor*
 images/outfit/meteor?launcher*
 images/outfit/meteor?pod*
 images/outfit/meteor?storage*
 images/outfit/mod?blaster?turret*
 images/outfit/mod?blaster*
 images/outfit/particle?cannon*
 images/outfit/plasma?cannon*
 images/outfit/plasma?turret*
 images/outfit/proton?gun*
 images/outfit/quad?blaster?turret*
 images/outfit/rocket*
 images/outfit/rocket?launcher*
 images/outfit/rocket?pod*
 images/outfit/rocket?storage*
 images/outfit/sidewinder*
 images/outfit/sidewinder?launcher*
 images/outfit/sidewinder?pod*
 images/outfit/sidewinder?storage*
 images/outfit/small?bunk?room*
 images/outfit/small?nucleovoltaic*
 images/outfit/small?radiothermal*
 images/outfit/small?thermionic*
 images/outfit/stack?core*
 images/outfit/surveillance?pod*
 images/outfit/banisher*
 images/outfit/command?center*
 images/outfit/fire-lance*
 images/outfit/piercer*
 images/outfit/piercer?launcher*
 images/outfit/korath?piercer?storage*
 images/outfit/reverse?thruster?ion*
 images/outfit/reverse?thruster?plasma*
 images/outfit/rock?0*
 images/outfit/rock?1*
 images/outfit/rock?2*
 images/outfit/rock?3*
 images/outfit/rock?4*
 images/scene/penguinscene*
 images/ship/dredger*
 images/ship/ibis*
 images/ship/mbactriane*
 images/ship/merganser*
 images/ship/penguin/*
 images/ship/petrel*
 images/ship/tern*
 images/ship/shooting?star/shooting?star*
 images/thumbnail/dredger*
 images/thumbnail/ibis*
 images/thumbnails/merganser*
 images/thumbnail/penguin*
 images/thumbnail/petrel*
 images/thumbnail/tern*
 images/planet/station1c*
 images/planet/station2c*
 images/planet/station3c*
 images/ship/archon?b*
 images/ship/archon?c*
 images/asteroid/plant*
 images/asteroid/plant2*
 images/asteroid/plant?cluster*
 images/asteroid/space?flora*
 images/asteroid/large?plant*
 images/asteroid/large?plant2*
 images/asteroid/large?plant?cluster*
 images/asteroid/large?space?flora*
 images/asteroid/yottrite*
Copyright: Becca Tommaso (tommasobecca03@gmail.com)
License: CC-BY-SA-4.0
Comment: Derived from works by Michael Zahniser (under the same license).

Files: images/outfit/railslug?rack*
Copyright: Becca Tommaso (tommasobecca03@gmail.com)
License: CC-BY-SA-4.0
Comment: Derived from works by Matthew Smestad (under the same license).

Files:
 images/outfit/harvested?yottrite*
Copyright: Becca Tommaso (tommasobecca03@gmail.com)
License: CC-BY-SA-3.0
Comment: Derived from works by Michael Zahniser and Rob Lavinsky (under the same license).

Files:
 images/effect/flotsam?yottrite*
Copyright: Becca Tommaso (tommasobecca03@gmail.com)
License: CC-BY-SA-3.0
Comment: Derived from works by Rob Lavinsky (under the same license).

Files:
 images/land/badlands0*
 images/land/badlands1*
 images/land/badlands2*
 images/land/badlands5*
 images/land/badlands6*
 images/land/badlands7*
 images/land/badlands8*
 images/land/badlands10*
 images/land/badlands11*
 images/land/badlands12*
 images/land/beach0*
 images/land/beach2*
 images/land/beach3*
 images/land/beach5*
 images/land/beach6*
 images/land/beach13*
 images/land/beach14*
 images/land/canyon0*
 images/land/canyon1*
 images/land/canyon7*
 images/land/canyon8*
 images/land/canyon13*
 images/land/canyon14*
 images/land/canyon15*
 images/land/city2*
 images/land/city4*
 images/land/city6*
 images/land/city7*
 images/land/city8*
 images/land/city9*
 images/land/city10*
 images/land/city11*
 images/land/city12*
 images/land/desert1*
 images/land/desert2*
 images/land/desert11*
 images/land/desert12*
 images/land/deser13*
 images/land/dune1*
 images/land/fields1*
 images/land/fields2*
 images/land/fields3*
 images/land/fields5*
 images/land/fields6*
 images/land/fields7*
 images/land/fields9*
 images/land/fields13*
 images/land/fields14*
 images/land/fields15*
 images/land/fog0*
 images/land/fog1*
 images/land/fog2*
 images/land/fog4*
 images/land/fog6*
 images/land/fog8*
 images/land/fog9*
 images/land/fog10*
 images/land/fog11*
 images/land/forest1*
 images/land/forest2*
 images/land/forest3*
 images/land/forest4*
 images/land/forest5*
 images/land/forest6*
 images/land/forest7*
 images/land/forest8*
 images/land/forest9*
 images/land/garden1*
 images/land/hills0*
 images/land/hills2*
 images/land/hills8*
 images/land/lava1*
 images/land/lava2*
 images/land/lava6*
 images/land/lava12*
 images/land/lava13*
 images/land/loc3*
 images/land/mountain0*
 images/land/mountain1*
 images/land/mountain3*
 images/land/mountain4*
 images/land/mountain5*
 images/land/mountain6*
 images/land/mountain7*
 images/land/mountain8*
 images/land/mountain9*
 images/land/sea1*
 images/land/sea5*
 images/land/sea7*
 images/land/sea8*
 images/land/sea18*
 images/land/sea19*
 images/land/sky0*
 images/land/sky3*
 images/land/sky4*
 images/land/sky5*
 images/land/sky7*
 images/land/sky8*
 images/land/sky9*
 images/land/sky10*
 images/land/sky11*
 images/land/snow0*
 images/land/snow1*
 images/land/snow2*
 images/land/snow3*
 images/land/snow4*
 images/land/snow5*
 images/land/snow6*
 images/land/snow7*
 images/land/snow10*
 images/land/snow14*
 images/land/snow15*
 images/land/snow16*
 images/land/snow17*
 images/land/snow18*
 images/land/snow19*
 images/land/snow20*
 images/land/snow21*
 images/land/space2*
 images/land/station4*
 images/land/station6*
 images/land/station7*
 images/land/station9*
 images/land/station10*
 images/land/station11*
 images/land/station13*
 images/land/station14*
 images/land/station16*
 images/land/station17*
 images/land/station18*
 images/land/station19*
 images/land/station20*
 images/land/station21*
 images/land/station22*
 images/land/station23*
 images/land/station24*
 images/land/station25*
 images/land/station26*
 images/land/station29*
 images/land/station30*
 images/land/station31*
 images/land/station32*
 images/land/station33*
 images/land/station34*
 images/land/station35*
 images/land/station36*
 images/land/station37*
 images/land/station38*
 images/land/station39*
 images/land/station40*
 images/land/station41*
 images/land/station42*
 images/land/station43*
 images/land/station44*
 images/land/station45*
 images/land/station46*
 images/land/water0*
 images/land/water3*
 images/land/water4*
 images/land/water8*
 images/land/water12*
 images/land/water13*
Copyright: Various
License: public-domain
 Taken from unsplash.com, a collection of photographs that have been donated and
 placed in the public domain.

Files:
 images/land/lava0*
Copyright: USGS
License: public-domain
 From the USGS, and therefore in the public domain because they were created by
 government employees while doing work for the government.

Files:
 images/land/desert0*
 images/land/earthrise*
 images/land/nasa*
 images/land/space*
 images/land/station1*
 images/land/station2*
 images/land/station3*
Copyright: NASA
License: public-domain
 From NASA, and therefore in the public domain because they were created by
 government employees while doing work for the government.

Files:
 images/land/station8*
Copyright: MTA of the State of New York
Licence: CC BY 2.0
Comment: Taken from https://www.flickr.com/photos/61135621@N03/5836687124 and cropped.

Files:
 images/land/station27*
Copyright: Sebastian Sinisterra
Licence: CC BY 2.0
Comment: Taken from https://www.flickr.com/photos/61135621@N03/17755765778 and cropped.

Files:
 images/land/station28*
Copyright: mwewering
Licence: Pixabay License
Comment: Taken from https://pixabay.com/photos/corridor-tunnel-architecture-escape-2616414/ and cropped.

Files:
 images/land/station15*
Copyright: mikecook
Licence: Pixabay License
Comment: Taken from https://pixabay.com/photos/step-industry-steel-3104846/ and cropped.

Files:
 images/land/station5.jpg
Copyright: Damien Jemison
License: CC-BY-SA-3.0
Comment: Taken from https://commons.wikimedia.org/wiki/File:Preamplifier_at_the_National_Ignition_Facility.jpg

Files:
 images/land/lava5*
Copyright: Michael Zahniser <mzahniser@gmail.com>
License: CC-BY-SA-4.0

Files:
 images/planet/nebula1*
Copyright: Azure
License: CC-BY-SA-4.0

Files: sounds/*
Copyright: Various
License: public-domain
 Based on public domain sounds taken from freesound.org.

Files: sounds/heavy?rocket?hit.wav
Copyright: Copyright Mike Koenig
License: CC-BY-SA-3.0
Comment: Taken from http://soundbible.com/1467-Grenade-Explosion.html

Files: sounds/missile?hit.wav
Copyright: Copyright "Nbs Dark"
License: public-domain
Comment: Taken from https://freesound.org/people/Nbs%20Dark/sounds/94185/

Files: sounds/torpedo?hit.wav
License: public-domain

Files: sounds/meteor.wav
Copyright: Copyright "18hiltc"
License: CC-BY-SA-3.0
Comment: Taken from https://freesound.org/people/18hiltc/sounds/202725/

Files: sounds/sidewinder.wav
License: public-domain
Comment: Taken from https://freesound.org/people/NHMWretched/sounds/151858/

Files: sounds/explosion?huge.wav
Copyright: Copyright Mike Koenig
License: CC-BY-SA-3.0
Comment: Taken from http://soundbible.com/1151-Grenade.html

Files:
 sounds/asteroid crunch small.wav
 sounds/asteroid crunch medium.wav
License: public-domain
Comment: Derived from https://freesound.org/people/AlanCat/sounds/381645/

Files: sounds/asteroid crunch large.wav
Copyright: Copyright "BW_Clowes"
License: CC-BY-3.0
Comment: Derived from https://freesound.org/people/BW_Clowes/sounds/128126/

Files:
 sounds/thrasher.wav
 sounds/point?defense.wav
Copyright: Lineth (https://github.com/Lineth)
License: CC-BY-SA-4.0
Comment: Derived from public domain sounds taken from freesound.org.

Files:
 images/outfit/T3?anti?missile*
 images/outfit/pug?gridfire?turret*
 images/hardpoint/T3?anti?missile*
 images/hardpoint/pug?gridfire?turret*
Copyright: Becca Tommaso (tommasobecca03@gmail.com)
License: CC-BY-SA-4.0
Comment: Derived from works by Frederick Goy IV (under the same license).

Files:
 images/outfit/security?station*
 images/ship/peregrine/*
Copyright: Becca Tommaso (tommasobecca03@gmail.com)
License: CC-BY-SA-4.0
Comment: Derived from works by Michael Zahniser and Evan Fluharty (under the same license).

Files:
 images/ship/nest*
 images/ship/roost*
 images/ship/skein*
 images/thumbnail/nest*
 images/thumbnail/roost*
 images/thumbnail/skein*
Copyright: Iaz Poolar
License: CC-BY-SA-4.0
Comment: Derived from works by Michael Zahniser (under the same license) and detailed by Becca Tommaso (tommasobecca03@gmail.com).

Files:
 images/ship/barb*
 images/ship/boxwing*
 images/thumbnail/barb*
 images/thumbnail/boxwing*
Copyright: Iaz Poolar
License: CC-BY-SA-4.0
Comment: Detailed by Becca Tommaso (tommasobecca03@gmail.com).

Files:
 images/ship/argosy*
 images/ship/clipper*
 images/ship/dreadnought*
 images/ship/fury*
 images/ship/hauler?i*
 images/ship/hauler?ii*
 images/ship/hauler?iii*
 images/ship/modified argosy*
 images/ship/bastion*
 images/ship/behemoth*
 images/ship/heavy?shuttle*
 images/ship/firebird*
 images/ship/leviathan*
 images/ship/shuttle*
 images/ship/star?queen*
 images/ship/localworldship*
 images/ship/arrow*
 images/ship/container?transport*
 images/ship/freighter*
 images/ship/protector*
 images/ship/star?barge*
 images/ship/wasp*
 images/thumbnail/argosy*
 images/thumbnail/clipper*
 images/thumbnail/dreadnought*
 images/thumbnail/fury*
 images/thumbnail/hauler?i*
 images/thumbnail/hauler?ii*
 images/thumbnail/hauler?iii*
 images/thumbnail/modified argosy*
 images/thumbnail/bastion*
 images/thumbnail/behemoth*
 images/thumbnail/heavy?shuttle*
 images/thumbnail/firebird*
 images/thumbnail/leviathan*
 images/thumbnail/shuttle*
 images/thumbnail/star?queen*
 images/thumbnail/arrow*
 images/thumbnail/container?transport*
 images/thumbnail/freighter*
 images/thumbnail/protector*
 images/thumbnail/star?barge*
 images/thumbnail/wasp*
Copyright: Michael Zahniser <mzahniser@gmail.com>
License: CC-BY-SA-4.0
Comment: Detailed by Becca Tommaso (tommasobecca03@gmail.com).

Files:
 images/ship/mfirebird*
 images/ship/mleviathan*
 images/ship/marrow*
 images/thumbnail/mfirebird*
 images/thumbnail/mleviathan*
 images/thumbnail/marrow*
Copyright: Maximilian Korber
License: CC-BY-SA-4.0
Comment: Derived from works by Michael Zahniser (under the same license) and detailed by Becca Tommaso (tommasobecca03@gmail.com).

Files:
 images/ship/pointedstick vanguard*
Copyright: Maximilian Korber
License: CC-BY-SA-4.0
Comment: Derived from works by Nate Graham (under the same license) and detailed by Becca Tommaso (tommasobecca03@gmail.com).

Files:
 images/ship/vanguard*
 images/thumbnail/vanguard*
Copyright: Nate Graham <pointedstick@zoho.com>
License: CC-BY-SA-4.0
Comment: Detailed by Becca Tommaso (tommasobecca03@gmail.com).

Files:
 images/ship/blackbird*
 images/ship/falcon*
 images/ship/hawk*
 images/ship/quicksilver*
 images/ship/scout*
 images/ship/sparrow*
 images/thumbnail/blackbird*
 images/thumbnail/falcon*
 images/thumbnail/hawk*
 images/thumbnail/quicksilver*
 images/thumbnail/scout*
 images/thumbnail/sparrow*
Copyright: Michael Zahniser <mzahniser@gmail.com>
License: CC-BY-SA-4.0
Comment: Detailed by Anarchist2.

Files:
 images/ship/mfalcon*
 images/ship/mquicksilver*
 images/thumbnail/mfalcon*
 images/thumbnail/mquicksilver*
Copyright: Maximilian Korber
License: CC-BY-SA-4.0
Comment: Derived from works by Michael Zahniser (under the same license) and detailed by Anarchist2.

Files:
 images/ship/finch*
 images/thumbnail/finch*
Copyright: Iaz Poolar
License: CC-BY-SA-4.0
Comment: Derived from works by Michael Zahniser (under the same license) and detailed by Anarchist2.

Files: images/ship/mosprey*
Copyright: Benjamin Hauch (https://github.com/tehhowch)
License: CC-BY-SA-4.0
Comment: Derived from works by Michael Zahniser (under the same license) and detailed by Anarchist2.

Files:
 images/outfit/pug?staff*
Copyright: Evan Fluharty (Evanfluharty@gmail.com)
License: CC-BY-SA-4.0
Comment: Derived from works by Frederick Goy IV (under the same license).

Files:
 images/planet/station1*
 images/planet/station2*
 images/planet/station3*
 images/planet/station4*
 images/planet/station8*
 images/planet/station9*
 images/planet/station10*
 images/planet/station11*
 images/planet/station12*
 images/planet/station13*
 images/planet/station14*
 images/planet/station15*
 images/planet/station16*
 images/planet/station17*
 images/ship/maeri'het*
 images/ship/subsidurial*
 images/ship/telis'het*
 images/ship/faes'mar*
 images/ship/selii'mar*
 images/ship/vareti'het*
 images/ship/fetri'sei*
 images/ship/ember?waste?node/*
 images/ship/void?sprite/*
 images/thumbnail/maeri'het*
 images/thumbnail/telis'het*
 images/thumbnail/faes'mar*
 images/thumbnail/selii'mar*
 images/thumbnail/subsidurial*
 images/thumbnail/ember?waste?node*
 images/thumbnail/vareti'het*
 images/thumbnail/fetri'sei*
 images/thumbnail/void?sprite?adult*
 images/thumbnail/void?sprite?infant*
 images/effect/ravager?impact*
 images/outfit/ka'het?annihilator?turret*
 images/outfit/ka'het?annihilator*
 images/outfit/ka'het?emp?deployer*
 images/outfit/ka'het?primary?cooling*
 images/outfit/ka'het?ravager?turret*
 images/outfit/ka'het?ravager?beam*
 images/outfit/ka'het?shield?restorer*
 images/outfit/ka'het?grand?restorer*
 images/outfit/ka'het?support?cooling*
 images/outfit/ka'het?mhd?generator*
 images/outfit/ka'het?reserve?accumulator*
 images/outfit/ka'het?nullifier*
 images/outfit/ka'het?mhd?deployer*
 images/outfit/mouthparts*
 images/outfit/fuel?pod*
 images/outfit/fusion*
 images/outfit/core*
 images/outfit/ionic?afterburner*
 images/outfit/tiny?ion*
 images/outfit/small?ion*
 images/outfit/medium?ion*
 images/outfit/large?ion*
 images/outfit/huge?ion*
 images/outfit/tiny?atomic*
 images/outfit/small?atomic*
 images/outfit/medium?atomic*
 images/outfit/large?atomic*
 images/outfit/huge?atomic*
 images/outfit/javelin*
 images/outfit/javelin?mini?pod*
 images/outfit/javelin?pod*
 images/outfit/javelin?storage*
 images/outfit/torpedo*
 images/outfit/torpedo?launcher*
 images/outfit/torpedo?storage*
 images/outfit/typhoon*
 images/outfit/typhoon?launcher*
 images/outfit/typhoon?storage*
 images/outfit/cooling?ducts*
 images/outfit/liquid?helium*
 images/outfit/liquid?nitrogen*
 images/outfit/water?cooling*
 images/outfit/large?regenerator*
 images/outfit/small?regenerator*
 images/outfit/cargo?scanner*
 images/outfit/outfit?scanner*
 images/outfit/outfit?expansion*
 images/outfit/cargo?expansion*
 images/outfit/control?transceiver*
 images/planet/dyson1*
 images/planet/dyson2*
 images/planet/dyson3*
 images/planet/sheragi_postverta*
 images/planet/station0*
 images/planet/station1b*
 images/planet/station2b*
 images/planet/station3b*
 images/planet/station3bd*
 images/planet/station4b*
 images/planet/station4bd*
 images/projectile/annihilator*
 images/projectile/ravager?beam*
 images/projectile/mhd*
 images/scene/ringworld?debris*
 images/scene/remnant?station*
 images/scene/asteroid?scene*
Copyright: Becca Tommaso (tommasobecca03@gmail.com)
License: CC-BY-SA-4.0

Files:
 images/label/graveyard*
Copyright: @RestingImmortal
License: CC-BY-SA-4.0

Files:
 images/outfit/enforcer?confrontation?gear*
Copyright: 1010Todd (1010todd3d@gmail.com)
License: CC-BY-SA-4.0
Comment: Derived from works by Becca Tommaso (tommasobecca03@gmail.com) (under the same license) and Evan Fluharty (under the same license).

Files:
 images/outfit/hai?williwaw*
Copyright: Evan Fluharty (Evanfluharty@gmail.com)
License: CC-BY-SA-4.0
Comment: Made in cooperation with Becca Tommaso (tommasobecca03@gmail.com) and derived from works by Michael Zahniser (under the same license) and Maximilian Korber (under the same license)

Files:
 images/effect/remnant?leak*
 images/effect/remnant?leak?sparkle*
Copyright: Benjamin Jackson (gods.benyamin@outlook.com)
License: CC-BY-SA-4.0
Comment: Derived from works by Michael Zahniser (under the same license)

Files:
 images/outfit/grab-strike*
 images/hardpoint/grab-strike*
Copyright: Lia Gerty (https://github.com/ravenshining)
License: CC-BY-SA-4.0
Comment: Derived from work by Michael Zahniser (under the same licence) and Becca Tomaso (under the same licence).

Files:
 images/ship/raider*
 images/thumbnail/raider*
Copyright: Lia Gerty (https://github.com/ravenshining)
License: CC-BY-SA-4.0
Comment: Derived from work by Michael Zahniser (under the same licence) and Red-57 (under the same licence).

Files:
 images/ship/chaser*
 images/thumbnail/chaser*
Copyright: Lia Gerty (https://github.com/ravenshining)
License: CC-BY-SA-4.0
Comment: Derived from work by Michael Zahniser (under the same licence)

Files:
 images/outfit/torpedopod*
 images/outfit/typhoonpod*
Copyright: Lia Gerty (https://github.com/ravenshining)
License: CC-BY-SA-4.0
Comment: Derived from work by Becca Tomaso (under the same licence).

Files:
 images/ship/bulk?freighter*
 images/thumbnail/bulk?freighter*
Copyright: Lia Gerty (https://github.com/ravenshining)
License: CC-BY-SA-4.0
Comment: Derived from work by Michael Zahniser (under the same licence) and Becca Tommaso (under the same licence).

Files:
 images/_menu/haze-blackbody+*
 images/_menu/haze-full+*
 images/_menu/haze-yellow+*
 images/planet/browndwarf-l-rouge*
 images/planet/browndwarf-l*
 images/planet/browndwarf-y-rouge*
 images/planet/browndwarf-y*
Copyright: Lia Gerty (https://github.com/ravenshining)
License: CC-BY-SA-4.0

Files:
 images/planet/browndwarf-t-rouge*
 images/planet/browndwarf-t*
 images/planet/saturn*
Copyright: Lia Gerty (https://github.com/ravenshining)
License: CC-BY-SA-4.0
Comment: Derived from works by NASA (public domain)

Files:
 sounds/atomic?*
Copyright: Lia Gerty
License: CC-BY-SA-4.0
Comment: Derived from public domain sounds taken from freesound.org.

Files:
 images/ship/heliarch?breacher*
 images/ship/heliarch?hunter*
 images/ship/heliarch?judicator*
 images/ship/heliarch?pursuer*
 images/ship/heliarch?rover*
 images/ship/heliarch?stalker*
 images/thumbnail/heliarch?breacher*
 images/thumbnail/heliarch?hunter*
 images/thumbnail/heliarch?judicator*
 images/thumbnail/heliarch?pursuer*
 images/thumbnail/heliarch?rover*
 images/thumbnail/heliarch?stalker*
 images/outfit/finisher?storage*
 images/outfit/fuel?module*
 images/outfit/large?cogeneration?module*
 images/outfit/small?cogeneration?module*
 images/scene/councilofahr1*
 images/scene/councilofahr2*
Copyright: Arachi-Lover
License: CC-BY-SA-4.0
Comment: Derived from works by Michael Zahniser (under the same license).

Files:
 images/effect/firestorm*
 images/effect/heaver*
 images/effect/*digger*
 images/effect/shunt*
 images/hardpoint/expeller*
 images/hardpoint/firestorm*
 images/hardpoint/korath heaver*
 images/icon/firestorm torpedo*
 images/icon/korath heaver*
 images/outfit/expeller*
 images/outfit/firestorm*
 images/outfit/korath heaver*
 images/outfit/*korath reverser*
 images/outfit/shunt bomb*
 images/outfit/shunt-strike*
 images/projectile/expeller*
 images/projectile/heaver*
 images/projectile/korath digger*
 images/projectile/korath inferno*
 images/projectile/shunt-strike*
Copyright: None (CC0 Public Domain)
License: N/A (CC0 Public Domain)
Comment: Work by Nomadic Volcano (NomadicVolcano@gmail.com) based on textures from texture.ninja

Files:
 images/hardpoint/digger turret*
 images/outfit/korath digger turret*
 images/outfit/korath digger*
Copyright: Nomadic Volcano (NomadicVolcano@gmail.com)
License: CC-BY-SA-4.0
Comment: Derived from works by Becca Tommaso and Michael Zahniser (under the same license).

Files:
 images/*/korath*reverse*
Copyright: Nomadic Volcano (NomadicVolcano@gmail.com)
License: CC-BY-SA-4.0
Comment: Derived from works by Michael Zahniser (under the same license).


Files:
 images/effect/dragonflame*
 images/effect/fusionflare*
 images/effect/pwave?shot*
 images/effect/sheragiam*
 images/effect/pwavehp*
 images/effect/ka'het?flare/*
 images/effect/fissionflare*
 images/effect/pwtflare*
 images/effect/nuke*
 images/icon/dragonflame*
 images/icon/shard*
 images/outfit/dragonflame*
 images/outfit/pwave?turret*
 images/outfit/embattery*
 images/outfit/sheragicooling*
 images/outfit/fusiondrive*
 images/outfit/fissiondrive*
 images/outfit/hion*
 images/outfit/shard*
 images/outfit/sheragi?ews*
 images/outfit/small?embattery*
 images/outfit/small?sheragi?cooling*
 images/projectile/pwavecannon*
 images/projectile/hion*
 images/projectile/hionfrag*
 images/projectile/shardactive*
 images/projectile/shardinactive*
 images/projectile/ionball*
 images/scene/emeraldswordderelict*
 images/ship/emeraldsword*
 images/ship/blackdiamond*
 images/thumbnail/emeraldsword*
 images/thumbnail/blackdiamond*
Copyright: @Karirawri (crim@live.no)
License: CC-BY-SA-4.0

Files:
 images/effect/pwave?impact*
 images/effect/ionball?ring*
 images/effect/ion?explosion*
Copyright: @Karirawri (crim@live.no)
License: CC-BY-SA-4.0
Comment: Derived from works by Michael Zahniser (under the same license).

Files: sounds/dragonflame*
Copyright: TheHadnot
License: public-domain
Comment: Taken from https://freesound.org/people/TheHadnot/sounds/160880/

Files: sounds/pwave*
Copyright: aust_paul
License: public-domain
Comment: Taken from https://freesound.org/people/aust_paul/sounds/30935/

Files: sounds/hion*
Copyright: michael_kur95
License: CC-BY-3.0
Comment: Taken from https://freesound.org/people/michael_kur95/sounds/332993/ and modified.

Files: images/effect/archon?teleport/*
Copyright: @Karirawri (crim@live.no)
License: CC-BY-SA-4.0
Comment: Derived from works by Michael Zahniser and Becca Tommaso (under the same license).

Files: sounds/archonteleport*
Copyright: oldestmillennial
License: CC-BY-3.0
Comment: Taken from https://freesound.org/people/oldestmillennial/sounds/533025/ and modified.

Files: images/outfit/emp?rack*
Copyright: Anarchist2
License: CC-BY-SA-4.0
Comment: Derived from works by Michael Zahniser (under the same license).

Files: images/planet/*-hot*
Copyright: Becca Tommaso
License: CC-BY-SA-4.0
Comment: Derived from works by ESA/Hubble & NASA (under the same license)

Files:
 images/land/clouds*
Copyright: Benjamin Jackson (gods.benyamin@outlook.com)
License: CC-BY-SA-4.0

Files:
 images/outfit/ka'het?maeri?engine*
 images/outfit/ka'het?telis?engine*
 images/outfit/ka'het?sustainer?engine*
 images/outfit/ka'het?vareti?engine*
Copyright: Becca Tommaso (tommasobecca03@gmail.com)
License: CC-BY-SA-4.0
Comment: Original work by Griffin Schutte (theronepic@gmail.com), finished by Becca Tommaso.

Files: images/outfit/tiny?systems?core*
Copyright: Griffin Schutte (theronepic@gmail.com)
License: CC-BY-SA-4.0
Comment: Derived from work by Michael Zahniser (under the same license).

Files: images/outfit/ka'het?compact?engine*
Copyright: Griffin Schutte (theronepic@gmail.com)
License: CC-BY-SA-4.0

Files: images/outfit/plasma?repeater*
Copyright: Becca Tommaso
License: CC-BY-SA-4.0
Comment: Derived from works by Michael Zahniser (under the same license) and Darcy Manoel.

Files:
 images/outfit/proton?turret*
Copyright: Becca Tommaso
License: CC-BY-SA-4.0
Comment: Derived from works by Michael Zahniser (under the same license) and Nate Graham.

Files:
 images/outfit/brig*
Copyright: Becca Tommaso
License: CC-BY-SA-4.0
Comment: Derived from works by Nate Graham (under the same license).

Files:
 images/star/a-dwarf*
 images/star/a-giant*
 images/star/a-supergiant*
 images/star/a0*
 images/star/a3*
 images/star/a5*
 images/star/a8*
 images/star/b-dwarf*
 images/star/b-giant*
 images/star/b-supergiant*
 images/star/b0*
 images/star/b3*
 images/star/b5*
 images/star/b8*
 images/star/black-hole*
 images/star/carbon*
 images/star/f-dwarf*
 images/star/f-giant*
 images/star/f-supergiant*
 images/star/f0*
 images/star/f3*
 images/star/f5-old*
 images/star/f5*
 images/star/f8*
 images/star/g-dwarf*
 images/star/g-giant*
 images/star/g-supergiant*
 images/star/g0-old*
 images/star/g0*
 images/star/g3*
 images/star/g5-old*
 images/star/g5*
 images/star/g8*
 images/star/k-dwarf*
 images/star/k-giant*
 images/star/k-supergiant*
 images/star/k0-old*
 images/star/k0*
 images/star/k3*
 images/star/k5-old*
 images/star/k5*
 images/star/k8*
 images/star/l-dwarf*
 images/star/m-dwarf*
 images/star/m-giant*
 images/star/m-supergiant*
 images/star/m0*
 images/star/m3*
 images/star/m5*
 images/star/m8*
 images/star/nova*
 images/star/nova-old*
 images/star/o-dwarf*
 images/star/o-giant*
 images/star/o-supergiant*
 images/star/o0*
 images/star/o3*
 images/star/o5*
 images/star/o8*
 images/star/wr1*
Copyright: Matteo "Lead" M.
License: CC-BY-SA-4.0

Files:
 images/asteroid/livecrystal/livecrystal*
 images/effect/coalition?flare/*
 images/effect/explosion/pug/*
 images/effect/korath?flare/*
 images/effect/plasma?flare/*
 images/effect/wanderer?flare/*
 images/hardpoint/dual?sunbeam?turret*
 images/hardpoint/nuke*
 images/hardpoint/sunbeam?turret*
 images/hardpoint/wanderer?anti-missile*
 images/outfit/*?korath?afterburner*
 images/outfit/afterburner*
 images/outfit/asteroid?scanner*
 images/outfit/blue?sun*
 images/outfit/bright?cloud*
 images/outfit/caldera?afterburner*
 images/outfit/dark?storm*
 images/outfit/dual?sunbeam?turret*
 images/outfit/nuke*
 images/outfit/red?sun*
 images/outfit/sunbeam*
 images/outfit/sunbeam?turret*
 images/outfit/thunderhead?launcher*
 images/outfit/thunderhead?storage*
 images/outfit/wanderer?anti-missile*
 images/outfit/wanderer?heat?sink*
 images/outfit/white?sun*
 images/outfit/yellow?sun*
 images/projectile/missile-0*
 images/projectile/missile-1*
 images/ship/corvette*
 images/ship/mraven*
 images/ship/msplinter*
 images/ship/raven*
 images/ship/splinter*
 images/star/neutron*
 images/thumbnail/corvette*
 images/thumbnail/mraven*
 images/thumbnail/msplinter*
 images/thumbnail/raven*
 images/thumbnail/splinter*
Copyright: Gefüllte Taubenbrust <jeaminer23@gmail.com>
License: CC-BY-SA-4.0

Files: sounds/ionball*
Copyright: pluralz
License: public-domain
Comment: Taken from https://freesound.org/people/pluralz/sounds/475806/

Files:
 images/outfit/tiny korath engine*
 images/outfit/korath reaction engines*
Copyright: Ejo Thims <https://github.com/EjoThims>
License: CC-BY-SA-4.0

Files:
 images/planet/stationh-ancient0*
 images/planet/stationh-ancient1*
 images/planet/stationh-ancient2*
Copyright: Becca Tommaso (tommasobecca03@gmail.com)
License: CC-BY-SA-3.0
Comment: Derived from works by Michael Zahniser (under the same license).

Files:
 images/scene/ssil?vida?alert?hologram*
 images/scene/remnant?remote?spaceport*
Copyright: J Everett Nichol (jeverett on Discord)
License: CC-BY-SA-3.0
Comment: Derived from works by Becca Tommaso (under the same license).

Files:
 images/ship/auxiliary*
 images/ship/carrier*
 images/ship/combat?drone*
 images/ship/cruiser*
 images/ship/frigate*
 images/ship/gunboat*
 images/ship/lance*
 images/ship/rainmaker*
 images/thumbnail/auxiliary*
 images/thumbnail/carrier*
 images/thumbnail/combat?drone*
 images/thumbnail/cruiser*
 images/thumbnail/frigate*
 images/thumbnail/gunboat*
 images/thumbnail/lance*
 images/thumbnail/rainmaker*
Copyright: Gefüllte Taubenbrust <jeaminer23@gmail.com>
License: CC-BY-SA-4.0
Comment: Derived from works by Michael Zahniser (under the same license).

Files:
 sound/korath?afterburner*
Copyright: Saugia <https://github.com/Saugia>
License: CC-BY-SA-4.0

Files:
 images/ship/aerie*
 images/ship/bactrian*
 images/ship/hailstone*
 images/ship/heavy?gust*
 images/ship/mining?drone*
 images/ship/mule*
 images/ship/squall*
 images/ship/sunder*
 images/thumbnail/aerie*
 images/thumbnail/bactrian*
 images/thumbnail/hailstone*
 images/thumbnail/heavy?gust*
 images/thumbnail/mining?drone*
 images/thumbnail/mule*
 images/thumbnail/squall*
 images/thumbnail/sunder*
Copyright: Saugia <https://github.com/Saugia>
License: CC-BY-SA-4.0
Comment: Derived from works by Michael Zahniser (under the same license).

Files:
<<<<<<< HEAD
 images/hardpoint/korath inferno*
 images/outfit/korath inferno*
Copyright: Saugia <https://github.com/Saugia>
License: CC-BY-SA-4.0
Comment: Derived from works by Becca Tomaso (under same licence) and Michael Zahniser (under same license).


Files:
 images/outfit/liquid?sodium*
Copyright: Saugia <https://github.com/Saugia>
Comment: Derived from works by NomadicVolcano (public domain).
License: CC-BY-SA-4.0

Files:
 images/outfit/nanobot?defense*
Copyright: Saugia <https://github.com/Saugia>
Comment: Derived from work by Griffin Schutte (theronepic@gmail.com) (under same licence).
License: CC-BY-SA-4.0
=======
 images/icon/firelight*
 images/outfit/firelight*
 images/outfit/firelight?bank*
 images/outfit/firelight?rack*
 images/projectile/firelight*
 images/projectile/firelight?active*
Copyright: Saugia <https://github.com/Saugia>
License: CC-BY-SA-4.0
Comment: Derived from works by Michael Zahniser (under the same license) and Becca Tommaso (under the same licence).

Files:
 images/ship/raiderxlii*
 images/thumbnail/raiderxlii*
Copyright: Saugia <https://github.com/Saugia>
License: CC-BY-SA-4.0
Comment: Derived from works by Michael Zahniser (under the same license) and Lia Gerty (under the same licence).
>>>>>>> b7f5818c

Files:
 images/ship/kestrel*
 images/ship/kestrele*
 images/ship/kestrels*
 images/ship/kestrelw*
 images/ship/osprey*
 images/thumbnail/kestrel*
 images/thumbnail/kestrele*
 images/thumbnail/kestrels*
 images/thumbnail/kestrelw*
 images/thumbnail/osprey*
Copyright: Saugia <https://github.com/Saugia>
License: CC-BY-SA-4.0
Comment: Derived from works by Michael Zahniser (under the same license) and detailed by Anarchist2.

Files:
 sounds/remnant?afterburner.wav
License: public-domain
Comment: Based on public domain sounds taken from freesound.org, edit done by Saugia.

Files:
 sounds/firelight.wav
 sounds/firelight?hit.wav
License: public-domain
Comment: Based on public domain sounds taken from freesound.org, edits done by Saugia and Lia Gerty.

Files:
 images/effect/ember?tear/ember?tear?fire*
 images/effect/ember?tear/ember?tear?impact*
 images/effect/ember?tear/ember?tear?vortex*
 images/outfit/ember?tear*
Copyright: X-27 (youtube.com/x-27yt)
License: CC-BY-SA-3.0

Files:
 images/effect/ember?tear/ember?tear?spark*
Copyright: X-27 (youtube.com/x-27yt)
License: CC-BY-SA-3.0
Comment: Derived from works by Michael Zahniser (under the same license).

Files:
 images/land/fields16*
 images/land/fields17*
 images/land/fields18*
 images/land/fields19*
 images/land/fields20*
 images/land/fields21*
 images/land/fields22*
 images/land/fields23*
 images/land/fields24*
 images/land/fields25*
 images/land/fields26*
 images/land/fields27*
 images/land/hills10*
 images/land/sea20*
 images/land/sea21*
 images/land/water14*
 images/land/water15*
 images/land/water16*
 images/land/water17*
 images/land/water18*
 images/land/water19*
 images/land/water20*
Copyright: Peter van der Meer (peter.vd.meer@gmail.com)
License: CC-BY-SA-4.0

Files:
 images/outfit/jump?drive*
 images/outfit/jump?drive?(broken)*
Copyright: Scrinarii1337#0001
License: CC-BY-SA-4.0

Files:
 images/scene/citydark*
 images/scene/buildings*
 images/scene/busysteet*
 images/scene/iceplains*
 images/scene/iceplains2*
 images/scene/iceplains3*
 images/scene/lonelyrock*
 images/scene/redrocks*
 images/scene/seasidecliffs*
 images/scene/Seasunset*
 images/scene/smeer*
 images/scene/snowfield*
 images/scene/snowvillage*
 images/scene/sunet*
 images/scene/tower*
 images/scene/icepicture*
 images/scene/snowplains*
Copyright: unsplash.com/
License: CC0 (Creative Commons Zero)/Public-Domain

Files:
 images/scenes/hroar*
Copyright: Dane Crowton
License: CC-BY-SA-4.0

Files: images/land/asteroid0*
Copyright: Becca Tommaso
License: CC0 (Creative Commons Zero)/Public-Domain
Comment: Derived from works by ESA/Rosetta spacecraft (under the same license).

Files: images/outfits/skadetear*
Copyright: Anarchist2
License: CC-BY-SA-4.0

License: GPL-3+
 This program is free software: you can redistribute it and/or modify
 it under the terms of the GNU General Public License as published by
 the Free Software Foundation; either version 3 of the License, or
 (at your option) any later version.
 .
 This program is distributed in the hope that it will be useful,
 but WITHOUT ANY WARRANTY; without even the implied warranty of
 MERCHANTABILITY or FITNESS FOR A PARTICULAR PURPOSE.  See the
 GNU General Public License for more details.
 .
 You should have received a copy of the GNU General Public License
 along with this program.  If not, see <http://www.gnu.org/licenses/>.
 .
 On Debian systems, the complete text of the GNU General Public
 License version 3 can be found in "/usr/share/common-licenses/GPL-3".

License: CC-BY-SA-4.0
 By exercising the Licensed Rights (defined below), You accept and agree
 to be bound by the terms and conditions of this Creative Commons
 Attribution-ShareAlike 4.0 International Public License ("Public
 License"). To the extent this Public License may be interpreted as a
 contract, You are granted the Licensed Rights in consideration of Your
 acceptance of these terms and conditions, and the Licensor grants You
 such rights in consideration of benefits the Licensor receives from
 making the Licensed Material available under these terms and
 conditions.
 .
 Section 1 -- Definitions.
 .
 a. Adapted Material means material subject to Copyright and Similar
 Rights that is derived from or based upon the Licensed Material
 and in which the Licensed Material is translated, altered,
 arranged, transformed, or otherwise modified in a manner requiring
 permission under the Copyright and Similar Rights held by the
 Licensor. For purposes of this Public License, where the Licensed
 Material is a musical work, performance, or sound recording,
 Adapted Material is always produced where the Licensed Material is
 synched in timed relation with a moving image.
 .
 b. Adapter's License means the license You apply to Your Copyright
 and Similar Rights in Your contributions to Adapted Material in
 accordance with the terms and conditions of this Public License.
 .
 c. BY-SA Compatible License means a license listed at
 creativecommons.org/compatiblelicenses, approved by Creative
 Commons as essentially the equivalent of this Public License.
 .
 d. Copyright and Similar Rights means copyright and/or similar rights
 closely related to copyright including, without limitation,
 performance, broadcast, sound recording, and Sui Generis Database
 Rights, without regard to how the rights are labeled or
 categorized. For purposes of this Public License, the rights
 specified in Section 2(b)(1)-(2) are not Copyright and Similar
 Rights.
 .
 e. Effective Technological Measures means those measures that, in the
 absence of proper authority, may not be circumvented under laws
 fulfilling obligations under Article 11 of the WIPO Copyright
 Treaty adopted on December 20, 1996, and/or similar international
 agreements.
 .
 f. Exceptions and Limitations means fair use, fair dealing, and/or
 any other exception or limitation to Copyright and Similar Rights
 that applies to Your use of the Licensed Material.
 .
 g. License Elements means the license attributes listed in the name
 of a Creative Commons Public License. The License Elements of this
 Public License are Attribution and ShareAlike.
 .
 h. Licensed Material means the artistic or literary work, database,
 or other material to which the Licensor applied this Public
 License.
 .
 i. Licensed Rights means the rights granted to You subject to the
 terms and conditions of this Public License, which are limited to
 all Copyright and Similar Rights that apply to Your use of the
 Licensed Material and that the Licensor has authority to license.
 .
 j. Licensor means the individual(s) or entity(ies) granting rights
 under this Public License.
 .
 k. Share means to provide material to the public by any means or
 process that requires permission under the Licensed Rights, such
 as reproduction, public display, public performance, distribution,
 dissemination, communication, or importation, and to make material
 available to the public including in ways that members of the
 public may access the material from a place and at a time
 individually chosen by them.
 .
 l. Sui Generis Database Rights means rights other than copyright
 resulting from Directive 96/9/EC of the European Parliament and of
 the Council of 11 March 1996 on the legal protection of databases,
 as amended and/or succeeded, as well as other essentially
 equivalent rights anywhere in the world.
 .
 m. You means the individual or entity exercising the Licensed Rights
 under this Public License. Your has a corresponding meaning.
 .
 Section 2 -- Scope.
 .
 a. License grant.
 .
 1. Subject to the terms and conditions of this Public License,
 the Licensor hereby grants You a worldwide, royalty-free,
 non-sublicensable, non-exclusive, irrevocable license to
 exercise the Licensed Rights in the Licensed Material to:
 .
 a. reproduce and Share the Licensed Material, in whole or
 in part; and
 .
 b. produce, reproduce, and Share Adapted Material.
 .
 2. Exceptions and Limitations. For the avoidance of doubt, where
 Exceptions and Limitations apply to Your use, this Public
 License does not apply, and You do not need to comply with
 its terms and conditions.
 .
 3. Term. The term of this Public License is specified in Section
 6(a).
 .
 4. Media and formats; technical modifications allowed. The
 Licensor authorizes You to exercise the Licensed Rights in
 all media and formats whether now known or hereafter created,
 and to make technical modifications necessary to do so. The
 Licensor waives and/or agrees not to assert any right or
 authority to forbid You from making technical modifications
 necessary to exercise the Licensed Rights, including
 technical modifications necessary to circumvent Effective
 Technological Measures. For purposes of this Public License,
 simply making modifications authorized by this Section 2(a)
 (4) never produces Adapted Material.
 .
 5. Downstream recipients.
 .
 a. Offer from the Licensor -- Licensed Material. Every
 recipient of the Licensed Material automatically
 receives an offer from the Licensor to exercise the
 Licensed Rights under the terms and conditions of this
 Public License.
 .
 b. Additional offer from the Licensor -- Adapted Material.
 Every recipient of Adapted Material from You
 automatically receives an offer from the Licensor to
 exercise the Licensed Rights in the Adapted Material
 under the conditions of the Adapter's License You apply.
 .
 c. No downstream restrictions. You may not offer or impose
 any additional or different terms or conditions on, or
 apply any Effective Technological Measures to, the
 Licensed Material if doing so restricts exercise of the
 Licensed Rights by any recipient of the Licensed
 Material.
 .
 6. No endorsement. Nothing in this Public License constitutes or
 may be construed as permission to assert or imply that You
 are, or that Your use of the Licensed Material is, connected
 with, or sponsored, endorsed, or granted official status by,
 the Licensor or others designated to receive attribution as
 provided in Section 3(a)(1)(A)(i).
 .
 b. Other rights.
 .
 1. Moral rights, such as the right of integrity, are not
 licensed under this Public License, nor are publicity,
 privacy, and/or other similar personality rights; however, to
 the extent possible, the Licensor waives and/or agrees not to
 assert any such rights held by the Licensor to the limited
 extent necessary to allow You to exercise the Licensed
 Rights, but not otherwise.
 .
 2. Patent and trademark rights are not licensed under this
 Public License.
 .
 3. To the extent possible, the Licensor waives any right to
 collect royalties from You for the exercise of the Licensed
 Rights, whether directly or through a collecting society
 under any voluntary or waivable statutory or compulsory
 licensing scheme. In all other cases the Licensor expressly
 reserves any right to collect such royalties.
 .
 Section 3 -- License Conditions.
 .
 Your exercise of the Licensed Rights is expressly made subject to the
 following conditions.
 .
 a. Attribution.
 .
 1. If You Share the Licensed Material (including in modified
 form), You must:
 .
 a. retain the following if it is supplied by the Licensor
 with the Licensed Material:
 .
 i. identification of the creator(s) of the Licensed
 Material and any others designated to receive
 attribution, in any reasonable manner requested by
 the Licensor (including by pseudonym if
 designated);
 .
 ii. a copyright notice;
 .
 iii. a notice that refers to this Public License;
 .
 iv. a notice that refers to the disclaimer of
 warranties;
 .
 v. a URI or hyperlink to the Licensed Material to the
 extent reasonably practicable;
 .
 b. indicate if You modified the Licensed Material and
 retain an indication of any previous modifications; and
 .
 c. indicate the Licensed Material is licensed under this
 Public License, and include the text of, or the URI or
 hyperlink to, this Public License.
 .
 2. You may satisfy the conditions in Section 3(a)(1) in any
 reasonable manner based on the medium, means, and context in
 which You Share the Licensed Material. For example, it may be
 reasonable to satisfy the conditions by providing a URI or
 hyperlink to a resource that includes the required
 information.
 .
 3. If requested by the Licensor, You must remove any of the
 information required by Section 3(a)(1)(A) to the extent
 reasonably practicable.
 .
 b. ShareAlike.
 .
 In addition to the conditions in Section 3(a), if You Share
 Adapted Material You produce, the following conditions also apply.
 .
 1. The Adapter's License You apply must be a Creative Commons
 license with the same License Elements, this version or
 later, or a BY-SA Compatible License.
 .
 2. You must include the text of, or the URI or hyperlink to, the
 Adapter's License You apply. You may satisfy this condition
 in any reasonable manner based on the medium, means, and
 context in which You Share Adapted Material.
 .
 3. You may not offer or impose any additional or different terms
 or conditions on, or apply any Effective Technological
 Measures to, Adapted Material that restrict exercise of the
 rights granted under the Adapter's License You apply.
 .
 Section 4 -- Sui Generis Database Rights.
 .
 Where the Licensed Rights include Sui Generis Database Rights that
 apply to Your use of the Licensed Material:
 .
 a. for the avoidance of doubt, Section 2(a)(1) grants You the right
 to extract, reuse, reproduce, and Share all or a substantial
 portion of the contents of the database;
 .
 b. if You include all or a substantial portion of the database
 contents in a database in which You have Sui Generis Database
 Rights, then the database in which You have Sui Generis Database
 Rights (but not its individual contents) is Adapted Material,
 .
 including for purposes of Section 3(b); and
 c. You must comply with the conditions in Section 3(a) if You Share
 all or a substantial portion of the contents of the database.
 .
 For the avoidance of doubt, this Section 4 supplements and does not
 replace Your obligations under this Public License where the Licensed
 Rights include other Copyright and Similar Rights.
 .
 Section 5 -- Disclaimer of Warranties and Limitation of Liability.
 .
 a. UNLESS OTHERWISE SEPARATELY UNDERTAKEN BY THE LICENSOR, TO THE
 EXTENT POSSIBLE, THE LICENSOR OFFERS THE LICENSED MATERIAL AS-IS
 AND AS-AVAILABLE, AND MAKES NO REPRESENTATIONS OR WARRANTIES OF
 ANY KIND CONCERNING THE LICENSED MATERIAL, WHETHER EXPRESS,
 IMPLIED, STATUTORY, OR OTHER. THIS INCLUDES, WITHOUT LIMITATION,
 WARRANTIES OF TITLE, MERCHANTABILITY, FITNESS FOR A PARTICULAR
 PURPOSE, NON-INFRINGEMENT, ABSENCE OF LATENT OR OTHER DEFECTS,
 ACCURACY, OR THE PRESENCE OR ABSENCE OF ERRORS, WHETHER OR NOT
 KNOWN OR DISCOVERABLE. WHERE DISCLAIMERS OF WARRANTIES ARE NOT
 ALLOWED IN FULL OR IN PART, THIS DISCLAIMER MAY NOT APPLY TO YOU.
 .
 b. TO THE EXTENT POSSIBLE, IN NO EVENT WILL THE LICENSOR BE LIABLE
 TO YOU ON ANY LEGAL THEORY (INCLUDING, WITHOUT LIMITATION,
 NEGLIGENCE) OR OTHERWISE FOR ANY DIRECT, SPECIAL, INDIRECT,
 INCIDENTAL, CONSEQUENTIAL, PUNITIVE, EXEMPLARY, OR OTHER LOSSES,
 COSTS, EXPENSES, OR DAMAGES ARISING OUT OF THIS PUBLIC LICENSE OR
 USE OF THE LICENSED MATERIAL, EVEN IF THE LICENSOR HAS BEEN
 ADVISED OF THE POSSIBILITY OF SUCH LOSSES, COSTS, EXPENSES, OR
 DAMAGES. WHERE A LIMITATION OF LIABILITY IS NOT ALLOWED IN FULL OR
 IN PART, THIS LIMITATION MAY NOT APPLY TO YOU.
 .
 c. The disclaimer of warranties and limitation of liability provided
 above shall be interpreted in a manner that, to the extent
 possible, most closely approximates an absolute disclaimer and
 waiver of all liability.
 .
 Section 6 -- Term and Termination.
 .
 a. This Public License applies for the term of the Copyright and
 Similar Rights licensed here. However, if You fail to comply with
 this Public License, then Your rights under this Public License
 terminate automatically.
 .
 b. Where Your right to use the Licensed Material has terminated under
 Section 6(a), it reinstates:
 .
 1. automatically as of the date the violation is cured, provided
 it is cured within 30 days of Your discovery of the
 violation; or
 .
 2. upon express reinstatement by the Licensor.
 .
 For the avoidance of doubt, this Section 6(b) does not affect any
 right the Licensor may have to seek remedies for Your violations
 of this Public License.
 .
 c. For the avoidance of doubt, the Licensor may also offer the
 Licensed Material under separate terms or conditions or stop
 distributing the Licensed Material at any time; however, doing so
 will not terminate this Public License.
 .
 d. Sections 1, 5, 6, 7, and 8 survive termination of this Public
 License.
 .
 Section 7 -- Other Terms and Conditions.
 .
 a. The Licensor shall not be bound by any additional or different
 terms or conditions communicated by You unless expressly agreed.
 .
 b. Any arrangements, understandings, or agreements regarding the
 Licensed Material not stated herein are separate from and
 independent of the terms and conditions of this Public License.
 .
 Section 8 -- Interpretation.
 .
 a. For the avoidance of doubt, this Public License does not, and
 shall not be interpreted to, reduce, limit, restrict, or impose
 conditions on any use of the Licensed Material that could lawfully
 be made without permission under this Public License.
 .
 b. To the extent possible, if any provision of this Public License is
 deemed unenforceable, it shall be automatically reformed to the
 minimum extent necessary to make it enforceable. If the provision
 cannot be reformed, it shall be severed from this Public License
 without affecting the enforceability of the remaining terms and
 conditions.
 .
 c. No term or condition of this Public License will be waived and no
 failure to comply consented to unless expressly agreed to by the
 Licensor.
 .
 d. Nothing in this Public License constitutes or may be interpreted
 as a limitation upon, or waiver of, any privileges and immunities
 that apply to the Licensor or You, including from the legal
 processes of any jurisdiction or authority.

License: CC-BY-4.0
 By exercising the Licensed Rights (defined below), You accept and agree
 to be bound by the terms and conditions of this Creative Commons
 Attribution 4.0 International Public License ("Public
 License"). To the extent this Public License may be interpreted as a
 contract, You are granted the Licensed Rights in consideration of Your
 acceptance of these terms and conditions, and the Licensor grants You
 such rights in consideration of benefits the Licensor receives from
 making the Licensed Material available under these terms and
 conditions.
 .
 Section 1 -- Definitions.
 .
 a. Adapted Material means material subject to Copyright and Similar
 Rights that is derived from or based upon the Licensed Material
 and in which the Licensed Material is translated, altered,
 arranged, transformed, or otherwise modified in a manner requiring
 permission under the Copyright and Similar Rights held by the
 Licensor. For purposes of this Public License, where the Licensed
 Material is a musical work, performance, or sound recording,
 Adapted Material is always produced where the Licensed Material is
 synched in timed relation with a moving image.
 .
 b. Adapter's License means the license You apply to Your Copyright
 and Similar Rights in Your contributions to Adapted Material in
 accordance with the terms and conditions of this Public License.
 .
 c. Copyright and Similar Rights means copyright and/or similar rights
 closely related to copyright including, without limitation,
 performance, broadcast, sound recording, and Sui Generis Database
 Rights, without regard to how the rights are labeled or
 categorized. For purposes of this Public License, the rights
 specified in Section 2(b)(1)-(2) are not Copyright and Similar
 Rights.
 .
 d. Effective Technological Measures means those measures that, in the
 absence of proper authority, may not be circumvented under laws
 fulfilling obligations under Article 11 of the WIPO Copyright
 Treaty adopted on December 20, 1996, and/or similar international
 agreements.
 .
 e. Exceptions and Limitations means fair use, fair dealing, and/or
 any other exception or limitation to Copyright and Similar Rights
 that applies to Your use of the Licensed Material.
 .
 f. Licensed Material means the artistic or literary work, database,
 or other material to which the Licensor applied this Public
 License.
 .
 g. Licensed Rights means the rights granted to You subject to the
 terms and conditions of this Public License, which are limited to
 all Copyright and Similar Rights that apply to Your use of the
 Licensed Material and that the Licensor has authority to license.
 .
 h. Licensor means the individual(s) or entity(ies) granting rights
 under this Public License.
 .
 i. Share means to provide material to the public by any means or
 process that requires permission under the Licensed Rights, such
 as reproduction, public display, public performance, distribution,
 dissemination, communication, or importation, and to make material
 available to the public including in ways that members of the
 public may access the material from a place and at a time
 individually chosen by them.
 .
 j. Sui Generis Database Rights means rights other than copyright
 resulting from Directive 96/9/EC of the European Parliament and of
 the Council of 11 March 1996 on the legal protection of databases,
 as amended and/or succeeded, as well as other essentially
 equivalent rights anywhere in the world.
 .
 k. You means the individual or entity exercising the Licensed Rights
 under this Public License. Your has a corresponding meaning.
 .
 Section 2 -- Scope.
 .
 a. License grant.
 .
 1. Subject to the terms and conditions of this Public License,
 the Licensor hereby grants You a worldwide, royalty-free,
 non-sublicensable, non-exclusive, irrevocable license to
 exercise the Licensed Rights in the Licensed Material to:
 .
 a. reproduce and Share the Licensed Material, in whole or
 in part; and
 .
 b. produce, reproduce, and Share Adapted Material.
 .
 2. Exceptions and Limitations. For the avoidance of doubt, where
 Exceptions and Limitations apply to Your use, this Public
 License does not apply, and You do not need to comply with
 its terms and conditions.
 .
 3. Term. The term of this Public License is specified in Section
 6(a).
 .
 4. Media and formats; technical modifications allowed. The
 Licensor authorizes You to exercise the Licensed Rights in
 all media and formats whether now known or hereafter created,
 and to make technical modifications necessary to do so. The
 Licensor waives and/or agrees not to assert any right or
 authority to forbid You from making technical modifications
 necessary to exercise the Licensed Rights, including
 technical modifications necessary to circumvent Effective
 Technological Measures. For purposes of this Public License,
 simply making modifications authorized by this Section 2(a)
 (4) never produces Adapted Material.
 .
 5. Downstream recipients.
 .
 a. Offer from the Licensor -- Licensed Material. Every
 recipient of the Licensed Material automatically
 receives an offer from the Licensor to exercise the
 Licensed Rights under the terms and conditions of this
 Public License.
 .
 b. No downstream restrictions. You may not offer or impose
 any additional or different terms or conditions on, or
 apply any Effective Technological Measures to, the
 Licensed Material if doing so restricts exercise of the
 Licensed Rights by any recipient of the Licensed
 Material.
 .
 6. No endorsement. Nothing in this Public License constitutes or
 may be construed as permission to assert or imply that You
 are, or that Your use of the Licensed Material is, connected
 with, or sponsored, endorsed, or granted official status by,
 the Licensor or others designated to receive attribution as
 provided in Section 3(a)(1)(A)(i).
 .
 b. Other rights.
 .
 1. Moral rights, such as the right of integrity, are not
 licensed under this Public License, nor are publicity,
 privacy, and/or other similar personality rights; however, to
 the extent possible, the Licensor waives and/or agrees not to
 assert any such rights held by the Licensor to the limited
 extent necessary to allow You to exercise the Licensed
 Rights, but not otherwise.
 .
 2. Patent and trademark rights are not licensed under this
 Public License.
 .
 3. To the extent possible, the Licensor waives any right to
 collect royalties from You for the exercise of the Licensed
 Rights, whether directly or through a collecting society
 under any voluntary or waivable statutory or compulsory
 licensing scheme. In all other cases the Licensor expressly
 reserves any right to collect such royalties.
 .
 Section 3 -- License Conditions.
 .
 Your exercise of the Licensed Rights is expressly made subject to the
 following conditions.
 .
 a. Attribution.
 .
 1. If You Share the Licensed Material (including in modified
 form), You must:
 .
 a. retain the following if it is supplied by the Licensor
 with the Licensed Material:
 .
 i. identification of the creator(s) of the Licensed
 Material and any others designated to receive
 attribution, in any reasonable manner requested by
 the Licensor (including by pseudonym if
 designated);
 .
 ii. a copyright notice;
 .
 iii. a notice that refers to this Public License;
 .
 iv. a notice that refers to the disclaimer of
 warranties;
 .
 v. a URI or hyperlink to the Licensed Material to the
 extent reasonably practicable;
 .
 b. indicate if You modified the Licensed Material and
 retain an indication of any previous modifications; and
 .
 c. indicate the Licensed Material is licensed under this
 Public License, and include the text of, or the URI or
 hyperlink to, this Public License.
 .
 2. You may satisfy the conditions in Section 3(a)(1) in any
 reasonable manner based on the medium, means, and context in
 which You Share the Licensed Material. For example, it may be
 reasonable to satisfy the conditions by providing a URI or
 hyperlink to a resource that includes the required
 information.
 .
 3. If requested by the Licensor, You must remove any of the
 information required by Section 3(a)(1)(A) to the extent
 reasonably practicable.
 .
 4. If You Share Adapted Material You produce, the Adapter's
 License You apply must not prevent recipients of the Adapted
 Material from complying with this Public License.
 .
 Section 4 -- Sui Generis Database Rights.
 .
 Where the Licensed Rights include Sui Generis Database Rights that
 apply to Your use of the Licensed Material:
 .
 a. for the avoidance of doubt, Section 2(a)(1) grants You the right
 to extract, reuse, reproduce, and Share all or a substantial
 portion of the contents of the database;
 .
 b. if You include all or a substantial portion of the database
 contents in a database in which You have Sui Generis Database
 Rights, then the database in which You have Sui Generis Database
 Rights (but not its individual contents) is Adapted Material; and
 .
 c. You must comply with the conditions in Section 3(a) if You Share
 all or a substantial portion of the contents of the database.
 .
 For the avoidance of doubt, this Section 4 supplements and does not
 replace Your obligations under this Public License where the Licensed
 Rights include other Copyright and Similar Rights.
 .
 Section 5 -- Disclaimer of Warranties and Limitation of Liability.
 .
 a. UNLESS OTHERWISE SEPARATELY UNDERTAKEN BY THE LICENSOR, TO THE
 EXTENT POSSIBLE, THE LICENSOR OFFERS THE LICENSED MATERIAL AS-IS
 AND AS-AVAILABLE, AND MAKES NO REPRESENTATIONS OR WARRANTIES OF
 ANY KIND CONCERNING THE LICENSED MATERIAL, WHETHER EXPRESS,
 IMPLIED, STATUTORY, OR OTHER. THIS INCLUDES, WITHOUT LIMITATION,
 WARRANTIES OF TITLE, MERCHANTABILITY, FITNESS FOR A PARTICULAR
 PURPOSE, NON-INFRINGEMENT, ABSENCE OF LATENT OR OTHER DEFECTS,
 ACCURACY, OR THE PRESENCE OR ABSENCE OF ERRORS, WHETHER OR NOT
 KNOWN OR DISCOVERABLE. WHERE DISCLAIMERS OF WARRANTIES ARE NOT
 ALLOWED IN FULL OR IN PART, THIS DISCLAIMER MAY NOT APPLY TO YOU.
 .
 b. TO THE EXTENT POSSIBLE, IN NO EVENT WILL THE LICENSOR BE LIABLE
 TO YOU ON ANY LEGAL THEORY (INCLUDING, WITHOUT LIMITATION,
 NEGLIGENCE) OR OTHERWISE FOR ANY DIRECT, SPECIAL, INDIRECT,
 INCIDENTAL, CONSEQUENTIAL, PUNITIVE, EXEMPLARY, OR OTHER LOSSES,
 COSTS, EXPENSES, OR DAMAGES ARISING OUT OF THIS PUBLIC LICENSE OR
 USE OF THE LICENSED MATERIAL, EVEN IF THE LICENSOR HAS BEEN
 ADVISED OF THE POSSIBILITY OF SUCH LOSSES, COSTS, EXPENSES, OR
 DAMAGES. WHERE A LIMITATION OF LIABILITY IS NOT ALLOWED IN FULL OR
 IN PART, THIS LIMITATION MAY NOT APPLY TO YOU.
 .
 c. The disclaimer of warranties and limitation of liability provided
 above shall be interpreted in a manner that, to the extent
 possible, most closely approximates an absolute disclaimer and
 waiver of all liability.
 .
 Section 6 -- Term and Termination.
 .
 a. This Public License applies for the term of the Copyright and
 Similar Rights licensed here. However, if You fail to comply with
 this Public License, then Your rights under this Public License
 terminate automatically.
 .
 b. Where Your right to use the Licensed Material has terminated under
 Section 6(a), it reinstates:
 .
 1. automatically as of the date the violation is cured, provided
 it is cured within 30 days of Your discovery of the
 violation; or
 .
 2. upon express reinstatement by the Licensor.
 .
 For the avoidance of doubt, this Section 6(b) does not affect any
 right the Licensor may have to seek remedies for Your violations
 of this Public License.
 .
 c. For the avoidance of doubt, the Licensor may also offer the
 Licensed Material under separate terms or conditions or stop
 distributing the Licensed Material at any time; however, doing so
 will not terminate this Public License.
 .
 d. Sections 1, 5, 6, 7, and 8 survive termination of this Public
 License.
 .
 Section 7 -- Other Terms and Conditions.
 .
 a. The Licensor shall not be bound by any additional or different
 terms or conditions communicated by You unless expressly agreed.
 .
 b. Any arrangements, understandings, or agreements regarding the
 Licensed Material not stated herein are separate from and
 independent of the terms and conditions of this Public License.
 .
 Section 8 -- Interpretation.
 .
 a. For the avoidance of doubt, this Public License does not, and
 shall not be interpreted to, reduce, limit, restrict, or impose
 conditions on any use of the Licensed Material that could lawfully
 be made without permission under this Public License.
 .
 b. To the extent possible, if any provision of this Public License is
 deemed unenforceable, it shall be automatically reformed to the
 minimum extent necessary to make it enforceable. If the provision
 cannot be reformed, it shall be severed from this Public License
 without affecting the enforceability of the remaining terms and
 conditions.
 .
 c. No term or condition of this Public License will be waived and no
 failure to comply consented to unless expressly agreed to by the
 Licensor.
 .
 d. Nothing in this Public License constitutes or may be interpreted
 as a limitation upon, or waiver of, any privileges and immunities
 that apply to the Licensor or You, including from the legal
 processes of any jurisdiction or authority.

License: CC-BY-SA-3.0
 CREATIVE COMMONS CORPORATION IS NOT A LAW FIRM AND DOES NOT PROVIDE
 LEGAL SERVICES. DISTRIBUTION OF THIS LICENSE DOES NOT CREATE AN
 ATTORNEY-CLIENT RELATIONSHIP. CREATIVE COMMONS PROVIDES THIS
 INFORMATION ON AN "AS-IS" BASIS. CREATIVE COMMONS MAKES NO WARRANTIES
 REGARDING THE INFORMATION PROVIDED, AND DISCLAIMS LIABILITY FOR
 DAMAGES RESULTING FROM ITS USE.
 .
 License
 .
 THE WORK (AS DEFINED BELOW) IS PROVIDED UNDER THE TERMS OF THIS CREATIVE
 COMMONS PUBLIC LICENSE ("CCPL" OR "LICENSE"). THE WORK IS PROTECTED BY
 COPYRIGHT AND/OR OTHER APPLICABLE LAW. ANY USE OF THE WORK OTHER THAN AS
 AUTHORIZED UNDER THIS LICENSE OR COPYRIGHT LAW IS PROHIBITED.
 .
 BY EXERCISING ANY RIGHTS TO THE WORK PROVIDED HERE, YOU ACCEPT AND AGREE
 TO BE BOUND BY THE TERMS OF THIS LICENSE. TO THE EXTENT THIS LICENSE MAY
 BE CONSIDERED TO BE A CONTRACT, THE LICENSOR GRANTS YOU THE RIGHTS
 CONTAINED HERE IN CONSIDERATION OF YOUR ACCEPTANCE OF SUCH TERMS AND
 CONDITIONS.
 .
 1. Definitions
 .
 a. "Adaptation" means a work based upon the Work, or upon the Work and
 other pre-existing works, such as a translation, adaptation,
 derivative work, arrangement of music or other alterations of a
 literary or artistic work, or phonogram or performance and includes
 cinematographic adaptations or any other form in which the Work may be
 recast, transformed, or adapted including in any form recognizably
 derived from the original, except that a work that constitutes a
 Collection will not be considered an Adaptation for the purpose of
 this License. For the avoidance of doubt, where the Work is a musical
 work, performance or phonogram, the synchronization of the Work in
 timed-relation with a moving image ("synching") will be considered an
 Adaptation for the purpose of this License.
 .
 b. "Collection" means a collection of literary or artistic works, such as
 encyclopedias and anthologies, or performances, phonograms or
 broadcasts, or other works or subject matter other than works listed
 in Section 1(f) below, which, by reason of the selection and
 arrangement of their contents, constitute intellectual creations, in
 which the Work is included in its entirety in unmodified form along
 with one or more other contributions, each constituting separate and
 independent works in themselves, which together are assembled into a
 collective whole. A work that constitutes a Collection will not be
 considered an Adaptation (as defined below) for the purposes of this
 License.
 .
 c. "Creative Commons Compatible License" means a license that is listed
 at https://creativecommons.org/compatiblelicenses that has been
 approved by Creative Commons as being essentially equivalent to this
 License, including, at a minimum, because that license: (i) contains
 terms that have the same purpose, meaning and effect as the License
 Elements of this License; and, (ii) explicitly permits the relicensing
 of adaptations of works made available under that license under this
 License or a Creative Commons jurisdiction license with the same
 License Elements as this License.
 .
 d. "Distribute" means to make available to the public the original and
 copies of the Work or Adaptation, as appropriate, through sale or
 other transfer of ownership.
 .
 e. "License Elements" means the following high-level license attributes
 as selected by Licensor and indicated in the title of this License:
 Attribution, ShareAlike.
 .
 f. "Licensor" means the individual, individuals, entity or entities that
 offer(s) the Work under the terms of this License.
 .
 g. "Original Author" means, in the case of a literary or artistic work,
 the individual, individuals, entity or entities who created the Work
 or if no individual or entity can be identified, the publisher; and in
 addition (i) in the case of a performance the actors, singers,
 musicians, dancers, and other persons who act, sing, deliver, declaim,
 play in, interpret or otherwise perform literary or artistic works or
 expressions of folklore; (ii) in the case of a phonogram the producer
 being the person or legal entity who first fixes the sounds of a
 performance or other sounds; and, (iii) in the case of broadcasts, the
 organization that transmits the broadcast.
 .
 h. "Work" means the literary and/or artistic work offered under the terms
 of this License including without limitation any production in the
 literary, scientific and artistic domain, whatever may be the mode or
 form of its expression including digital form, such as a book,
 pamphlet and other writing; a lecture, address, sermon or other work
 of the same nature; a dramatic or dramatico-musical work; a
 choreographic work or entertainment in dumb show; a musical
 composition with or without words; a cinematographic work to which are
 assimilated works expressed by a process analogous to cinematography;
 a work of drawing, painting, architecture, sculpture, engraving or
 lithography; a photographic work to which are assimilated works
 expressed by a process analogous to photography; a work of applied
 art; an illustration, map, plan, sketch or three-dimensional work
 relative to geography, topography, architecture or science; a
 performance; a broadcast; a phonogram; a compilation of data to the
 extent it is protected as a copyrightable work; or a work performed by
 a variety or circus performer to the extent it is not otherwise
 considered a literary or artistic work.
 .
 i. "You" means an individual or entity exercising rights under this
 License who has not previously violated the terms of this License with
 respect to the Work, or who has received express permission from the
 Licensor to exercise rights under this License despite a previous
 violation.
 .
 j. "Publicly Perform" means to perform public recitations of the Work and
 to communicate to the public those public recitations, by any means or
 process, including by wire or wireless means or public digital
 performances; to make available to the public Works in such a way that
 members of the public may access these Works from a place and at a
 place individually chosen by them; to perform the Work to the public
 by any means or process and the communication to the public of the
 performances of the Work, including by public digital performance; to
 broadcast and rebroadcast the Work by any means including signs,
 sounds or images.
 .
 k. "Reproduce" means to make copies of the Work by any means including
 without limitation by sound or visual recordings and the right of
 fixation and reproducing fixations of the Work, including storage of a
 protected performance or phonogram in digital form or other electronic
 medium.
 .
 2. Fair Dealing Rights. Nothing in this License is intended to reduce,
 limit, or restrict any uses free from copyright or rights arising from
 limitations or exceptions that are provided for in connection with the
 copyright protection under copyright law or other applicable laws.
 .
 3. License Grant. Subject to the terms and conditions of this License,
 Licensor hereby grants You a worldwide, royalty-free, non-exclusive,
 perpetual (for the duration of the applicable copyright) license to
 exercise the rights in the Work as stated below:
 .
 a. to Reproduce the Work, to incorporate the Work into one or more
 Collections, and to Reproduce the Work as incorporated in the
 Collections;
 .
 b. to create and Reproduce Adaptations provided that any such Adaptation,
 including any translation in any medium, takes reasonable steps to
 clearly label, demarcate or otherwise identify that changes were made
 to the original Work. For example, a translation could be marked "The
 original work was translated from English to Spanish," or a
 modification could indicate "The original work has been modified.";
 .
 c. to Distribute and Publicly Perform the Work including as incorporated
 in Collections; and,
 .
 d. to Distribute and Publicly Perform Adaptations.
 .
 e. For the avoidance of doubt:
 .
 i. Non-waivable Compulsory License Schemes. In those jurisdictions in
 which the right to collect royalties through any statutory or
 compulsory licensing scheme cannot be waived, the Licensor
 reserves the exclusive right to collect such royalties for any
 exercise by You of the rights granted under this License;
 .
 ii. Waivable Compulsory License Schemes. In those jurisdictions in
 which the right to collect royalties through any statutory or
 compulsory licensing scheme can be waived, the Licensor waives the
 exclusive right to collect such royalties for any exercise by You
 of the rights granted under this License; and,
 .
 iii. Voluntary License Schemes. The Licensor waives the right to
 collect royalties, whether individually or, in the event that the
 Licensor is a member of a collecting society that administers
 voluntary licensing schemes, via that society, from any exercise
 by You of the rights granted under this License.
 .
 The above rights may be exercised in all media and formats whether now
 known or hereafter devised. The above rights include the right to make
 such modifications as are technically necessary to exercise the rights in
 other media and formats. Subject to Section 8(f), all rights not expressly
 granted by Licensor are hereby reserved.
 .
 4. Restrictions. The license granted in Section 3 above is expressly made
 subject to and limited by the following restrictions:
 .
 a. You may Distribute or Publicly Perform the Work only under the terms
 of this License. You must include a copy of, or the Uniform Resource
 Identifier (URI) for, this License with every copy of the Work You
 Distribute or Publicly Perform. You may not offer or impose any terms
 on the Work that restrict the terms of this License or the ability of
 the recipient of the Work to exercise the rights granted to that
 recipient under the terms of the License. You may not sublicense the
 Work. You must keep intact all notices that refer to this License and
 to the disclaimer of warranties with every copy of the Work You
 Distribute or Publicly Perform. When You Distribute or Publicly
 Perform the Work, You may not impose any effective technological
 measures on the Work that restrict the ability of a recipient of the
 Work from You to exercise the rights granted to that recipient under
 the terms of the License. This Section 4(a) applies to the Work as
 incorporated in a Collection, but this does not require the Collection
 apart from the Work itself to be made subject to the terms of this
 License. If You create a Collection, upon notice from any Licensor You
 must, to the extent practicable, remove from the Collection any credit
 as required by Section 4(c), as requested. If You create an
 Adaptation, upon notice from any Licensor You must, to the extent
 practicable, remove from the Adaptation any credit as required by
 Section 4(c), as requested.
 .
 b. You may Distribute or Publicly Perform an Adaptation only under the
 terms of: (i) this License; (ii) a later version of this License with
 the same License Elements as this License; (iii) a Creative Commons
 jurisdiction license (either this or a later license version) that
 contains the same License Elements as this License (e.g.,
 Attribution-ShareAlike 3.0 US)); (iv) a Creative Commons Compatible
 License. If you license the Adaptation under one of the licenses
 mentioned in (iv), you must comply with the terms of that license. If
 you license the Adaptation under the terms of any of the licenses
 mentioned in (i), (ii) or (iii) (the "Applicable License"), you must
 comply with the terms of the Applicable License generally and the
 following provisions: (I) You must include a copy of, or the URI for,
 the Applicable License with every copy of each Adaptation You
 Distribute or Publicly Perform; (II) You may not offer or impose any
 terms on the Adaptation that restrict the terms of the Applicable
 License or the ability of the recipient of the Adaptation to exercise
 the rights granted to that recipient under the terms of the Applicable
 License; (III) You must keep intact all notices that refer to the
 Applicable License and to the disclaimer of warranties with every copy
 of the Work as included in the Adaptation You Distribute or Publicly
 Perform; (IV) when You Distribute or Publicly Perform the Adaptation,
 You may not impose any effective technological measures on the
 Adaptation that restrict the ability of a recipient of the Adaptation
 from You to exercise the rights granted to that recipient under the
 terms of the Applicable License. This Section 4(b) applies to the
 Adaptation as incorporated in a Collection, but this does not require
 the Collection apart from the Adaptation itself to be made subject to
 the terms of the Applicable License.
 .
 c. If You Distribute, or Publicly Perform the Work or any Adaptations or
 Collections, You must, unless a request has been made pursuant to
 Section 4(a), keep intact all copyright notices for the Work and
 provide, reasonable to the medium or means You are utilizing: (i) the
 name of the Original Author (or pseudonym, if applicable) if supplied,
 and/or if the Original Author and/or Licensor designate another party
 or parties (e.g., a sponsor institute, publishing entity, journal) for
 attribution ("Attribution Parties") in Licensor's copyright notice,
 terms of service or by other reasonable means, the name of such party
 or parties; (ii) the title of the Work if supplied; (iii) to the
 extent reasonably practicable, the URI, if any, that Licensor
 specifies to be associated with the Work, unless such URI does not
 refer to the copyright notice or licensing information for the Work;
 and (iv) , consistent with Ssection 3(b), in the case of an
 Adaptation, a credit identifying the use of the Work in the Adaptation
 (e.g., "French translation of the Work by Original Author," or
 "Screenplay based on original Work by Original Author"). The credit
 required by this Section 4(c) may be implemented in any reasonable
 manner; provided, however, that in the case of a Adaptation or
 Collection, at a minimum such credit will appear, if a credit for all
 contributing authors of the Adaptation or Collection appears, then as
 part of these credits and in a manner at least as prominent as the
 credits for the other contributing authors. For the avoidance of
 doubt, You may only use the credit required by this Section for the
 purpose of attribution in the manner set out above and, by exercising
 Your rights under this License, You may not implicitly or explicitly
 assert or imply any connection with, sponsorship or endorsement by the
 Original Author, Licensor and/or Attribution Parties, as appropriate,
 of You or Your use of the Work, without the separate, express prior
 written permission of the Original Author, Licensor and/or Attribution
 Parties.
 .
 d. Except as otherwise agreed in writing by the Licensor or as may be
 otherwise permitted by applicable law, if You Reproduce, Distribute or
 Publicly Perform the Work either by itself or as part of any
 Adaptations or Collections, You must not distort, mutilate, modify or
 take other derogatory action in relation to the Work which would be
 prejudicial to the Original Author's honor or reputation. Licensor
 agrees that in those jurisdictions (e.g. Japan), in which any exercise
 of the right granted in Section 3(b) of this License (the right to
 make Adaptations) would be deemed to be a distortion, mutilation,
 modification or other derogatory action prejudicial to the Original
 Author's honor and reputation, the Licensor will waive or not assert,
 as appropriate, this Section, to the fullest extent permitted by the
 applicable national law, to enable You to reasonably exercise Your
 right under Section 3(b) of this License (right to make Adaptations)
 but not otherwise.
 .
 5. Representations, Warranties and Disclaimer
 .
 UNLESS OTHERWISE MUTUALLY AGREED TO BY THE PARTIES IN WRITING, LICENSOR
 OFFERS THE WORK AS-IS AND MAKES NO REPRESENTATIONS OR WARRANTIES OF ANY
 KIND CONCERNING THE WORK, EXPRESS, IMPLIED, STATUTORY OR OTHERWISE,
 INCLUDING, WITHOUT LIMITATION, WARRANTIES OF TITLE, MERCHANTIBILITY,
 FITNESS FOR A PARTICULAR PURPOSE, NONINFRINGEMENT, OR THE ABSENCE OF
 LATENT OR OTHER DEFECTS, ACCURACY, OR THE PRESENCE OF ABSENCE OF ERRORS,
 WHETHER OR NOT DISCOVERABLE. SOME JURISDICTIONS DO NOT ALLOW THE EXCLUSION
 OF IMPLIED WARRANTIES, SO SUCH EXCLUSION MAY NOT APPLY TO YOU.
 .
 6. Limitation on Liability. EXCEPT TO THE EXTENT REQUIRED BY APPLICABLE
 LAW, IN NO EVENT WILL LICENSOR BE LIABLE TO YOU ON ANY LEGAL THEORY FOR
 ANY SPECIAL, INCIDENTAL, CONSEQUENTIAL, PUNITIVE OR EXEMPLARY DAMAGES
 ARISING OUT OF THIS LICENSE OR THE USE OF THE WORK, EVEN IF LICENSOR HAS
 BEEN ADVISED OF THE POSSIBILITY OF SUCH DAMAGES.
 .
 7. Termination
 .
 a. This License and the rights granted hereunder will terminate
 automatically upon any breach by You of the terms of this License.
 Individuals or entities who have received Adaptations or Collections
 from You under this License, however, will not have their licenses
 terminated provided such individuals or entities remain in full
 compliance with those licenses. Sections 1, 2, 5, 6, 7, and 8 will
 survive any termination of this License.
 .
 b. Subject to the above terms and conditions, the license granted here is
 perpetual (for the duration of the applicable copyright in the Work).
 Notwithstanding the above, Licensor reserves the right to release the
 Work under different license terms or to stop distributing the Work at
 any time; provided, however that any such election will not serve to
 withdraw this License (or any other license that has been, or is
 required to be, granted under the terms of this License), and this
 License will continue in full force and effect unless terminated as
 stated above.
 .
 8. Miscellaneous
 .
 a. Each time You Distribute or Publicly Perform the Work or a Collection,
 the Licensor offers to the recipient a license to the Work on the same
 terms and conditions as the license granted to You under this License.
 .
 b. Each time You Distribute or Publicly Perform an Adaptation, Licensor
 offers to the recipient a license to the original Work on the same
 terms and conditions as the license granted to You under this License.
 .
 c. If any provision of this License is invalid or unenforceable under
 applicable law, it shall not affect the validity or enforceability of
 the remainder of the terms of this License, and without further action
 by the parties to this agreement, such provision shall be reformed to
 the minimum extent necessary to make such provision valid and
 enforceable.
 .
 d. No term or provision of this License shall be deemed waived and no
 breach consented to unless such waiver or consent shall be in writing
 and signed by the party to be charged with such waiver or consent.
 .
 e. This License constitutes the entire agreement between the parties with
 respect to the Work licensed here. There are no understandings,
 agreements or representations with respect to the Work not specified
 here. Licensor shall not be bound by any additional provisions that
 may appear in any communication from You. This License may not be
 modified without the mutual written agreement of the Licensor and You.
 .
 f. The rights granted under, and the subject matter referenced, in this
 License were drafted utilizing the terminology of the Berne Convention
 for the Protection of Literary and Artistic Works (as amended on
 September 28, 1979), the Rome Convention of 1961, the WIPO Copyright
 Treaty of 1996, the WIPO Performances and Phonograms Treaty of 1996
 and the Universal Copyright Convention (as revised on July 24, 1971).
 These rights and subject matter take effect in the relevant
 jurisdiction in which the License terms are sought to be enforced
 according to the corresponding provisions of the implementation of
 those treaty provisions in the applicable national law. If the
 standard suite of rights granted under applicable copyright law
 includes additional rights not granted under this License, such
 additional rights are deemed to be included in the License; this
 License is not intended to restrict the license of any rights under
 applicable law.<|MERGE_RESOLUTION|>--- conflicted
+++ resolved
@@ -1488,26 +1488,8 @@
 Comment: Derived from works by Michael Zahniser (under the same license).
 
 Files:
-<<<<<<< HEAD
  images/hardpoint/korath inferno*
  images/outfit/korath inferno*
-Copyright: Saugia <https://github.com/Saugia>
-License: CC-BY-SA-4.0
-Comment: Derived from works by Becca Tomaso (under same licence) and Michael Zahniser (under same license).
-
-
-Files:
- images/outfit/liquid?sodium*
-Copyright: Saugia <https://github.com/Saugia>
-Comment: Derived from works by NomadicVolcano (public domain).
-License: CC-BY-SA-4.0
-
-Files:
- images/outfit/nanobot?defense*
-Copyright: Saugia <https://github.com/Saugia>
-Comment: Derived from work by Griffin Schutte (theronepic@gmail.com) (under same licence).
-License: CC-BY-SA-4.0
-=======
  images/icon/firelight*
  images/outfit/firelight*
  images/outfit/firelight?bank*
@@ -1524,7 +1506,23 @@
 Copyright: Saugia <https://github.com/Saugia>
 License: CC-BY-SA-4.0
 Comment: Derived from works by Michael Zahniser (under the same license) and Lia Gerty (under the same licence).
->>>>>>> b7f5818c
+
+Files:
+ images/outfit/nanobot?defense*
+Copyright: Saugia <https://github.com/Saugia>
+Comment: Derived from work by Griffin Schutte (theronepic@gmail.com) (under same licence).
+License: CC-BY-SA-4.0
+
+Files:
+ images/outfit/liquid?sodium*
+Copyright: Saugia <https://github.com/Saugia>
+Comment: Derived from works by NomadicVolcano (public domain).
+License: CC-BY-SA-4.0
+
+Files:
+ sounds/remnant afterburner.wav
+License: public-domain
+Comment: Based on public domain sounds taken from freesound.org, edit done by Saugia.
 
 Files:
  images/ship/kestrel*
