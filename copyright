Format: https://www.debian.org/doc/packaging-manuals/copyright-format/1.0/
Upstream-Name: endless-sky
Upstream-Contact: Michael Zahniser <mzahniser@gmail.com>
Source: https://github.com/endless-sky/endless-sky

Files: *
Copyright: Michael Zahniser <mzahniser@gmail.com>
           endless-sky contributors (see credits.txt and changelog)
License: GPL-3+

Files: images/*
Copyright: Michael Zahniser <mzahniser@gmail.com>
License: CC-BY-SA-4.0

Files:
 images/outfit/*battery?hai*
 images/outfit/anti-missile?hai*
 images/outfit/cooling ducts?hai*
 images/outfit/dwarf?core?hai*
 images/outfit/fission?hai*
 images/outfit/fusion?hai*
 images/outfit/heavy?anti-missile?hai*
 images/ship/mbounder*
 images/ship/mfury*
Copyright: Maximilian Korber
License: CC-BY-SA-4.0
Comment: Derived from works by Michael Zahniser (under the same license).

Files:
 images/outfit/gat*
 images/outfit/bullet*
 images/scene/sagittarius?a*
 images/ship/hai?solifuge*
Copyright: Maximilian Korber (github.com/wrzlprnft)
License: CC-BY-SA-4.0

Files:
 images/ship/hai?violin?spider*
Copyright: Maximilian Korber
License: CC-BY-SA-4.0
Comment: Derived from works by Christian Rhodes (under the same license).

Files:
 images/ship/pointedstick?vanguard*
Copyright: Maximilian Korber
License: CC-BY-SA-4.0
Comment: Derived from works by Nate Graham (under the same license).

Files:
 images/effect/railspark*
 images/projectile/tinyflare*
 images/outfit/*engines?hai*
 images/outfit/*steering?hai*
 images/outfit/*thruster?hai*
 images/outfit/tiny?ion?engines*
Copyright: Iaz Poolar
License: CC-BY-SA-4.0
Comment: Derived from works by Michael Zahniser (under the same license).

Files:
 images/projectile/bullet*
 images/effect/bullet?impact*
Copyright: Iaz Poolar
License: CC-BY-SA-4.0
Comment: Derived from works by Amazinite derived from works by Michael Zahniser (under the same license).

Files:
 images/ship/hai?pond?strider*
 images/ship/barb*
Copyright: Iaz Poolar
License: CC-BY-SA-4.0

Files:
 images/ship/hai?flea*
 images/projectile/rail?slug*
Copyright: Matthew Smestad
License: CC-BY-SA-4.0

Files:
 images/outfit/railgun*
 images/outfit/railslug*
Copyright: 1010todd
Comment: Derived from works by Matthew Smestad (under the same license).
License: CC-BY-SA-4.0

Files:
 images/ship/vanguard*
 images/outfit/luxury accommodations*
 images/outfit/proton turret*
 images/hardpoint/proton turret*
 images/outfit/brig*
Copyright: Nate Graham <pointedstick@zoho.com>
License: CC-BY-SA-4.0

Files:
 images/land/sky2*
 images/land/sea3*
 images/land/beach4*
 images/land/canyon9*
Copyright: Emily Mell <hasmidas@gmail.com>
License: public-domain
Comment: Based on public domain images taken from unsplash.com

Files:
 images/icon/gat*
Copyright: Amazinite
License: CC-BY-SA-4.0
Comment: Derived from works by Maximilian Korber (under the same license).

Files:
 images/icon/rail?gun*
Copyright: Amazinite
License: CC-BY-SA-4.0
Comment: Derived from works by Matthew Smestad (under the same license).

Files:
 images/outfit/pug*
 images/planet/*-b*
Copyright: Frederick Goy IV (https://github.com/comnom)
License: CC-BY-SA-4.0

Files: images/outfit/*storage*
Copyright: Amazinite
License: CC-BY-SA-4.0
Comment: Derived from works by Michael Zahniser and Maximilian Korber (under the same license).

Files: images/outfit/city-ship?license*
Copyright: Amazinite
License: CC-BY-SA-4.0
Comment: Derived from works by Michael Zahniser and Evan Fluharty (under the same license).

Files:
 images/outfit/harvested*
Copyright: Michael Zahniser (mzahniser@gmail.com)
License: CC-BY-SA-4.0
Comment: Unless otherwise noted below, mineral photos are by Rob Lavinsky, under
 the CC-BY-SA-3.0 license.

Files:
 images/outfit/harvested?copper*
 images/outfit/harvested?iron*
 images/outfit/harvested?platinum*
 images/outfit/harvested?silver*
Copyright: Michael Zahniser (mzahniser@gmail.com)
License: CC-BY-SA-4.0
Comment: Incorporating photos by James St. John, under the CC-BY-2.0 license.

Files:
 images/outfit/harvested?gold*
Copyright: Michael Zahniser (mzahniser@gmail.com)
License: CC-BY-SA-4.0
Comment: Incorporating a photo by Aram Dulyan, under the CC-BY-2.0 license.

Files:
 images/outfit/jump?drive?(broken)*
 images/outfit/plasma?repeater*
Copyright: Darcy Manoel <Darcman00@gmail.com>
License: CC-BY-SA-4.0
Comment: Derived from works by Michael Zahniser (under the same license).

Files:
 images/scene/plasma?scene*
Copyright: 1010todd <1010todd3d@gmail>
License: CC-BY-SA-4.0
Comment: Derived from works by Becca Tommaso, Darcy Manoel, and Michael Zahniser (under the same license). Incorporating texture made with JSPlacement by WindMillArt <https://windmillart.net/>.

Files:
 images/land/enceladus_1*
 images/land/enceladus_2*
 images/land/enceladus_3*
 images/land/enceladus_4*
 images/ui/galaxy*
 images/ui/pleiades*
 images/planet/callisto*
 images/planet/earth*
 images/planet/europa*
 images/planet/ganymede*
 images/planet/io*
 images/planet/jupiter*
 images/planet/luna*
 images/planet/mars*
 images/planet/mercury*
 images/planet/miranda*
 images/planet/neptune*
 images/planet/oberon*
 images/planet/rhea*
 images/planet/tethys*
 images/planet/titan*
 images/planet/uranus*
 images/planet/venus*
Copyright: NASA
License: public-domain
 From NASA, and therefore in the public domain because they were created by
 government employees while doing work for the government.

Files: images/scene/*
Copyright: Various
License: public-domain
 Taken from morguefile.com, a collection of photographs that have been donated
 and placed in the public domain. (Exceptions noted below.)

Files: images/scene/geoscan*
Copyright: Michael Zahniser <mzahniser@gmail.com>
License: CC-BY-SA-4.0

Files: images/scene/loc*
Copyright: Library of Congress
License: public-domain
 From the Library of Congress. Public domain because they are photographs taken
 by a government employee as part of their job.

Files: images/scene/army*
Copyright: US Army
License: public-domain
 From the US Army. Public domain because they are photographs taken by a
 government employee as part of their job.

Files: images/scene/eso*
Copyright: ESO/L. Calçada (European Southern Observatory)
License: CC-BY-4.0

Files:
 images/scene/engine*
 images/scene/engine2*
Copyright: NASA
License: public-domain
 From NASA, and therefore in the public domain because they were created by
 government employees while doing work for the government.

Files: images/land/*
Copyright: Various
License: public-domain
 Taken from morgue-file.com, a collection of photographs that have been donated
 and placed in the public domain. (Exceptions noted below.)

Files: images/land/bwerner*
Copyright: Berthold Werner (commons.wikimedia.org/wiki/User:Berthold_Werner)
License: CC-BY-SA-3.0
Comment: Taken from Wikimedia commons. Cropped and edited.

Files: images/land/myrabella*
Copyright: Myrabella (commons.wikimedia.org/wiki/User:Myrabella)
License: CC-BY-SA-3.0
Comment: Taken from Wikimedia commons. Cropped and edited.

Files: images/land/dmottl*
Copyright: Dmitry A. Mottl (commons.wikimedia.org/wiki/User:Dmottl)
License: CC-BY-SA-3.0
Comment: Taken from Wikimedia commons. Cropped and edited.

Files: images/land/mfield*
Copyright: Matthew Field (commons.wikimedia.org/wiki/User:Mfield)
License: CC-BY-SA-3.0
Comment: Taken from Wikimedia commons. Cropped and edited.

Files: images/land/*-sfiera*
Copyright: Chris Pickel (sfiera.net)
License: CC-BY-SA-4.0

Files: images/land/*-striker*
Copyright: Michael Wilso (sixfootplus@gmail.com)
License: CC-BY-SA-4.0

Files: images/land/*-harro*
Copyright: @harro.eu (copyright@harro.eu)
License: CC-BY-SA-4.0

Files: images/land/*-iridium*
Copyright: @Iridium Ore (blueajp@gmail.com)
License: CC-BY-SA-4.0

Files: images/land/lava11*
Copyright: National Archives and Records Administration
License: public-domain
Comment: Taken from Wikimedia Commons. Cropped and edited.

Files:
 images/land/station12*
Copyright: Office of War Information
License: public-domain
Comment: Taken from Wikimedia Commons. Cropped and edited.

Files: images/land/*-spfld*
Copyright: Eric Denni (spfldsatellite@gmail.com)
License: CC-BY-SA-4.0

Files: images/land/sivael*
Copyright: Tymoteusz Kapuściński (Sivael)
License: CC-BY-SA-4.0
Comment: Screenshots of environments created with assets purchased by Tymoteusz
 Kapuściński from the Unity Asset Store. Post-processing applied by Michael
 Zahniser to make the images look less artificial.

Files: images/outfit/scan?module*
Copyright: Zachary Siple
License: CC-BY-SA-4.0
Comment: Derived from works by Michael Zahniser (from under the same license).

Files:
 images/outfit/tactical?scanner*
 images/effect/jump?drive?red*
Copyright: Zachary Siple
License: CC-BY-SA-4.0

Files:
 images/outfit/korath?rifle*
 images/outfit/hai?rifle*
 images/outfit/scram?drive*
 images/outfit/korath?fuel?processor*
 images/outfit/remnant?rifle*
 images/ship/hai?centipede*
 images/ship/hai?geocoris*
 images/ship/hai?grasshopper*
 images/ship/gull*
 images/ship/pelican*
 images/ship/peregrine/peregrine*
 images/ship/riptide*
 images/ship/auxiliary*
 images/ship/dropship*
 images/ship/heron*
 images/thumbnail/hai?centipede*
 images/thumbnail/hai?geocoris*
 images/thumbnail/hai?grasshopper*
 images/thumbnail/gull*
 images/thumbnail/pelican*
 images/thumbnail/peregrine*
 images/thumbnail/riptide*
 images/thumbnail/auxiliary*
 images/thumbnail/dropship*
 images/outfit/auxiliary?license*
Copyright: Evan Fluharty (Evanfluharty@gmail.com)
License: CC-BY-SA-4.0
Comment: Derived from works by Michael Zahniser (under the same license).

Files:
 images/ship/modified?boxwing*
 images/thumbnail/modified?boxwing*
Copyright: Evan Fluharty (Evanfluharty@gmail.com)
License: CC-BY-SA-4.0
Comment: Derived from works by Iaz Poolar (under the same license).

Files: images/portrait/*
Copyright: Various
License: public-domain
 Taken from unsplash.com, a collection of photographs that have been donated and
 placed in the public domain.

Files:
 images/outfit/quarg?skylance*
 images/hardpoint/quarg?skylance*
Copyright: Evan Fluharty (Evanfluharty@gmail.com)
License: CC-BY-SA-4.0
Comment: Derived and completed from works by Maximilian Korber (Wrzlprnft), @Karirawri, and originally drawn up by Tommy Thach (Bladewood) (all under the same license)

Files:
 images/outfit/quarg*
 images/hardpoint/quarg*
 images/outfit/small?quarg*
 images/outfit/medium?quarg*
 images/outfit/large?quarg*
 images/outfit/laser?rifle*
 images/outfit/hai?pebble?core*
 images/outfit/hai?boulder*
 images/outfit/hai?geode*
Copyright: Evan Fluharty (Evanfluharty@gmail.com)
License: CC-BY-SA-4.0

Files:
 images/outfit/enforcer?riot?staff*
Copyright: 1010todd
Comment: Derived from works by Evan Fluharty (under the same license).
License: CC-BY-SA-4.0

Files:
 images/effect/remnant?afterburner/remnant?afterburner*
 images/effect/mhd?spark*
 images/land/nasa9*
 images/hardpoint/annihilator?turret*
 images/hardpoint/hai?ionic?turret*
 images/hardpoint/inhibitor?turret*
 images/hardpoint/ion?hail?turret*
 images/hardpoint/ravager?turret*
 images/outfit/inhibitor?turret*
 images/outfit/ion?hail?turret*
 images/hardpoint/shooting?star?flare/ss-rays*
 images/outfit/overcharged?shield?module*
 images/outfit/overclocked?repair?module*
 images/outfit/ramscoop*
 images/outfit/remnant?afterburner*
 images/outfit/remnant?capital?license*
 images/outfit/research?laboratory*
 images/outfit/salvage?scanner*
 images/outfit/tiny?remnant?engine*
 images/outfit/void?rifle*
 images/outfit/fragmentation?grenades*
 images/outfit/nerve?gas*
 images/outfit/catalytic?ramscoop*
 images/outfit/plasma?repeater*
 images/outfit/anti-missile*
 images/outfit/blaster?turret*
 images/outfit/blaster*
 images/outfit/breeder*
 images/outfit/bunk?room*
 images/outfit/dwarf?core*
 images/outfit/electron?beam*
 images/outfit/electron?turret*
 images/outfit/fission*
 images/outfit/flamethrower*
 images/outfit/fuel?pod*
 images/outfit/gat*
 images/outfit/hai?ionic?blaster*
 images/outfit/hai?ionic?turret*
 images/outfit/heavy?anti-missile*
 images/outfit/heavy?laser?turret*
 images/outfit/heavy?laser*
 images/outfit/huge?fuel?cell*
 images/outfit/large?fuel?cell*
 images/outfit/medium?fuel?cell*
 images/outfit/small?fuel?cell*
 images/outfit/tiny?fuel?cell*
 images/outfit/huge?shield*
 images/outfit/large?shield*
 images/outfit/medium?shield*
 images/outfit/small?shield*
 images/outfit/tiny?shield*
 images/outfit/hyperdrive*
 images/outfit/scram?drive*
 images/outfit/large?radar?jammer*
 images/outfit/small?radar?jammer*
 images/outfit/meteor*
 images/outfit/meteor?launcher*
 images/outfit/meteor?pod*
 images/outfit/meteor?storage*
 images/outfit/mod?blaster?turret*
 images/outfit/mod?blaster*
 images/outfit/particle?cannon*
 images/outfit/plasma?cannon*
 images/outfit/plasma?turret*
 images/outfit/proton?gun*
 images/outfit/quad?blaster?turret*
 images/outfit/rocket*
 images/outfit/rocket?launcher*
 images/outfit/rocket?pod*
 images/outfit/rocket?storage*
 images/outfit/sidewinder*
 images/outfit/sidewinder?launcher*
 images/outfit/sidewinder?pod*
 images/outfit/sidewinder?storage*
 images/outfit/small?bunk?room*
 images/outfit/small?nucleovoltaic*
 images/outfit/small?radiothermal*
 images/outfit/small?thermionic*
 images/outfit/stack?core*
 images/outfit/surveillance?pod*
 images/outfit/banisher*
 images/outfit/command?center*
 images/outfit/fire-lance*
 images/outfit/piercer*
 images/outfit/piercer?launcher*
 images/outfit/korath?piercer?storage*
 images/outfit/reverse?thruster?ion*
 images/outfit/reverse?thruster?plasma*
 images/outfit/rock?0*
 images/outfit/rock?1*
 images/outfit/rock?2*
 images/outfit/rock?3*
 images/outfit/rock?4*
 images/scene/penguinscene*
 images/ship/hai?sea?scorpion*
 images/ship/ibis*
 images/ship/mbactriane*
 images/ship/merganser*
 images/ship/penguin/*
 images/ship/petrel*
 images/ship/tern*
 images/ship/shooting?star/shooting?star*
 images/ship/pug?zibruka*
 images/ship/pug?enfolta*
 images/ship/pug?maboro*
 images/ship/pug?arfecta*
 images/thumbnail/hai?sea?scorpion*
 images/thumbnail/ibis*
 images/thumbnail/merganser*
 images/thumbnail/penguin*
 images/thumbnail/petrel*
 images/thumbnail/tern*
 images/planet/station1c*
 images/planet/station2c*
 images/planet/station3c*
 images/ship/archon?b*
 images/ship/archon?c*
 images/asteroid/plant*
 images/asteroid/plant2*
 images/asteroid/plant?cluster*
 images/asteroid/space?flora*
 images/asteroid/large?plant*
 images/asteroid/large?plant2*
 images/asteroid/large?plant?cluster*
 images/asteroid/large?space?flora*
 images/asteroid/yottrite*
Copyright: Becca Tommaso (tommasobecca03@gmail.com)
License: CC-BY-SA-4.0
Comment: Derived from works by Michael Zahniser (under the same license).

Files:
 sounds/pincer*
Copyright: Michael Zahniser
License: GPL-2
Comment: Created by a past contributor modified from Battle for Wesnoth (https://www.wesnoth.org/) sounds, which are copyright David White [dave@whitevine.net](mailto:dave@whitevine.net) under GPL 2 or later. Rights relinquished to Michael Zahniser.

Files:
 images/*/pincer*
Copyright: None; CC0 (Public Domain)
License: CC0
Comment: Public domain textures by https://texture.ninja

Files:
 images/planet/rogue-radiating*
Copyright: None; CC0 (Public Domain)
License: CC0

Files: images/outfit/railslug?rack*
Copyright: Becca Tommaso (tommasobecca03@gmail.com)
License: CC-BY-SA-4.0
Comment: Derived from works by Matthew Smestad (under the same license).

Files:
 images/outfit/harvested?yottrite*
Copyright: Becca Tommaso (tommasobecca03@gmail.com)
License: CC-BY-SA-3.0
Comment: Derived from works by Michael Zahniser and Rob Lavinsky (under the same license).

Files:
 images/effect/flotsam?yottrite*
Copyright: Becca Tommaso (tommasobecca03@gmail.com)
License: CC-BY-SA-3.0
Comment: Derived from works by Rob Lavinsky (under the same license).

Files:
 images/land/badlands0*
 images/land/badlands1*
 images/land/badlands2*
 images/land/badlands5*
 images/land/badlands6*
 images/land/badlands7*
 images/land/badlands8*
 images/land/badlands10*
 images/land/badlands11*
 images/land/badlands12*
 images/land/beach0*
 images/land/beach2*
 images/land/beach3*
 images/land/beach5*
 images/land/beach6*
 images/land/beach13*
 images/land/beach14*
 images/land/canyon0*
 images/land/canyon1*
 images/land/canyon7*
 images/land/canyon8*
 images/land/canyon13*
 images/land/canyon14*
 images/land/canyon15*
 images/land/city2*
 images/land/city4*
 images/land/city6*
 images/land/city7*
 images/land/city8*
 images/land/city9*
 images/land/city10*
 images/land/city11*
 images/land/city12*
 images/land/desert1*
 images/land/desert2*
 images/land/desert11*
 images/land/desert12*
 images/land/desert13*
 images/land/dune1*
 images/land/fields1*
 images/land/fields2*
 images/land/fields3*
 images/land/fields5*
 images/land/fields6*
 images/land/fields7*
 images/land/fields9*
 images/land/fields13*
 images/land/fields14*
 images/land/fields15*
 images/land/fog0*
 images/land/fog1*
 images/land/fog2*
 images/land/fog4*
 images/land/fog6*
 images/land/fog8*
 images/land/fog9*
 images/land/fog10*
 images/land/fog11*
 images/land/forest1*
 images/land/forest2*
 images/land/forest3*
 images/land/forest4*
 images/land/forest5*
 images/land/forest6*
 images/land/forest7*
 images/land/forest8*
 images/land/forest9*
 images/land/garden1*
 images/land/hills0*
 images/land/hills2*
 images/land/hills8*
 images/land/lava1*
 images/land/lava2*
 images/land/lava6*
 images/land/lava12*
 images/land/lava13*
 images/land/loc3*
 images/land/mountain0*
 images/land/mountain1*
 images/land/mountain3*
 images/land/mountain4*
 images/land/mountain5*
 images/land/mountain6*
 images/land/mountain7*
 images/land/mountain8*
 images/land/mountain9*
 images/land/sea1*
 images/land/sea5*
 images/land/sea7*
 images/land/sea8*
 images/land/sea18*
 images/land/sea19*
 images/land/sky0*
 images/land/sky3*
 images/land/sky4*
 images/land/sky5*
 images/land/sky7*
 images/land/sky8*
 images/land/sky9*
 images/land/sky10*
 images/land/sky11*
 images/land/snow0*
 images/land/snow1*
 images/land/snow2*
 images/land/snow3*
 images/land/snow4*
 images/land/snow5*
 images/land/snow6*
 images/land/snow7*
 images/land/snow10*
 images/land/snow14*
 images/land/snow15*
 images/land/snow16*
 images/land/snow17*
 images/land/snow18*
 images/land/snow19*
 images/land/snow20*
 images/land/snow21*
 images/land/space2*
 images/land/station4*
 images/land/station6*
 images/land/station7*
 images/land/station9*
 images/land/station10*
 images/land/station11*
 images/land/station13*
 images/land/station14*
 images/land/station16*
 images/land/station17*
 images/land/station18*
 images/land/station19*
 images/land/station20*
 images/land/station21*
 images/land/station22*
 images/land/station23*
 images/land/station24*
 images/land/station25*
 images/land/station26*
 images/land/station29*
 images/land/station30*
 images/land/station31*
 images/land/station32*
 images/land/station33*
 images/land/station34*
 images/land/station35*
 images/land/station36*
 images/land/station37*
 images/land/station38*
 images/land/station39*
 images/land/station40*
 images/land/station41*
 images/land/station42*
 images/land/station43*
 images/land/station44*
 images/land/station45*
 images/land/station46*
 images/land/water0*
 images/land/water3*
 images/land/water4*
 images/land/water8*
 images/land/water12*
 images/land/water13*
Copyright: Various
License: public-domain
 Taken from unsplash.com, a collection of photographs that have been donated and
 placed in the public domain.

Files:
 images/land/lava0*
Copyright: USGS
License: public-domain
 From the USGS, and therefore in the public domain because they were created by
 government employees while doing work for the government.

Files:
 images/land/desert0*
 images/land/earthrise*
 images/land/nasa*
 images/land/space*
 images/land/station1*
 images/land/station2*
 images/land/station3*
Copyright: NASA
License: public-domain
 From NASA, and therefore in the public domain because they were created by
 government employees while doing work for the government.

Files:
 images/land/station8*
Copyright: MTA of the State of New York
License: CC-BY-2.0
Comment: Taken from https://www.flickr.com/photos/61135621@N03/5836687124 and cropped.

Files:
 images/land/station27*
Copyright: Sebastian Sinisterra
License: CC-BY-2.0
Comment: Taken from https://www.flickr.com/photos/61135621@N03/17755765778 and cropped.

Files:
 images/land/station28*
Copyright: N/A (CC0 Public Domain)
License: CC0
Comment: Taken from https://pxhere.com/en/photo/1071635 and cropped.

Files:
 images/land/station15*
Copyright: N/A (CC0 Public Domain)
License: CC0
Comment: Taken from https://pxhere.com/en/photo/119196 and cropped.

Files:
 images/land/station5.jpg
Copyright: Damien Jemison
License: CC-BY-SA-3.0
Comment: Taken from https://commons.wikimedia.org/wiki/File:Preamplifier_at_the_National_Ignition_Facility.jpg

Files:
 images/land/lava5*
Copyright: Michael Zahniser <mzahniser@gmail.com>
License: CC-BY-SA-4.0

Files:
 images/planet/nebula1*
Copyright: Azure
License: CC-BY-SA-4.0

Files:
  images/ui/milky?way*
Copyright: Azure
License: CC-BY-SA-4.0
Comment: Derived from works by NASA and Michael Zahniser.

Files: sounds/*
Copyright: Various
License: public-domain
Comment: Based on public domain sounds taken from freesound.org.

Files: sounds/heavy?rocket?hit.wav
Copyright: Copyright Mike Koenig
License: CC-BY-SA-3.0
Comment: Taken from http://soundbible.com/1467-Grenade-Explosion.html

Files: sounds/missile?hit.wav
Copyright: Copyright "Nbs Dark"
License: public-domain
Comment: Taken from https://freesound.org/people/Nbs%20Dark/sounds/94185/

Files: sounds/torpedo?hit.wav
Copyright: Public Domain
License: public-domain

Files: sounds/meteor.wav
Copyright: Copyright "18hiltc"
License: CC-BY-SA-3.0
Comment: Taken from https://freesound.org/people/18hiltc/sounds/202725/

Files: sounds/sidewinder.wav
Copyright: Copyright "NHMWretched"
License: public-domain
Comment: Taken from https://freesound.org/people/NHMWretched/sounds/151858/

Files: sounds/explosion?huge.wav
Copyright: Copyright Mike Koenig
License: CC-BY-SA-3.0
Comment: Taken from http://soundbible.com/1151-Grenade.html

Files:
 sounds/asteroid crunch small.wav
 sounds/asteroid crunch medium.wav
Copyright: Copyright AlanCat
License: public-domain
Comment: Derived from https://freesound.org/people/AlanCat/sounds/381645/

Files: sounds/asteroid crunch large.wav
Copyright: Copyright "BW_Clowes"
License: CC-BY-3.0
Comment: Derived from https://freesound.org/people/BW_Clowes/sounds/128126/

Files:
 sounds/thrasher.wav
 sounds/point?defense.wav
Copyright: Lineth (https://github.com/Lineth)
License: CC-BY-SA-4.0
Comment: Derived from public domain sounds taken from freesound.org.

Files:
 images/outfit/t3?anti?missile*
 images/outfit/pug?gridfire?turret*
 images/hardpoint/t3?anti?missile*
 images/hardpoint/pug?gridfire?turret*
Copyright: Becca Tommaso (tommasobecca03@gmail.com)
License: CC-BY-SA-4.0
Comment: Derived from works by Frederick Goy IV (under the same license).

Files:
 images/outfit/security?station*
 images/ship/peregrine/*
Copyright: Becca Tommaso (tommasobecca03@gmail.com)
License: CC-BY-SA-4.0
Comment: Derived from works by Michael Zahniser and Evan Fluharty (under the same license).

Files:
 images/ship/nest*
 images/ship/roost*
 images/ship/skein*
 images/thumbnail/nest*
 images/thumbnail/roost*
 images/thumbnail/skein*
Copyright: Iaz Poolar
License: CC-BY-SA-4.0
Comment: Derived from works by Michael Zahniser (under the same license) and detailed by Becca Tommaso (tommasobecca03@gmail.com).

Files:
 images/ship/barb*
 images/ship/boxwing*
 images/thumbnail/barb*
 images/thumbnail/boxwing*
Copyright: Iaz Poolar
License: CC-BY-SA-4.0
Comment: Detailed by Becca Tommaso (tommasobecca03@gmail.com).

Files:
 images/ship/argosy*
 images/ship/clipper*
 images/ship/dreadnought*
 images/ship/fury*
 images/ship/hauler?i*
 images/ship/hauler?ii*
 images/ship/hauler?iii*
 images/ship/modified argosy*
 images/ship/bastion*
 images/ship/behemoth*
 images/ship/heavy?shuttle*
 images/ship/firebird*
 images/ship/leviathan*
 images/ship/shuttle*
 images/ship/star?queen*
 images/ship/localworldship*
 images/ship/arrow*
 images/ship/container?transport*
 images/ship/freighter*
 images/ship/protector*
 images/ship/star?barge*
 images/ship/wasp*
 images/thumbnail/argosy*
 images/thumbnail/clipper*
 images/thumbnail/dreadnought*
 images/thumbnail/fury*
 images/thumbnail/hauler?i*
 images/thumbnail/hauler?ii*
 images/thumbnail/hauler?iii*
 images/thumbnail/modified argosy*
 images/thumbnail/bastion*
 images/thumbnail/behemoth*
 images/thumbnail/heavy?shuttle*
 images/thumbnail/firebird*
 images/thumbnail/leviathan*
 images/thumbnail/shuttle*
 images/thumbnail/star?queen*
 images/thumbnail/arrow*
 images/thumbnail/container?transport*
 images/thumbnail/freighter*
 images/thumbnail/protector*
 images/thumbnail/star?barge*
 images/thumbnail/wasp*
Copyright: Michael Zahniser <mzahniser@gmail.com>
License: CC-BY-SA-4.0
Comment: Detailed by Becca Tommaso (tommasobecca03@gmail.com).

Files:
 images/ship/pirate?mammoth*
 images/ship/pirate?scrapper*
 images/thumbnail/pirate?mammoth*
 images/thumbnail/pirate?scrapper*
Copyright: 1010todd
License: CC-BY-SA-4.0
Comment: Derived from works by Michael Zahniser and Becca Tommaso under the same license. Incorporating texture made with JSPlacement by WindMillArt <https://windmillart.net/>.

Files:
 images/ship/mfirebird*
 images/ship/mleviathan*
 images/ship/marrow*
 images/thumbnail/mfirebird*
 images/thumbnail/mleviathan*
 images/thumbnail/marrow*
Copyright: Maximilian Korber
License: CC-BY-SA-4.0
Comment: Derived from works by Michael Zahniser (under the same license) and detailed by Becca Tommaso (tommasobecca03@gmail.com).

Files:
 images/ship/pointedstick vanguard*
Copyright: Maximilian Korber
License: CC-BY-SA-4.0
Comment: Derived from works by Nate Graham (under the same license) and detailed by Becca Tommaso (tommasobecca03@gmail.com).

Files:
 images/ship/vanguard*
 images/thumbnail/vanguard*
Copyright: Nate Graham <pointedstick@zoho.com>
License: CC-BY-SA-4.0
Comment: Detailed by Becca Tommaso (tommasobecca03@gmail.com).

Files:
 images/ship/blackbird*
 images/ship/falcon*
 images/ship/hawk*
 images/ship/quicksilver*
 images/ship/scout*
 images/ship/sparrow*
 images/thumbnail/blackbird*
 images/thumbnail/falcon*
 images/thumbnail/hawk*
 images/thumbnail/quicksilver*
 images/thumbnail/scout*
 images/thumbnail/sparrow*
Copyright: Michael Zahniser <mzahniser@gmail.com>
License: CC-BY-SA-4.0
Comment: Detailed by Anarchist2.

Files:
 images/ship/pirate?nighthawk*
 images/ship/pirate?cutthroat*
 images/thumbnail/pirate?nighthawk*
 images/thumbnail/pirate?cutthroat*
Copyright: 1010Todd
License: CC-BY-SA-4.0
Comment: Derived from works by Michael Zahniser and Anarchist2 under the same license. Incorporating texture made with JSPlacement by WindMillArt <https://windmillart.net/>.

Files:
 images/ship/mfalcon*
 images/ship/mquicksilver*
 images/thumbnail/mfalcon*
 images/thumbnail/mquicksilver*
Copyright: Maximilian Korber
License: CC-BY-SA-4.0
Comment: Derived from works by Michael Zahniser (under the same license) and detailed by Anarchist2.

Files:
 images/ship/finch*
 images/thumbnail/finch*
Copyright: Iaz Poolar
License: CC-BY-SA-4.0
Comment: Derived from works by Michael Zahniser (under the same license) and detailed by Anarchist2.

Files: images/ship/mosprey*
Copyright: Benjamin Hauch (https://github.com/tehhowch)
License: CC-BY-SA-4.0
Comment: Derived from works by Michael Zahniser (under the same license) and detailed by Anarchist2.

Files:
 images/outfit/pug?staff*
Copyright: Evan Fluharty (Evanfluharty@gmail.com)
License: CC-BY-SA-4.0
Comment: Derived from works by Frederick Goy IV (under the same license).

Files:
 images/planet/station1*
 images/planet/station2*
 images/planet/station3*
 images/planet/station4*
 images/planet/station8*
 images/planet/station9*
 images/planet/station10*
 images/planet/station11*
 images/planet/station12*
 images/planet/station13*
 images/planet/station14*
 images/planet/station15*
 images/planet/station16*
 images/planet/station17*
 images/ship/maeri'het*
 images/ship/subsidurial*
 images/ship/telis'het*
 images/ship/faes'mar*
 images/ship/selii'mar*
 images/ship/vareti'het*
 images/ship/fetri'sei*
 images/ship/ember?waste?node/*
 images/ship/void?sprite/*
 images/thumbnail/maeri'het*
 images/thumbnail/telis'het*
 images/thumbnail/faes'mar*
 images/thumbnail/selii'mar*
 images/thumbnail/subsidurial*
 images/thumbnail/ember?waste?node*
 images/thumbnail/vareti'het*
 images/thumbnail/fetri'sei*
 images/thumbnail/void?sprite?adult*
 images/thumbnail/void?sprite?infant*
 images/effect/ravager?impact*
 images/outfit/ka'het?annihilator?turret*
 images/outfit/ka'het?annihilator*
 images/outfit/ka'het?emp?deployer*
 images/outfit/ka'het?primary?cooling*
 images/outfit/ka'het?ravager?turret*
 images/outfit/ka'het?ravager?beam*
 images/outfit/ka'het?shield?restorer*
 images/outfit/ka'het?grand?restorer*
 images/outfit/ka'het?support?cooling*
 images/outfit/ka'het?mhd?generator*
 images/outfit/ka'het?reserve?accumulator*
 images/outfit/ka'het?nullifier*
 images/outfit/ka'het?mhd?deployer*
 images/outfit/mouthparts*
 images/outfit/excavator*
 images/outfit/fuel?pod*
 images/outfit/fusion*
 images/outfit/core*
 images/outfit/ionic?afterburner*
 images/outfit/tiny?ion*
 images/outfit/small?ion*
 images/outfit/medium?ion*
 images/outfit/large?ion*
 images/outfit/huge?ion*
 images/outfit/tiny?atomic*
 images/outfit/small?atomic*
 images/outfit/medium?atomic*
 images/outfit/large?atomic*
 images/outfit/huge?atomic*
 images/outfit/javelin*
 images/outfit/javelin?mini?pod*
 images/outfit/javelin?pod*
 images/outfit/javelin?storage*
 images/outfit/torpedo*
 images/outfit/torpedo?launcher*
 images/outfit/torpedo?storage*
 images/outfit/typhoon*
 images/outfit/typhoon?launcher*
 images/outfit/typhoon?storage*
 images/outfit/cooling?ducts*
 images/outfit/liquid?helium*
 images/outfit/liquid?nitrogen*
 images/outfit/water?cooling*
 images/outfit/large?regenerator*
 images/outfit/small?regenerator*
 images/outfit/cargo?scanner*
 images/outfit/outfit?scanner*
 images/outfit/outfit?expansion*
 images/outfit/cargo?expansion*
 images/outfit/control?transceiver*
 images/outfit/hai?jammer*
 images/outfit/hai?jammer?overclocked*
 images/planet/dyson1*
 images/planet/dyson2*
 images/planet/dyson3*
 images/planet/sheragi_postverta*
 images/planet/station0*
 images/planet/station1b*
 images/planet/station2b*
 images/planet/station3b*
 images/planet/station3bd*
 images/planet/station4b*
 images/planet/station4bd*
 images/projectile/annihilator*
 images/projectile/ravager?beam*
 images/projectile/mhd*
 images/scene/ringworld?debris*
 images/scene/remnant?station*
 images/scene/asteroid?scene*
Copyright: Becca Tommaso (tommasobecca03@gmail.com)
License: CC-BY-SA-4.0

Files:
 images/label/graveyard*
Copyright: @RestingImmortal
License: CC-BY-SA-4.0

Files:
 images/outfit/enforcer?confrontation?gear*
Copyright: 1010Todd (1010todd3d@gmail.com)
License: CC-BY-SA-4.0
Comment: Derived from works by Becca Tommaso (tommasobecca03@gmail.com) (under the same license) and Evan Fluharty (under the same license).

Files:
 images/outfit/hai?williwaw*
Copyright: Evan Fluharty (Evanfluharty@gmail.com)
License: CC-BY-SA-4.0
Comment: Made in cooperation with Becca Tommaso (tommasobecca03@gmail.com) and derived from works by Michael Zahniser (under the same license) and Maximilian Korber (under the same license)

Files:
 images/effect/remnant?leak*
 images/effect/remnant?leak?sparkle*
Copyright: Benjamin Jackson (gods.benyamin@outlook.com)
License: CC-BY-SA-4.0
Comment: Derived from works by Michael Zahniser (under the same license)

Files:
 images/ship/hai?ladybug*
 images/thumbnail/hai?ladybug*
 images/planet/station?hai?eight?geocoris*
Copyright: None (CC0: Public Domain)
License: CC0
Comment: Public domain textures from texture.ninja.

Files:
 images/planet/wormhole-syndicate-ad*
Copyright: Michael Zahniser
License: CC-BY-SA-4.0
Comment: Created by a past contributor derived from works by Michael Zahniser (under the same license). Rights relinquished to Michael Zahniser.

Files:
 images/planet/station?hai?geocoris*
Copyright: Michael Zahniser
License: CC-BY-SA-4.0
Comment: Created by a past contributor derived from works by Michael Zahniser (under the same license). Rights relinquished to Michael Zahniser.

Files:
 images/effect/firestorm?ring*
Copyright: None (CC0: Public Domain)
License: CC0

Files:
 images/outfit/expeller*
 images/outfit/grab-strike*
 images/hardpoint/grab-strike*
 images/ship/bulk?freighter*
 images/ship/dredger*
 images/thumbnail/bulk?freighter*
 images/thumbnail/dredger*
Copyright: Lia Gerty (https://github.com/ravenshining)
License: CC-BY-SA-4.0
Comment: Derived from work by Michael Zahniser (under the same licence) and Becca Tomaso (under the same licence).

Files:
 images/ship/raider*
 images/thumbnail/raider*
Copyright: Lia Gerty (https://github.com/ravenshining)
License: CC-BY-SA-4.0
Comment: Derived from work by Michael Zahniser (under the same licence) and Red-57 (under the same licence).

Files:
 images/effect/korath?afterburner*
 images/ship/chaser*
 images/ship/world-ship*
 images/thumbnail/chaser*
 images/thumbnail/world-ship*
Copyright: Lia Gerty (https://github.com/ravenshining)
License: CC-BY-SA-4.0
Comment: Derived from work by Michael Zahniser (under the same licence)

Files:
 images/outfit/torpedopod*
 images/outfit/typhoonpod*
Copyright: Lia Gerty (https://github.com/ravenshining)
License: CC-BY-SA-4.0
Comment: Derived from work by Becca Tomaso (under the same licence).

Files:
 images/outfit/liquid?sodium*
Copyright: Lia Gerty (https://github.com/ravenshining)
Comment: Derived from works by Saugia (under the same licence) and public domain works previously submitted to Endless Sky.
License: CC-BY-SA-4.0

Files:
 images/_menu/haze-blackbody+*
 images/_menu/haze-full+*
 images/_menu/haze-yellow+*
 images/planet/browndwarf-l-rouge*
 images/planet/browndwarf-l*
 images/planet/browndwarf-y-rouge*
 images/planet/browndwarf-y*
Copyright: Lia Gerty (https://github.com/ravenshining)
License: CC-BY-SA-4.0

Files:
 images/projectile/digger*
Copyright: Lia Gerty (https://github.com/ravenshining)
License: CC-BY-SA-4.0
Comment: Derived from public domain work previously submitted to Endless Sky.

Files:
 images/planet/browndwarf-t-rouge*
 images/planet/browndwarf-t*
 images/planet/saturn*
Copyright: Lia Gerty (https://github.com/ravenshining)
License: CC-BY-SA-4.0
Comment: Derived from works by NASA (public domain)

Files:
 sounds/atomic?*
Copyright: Lia Gerty
License: CC-BY-SA-4.0
Comment: Derived from public domain sounds taken from freesound.org.

Files:
 images/ship/heliarch?breacher*
 images/ship/heliarch?hunter*
 images/ship/heliarch?judicator*
 images/ship/heliarch?pursuer*
 images/ship/heliarch?rover*
 images/ship/heliarch?stalker*
 images/thumbnail/heliarch?breacher*
 images/thumbnail/heliarch?hunter*
 images/thumbnail/heliarch?judicator*
 images/thumbnail/heliarch?pursuer*
 images/thumbnail/heliarch?rover*
 images/thumbnail/heliarch?stalker*
 images/outfit/finisher?storage*
 images/outfit/fuel?module*
 images/outfit/large?cogeneration?module*
 images/outfit/small?cogeneration?module*
 images/scene/councilofahr1*
 images/scene/councilofahr2*
Copyright: Arachi-Lover
License: CC-BY-SA-4.0
Comment: Derived from works by Michael Zahniser (under the same license).

Files:
 images/effect/heaver*
 images/effect/korath?digger*
 images/effect/shunt*
 images/hardpoint/korath?heaver*
 images/icon/korath?heaver*
 images/outfit/korath?heaver*
 images/outfit/*korath?reverser*
 images/projectile/expeller*
 images/projectile/heaver*
 images/projectile/korath?digger*
 images/projectile/shunt-strike*
 images/ship/kas-ik?tek?7*
 images/thumbnail/kas-ik?tek?7*
Copyright: None (CC0 Public Domain)
License: CC0
Comment: Uses public domain textures from texture.ninja

Files:
 images/hardpoint/digger?turret*
 images/outfit/korath?digger?turret*
 images/outfit/korath?digger*
Copyright: Becca Tommaso and Michael Zahniser
License: CC-BY-SA-4.0
Comment: Created by a past contributor derived from works by Becca Tommaso and Michael Zahniser (under the same license). Rights relinquished to Becca Tommaso and Michael Zahniser.

Files:
 images/*/korath*reverser*
Copyright: Michael Zahniser
License: CC-BY-SA-4.0
Comment: Created by a past contributor derived from works by Michael Zahniser (under the same license). Rights relinquished to Michael Zahniser.


Files:
 images/outfit/outskirts?gauger*
Copyright: Arachi-Lover
License: CC-BY-SA-4.0
Comment: Derived from works by Zachary Siple and Michael Zahniser (under the same license).

Files:
 images/effect/dragonflame*
 images/effect/fusionflare*
 images/effect/pwave?shot*
 images/effect/sheragiam*
 images/effect/pwavehp*
 images/effect/ka'het?flare/*
 images/effect/fissionflare*
 images/effect/pwtflare*
 images/effect/explosions/nuke*
 images/icon/dragonflame*
 images/icon/shard*
 images/outfit/dragonflame*
 images/outfit/pwave?turret*
 images/outfit/embattery*
 images/outfit/sheragicooling*
 images/outfit/fusiondrive*
 images/outfit/fissiondrive*
 images/outfit/hion*
 images/outfit/shard*
 images/outfit/sheragi?ews*
 images/outfit/small?embattery*
 images/outfit/small?sheragi?cooling*
 images/projectile/pwavecannon*
 images/projectile/hion*
 images/projectile/hionfrag*
 images/projectile/shardactive*
 images/projectile/shardinactive*
 images/projectile/ionball*
 images/scene/emeraldswordderelict*
 images/ship/emeraldsword*
 images/ship/blackdiamond*
 images/thumbnail/emeraldsword*
 images/thumbnail/blackdiamond*
Copyright: @Karirawri (crim@live.no)
License: CC-BY-SA-4.0

Files:
 images/effect/pwave?impact*
 images/effect/ionball?ring*
 images/effect/ion?explosion*
Copyright: @Karirawri (crim@live.no)
License: CC-BY-SA-4.0
Comment: Derived from works by Michael Zahniser (under the same license).

Files: sounds/dragonflame*
Copyright: TheHadnot
License: public-domain
Comment: Taken from https://freesound.org/people/TheHadnot/sounds/160880/

Files: sounds/pwave*
Copyright: aust_paul
License: public-domain
Comment: Taken from https://freesound.org/people/aust_paul/sounds/30935/

Files: sounds/hion*
Copyright: michael_kur95
License: CC-BY-3.0
Comment: Taken from https://freesound.org/people/michael_kur95/sounds/332993/ and modified.

Files: images/effect/archon?teleport/*
Copyright: @Karirawri (crim@live.no)
License: CC-BY-SA-4.0
Comment: Derived from works by Michael Zahniser and Becca Tommaso (under the same license).

Files: sounds/archonteleport*
Copyright: oldestmillennial
License: CC-BY-3.0
Comment: Taken from https://freesound.org/people/oldestmillennial/sounds/533025/ and modified.

Files: images/outfit/emp?rack*
Copyright: Anarchist2
License: CC-BY-SA-4.0
Comment: Derived from works by Michael Zahniser (under the same license).

Files: images/planet/*-hot*
Copyright: Becca Tommaso
License: CC-BY-SA-4.0
Comment: Derived from works by ESA/Hubble & NASA (under the same license)

Files:
 images/land/clouds*
Copyright: Benjamin Jackson (gods.benyamin@outlook.com)
License: CC-BY-SA-4.0

Files:
 images/outfit/ka'het?maeri?engine*
 images/outfit/ka'het?telis?engine*
 images/outfit/ka'het?sustainer?engine*
 images/outfit/ka'het?vareti?engine*
Copyright: Becca Tommaso (tommasobecca03@gmail.com)
License: CC-BY-SA-4.0
Comment: Original work by Griffin Schutte (theronepic@gmail.com), finished by Becca Tommaso.

Files: images/outfit/tiny?systems?core*
Copyright: Griffin Schutte (theronepic@gmail.com)
License: CC-BY-SA-4.0
Comment: Derived from work by Michael Zahniser (under the same license).

Files: images/outfit/ka'het?compact?engine*
Copyright: Griffin Schutte (theronepic@gmail.com)
License: CC-BY-SA-4.0

Files: images/outfit/plasma?repeater*
Copyright: Becca Tommaso
License: CC-BY-SA-4.0
Comment: Derived from works by Michael Zahniser (under the same license) and Darcy Manoel.

Files:
 images/outfit/proton?turret*
Copyright: Becca Tommaso
License: CC-BY-SA-4.0
Comment: Derived from works by Michael Zahniser (under the same license) and Nate Graham.

Files:
 images/outfit/brig*
Copyright: Becca Tommaso
License: CC-BY-SA-4.0
Comment: Derived from works by Nate Graham (under the same license).

Files:
 images/outfit/tripulse?shredder*
 images/outfit/value?detector*
Copyright: Ejo Thims
License: CC-BY-SA-4.0
Comment: Derived from works by Michael Zahniser (under the same license).

Files:
 images/star/a-dwarf*
 images/star/a-giant*
 images/star/a-supergiant*
 images/star/a0*
 images/star/a3*
 images/star/a5*
 images/star/a8*
 images/star/b-dwarf*
 images/star/b-giant*
 images/star/b-supergiant*
 images/star/b0*
 images/star/b3*
 images/star/b5*
 images/star/b8*
 images/star/black-hole*
 images/star/carbon*
 images/star/f-dwarf*
 images/star/f-giant*
 images/star/f-supergiant*
 images/star/f0*
 images/star/f3*
 images/star/f5-old*
 images/star/f5*
 images/star/f8*
 images/star/g-dwarf*
 images/star/g-giant*
 images/star/g-supergiant*
 images/star/g0-old*
 images/star/g0*
 images/star/g3*
 images/star/g5-old*
 images/star/g5*
 images/star/g8*
 images/star/k-dwarf*
 images/star/k-giant*
 images/star/k-supergiant*
 images/star/k0-old*
 images/star/k0*
 images/star/k3*
 images/star/k5-old*
 images/star/k5*
 images/star/k8*
 images/star/l-dwarf*
 images/star/m-dwarf*
 images/star/m-giant*
 images/star/m-supergiant*
 images/star/m0*
 images/star/m3*
 images/star/m5*
 images/star/m8*
 images/star/nova*
 images/star/nova-old*
 images/star/o-dwarf*
 images/star/o-giant*
 images/star/o-supergiant*
 images/star/o0*
 images/star/o3*
 images/star/o5*
 images/star/o8*
 images/star/wr*
Copyright: Matteo "Lead" M.
License: CC-BY-SA-4.0

Files:
 images/asteroid/livecrystal/livecrystal*
 images/effect/atomic?flare/*
 images/effect/burning?spark*
 images/effect/coalition?flare/*
 images/effect/corrosion?spark*
 images/effect/efreti?flare/*
 images/effect/explosion/pug/*
 images/effect/finisher?impact*
 images/effect/ion?flare/*
 images/effect/korath?flare/*
 images/effect/plasma?cloud*
 images/effect/plasma?flare/*
 images/effect/plasma?fire*
 images/effect/plasma?impact*
 images/effect/pug?flare/*
 images/effect/tracker?cloud*
 images/effect/wanderer?flare/*
 images/effect/zapper?impact*
 images/hardpoint/dual?sunbeam?turret*
 images/hardpoint/moonbeam?turret*
 images/hardpoint/nuke*
 images/hardpoint/sunbeam?turret*
 images/hardpoint/wanderer?anti-missile*
 images/_menu/haze-coal*
 images/outfit/*?korath?afterburner*
 images/outfit/afterburner*
 images/outfit/asteroid?scanner*
 images/outfit/blue?sun*
 images/outfit/bright?cloud*
 images/outfit/caldera?afterburner*
 images/outfit/dark?storm*
 images/outfit/double?plasma?core*
 images/outfit/dual?sunbeam?turret*
 images/outfit/*efreti?steering*
 images/outfit/*efreti?thruster*
 images/outfit/finisher?maegrolain*
 images/outfit/fusion?cannon*
 images/outfit/moonbeam*
 images/outfit/moonbeam?turret*
 images/outfit/nuke*
 images/outfit/plasma?core*
 images/outfit/red?sun*
 images/outfit/sunbeam*
 images/outfit/sunbeam?turret*
 images/outfit/thunderhead?launcher*
 images/outfit/thunderhead?storage*
 images/outfit/triple?plasma?core*
 images/outfit/wanderer?anti-missile*
 images/outfit/wanderer?heat?sink*
 images/outfit/white?sun*
 images/outfit/yellow?sun*
 images/planet/ringworld*
 images/planet/ringworld?broken?debris*
 images/planet/ringworld?broken?debris?small*
 images/planet/ringworld?broken?left*
 images/planet/ringworld?broken?right*
 images/planet/ringworld?left*
 images/planet/ringworld?right*
 images/projectile/fire-lance*
 images/projectile/fusion?gun?bolt*
 images/projectile/blaze-pike*
 images/projectile/korath?inferno*
 images/projectile/missile-0*
 images/projectile/missile-1*
 images/ship/battleship*
 images/ship/corvette*
 images/ship/dagger*
 images/ship/flivver*
 images/ship/mraven*
 images/ship/msplinter*
 images/ship/raven*
 images/ship/splinter*
 images/star/coal-black-hole*
 images/star/neutron*
 images/star/small-black-hole*
 images/thumbnail/battleship*
 images/thumbnail/corvette*
 images/thumbnail/dagger*
 images/thumbnail/flivver*
 images/thumbnail/mraven*
 images/thumbnail/msplinter*
 images/thumbnail/raven*
 images/thumbnail/splinter*
Copyright: Gefüllte Taubenbrust <jeaminer23@gmail.com>
License: CC-BY-SA-4.0

Files:
 images/outfit/small?photovoltaic*
 images/outfit/tiny?photovoltaic*
Copyright: Gefüllte Taubenbrust <jeaminer23@gmail.com>
License: CC-BY-SA-4.0
Comment: Derived from works by Michael Zahniser <mzahniser@gmail.com>, David Monniaux (commons.wikimedia.org/wiki/User:David.Monniaux) and Nick Barry (github.com/itsnickbarry)

Files:
 images/ship/manta*
 images/ship/mmanta*
 images/thumbnail/manta*
 images/thumbnail/mmanta*
Copyright: Gefüllte Taubenbrust <jeaminer23@gmail.com>
License: CC-BY-SA-4.0
Comment: Derived from works by Michael Zahniser and Maximilian Korber (under the same license).

Files: sounds/ionball*
Copyright: pluralz
License: public-domain
Comment: Taken from https://freesound.org/people/pluralz/sounds/475806/

Files:
 images/outfit/tiny?korath?engine*
 images/outfit/korath?bow?drive*
Copyright: Ejo Thims <https://github.com/EjoThims>
License: CC-BY-SA-4.0

Files:
 images/planet/stationh-ancient0*
 images/planet/stationh-ancient1*
 images/planet/stationh-ancient2*
Copyright: Becca Tommaso (tommasobecca03@gmail.com)
License: CC-BY-SA-3.0
Comment: Derived from works by Michael Zahniser (under the same license).

Files:
 images/scene/ssil?vida?alert?hologram*
 images/scene/remnant?remote?spaceport*
Copyright: J Everett Nichol (jeverett on Discord)
License: CC-BY-SA-3.0
Comment: Derived from works by Becca Tommaso (under the same license).

Files:
 images/ship/auxiliary*
 images/ship/carrier*
 images/ship/combat?drone*
 images/ship/cruiser*
 images/ship/frigate*
 images/ship/gunboat*
 images/ship/lance*
 images/ship/rainmaker*
 images/ship/surveillance?drone*
 images/thumbnail/auxiliary*
 images/thumbnail/carrier*
 images/thumbnail/combat?drone*
 images/thumbnail/cruiser*
 images/thumbnail/frigate*
 images/thumbnail/gunboat*
 images/thumbnail/lance*
 images/thumbnail/rainmaker*
 images/thumbnail/surveillance?drone*
Copyright: Gefüllte Taubenbrust <jeaminer23@gmail.com>
License: CC-BY-SA-4.0
Comment: Derived from works by Michael Zahniser (under the same license).

Files:
 images/effect/acuit?hit*
 images/effect/ast?hit*
 images/effect/balfire*
 images/effect/blink*
 images/effect/chfire*
 images/effect/composed*
 images/effect/drain*
 images/effect/irfite*
 images/effect/*scin flare*
 images/effect/*vi flare*
 images/hardpoint/acuit*
 images/hardpoint/ballistic*
 images/hardpoint/choleric*
 images/hardpoint/firestorm?battery*
 images/hardpoint/irate*
 images/outfit/acuit*
 images/outfit/ameliorate?cell*
 images/outfit/astuit*
 images/outfit/ballistic?cannon*
 images/outfit/ballistic?turret*
 images/outfit/battlezone?battery*
 images/outfit/brawl?cell*
 images/outfit/campaign?core*
 images/outfit/choleric?cannon*
 images/outfit/choleric?turret*
 images/outfit/crusade?battery*
 images/outfit/firestorm?battery*
 images/outfit/firestorm?rack*
 images/outfit/firestorm?torpedo*
 images/outfit/guile?pulse?laser*
 images/outfit/irate?cannon*
 images/outfit/irate?turret*
 images/outfit/mcs?extractor*
 images/effect/*plasma thruster scin*
 images/effect/*plasma steering scin*
 images/effect/*plasma engines scin*
 images/outfit/scrap?cell*
 images/outfit/skirmish?battery*
 images/effect/*torch thruster vi*
 images/effect/*torch thruster vi*
 images/outfit/warforge?battery*
 images/outfit/warzone?core*
 images/planet/tschyss*
 images/planet/vesvi*
 images/projectile/acuit*
 images/projectile/astuit*
 images/projectile/ballistic*
 images/projectile/chloeric*
 images/projectile/firestorm?torpedo*
 images/projectile/guile?pulse?laser*
 images/projectile/irate*
 images/ship/*ayym*
 images/ship/embersylph*
 images/ship/gegno?augen*
 images/ship/gegno?coesite*
 images/ship/gegno?conglomerate*
 images/ship/gegno?dolomite*
 images/ship/gegno?dunite*
 images/ship/gegno?eclogite*
 images/ship/gegno?epidote*
 images/ship/gegno?feldspar*
 images/ship/gegno?felsic*
 images/ship/gegno?gneiss*
 images/ship/gegno?gypsum*
 images/ship/gegno?halite*
 images/ship/gegno?mica*
 images/ship/gegno?protolith*
 images/ship/gegno?schist*
 images/ship/gegno?shale*
 images/ship/gegno?slate*
 images/ship/gegno?tridymite*
 images/ship/*jje*
 images/ship/modified?dromedary*
 images/ship/modified?dromedary?wreck*
 images/ship/*vyuira*
 images/thumbnail/gegno?augen*
 images/thumbnail/gegno?coesite*
 images/thumbnail/gegno?conglomerate*
 images/thumbnail/gegno?dolomite*
 images/thumbnail/gegno?dunite*
 images/thumbnail/gegno?eclogite*
 images/thumbnail/gegno?epidote*
 images/thumbnail/gegno?feldspar*
 images/thumbnail/gegno?felsic*
 images/thumbnail/gegno?gneiss*
 images/thumbnail/gegno?gypsum*
 images/thumbnail/gegno?halite*
 images/thumbnail/gegno?mica*
 images/thumbnail/gegno?protolith*
 images/thumbnail/gegno?schist*
 images/thumbnail/gegno?shale*
 images/thumbnail/gegno?slate*
 images/thumbnail/gegno?tridymite*
 images/thumbnail/modified?dromedary*
 images/thumbnail/modified?dromedary?wreck*
 images/thumbnail/vyuira*
Copyright: Saugia <https://github.com/Saugia>
License: CC-BY-SA-4.0

Files:
 images/effect/void?sprite?parts*
 images/outfit/void?sprite?parts*
 images/outfit/teciimach?bay*
 images/outfit/teciimach?pod*
 images/planet/gas3-c*
 images/ship/aerie*
 images/ship/bactrian*
 images/ship/hailstone*
 images/ship/arch-carrack*
 images/ship/charm-shallop*
 images/ship/echo-galleon*
 images/ship/heavy?gust*
 images/ship/mining?drone*
 images/ship/mule*
 images/ship/squall*
 images/ship/sunder*
 images/ship/swan*
 images/thumbnail/aerie*
 images/thumbnail/bactrian*
 images/thumbnail/hailstone*
 images/thumbnail/arch-carrack*
 images/thumbnail/charm-shallop*
 images/thumbnail/echo-galleon*
 images/thumbnail/heavy?gust*
 images/thumbnail/mining?drone*
 images/thumbnail/mule*
 images/thumbnail/squall*
 images/thumbnail/sunder*
 images/thumbnail/swan*
 sounds/moonbeam*
Copyright: Saugia <https://github.com/Saugia>
License: CC-BY-SA-4.0
Comment: Derived from works by Michael Zahniser (under the same license).

Files:
<<<<<<< HEAD
 sounds/coalition?launch*
=======
 images/ship/pirate?valkyrie*
 images/thumbnail/pirate?valkyrie*
Copyright: Saugia <https://github.com/Saugia>
License: CC-BY-SA-4.0
Comment: Derived from works by Michael Zahniser (under the same license) and 1010todd (under the same license). Incorporating texture made with JSPlacement by WindMillArt <https://windmillart.net/>.

Files:
>>>>>>> 566569fc
 sounds/drill*
 sounds/ember?tear*
 sounds/ember?tear?hit*
 sounds/hai?launch*
 sounds/human?launch*
 sounds/human?launch?external*
 sounds/ion?rain*
 sounds/korath?afterburner*
 sounds/korath?launch*
 sounds/korath?launch?external*
 sounds/remnant?afterburner*
 sounds/remnant?launch*
 sounds/remnant?launch?external*
 sounds/scin?launch*
 sounds/sheragi?launch*
Copyright: Saugia <https://github.com/Saugia>
License: public-domain
Comment: Based on public domain sounds taken from freesound.org, edits done by Saugia.

Files:
 images/ship/hai?cicada*
 images/ship/hai?scarab*
 images/thumbnail/hai?cicada*
 images/thumbnail/hai?scarab*
Copyright: Saugia <https://github.com/Saugia>
License: CC-BY-SA-4.0
Comment: Derived from works by Michael Zahniser (under the same license) and Evan Fluharty (under the same license).

Files:
 images/hardpoint/blaze-pike*
 images/hardpoint/korath?inferno*
 images/hardpoint/shunt-strike*
 images/icon/firelight*
 images/outfit/blaze?pike*
 images/outfit/firelight*
 images/outfit/firelight?bank*
 images/outfit/firelight?rack*
 images/outfit/korath?inferno*
 images/outfit/shunt-strike*
 images/planet/station4c*
 images/planet/station5c*
 images/planet/station6c*
 images/planet/station7c*
 images/planet/station7cb*
 images/projectile/firelight*
 images/projectile/firelight?active*
 sounds/ionic?blast*
Copyright: Saugia <https://github.com/Saugia>
License: CC-BY-SA-4.0
Comment: Derived from works by Michael Zahniser (under the same license) and Becca Tommaso (under the same licence).

Files:
 images/ship/tubfalet*
 images/thumbnail/tubfalet*
Copyright: Saugia <https://github.com/Saugia>
License: CC-BY-SA-4.0
Comment: Derived from works by Michael Zahniser (under the same license) and Lia Gerty (under the same licence).

Files:
 images/hardpoint/microbot?factory*
 images/ship/-nra-ret*
 images/ship/ikatila-ej*
 images/ship/korsmanath?a-awoj*
 images/ship/modified?ladybug*
 images/ship/rai-alorej*
 images/thumbnail/-nra-ret*
 images/thumbnail/ikatila-ej*
 images/thumbnail/korsmanath?a-awoj*
 images/thumbnail/rai-alorej*
Copyright: Saugia <https://github.com/Saugia>
License: CC-BY-SA-4.0
Comment: Derived from public domain works previously submitted to Endless Sky

Files:
 images/outfit/microbot?defense?station*
Copyright: Saugia <https://github.com/Saugia>
Comment: Derived from work by Griffin Schutte (theronepic@gmail.com) (under same licence).
License: CC-BY-SA-4.0

Files:
 images/projectiles/ionic?blast*
 images/ship/kestrel*
 images/ship/kestrele*
 images/ship/kestrels*
 images/ship/kestrelw*
 images/ship/osprey*
 images/thumbnail/kestrel*
 images/thumbnail/kestrele*
 images/thumbnail/kestrels*
 images/thumbnail/kestrelw*
 images/thumbnail/osprey*
Copyright: Saugia <https://github.com/Saugia>
License: CC-BY-SA-4.0
Comment: Derived from works by Michael Zahniser (under the same license) and detailed by Anarchist2.

Files:
 sounds/remnant?afterburner.wav
Copyright: Public Domain
License: public-domain
Comment: Based on public domain sounds taken from freesound.org, edit done by Saugia.

Files:
 sounds/firelight.wav
 sounds/firelight?hit.wav
Copyright: Public Domain
License: public-domain
Comment: Based on public domain sounds taken from freesound.org, edits done by Saugia and Lia Gerty.

Files:
 images/effect/ember?tear/ember?tear?fire*
 images/effect/ember?tear/ember?tear?impact*
 images/effect/ember?tear/ember?tear?vortex*
 images/outfit/ember?tear*
Copyright: X-27 (youtube.com/x-27yt)
License: CC-BY-SA-3.0

Files:
 images/effect/ember?tear/ember?tear?spark*
Copyright: X-27 (youtube.com/x-27yt)
License: CC-BY-SA-3.0
Comment: Derived from works by Michael Zahniser (under the same license).

Files:
 images/land/fields16*
 images/land/fields17*
 images/land/fields18*
 images/land/fields19*
 images/land/fields20*
 images/land/fields21*
 images/land/fields22*
 images/land/fields23*
 images/land/fields24*
 images/land/fields25*
 images/land/fields26*
 images/land/fields27*
 images/land/hills10*
 images/land/sea20*
 images/land/sea21*
 images/land/water14*
 images/land/water15*
 images/land/water16*
 images/land/water17*
 images/land/water18*
 images/land/water19*
 images/land/water20*
Copyright: Peter van der Meer (peter.vd.meer@gmail.com)
License: CC-BY-SA-4.0

Files:
 images/outfit/jump?drive*
 images/outfit/jump?drive?(broken)*
Copyright: Scrinarii1337#0001
License: CC-BY-SA-4.0

Files:
 images/scene/citydark*
 images/scene/buildings*
 images/scene/busystreet*
 images/scene/iceplains*
 images/scene/iceplains2*
 images/scene/iceplains3*
 images/scene/lonelyrock*
 images/scene/redrocks*
 images/scene/seasidecliffs*
 images/scene/Seasunset*
 images/scene/smeer*
 images/scene/snowfield*
 images/scene/snowvillage*
 images/scene/sunset*
 images/scene/tower*
 images/scene/icepicture*
 images/scene/snowplain*
Copyright: unsplash.com/
License: CC0

Files:
 images/scene/hroar*
Copyright: Dane Crowton
License: CC-BY-SA-4.0

Files: images/land/asteroid0*
Copyright: Becca Tommaso
License: CC0
Comment: Derived from works by ESA/Rosetta spacecraft (under the same license).

Files:
 images/outfit/android*
 images/outfit/skadetear*
Copyright: Anarchist2
License: CC-BY-SA-4.0

Files:
 images/thumbnail/smew*
 images/ship/smew*
Copyright: Dschiltt
License: CC0
Comment: Derived from works by MZ (under the same license), and contributions by Zoura, Kitteh, Ejo Thims, and Saugia.

Files:
 images/ship/modified?dromedary?ghost*
 images/ship/modified?dromedary?specter*
Copyright: Saugia (https://github.com/Saugia)
License: CC-BY-SA-4.0
Comment: Transparent materials by scrinarii1337.

Files:
 images/land/nasa30*
Copyright: Brian Swift
License: CC-BY-SA-4.0
Comment: Image data: NASA/JPL-Caltech/SwRI/MSSS and Image processing by Brian Swift.

Files:
 images/outfit/twin?blaster*
 images/outfit/twin?mod?blaster*
 images/outfit/repeater*
 images/outfit/repeater?turret*
Copyright: Daeridanii (https://github.com/Daeridanii1)
License: CC-BY-SA-4.0
Comment: Derived from works by Becca Tommaso and Michael Zahniser (under the same license).

Files:
 images/land/city19*
 images/land/city20*
 images/land/city21*
 images/land/city22*
 images/land/city23*
Copyright: Various
License: CC0
Comment: Taken from unsplash.com and cropped.

Files:
 images/ui/red?alert*
Copyright: Zitchas (zitchas.jma@gmail.com)
License: CC-BY-SA-4.0

Files:
 images/_menu/haze-brown*
Copyright: RisingLeaf (https://github.com/RisingLeaf)
License: CC-BY-SA-4.0
Comment: Derived from _menu/haze-133 (no copyright given).

Files:
 images/star/proto-planetary-disk*
Copyright: RisingLeaf (https://github.com/RisingLeaf)
License: CC-BY-SA-4.0

License: GPL-3+
 This program is free software: you can redistribute it and/or modify
 it under the terms of the GNU General Public License as published by
 the Free Software Foundation; either version 3 of the License, or
 (at your option) any later version.
 .
 This program is distributed in the hope that it will be useful,
 but WITHOUT ANY WARRANTY; without even the implied warranty of
 MERCHANTABILITY or FITNESS FOR A PARTICULAR PURPOSE.  See the
 GNU General Public License for more details.
 .
 You should have received a copy of the GNU General Public License
 along with this program.  If not, see <http://www.gnu.org/licenses/>.
 .
 On Debian systems, the complete text of the GNU General Public
 License version 3 can be found in "/usr/share/common-licenses/GPL-3".

License: CC-BY-SA-4.0
 By exercising the Licensed Rights (defined below), You accept and agree
 to be bound by the terms and conditions of this Creative Commons
 Attribution-ShareAlike 4.0 International Public License ("Public
 License"). To the extent this Public License may be interpreted as a
 contract, You are granted the Licensed Rights in consideration of Your
 acceptance of these terms and conditions, and the Licensor grants You
 such rights in consideration of benefits the Licensor receives from
 making the Licensed Material available under these terms and
 conditions.
 .
 Section 1 -- Definitions.
 .
 a. Adapted Material means material subject to Copyright and Similar
 Rights that is derived from or based upon the Licensed Material
 and in which the Licensed Material is translated, altered,
 arranged, transformed, or otherwise modified in a manner requiring
 permission under the Copyright and Similar Rights held by the
 Licensor. For purposes of this Public License, where the Licensed
 Material is a musical work, performance, or sound recording,
 Adapted Material is always produced where the Licensed Material is
 synched in timed relation with a moving image.
 .
 b. Adapter's License means the license You apply to Your Copyright
 and Similar Rights in Your contributions to Adapted Material in
 accordance with the terms and conditions of this Public License.
 .
 c. BY-SA Compatible License means a license listed at
 creativecommons.org/compatiblelicenses, approved by Creative
 Commons as essentially the equivalent of this Public License.
 .
 d. Copyright and Similar Rights means copyright and/or similar rights
 closely related to copyright including, without limitation,
 performance, broadcast, sound recording, and Sui Generis Database
 Rights, without regard to how the rights are labeled or
 categorized. For purposes of this Public License, the rights
 specified in Section 2(b)(1)-(2) are not Copyright and Similar
 Rights.
 .
 e. Effective Technological Measures means those measures that, in the
 absence of proper authority, may not be circumvented under laws
 fulfilling obligations under Article 11 of the WIPO Copyright
 Treaty adopted on December 20, 1996, and/or similar international
 agreements.
 .
 f. Exceptions and Limitations means fair use, fair dealing, and/or
 any other exception or limitation to Copyright and Similar Rights
 that applies to Your use of the Licensed Material.
 .
 g. License Elements means the license attributes listed in the name
 of a Creative Commons Public License. The License Elements of this
 Public License are Attribution and ShareAlike.
 .
 h. Licensed Material means the artistic or literary work, database,
 or other material to which the Licensor applied this Public
 License.
 .
 i. Licensed Rights means the rights granted to You subject to the
 terms and conditions of this Public License, which are limited to
 all Copyright and Similar Rights that apply to Your use of the
 Licensed Material and that the Licensor has authority to license.
 .
 j. Licensor means the individual(s) or entity(ies) granting rights
 under this Public License.
 .
 k. Share means to provide material to the public by any means or
 process that requires permission under the Licensed Rights, such
 as reproduction, public display, public performance, distribution,
 dissemination, communication, or importation, and to make material
 available to the public including in ways that members of the
 public may access the material from a place and at a time
 individually chosen by them.
 .
 l. Sui Generis Database Rights means rights other than copyright
 resulting from Directive 96/9/EC of the European Parliament and of
 the Council of 11 March 1996 on the legal protection of databases,
 as amended and/or succeeded, as well as other essentially
 equivalent rights anywhere in the world.
 .
 m. You means the individual or entity exercising the Licensed Rights
 under this Public License. Your has a corresponding meaning.
 .
 Section 2 -- Scope.
 .
 a. License grant.
 .
 1. Subject to the terms and conditions of this Public License,
 the Licensor hereby grants You a worldwide, royalty-free,
 non-sublicensable, non-exclusive, irrevocable license to
 exercise the Licensed Rights in the Licensed Material to:
 .
 a. reproduce and Share the Licensed Material, in whole or
 in part; and
 .
 b. produce, reproduce, and Share Adapted Material.
 .
 2. Exceptions and Limitations. For the avoidance of doubt, where
 Exceptions and Limitations apply to Your use, this Public
 License does not apply, and You do not need to comply with
 its terms and conditions.
 .
 3. Term. The term of this Public License is specified in Section
 6(a).
 .
 4. Media and formats; technical modifications allowed. The
 Licensor authorizes You to exercise the Licensed Rights in
 all media and formats whether now known or hereafter created,
 and to make technical modifications necessary to do so. The
 Licensor waives and/or agrees not to assert any right or
 authority to forbid You from making technical modifications
 necessary to exercise the Licensed Rights, including
 technical modifications necessary to circumvent Effective
 Technological Measures. For purposes of this Public License,
 simply making modifications authorized by this Section 2(a)
 (4) never produces Adapted Material.
 .
 5. Downstream recipients.
 .
 a. Offer from the Licensor -- Licensed Material. Every
 recipient of the Licensed Material automatically
 receives an offer from the Licensor to exercise the
 Licensed Rights under the terms and conditions of this
 Public License.
 .
 b. Additional offer from the Licensor -- Adapted Material.
 Every recipient of Adapted Material from You
 automatically receives an offer from the Licensor to
 exercise the Licensed Rights in the Adapted Material
 under the conditions of the Adapter's License You apply.
 .
 c. No downstream restrictions. You may not offer or impose
 any additional or different terms or conditions on, or
 apply any Effective Technological Measures to, the
 Licensed Material if doing so restricts exercise of the
 Licensed Rights by any recipient of the Licensed
 Material.
 .
 6. No endorsement. Nothing in this Public License constitutes or
 may be construed as permission to assert or imply that You
 are, or that Your use of the Licensed Material is, connected
 with, or sponsored, endorsed, or granted official status by,
 the Licensor or others designated to receive attribution as
 provided in Section 3(a)(1)(A)(i).
 .
 b. Other rights.
 .
 1. Moral rights, such as the right of integrity, are not
 licensed under this Public License, nor are publicity,
 privacy, and/or other similar personality rights; however, to
 the extent possible, the Licensor waives and/or agrees not to
 assert any such rights held by the Licensor to the limited
 extent necessary to allow You to exercise the Licensed
 Rights, but not otherwise.
 .
 2. Patent and trademark rights are not licensed under this
 Public License.
 .
 3. To the extent possible, the Licensor waives any right to
 collect royalties from You for the exercise of the Licensed
 Rights, whether directly or through a collecting society
 under any voluntary or waivable statutory or compulsory
 licensing scheme. In all other cases the Licensor expressly
 reserves any right to collect such royalties.
 .
 Section 3 -- License Conditions.
 .
 Your exercise of the Licensed Rights is expressly made subject to the
 following conditions.
 .
 a. Attribution.
 .
 1. If You Share the Licensed Material (including in modified
 form), You must:
 .
 a. retain the following if it is supplied by the Licensor
 with the Licensed Material:
 .
 i. identification of the creator(s) of the Licensed
 Material and any others designated to receive
 attribution, in any reasonable manner requested by
 the Licensor (including by pseudonym if
 designated);
 .
 ii. a copyright notice;
 .
 iii. a notice that refers to this Public License;
 .
 iv. a notice that refers to the disclaimer of
 warranties;
 .
 v. a URI or hyperlink to the Licensed Material to the
 extent reasonably practicable;
 .
 b. indicate if You modified the Licensed Material and
 retain an indication of any previous modifications; and
 .
 c. indicate the Licensed Material is licensed under this
 Public License, and include the text of, or the URI or
 hyperlink to, this Public License.
 .
 2. You may satisfy the conditions in Section 3(a)(1) in any
 reasonable manner based on the medium, means, and context in
 which You Share the Licensed Material. For example, it may be
 reasonable to satisfy the conditions by providing a URI or
 hyperlink to a resource that includes the required
 information.
 .
 3. If requested by the Licensor, You must remove any of the
 information required by Section 3(a)(1)(A) to the extent
 reasonably practicable.
 .
 b. ShareAlike.
 .
 In addition to the conditions in Section 3(a), if You Share
 Adapted Material You produce, the following conditions also apply.
 .
 1. The Adapter's License You apply must be a Creative Commons
 license with the same License Elements, this version or
 later, or a BY-SA Compatible License.
 .
 2. You must include the text of, or the URI or hyperlink to, the
 Adapter's License You apply. You may satisfy this condition
 in any reasonable manner based on the medium, means, and
 context in which You Share Adapted Material.
 .
 3. You may not offer or impose any additional or different terms
 or conditions on, or apply any Effective Technological
 Measures to, Adapted Material that restrict exercise of the
 rights granted under the Adapter's License You apply.
 .
 Section 4 -- Sui Generis Database Rights.
 .
 Where the Licensed Rights include Sui Generis Database Rights that
 apply to Your use of the Licensed Material:
 .
 a. for the avoidance of doubt, Section 2(a)(1) grants You the right
 to extract, reuse, reproduce, and Share all or a substantial
 portion of the contents of the database;
 .
 b. if You include all or a substantial portion of the database
 contents in a database in which You have Sui Generis Database
 Rights, then the database in which You have Sui Generis Database
 Rights (but not its individual contents) is Adapted Material,
 .
 including for purposes of Section 3(b); and
 c. You must comply with the conditions in Section 3(a) if You Share
 all or a substantial portion of the contents of the database.
 .
 For the avoidance of doubt, this Section 4 supplements and does not
 replace Your obligations under this Public License where the Licensed
 Rights include other Copyright and Similar Rights.
 .
 Section 5 -- Disclaimer of Warranties and Limitation of Liability.
 .
 a. UNLESS OTHERWISE SEPARATELY UNDERTAKEN BY THE LICENSOR, TO THE
 EXTENT POSSIBLE, THE LICENSOR OFFERS THE LICENSED MATERIAL AS-IS
 AND AS-AVAILABLE, AND MAKES NO REPRESENTATIONS OR WARRANTIES OF
 ANY KIND CONCERNING THE LICENSED MATERIAL, WHETHER EXPRESS,
 IMPLIED, STATUTORY, OR OTHER. THIS INCLUDES, WITHOUT LIMITATION,
 WARRANTIES OF TITLE, MERCHANTABILITY, FITNESS FOR A PARTICULAR
 PURPOSE, NON-INFRINGEMENT, ABSENCE OF LATENT OR OTHER DEFECTS,
 ACCURACY, OR THE PRESENCE OR ABSENCE OF ERRORS, WHETHER OR NOT
 KNOWN OR DISCOVERABLE. WHERE DISCLAIMERS OF WARRANTIES ARE NOT
 ALLOWED IN FULL OR IN PART, THIS DISCLAIMER MAY NOT APPLY TO YOU.
 .
 b. TO THE EXTENT POSSIBLE, IN NO EVENT WILL THE LICENSOR BE LIABLE
 TO YOU ON ANY LEGAL THEORY (INCLUDING, WITHOUT LIMITATION,
 NEGLIGENCE) OR OTHERWISE FOR ANY DIRECT, SPECIAL, INDIRECT,
 INCIDENTAL, CONSEQUENTIAL, PUNITIVE, EXEMPLARY, OR OTHER LOSSES,
 COSTS, EXPENSES, OR DAMAGES ARISING OUT OF THIS PUBLIC LICENSE OR
 USE OF THE LICENSED MATERIAL, EVEN IF THE LICENSOR HAS BEEN
 ADVISED OF THE POSSIBILITY OF SUCH LOSSES, COSTS, EXPENSES, OR
 DAMAGES. WHERE A LIMITATION OF LIABILITY IS NOT ALLOWED IN FULL OR
 IN PART, THIS LIMITATION MAY NOT APPLY TO YOU.
 .
 c. The disclaimer of warranties and limitation of liability provided
 above shall be interpreted in a manner that, to the extent
 possible, most closely approximates an absolute disclaimer and
 waiver of all liability.
 .
 Section 6 -- Term and Termination.
 .
 a. This Public License applies for the term of the Copyright and
 Similar Rights licensed here. However, if You fail to comply with
 this Public License, then Your rights under this Public License
 terminate automatically.
 .
 b. Where Your right to use the Licensed Material has terminated under
 Section 6(a), it reinstates:
 .
 1. automatically as of the date the violation is cured, provided
 it is cured within 30 days of Your discovery of the
 violation; or
 .
 2. upon express reinstatement by the Licensor.
 .
 For the avoidance of doubt, this Section 6(b) does not affect any
 right the Licensor may have to seek remedies for Your violations
 of this Public License.
 .
 c. For the avoidance of doubt, the Licensor may also offer the
 Licensed Material under separate terms or conditions or stop
 distributing the Licensed Material at any time; however, doing so
 will not terminate this Public License.
 .
 d. Sections 1, 5, 6, 7, and 8 survive termination of this Public
 License.
 .
 Section 7 -- Other Terms and Conditions.
 .
 a. The Licensor shall not be bound by any additional or different
 terms or conditions communicated by You unless expressly agreed.
 .
 b. Any arrangements, understandings, or agreements regarding the
 Licensed Material not stated herein are separate from and
 independent of the terms and conditions of this Public License.
 .
 Section 8 -- Interpretation.
 .
 a. For the avoidance of doubt, this Public License does not, and
 shall not be interpreted to, reduce, limit, restrict, or impose
 conditions on any use of the Licensed Material that could lawfully
 be made without permission under this Public License.
 .
 b. To the extent possible, if any provision of this Public License is
 deemed unenforceable, it shall be automatically reformed to the
 minimum extent necessary to make it enforceable. If the provision
 cannot be reformed, it shall be severed from this Public License
 without affecting the enforceability of the remaining terms and
 conditions.
 .
 c. No term or condition of this Public License will be waived and no
 failure to comply consented to unless expressly agreed to by the
 Licensor.
 .
 d. Nothing in this Public License constitutes or may be interpreted
 as a limitation upon, or waiver of, any privileges and immunities
 that apply to the Licensor or You, including from the legal
 processes of any jurisdiction or authority.

License: CC-BY-4.0
 By exercising the Licensed Rights (defined below), You accept and agree
 to be bound by the terms and conditions of this Creative Commons
 Attribution 4.0 International Public License ("Public
 License"). To the extent this Public License may be interpreted as a
 contract, You are granted the Licensed Rights in consideration of Your
 acceptance of these terms and conditions, and the Licensor grants You
 such rights in consideration of benefits the Licensor receives from
 making the Licensed Material available under these terms and
 conditions.
 .
 Section 1 -- Definitions.
 .
 a. Adapted Material means material subject to Copyright and Similar
 Rights that is derived from or based upon the Licensed Material
 and in which the Licensed Material is translated, altered,
 arranged, transformed, or otherwise modified in a manner requiring
 permission under the Copyright and Similar Rights held by the
 Licensor. For purposes of this Public License, where the Licensed
 Material is a musical work, performance, or sound recording,
 Adapted Material is always produced where the Licensed Material is
 synched in timed relation with a moving image.
 .
 b. Adapter's License means the license You apply to Your Copyright
 and Similar Rights in Your contributions to Adapted Material in
 accordance with the terms and conditions of this Public License.
 .
 c. Copyright and Similar Rights means copyright and/or similar rights
 closely related to copyright including, without limitation,
 performance, broadcast, sound recording, and Sui Generis Database
 Rights, without regard to how the rights are labeled or
 categorized. For purposes of this Public License, the rights
 specified in Section 2(b)(1)-(2) are not Copyright and Similar
 Rights.
 .
 d. Effective Technological Measures means those measures that, in the
 absence of proper authority, may not be circumvented under laws
 fulfilling obligations under Article 11 of the WIPO Copyright
 Treaty adopted on December 20, 1996, and/or similar international
 agreements.
 .
 e. Exceptions and Limitations means fair use, fair dealing, and/or
 any other exception or limitation to Copyright and Similar Rights
 that applies to Your use of the Licensed Material.
 .
 f. Licensed Material means the artistic or literary work, database,
 or other material to which the Licensor applied this Public
 License.
 .
 g. Licensed Rights means the rights granted to You subject to the
 terms and conditions of this Public License, which are limited to
 all Copyright and Similar Rights that apply to Your use of the
 Licensed Material and that the Licensor has authority to license.
 .
 h. Licensor means the individual(s) or entity(ies) granting rights
 under this Public License.
 .
 i. Share means to provide material to the public by any means or
 process that requires permission under the Licensed Rights, such
 as reproduction, public display, public performance, distribution,
 dissemination, communication, or importation, and to make material
 available to the public including in ways that members of the
 public may access the material from a place and at a time
 individually chosen by them.
 .
 j. Sui Generis Database Rights means rights other than copyright
 resulting from Directive 96/9/EC of the European Parliament and of
 the Council of 11 March 1996 on the legal protection of databases,
 as amended and/or succeeded, as well as other essentially
 equivalent rights anywhere in the world.
 .
 k. You means the individual or entity exercising the Licensed Rights
 under this Public License. Your has a corresponding meaning.
 .
 Section 2 -- Scope.
 .
 a. License grant.
 .
 1. Subject to the terms and conditions of this Public License,
 the Licensor hereby grants You a worldwide, royalty-free,
 non-sublicensable, non-exclusive, irrevocable license to
 exercise the Licensed Rights in the Licensed Material to:
 .
 a. reproduce and Share the Licensed Material, in whole or
 in part; and
 .
 b. produce, reproduce, and Share Adapted Material.
 .
 2. Exceptions and Limitations. For the avoidance of doubt, where
 Exceptions and Limitations apply to Your use, this Public
 License does not apply, and You do not need to comply with
 its terms and conditions.
 .
 3. Term. The term of this Public License is specified in Section
 6(a).
 .
 4. Media and formats; technical modifications allowed. The
 Licensor authorizes You to exercise the Licensed Rights in
 all media and formats whether now known or hereafter created,
 and to make technical modifications necessary to do so. The
 Licensor waives and/or agrees not to assert any right or
 authority to forbid You from making technical modifications
 necessary to exercise the Licensed Rights, including
 technical modifications necessary to circumvent Effective
 Technological Measures. For purposes of this Public License,
 simply making modifications authorized by this Section 2(a)
 (4) never produces Adapted Material.
 .
 5. Downstream recipients.
 .
 a. Offer from the Licensor -- Licensed Material. Every
 recipient of the Licensed Material automatically
 receives an offer from the Licensor to exercise the
 Licensed Rights under the terms and conditions of this
 Public License.
 .
 b. No downstream restrictions. You may not offer or impose
 any additional or different terms or conditions on, or
 apply any Effective Technological Measures to, the
 Licensed Material if doing so restricts exercise of the
 Licensed Rights by any recipient of the Licensed
 Material.
 .
 6. No endorsement. Nothing in this Public License constitutes or
 may be construed as permission to assert or imply that You
 are, or that Your use of the Licensed Material is, connected
 with, or sponsored, endorsed, or granted official status by,
 the Licensor or others designated to receive attribution as
 provided in Section 3(a)(1)(A)(i).
 .
 b. Other rights.
 .
 1. Moral rights, such as the right of integrity, are not
 licensed under this Public License, nor are publicity,
 privacy, and/or other similar personality rights; however, to
 the extent possible, the Licensor waives and/or agrees not to
 assert any such rights held by the Licensor to the limited
 extent necessary to allow You to exercise the Licensed
 Rights, but not otherwise.
 .
 2. Patent and trademark rights are not licensed under this
 Public License.
 .
 3. To the extent possible, the Licensor waives any right to
 collect royalties from You for the exercise of the Licensed
 Rights, whether directly or through a collecting society
 under any voluntary or waivable statutory or compulsory
 licensing scheme. In all other cases the Licensor expressly
 reserves any right to collect such royalties.
 .
 Section 3 -- License Conditions.
 .
 Your exercise of the Licensed Rights is expressly made subject to the
 following conditions.
 .
 a. Attribution.
 .
 1. If You Share the Licensed Material (including in modified
 form), You must:
 .
 a. retain the following if it is supplied by the Licensor
 with the Licensed Material:
 .
 i. identification of the creator(s) of the Licensed
 Material and any others designated to receive
 attribution, in any reasonable manner requested by
 the Licensor (including by pseudonym if
 designated);
 .
 ii. a copyright notice;
 .
 iii. a notice that refers to this Public License;
 .
 iv. a notice that refers to the disclaimer of
 warranties;
 .
 v. a URI or hyperlink to the Licensed Material to the
 extent reasonably practicable;
 .
 b. indicate if You modified the Licensed Material and
 retain an indication of any previous modifications; and
 .
 c. indicate the Licensed Material is licensed under this
 Public License, and include the text of, or the URI or
 hyperlink to, this Public License.
 .
 2. You may satisfy the conditions in Section 3(a)(1) in any
 reasonable manner based on the medium, means, and context in
 which You Share the Licensed Material. For example, it may be
 reasonable to satisfy the conditions by providing a URI or
 hyperlink to a resource that includes the required
 information.
 .
 3. If requested by the Licensor, You must remove any of the
 information required by Section 3(a)(1)(A) to the extent
 reasonably practicable.
 .
 4. If You Share Adapted Material You produce, the Adapter's
 License You apply must not prevent recipients of the Adapted
 Material from complying with this Public License.
 .
 Section 4 -- Sui Generis Database Rights.
 .
 Where the Licensed Rights include Sui Generis Database Rights that
 apply to Your use of the Licensed Material:
 .
 a. for the avoidance of doubt, Section 2(a)(1) grants You the right
 to extract, reuse, reproduce, and Share all or a substantial
 portion of the contents of the database;
 .
 b. if You include all or a substantial portion of the database
 contents in a database in which You have Sui Generis Database
 Rights, then the database in which You have Sui Generis Database
 Rights (but not its individual contents) is Adapted Material; and
 .
 c. You must comply with the conditions in Section 3(a) if You Share
 all or a substantial portion of the contents of the database.
 .
 For the avoidance of doubt, this Section 4 supplements and does not
 replace Your obligations under this Public License where the Licensed
 Rights include other Copyright and Similar Rights.
 .
 Section 5 -- Disclaimer of Warranties and Limitation of Liability.
 .
 a. UNLESS OTHERWISE SEPARATELY UNDERTAKEN BY THE LICENSOR, TO THE
 EXTENT POSSIBLE, THE LICENSOR OFFERS THE LICENSED MATERIAL AS-IS
 AND AS-AVAILABLE, AND MAKES NO REPRESENTATIONS OR WARRANTIES OF
 ANY KIND CONCERNING THE LICENSED MATERIAL, WHETHER EXPRESS,
 IMPLIED, STATUTORY, OR OTHER. THIS INCLUDES, WITHOUT LIMITATION,
 WARRANTIES OF TITLE, MERCHANTABILITY, FITNESS FOR A PARTICULAR
 PURPOSE, NON-INFRINGEMENT, ABSENCE OF LATENT OR OTHER DEFECTS,
 ACCURACY, OR THE PRESENCE OR ABSENCE OF ERRORS, WHETHER OR NOT
 KNOWN OR DISCOVERABLE. WHERE DISCLAIMERS OF WARRANTIES ARE NOT
 ALLOWED IN FULL OR IN PART, THIS DISCLAIMER MAY NOT APPLY TO YOU.
 .
 b. TO THE EXTENT POSSIBLE, IN NO EVENT WILL THE LICENSOR BE LIABLE
 TO YOU ON ANY LEGAL THEORY (INCLUDING, WITHOUT LIMITATION,
 NEGLIGENCE) OR OTHERWISE FOR ANY DIRECT, SPECIAL, INDIRECT,
 INCIDENTAL, CONSEQUENTIAL, PUNITIVE, EXEMPLARY, OR OTHER LOSSES,
 COSTS, EXPENSES, OR DAMAGES ARISING OUT OF THIS PUBLIC LICENSE OR
 USE OF THE LICENSED MATERIAL, EVEN IF THE LICENSOR HAS BEEN
 ADVISED OF THE POSSIBILITY OF SUCH LOSSES, COSTS, EXPENSES, OR
 DAMAGES. WHERE A LIMITATION OF LIABILITY IS NOT ALLOWED IN FULL OR
 IN PART, THIS LIMITATION MAY NOT APPLY TO YOU.
 .
 c. The disclaimer of warranties and limitation of liability provided
 above shall be interpreted in a manner that, to the extent
 possible, most closely approximates an absolute disclaimer and
 waiver of all liability.
 .
 Section 6 -- Term and Termination.
 .
 a. This Public License applies for the term of the Copyright and
 Similar Rights licensed here. However, if You fail to comply with
 this Public License, then Your rights under this Public License
 terminate automatically.
 .
 b. Where Your right to use the Licensed Material has terminated under
 Section 6(a), it reinstates:
 .
 1. automatically as of the date the violation is cured, provided
 it is cured within 30 days of Your discovery of the
 violation; or
 .
 2. upon express reinstatement by the Licensor.
 .
 For the avoidance of doubt, this Section 6(b) does not affect any
 right the Licensor may have to seek remedies for Your violations
 of this Public License.
 .
 c. For the avoidance of doubt, the Licensor may also offer the
 Licensed Material under separate terms or conditions or stop
 distributing the Licensed Material at any time; however, doing so
 will not terminate this Public License.
 .
 d. Sections 1, 5, 6, 7, and 8 survive termination of this Public
 License.
 .
 Section 7 -- Other Terms and Conditions.
 .
 a. The Licensor shall not be bound by any additional or different
 terms or conditions communicated by You unless expressly agreed.
 .
 b. Any arrangements, understandings, or agreements regarding the
 Licensed Material not stated herein are separate from and
 independent of the terms and conditions of this Public License.
 .
 Section 8 -- Interpretation.
 .
 a. For the avoidance of doubt, this Public License does not, and
 shall not be interpreted to, reduce, limit, restrict, or impose
 conditions on any use of the Licensed Material that could lawfully
 be made without permission under this Public License.
 .
 b. To the extent possible, if any provision of this Public License is
 deemed unenforceable, it shall be automatically reformed to the
 minimum extent necessary to make it enforceable. If the provision
 cannot be reformed, it shall be severed from this Public License
 without affecting the enforceability of the remaining terms and
 conditions.
 .
 c. No term or condition of this Public License will be waived and no
 failure to comply consented to unless expressly agreed to by the
 Licensor.
 .
 d. Nothing in this Public License constitutes or may be interpreted
 as a limitation upon, or waiver of, any privileges and immunities
 that apply to the Licensor or You, including from the legal
 processes of any jurisdiction or authority.

License: CC-BY-SA-3.0
 CREATIVE COMMONS CORPORATION IS NOT A LAW FIRM AND DOES NOT PROVIDE
 LEGAL SERVICES. DISTRIBUTION OF THIS LICENSE DOES NOT CREATE AN
 ATTORNEY-CLIENT RELATIONSHIP. CREATIVE COMMONS PROVIDES THIS
 INFORMATION ON AN "AS-IS" BASIS. CREATIVE COMMONS MAKES NO WARRANTIES
 REGARDING THE INFORMATION PROVIDED, AND DISCLAIMS LIABILITY FOR
 DAMAGES RESULTING FROM ITS USE.
 .
 License
 .
 THE WORK (AS DEFINED BELOW) IS PROVIDED UNDER THE TERMS OF THIS CREATIVE
 COMMONS PUBLIC LICENSE ("CCPL" OR "LICENSE"). THE WORK IS PROTECTED BY
 COPYRIGHT AND/OR OTHER APPLICABLE LAW. ANY USE OF THE WORK OTHER THAN AS
 AUTHORIZED UNDER THIS LICENSE OR COPYRIGHT LAW IS PROHIBITED.
 .
 BY EXERCISING ANY RIGHTS TO THE WORK PROVIDED HERE, YOU ACCEPT AND AGREE
 TO BE BOUND BY THE TERMS OF THIS LICENSE. TO THE EXTENT THIS LICENSE MAY
 BE CONSIDERED TO BE A CONTRACT, THE LICENSOR GRANTS YOU THE RIGHTS
 CONTAINED HERE IN CONSIDERATION OF YOUR ACCEPTANCE OF SUCH TERMS AND
 CONDITIONS.
 .
 1. Definitions
 .
 a. "Adaptation" means a work based upon the Work, or upon the Work and
 other pre-existing works, such as a translation, adaptation,
 derivative work, arrangement of music or other alterations of a
 literary or artistic work, or phonogram or performance and includes
 cinematographic adaptations or any other form in which the Work may be
 recast, transformed, or adapted including in any form recognizably
 derived from the original, except that a work that constitutes a
 Collection will not be considered an Adaptation for the purpose of
 this License. For the avoidance of doubt, where the Work is a musical
 work, performance or phonogram, the synchronization of the Work in
 timed-relation with a moving image ("synching") will be considered an
 Adaptation for the purpose of this License.
 .
 b. "Collection" means a collection of literary or artistic works, such as
 encyclopedias and anthologies, or performances, phonograms or
 broadcasts, or other works or subject matter other than works listed
 in Section 1(f) below, which, by reason of the selection and
 arrangement of their contents, constitute intellectual creations, in
 which the Work is included in its entirety in unmodified form along
 with one or more other contributions, each constituting separate and
 independent works in themselves, which together are assembled into a
 collective whole. A work that constitutes a Collection will not be
 considered an Adaptation (as defined below) for the purposes of this
 License.
 .
 c. "Creative Commons Compatible License" means a license that is listed
 at https://creativecommons.org/compatiblelicenses that has been
 approved by Creative Commons as being essentially equivalent to this
 License, including, at a minimum, because that license: (i) contains
 terms that have the same purpose, meaning and effect as the License
 Elements of this License; and, (ii) explicitly permits the relicensing
 of adaptations of works made available under that license under this
 License or a Creative Commons jurisdiction license with the same
 License Elements as this License.
 .
 d. "Distribute" means to make available to the public the original and
 copies of the Work or Adaptation, as appropriate, through sale or
 other transfer of ownership.
 .
 e. "License Elements" means the following high-level license attributes
 as selected by Licensor and indicated in the title of this License:
 Attribution, ShareAlike.
 .
 f. "Licensor" means the individual, individuals, entity or entities that
 offer(s) the Work under the terms of this License.
 .
 g. "Original Author" means, in the case of a literary or artistic work,
 the individual, individuals, entity or entities who created the Work
 or if no individual or entity can be identified, the publisher; and in
 addition (i) in the case of a performance the actors, singers,
 musicians, dancers, and other persons who act, sing, deliver, declaim,
 play in, interpret or otherwise perform literary or artistic works or
 expressions of folklore; (ii) in the case of a phonogram the producer
 being the person or legal entity who first fixes the sounds of a
 performance or other sounds; and, (iii) in the case of broadcasts, the
 organization that transmits the broadcast.
 .
 h. "Work" means the literary and/or artistic work offered under the terms
 of this License including without limitation any production in the
 literary, scientific and artistic domain, whatever may be the mode or
 form of its expression including digital form, such as a book,
 pamphlet and other writing; a lecture, address, sermon or other work
 of the same nature; a dramatic or dramatico-musical work; a
 choreographic work or entertainment in dumb show; a musical
 composition with or without words; a cinematographic work to which are
 assimilated works expressed by a process analogous to cinematography;
 a work of drawing, painting, architecture, sculpture, engraving or
 lithography; a photographic work to which are assimilated works
 expressed by a process analogous to photography; a work of applied
 art; an illustration, map, plan, sketch or three-dimensional work
 relative to geography, topography, architecture or science; a
 performance; a broadcast; a phonogram; a compilation of data to the
 extent it is protected as a copyrightable work; or a work performed by
 a variety or circus performer to the extent it is not otherwise
 considered a literary or artistic work.
 .
 i. "You" means an individual or entity exercising rights under this
 License who has not previously violated the terms of this License with
 respect to the Work, or who has received express permission from the
 Licensor to exercise rights under this License despite a previous
 violation.
 .
 j. "Publicly Perform" means to perform public recitations of the Work and
 to communicate to the public those public recitations, by any means or
 process, including by wire or wireless means or public digital
 performances; to make available to the public Works in such a way that
 members of the public may access these Works from a place and at a
 place individually chosen by them; to perform the Work to the public
 by any means or process and the communication to the public of the
 performances of the Work, including by public digital performance; to
 broadcast and rebroadcast the Work by any means including signs,
 sounds or images.
 .
 k. "Reproduce" means to make copies of the Work by any means including
 without limitation by sound or visual recordings and the right of
 fixation and reproducing fixations of the Work, including storage of a
 protected performance or phonogram in digital form or other electronic
 medium.
 .
 2. Fair Dealing Rights. Nothing in this License is intended to reduce,
 limit, or restrict any uses free from copyright or rights arising from
 limitations or exceptions that are provided for in connection with the
 copyright protection under copyright law or other applicable laws.
 .
 3. License Grant. Subject to the terms and conditions of this License,
 Licensor hereby grants You a worldwide, royalty-free, non-exclusive,
 perpetual (for the duration of the applicable copyright) license to
 exercise the rights in the Work as stated below:
 .
 a. to Reproduce the Work, to incorporate the Work into one or more
 Collections, and to Reproduce the Work as incorporated in the
 Collections;
 .
 b. to create and Reproduce Adaptations provided that any such Adaptation,
 including any translation in any medium, takes reasonable steps to
 clearly label, demarcate or otherwise identify that changes were made
 to the original Work. For example, a translation could be marked "The
 original work was translated from English to Spanish," or a
 modification could indicate "The original work has been modified.";
 .
 c. to Distribute and Publicly Perform the Work including as incorporated
 in Collections; and,
 .
 d. to Distribute and Publicly Perform Adaptations.
 .
 e. For the avoidance of doubt:
 .
 i. Non-waivable Compulsory License Schemes. In those jurisdictions in
 which the right to collect royalties through any statutory or
 compulsory licensing scheme cannot be waived, the Licensor
 reserves the exclusive right to collect such royalties for any
 exercise by You of the rights granted under this License;
 .
 ii. Waivable Compulsory License Schemes. In those jurisdictions in
 which the right to collect royalties through any statutory or
 compulsory licensing scheme can be waived, the Licensor waives the
 exclusive right to collect such royalties for any exercise by You
 of the rights granted under this License; and,
 .
 iii. Voluntary License Schemes. The Licensor waives the right to
 collect royalties, whether individually or, in the event that the
 Licensor is a member of a collecting society that administers
 voluntary licensing schemes, via that society, from any exercise
 by You of the rights granted under this License.
 .
 The above rights may be exercised in all media and formats whether now
 known or hereafter devised. The above rights include the right to make
 such modifications as are technically necessary to exercise the rights in
 other media and formats. Subject to Section 8(f), all rights not expressly
 granted by Licensor are hereby reserved.
 .
 4. Restrictions. The license granted in Section 3 above is expressly made
 subject to and limited by the following restrictions:
 .
 a. You may Distribute or Publicly Perform the Work only under the terms
 of this License. You must include a copy of, or the Uniform Resource
 Identifier (URI) for, this License with every copy of the Work You
 Distribute or Publicly Perform. You may not offer or impose any terms
 on the Work that restrict the terms of this License or the ability of
 the recipient of the Work to exercise the rights granted to that
 recipient under the terms of the License. You may not sublicense the
 Work. You must keep intact all notices that refer to this License and
 to the disclaimer of warranties with every copy of the Work You
 Distribute or Publicly Perform. When You Distribute or Publicly
 Perform the Work, You may not impose any effective technological
 measures on the Work that restrict the ability of a recipient of the
 Work from You to exercise the rights granted to that recipient under
 the terms of the License. This Section 4(a) applies to the Work as
 incorporated in a Collection, but this does not require the Collection
 apart from the Work itself to be made subject to the terms of this
 License. If You create a Collection, upon notice from any Licensor You
 must, to the extent practicable, remove from the Collection any credit
 as required by Section 4(c), as requested. If You create an
 Adaptation, upon notice from any Licensor You must, to the extent
 practicable, remove from the Adaptation any credit as required by
 Section 4(c), as requested.
 .
 b. You may Distribute or Publicly Perform an Adaptation only under the
 terms of: (i) this License; (ii) a later version of this License with
 the same License Elements as this License; (iii) a Creative Commons
 jurisdiction license (either this or a later license version) that
 contains the same License Elements as this License (e.g.,
 Attribution-ShareAlike 3.0 US)); (iv) a Creative Commons Compatible
 License. If you license the Adaptation under one of the licenses
 mentioned in (iv), you must comply with the terms of that license. If
 you license the Adaptation under the terms of any of the licenses
 mentioned in (i), (ii) or (iii) (the "Applicable License"), you must
 comply with the terms of the Applicable License generally and the
 following provisions: (I) You must include a copy of, or the URI for,
 the Applicable License with every copy of each Adaptation You
 Distribute or Publicly Perform; (II) You may not offer or impose any
 terms on the Adaptation that restrict the terms of the Applicable
 License or the ability of the recipient of the Adaptation to exercise
 the rights granted to that recipient under the terms of the Applicable
 License; (III) You must keep intact all notices that refer to the
 Applicable License and to the disclaimer of warranties with every copy
 of the Work as included in the Adaptation You Distribute or Publicly
 Perform; (IV) when You Distribute or Publicly Perform the Adaptation,
 You may not impose any effective technological measures on the
 Adaptation that restrict the ability of a recipient of the Adaptation
 from You to exercise the rights granted to that recipient under the
 terms of the Applicable License. This Section 4(b) applies to the
 Adaptation as incorporated in a Collection, but this does not require
 the Collection apart from the Adaptation itself to be made subject to
 the terms of the Applicable License.
 .
 c. If You Distribute, or Publicly Perform the Work or any Adaptations or
 Collections, You must, unless a request has been made pursuant to
 Section 4(a), keep intact all copyright notices for the Work and
 provide, reasonable to the medium or means You are utilizing: (i) the
 name of the Original Author (or pseudonym, if applicable) if supplied,
 and/or if the Original Author and/or Licensor designate another party
 or parties (e.g., a sponsor institute, publishing entity, journal) for
 attribution ("Attribution Parties") in Licensor's copyright notice,
 terms of service or by other reasonable means, the name of such party
 or parties; (ii) the title of the Work if supplied; (iii) to the
 extent reasonably practicable, the URI, if any, that Licensor
 specifies to be associated with the Work, unless such URI does not
 refer to the copyright notice or licensing information for the Work;
 and (iv) , consistent with Ssection 3(b), in the case of an
 Adaptation, a credit identifying the use of the Work in the Adaptation
 (e.g., "French translation of the Work by Original Author," or
 "Screenplay based on original Work by Original Author"). The credit
 required by this Section 4(c) may be implemented in any reasonable
 manner; provided, however, that in the case of a Adaptation or
 Collection, at a minimum such credit will appear, if a credit for all
 contributing authors of the Adaptation or Collection appears, then as
 part of these credits and in a manner at least as prominent as the
 credits for the other contributing authors. For the avoidance of
 doubt, You may only use the credit required by this Section for the
 purpose of attribution in the manner set out above and, by exercising
 Your rights under this License, You may not implicitly or explicitly
 assert or imply any connection with, sponsorship or endorsement by the
 Original Author, Licensor and/or Attribution Parties, as appropriate,
 of You or Your use of the Work, without the separate, express prior
 written permission of the Original Author, Licensor and/or Attribution
 Parties.
 .
 d. Except as otherwise agreed in writing by the Licensor or as may be
 otherwise permitted by applicable law, if You Reproduce, Distribute or
 Publicly Perform the Work either by itself or as part of any
 Adaptations or Collections, You must not distort, mutilate, modify or
 take other derogatory action in relation to the Work which would be
 prejudicial to the Original Author's honor or reputation. Licensor
 agrees that in those jurisdictions (e.g. Japan), in which any exercise
 of the right granted in Section 3(b) of this License (the right to
 make Adaptations) would be deemed to be a distortion, mutilation,
 modification or other derogatory action prejudicial to the Original
 Author's honor and reputation, the Licensor will waive or not assert,
 as appropriate, this Section, to the fullest extent permitted by the
 applicable national law, to enable You to reasonably exercise Your
 right under Section 3(b) of this License (right to make Adaptations)
 but not otherwise.
 .
 5. Representations, Warranties and Disclaimer
 .
 UNLESS OTHERWISE MUTUALLY AGREED TO BY THE PARTIES IN WRITING, LICENSOR
 OFFERS THE WORK AS-IS AND MAKES NO REPRESENTATIONS OR WARRANTIES OF ANY
 KIND CONCERNING THE WORK, EXPRESS, IMPLIED, STATUTORY OR OTHERWISE,
 INCLUDING, WITHOUT LIMITATION, WARRANTIES OF TITLE, MERCHANTIBILITY,
 FITNESS FOR A PARTICULAR PURPOSE, NONINFRINGEMENT, OR THE ABSENCE OF
 LATENT OR OTHER DEFECTS, ACCURACY, OR THE PRESENCE OF ABSENCE OF ERRORS,
 WHETHER OR NOT DISCOVERABLE. SOME JURISDICTIONS DO NOT ALLOW THE EXCLUSION
 OF IMPLIED WARRANTIES, SO SUCH EXCLUSION MAY NOT APPLY TO YOU.
 .
 6. Limitation on Liability. EXCEPT TO THE EXTENT REQUIRED BY APPLICABLE
 LAW, IN NO EVENT WILL LICENSOR BE LIABLE TO YOU ON ANY LEGAL THEORY FOR
 ANY SPECIAL, INCIDENTAL, CONSEQUENTIAL, PUNITIVE OR EXEMPLARY DAMAGES
 ARISING OUT OF THIS LICENSE OR THE USE OF THE WORK, EVEN IF LICENSOR HAS
 BEEN ADVISED OF THE POSSIBILITY OF SUCH DAMAGES.
 .
 7. Termination
 .
 a. This License and the rights granted hereunder will terminate
 automatically upon any breach by You of the terms of this License.
 Individuals or entities who have received Adaptations or Collections
 from You under this License, however, will not have their licenses
 terminated provided such individuals or entities remain in full
 compliance with those licenses. Sections 1, 2, 5, 6, 7, and 8 will
 survive any termination of this License.
 .
 b. Subject to the above terms and conditions, the license granted here is
 perpetual (for the duration of the applicable copyright in the Work).
 Notwithstanding the above, Licensor reserves the right to release the
 Work under different license terms or to stop distributing the Work at
 any time; provided, however that any such election will not serve to
 withdraw this License (or any other license that has been, or is
 required to be, granted under the terms of this License), and this
 License will continue in full force and effect unless terminated as
 stated above.
 .
 8. Miscellaneous
 .
 a. Each time You Distribute or Publicly Perform the Work or a Collection,
 the Licensor offers to the recipient a license to the Work on the same
 terms and conditions as the license granted to You under this License.
 .
 b. Each time You Distribute or Publicly Perform an Adaptation, Licensor
 offers to the recipient a license to the original Work on the same
 terms and conditions as the license granted to You under this License.
 .
 c. If any provision of this License is invalid or unenforceable under
 applicable law, it shall not affect the validity or enforceability of
 the remainder of the terms of this License, and without further action
 by the parties to this agreement, such provision shall be reformed to
 the minimum extent necessary to make such provision valid and
 enforceable.
 .
 d. No term or provision of this License shall be deemed waived and no
 breach consented to unless such waiver or consent shall be in writing
 and signed by the party to be charged with such waiver or consent.
 .
 e. This License constitutes the entire agreement between the parties with
 respect to the Work licensed here. There are no understandings,
 agreements or representations with respect to the Work not specified
 here. Licensor shall not be bound by any additional provisions that
 may appear in any communication from You. This License may not be
 modified without the mutual written agreement of the Licensor and You.
 .
 f. The rights granted under, and the subject matter referenced, in this
 License were drafted utilizing the terminology of the Berne Convention
 for the Protection of Literary and Artistic Works (as amended on
 September 28, 1979), the Rome Convention of 1961, the WIPO Copyright
 Treaty of 1996, the WIPO Performances and Phonograms Treaty of 1996
 and the Universal Copyright Convention (as revised on July 24, 1971).
 These rights and subject matter take effect in the relevant
 jurisdiction in which the License terms are sought to be enforced
 according to the corresponding provisions of the implementation of
 those treaty provisions in the applicable national law. If the
 standard suite of rights granted under applicable copyright law
 includes additional rights not granted under this License, such
 additional rights are deemed to be included in the License; this
 License is not intended to restrict the license of any rights under
 applicable law.

License: GPL-2
 Version 2, June 1991
 .
 Copyright (C) 1989, 1991 Free Software Foundation, Inc.,
 51 Franklin Street, Fifth Floor, Boston, MA 02110-1301 USA
 Everyone is permitted to copy and distribute verbatim copies
 of this license document, but changing it is not allowed.
 .
 Preamble
 .
 The licenses for most software are designed to take away your
 freedom to share and change it.  By contrast, the GNU General Public
 License is intended to guarantee your freedom to share and change free
 software--to make sure the software is free for all its users.  This
 General Public License applies to most of the Free Software
 Foundation's software and to any other program whose authors commit to
 using it.  (Some other Free Software Foundation software is covered by
 the GNU Lesser General Public License instead.)  You can apply it to
 your programs, too.
 .
 When we speak of free software, we are referring to freedom, not
 price.  Our General Public Licenses are designed to make sure that you
 have the freedom to distribute copies of free software (and charge for
 this service if you wish), that you receive source code or can get it
 if you want it, that you can change the software or use pieces of it
 in new free programs; and that you know you can do these things.
 .
 To protect your rights, we need to make restrictions that forbid
 anyone to deny you these rights or to ask you to surrender the rights.
 These restrictions translate to certain responsibilities for you if you
 distribute copies of the software, or if you modify it.
 .
 For example, if you distribute copies of such a program, whether
 gratis or for a fee, you must give the recipients all the rights that
 you have.  You must make sure that they, too, receive or can get the
 source code.  And you must show them these terms so they know their
 rights.
 .
 We protect your rights with two steps: (1) copyright the software, and
 (2) offer you this license which gives you legal permission to copy,
 distribute and/or modify the software.
 .
 Also, for each author's protection and ours, we want to make certain
 that everyone understands that there is no warranty for this free
 software.  If the software is modified by someone else and passed on, we
 want its recipients to know that what they have is not the original, so
 that any problems introduced by others will not reflect on the original
 authors' reputations.
 .
 Finally, any free program is threatened constantly by software
 patents.  We wish to avoid the danger that redistributors of a free
 program will individually obtain patent licenses, in effect making the
 program proprietary.  To prevent this, we have made it clear that any
 patent must be licensed for everyone's free use or not licensed at all.
 .
 The precise terms and conditions for copying, distribution and
 modification follow.
 .
 GNU GENERAL PUBLIC LICENSE
 TERMS AND CONDITIONS FOR COPYING, DISTRIBUTION AND MODIFICATION
 .
 0. This License applies to any program or other work which contains
 a notice placed by the copyright holder saying it may be distributed
 under the terms of this General Public License.  The "Program", below,
 refers to any such program or work, and a "work based on the Program"
 means either the Program or any derivative work under copyright law:
 that is to say, a work containing the Program or a portion of it,
 either verbatim or with modifications and/or translated into another
 language.  (Hereinafter, translation is included without limitation in
 the term "modification".)  Each licensee is addressed as "you".
 .
 Activities other than copying, distribution and modification are not
 covered by this License; they are outside its scope.  The act of
 running the Program is not restricted, and the output from the Program
 is covered only if its contents constitute a work based on the
 Program (independent of having been made by running the Program).
 Whether that is true depends on what the Program does.
 .
 1. You may copy and distribute verbatim copies of the Program's
 source code as you receive it, in any medium, provided that you
 conspicuously and appropriately publish on each copy an appropriate
 copyright notice and disclaimer of warranty; keep intact all the
 notices that refer to this License and to the absence of any warranty;
 and give any other recipients of the Program a copy of this License
 along with the Program.
 .
 You may charge a fee for the physical act of transferring a copy, and
 you may at your option offer warranty protection in exchange for a fee.
 .
 2. You may modify your copy or copies of the Program or any portion
 of it, thus forming a work based on the Program, and copy and
 distribute such modifications or work under the terms of Section 1
 above, provided that you also meet all of these conditions:
 .
 a) You must cause the modified files to carry prominent notices
 stating that you changed the files and the date of any change.
 .
 b) You must cause any work that you distribute or publish, that in
 whole or in part contains or is derived from the Program or any
 part thereof, to be licensed as a whole at no charge to all third
 parties under the terms of this License.
 .
 c) If the modified program normally reads commands interactively
 when run, you must cause it, when started running for such
 interactive use in the most ordinary way, to print or display an
 announcement including an appropriate copyright notice and a
 notice that there is no warranty (or else, saying that you provide
 a warranty) and that users may redistribute the program under
 these conditions, and telling the user how to view a copy of this
 License.  (Exception: if the Program itself is interactive but
 does not normally print such an announcement, your work based on
 the Program is not required to print an announcement.)
 .
 These requirements apply to the modified work as a whole.  If
 identifiable sections of that work are not derived from the Program,
 and can be reasonably considered independent and separate works in
 themselves, then this License, and its terms, do not apply to those
 sections when you distribute them as separate works.  But when you
 distribute the same sections as part of a whole which is a work based
 on the Program, the distribution of the whole must be on the terms of
 this License, whose permissions for other licensees extend to the
 entire whole, and thus to each and every part regardless of who wrote it.
 .
 Thus, it is not the intent of this section to claim rights or contest
 your rights to work written entirely by you; rather, the intent is to
 exercise the right to control the distribution of derivative or
 collective works based on the Program.
 .
 In addition, mere aggregation of another work not based on the Program
 with the Program (or with a work based on the Program) on a volume of
 a storage or distribution medium does not bring the other work under
 the scope of this License.
 .
 3. You may copy and distribute the Program (or a work based on it,
 under Section 2) in object code or executable form under the terms of
 Sections 1 and 2 above provided that you also do one of the following:
 .
 a) Accompany it with the complete corresponding machine-readable
 source code, which must be distributed under the terms of Sections
 1 and 2 above on a medium customarily used for software interchange; or,
 .
 b) Accompany it with a written offer, valid for at least three
 years, to give any third party, for a charge no more than your
 cost of physically performing source distribution, a complete
 machine-readable copy of the corresponding source code, to be
 distributed under the terms of Sections 1 and 2 above on a medium
 customarily used for software interchange; or,
 .
 c) Accompany it with the information you received as to the offer
 to distribute corresponding source code.  (This alternative is
 allowed only for noncommercial distribution and only if you
 received the program in object code or executable form with such
 an offer, in accord with Subsection b above.)
 .
 The source code for a work means the preferred form of the work for
 making modifications to it.  For an executable work, complete source
 code means all the source code for all modules it contains, plus any
 associated interface definition files, plus the scripts used to
 control compilation and installation of the executable.  However, as a
 special exception, the source code distributed need not include
 anything that is normally distributed (in either source or binary
 form) with the major components (compiler, kernel, and so on) of the
 operating system on which the executable runs, unless that component
 itself accompanies the executable.
 .
 If distribution of executable or object code is made by offering
 access to copy from a designated place, then offering equivalent
 access to copy the source code from the same place counts as
 distribution of the source code, even though third parties are not
 compelled to copy the source along with the object code.
 .
 4. You may not copy, modify, sublicense, or distribute the Program
 except as expressly provided under this License.  Any attempt
 otherwise to copy, modify, sublicense or distribute the Program is
 void, and will automatically terminate your rights under this License.
 However, parties who have received copies, or rights, from you under
 this License will not have their licenses terminated so long as such
 parties remain in full compliance.
 .
 5. You are not required to accept this License, since you have not
 signed it.  However, nothing else grants you permission to modify or
 distribute the Program or its derivative works.  These actions are
 prohibited by law if you do not accept this License.  Therefore, by
 modifying or distributing the Program (or any work based on the
 Program), you indicate your acceptance of this License to do so, and
 all its terms and conditions for copying, distributing or modifying
 the Program or works based on it.
 .
 6. Each time you redistribute the Program (or any work based on the
 Program), the recipient automatically receives a license from the
 original licensor to copy, distribute or modify the Program subject to
 these terms and conditions.  You may not impose any further
 restrictions on the recipients' exercise of the rights granted herein.
 You are not responsible for enforcing compliance by third parties to
 this License.
 .
 7. If, as a consequence of a court judgment or allegation of patent
 infringement or for any other reason (not limited to patent issues),
 conditions are imposed on you (whether by court order, agreement or
 otherwise) that contradict the conditions of this License, they do not
 excuse you from the conditions of this License.  If you cannot
 distribute so as to satisfy simultaneously your obligations under this
 License and any other pertinent obligations, then as a consequence you
 may not distribute the Program at all.  For example, if a patent
 license would not permit royalty-free redistribution of the Program by
 all those who receive copies directly or indirectly through you, then
 the only way you could satisfy both it and this License would be to
 refrain entirely from distribution of the Program.
 .
 If any portion of this section is held invalid or unenforceable under
 any particular circumstance, the balance of the section is intended to
 apply and the section as a whole is intended to apply in other
 circumstances.
 .
 It is not the purpose of this section to induce you to infringe any
 patents or other property right claims or to contest validity of any
 such claims; this section has the sole purpose of protecting the
 integrity of the free software distribution system, which is
 implemented by public license practices.  Many people have made
 generous contributions to the wide range of software distributed
 through that system in reliance on consistent application of that
 system; it is up to the author/donor to decide if he or she is willing
 to distribute software through any other system and a licensee cannot
 impose that choice.
 .
 This section is intended to make thoroughly clear what is believed to
 be a consequence of the rest of this License.
 .
 8. If the distribution and/or use of the Program is restricted in
 certain countries either by patents or by copyrighted interfaces, the
 original copyright holder who places the Program under this License
 may add an explicit geographical distribution limitation excluding
 those countries, so that distribution is permitted only in or among
 countries not thus excluded.  In such case, this License incorporates
 the limitation as if written in the body of this License.
 .
 9. The Free Software Foundation may publish revised and/or new versions
 of the General Public License from time to time.  Such new versions will
 be similar in spirit to the present version, but may differ in detail to
 address new problems or concerns.
 .
 Each version is given a distinguishing version number.  If the Program
 specifies a version number of this License which applies to it and "any
 later version", you have the option of following the terms and conditions
 either of that version or of any later version published by the Free
 Software Foundation.  If the Program does not specify a version number of
 this License, you may choose any version ever published by the Free Software
 Foundation.
 .
 10. If you wish to incorporate parts of the Program into other free
 programs whose distribution conditions are different, write to the author
 to ask for permission.  For software which is copyrighted by the Free
 Software Foundation, write to the Free Software Foundation; we sometimes
 make exceptions for this.  Our decision will be guided by the two goals
 of preserving the free status of all derivatives of our free software and
 of promoting the sharing and reuse of software generally.
 .
 11. BECAUSE THE PROGRAM IS LICENSED FREE OF CHARGE, THERE IS NO WARRANTY
 FOR THE PROGRAM, TO THE EXTENT PERMITTED BY APPLICABLE LAW.  EXCEPT WHEN
 OTHERWISE STATED IN WRITING THE COPYRIGHT HOLDERS AND/OR OTHER PARTIES
 PROVIDE THE PROGRAM "AS IS" WITHOUT WARRANTY OF ANY KIND, EITHER EXPRESSED
 OR IMPLIED, INCLUDING, BUT NOT LIMITED TO, THE IMPLIED WARRANTIES OF
 MERCHANTABILITY AND FITNESS FOR A PARTICULAR PURPOSE.  THE ENTIRE RISK AS
 TO THE QUALITY AND PERFORMANCE OF THE PROGRAM IS WITH YOU.  SHOULD THE
 PROGRAM PROVE DEFECTIVE, YOU ASSUME THE COST OF ALL NECESSARY SERVICING,
 REPAIR OR CORRECTION.
 .
 12. IN NO EVENT UNLESS REQUIRED BY APPLICABLE LAW OR AGREED TO IN WRITING
 WILL ANY COPYRIGHT HOLDER, OR ANY OTHER PARTY WHO MAY MODIFY AND/OR
 REDISTRIBUTE THE PROGRAM AS PERMITTED ABOVE, BE LIABLE TO YOU FOR DAMAGES,
 INCLUDING ANY GENERAL, SPECIAL, INCIDENTAL OR CONSEQUENTIAL DAMAGES ARISING
 OUT OF THE USE OR INABILITY TO USE THE PROGRAM (INCLUDING BUT NOT LIMITED
 TO LOSS OF DATA OR DATA BEING RENDERED INACCURATE OR LOSSES SUSTAINED BY
 YOU OR THIRD PARTIES OR A FAILURE OF THE PROGRAM TO OPERATE WITH ANY OTHER
 PROGRAMS), EVEN IF SUCH HOLDER OR OTHER PARTY HAS BEEN ADVISED OF THE
 POSSIBILITY OF SUCH DAMAGES.

License: CC-BY-3.0
 THE WORK (AS DEFINED BELOW) IS PROVIDED UNDER THE TERMS OF THIS CREATIVE COMMONS PUBLIC LICENSE ("CCPL" OR "LICENSE"). THE WORK IS PROTECTED BY COPYRIGHT AND/OR OTHER APPLICABLE LAW. ANY USE OF THE WORK OTHER THAN AS AUTHORIZED UNDER THIS LICENSE OR COPYRIGHT LAW IS PROHIBITED.
 .
 BY EXERCISING ANY RIGHTS TO THE WORK PROVIDED HERE, YOU ACCEPT AND AGREE TO BE BOUND BY THE TERMS OF THIS LICENSE. TO THE EXTENT THIS LICENSE MAY BE CONSIDERED TO BE A CONTRACT, THE LICENSOR GRANTS YOU THE RIGHTS CONTAINED HERE IN CONSIDERATION OF YOUR ACCEPTANCE OF SUCH TERMS AND CONDITIONS.
 .
 1. Definitions
 .
 "Adaptation" means a work based upon the Work, or upon the Work and other pre-existing works, such as a translation, adaptation, derivative work, arrangement of music or other alterations of a literary or artistic work, or phonogram or performance and includes cinematographic adaptations or any other form in which the Work may be recast, transformed, or adapted including in any form recognizably derived from the original, except that a work that constitutes a Collection will not be considered an Adaptation for the purpose of this License. For the avoidance of doubt, where the Work is a musical work, performance or phonogram, the synchronization of the Work in timed-relation with a moving image ("synching") will be considered an Adaptation for the purpose of this License.
 "Collection" means a collection of literary or artistic works, such as encyclopedias and anthologies, or performances, phonograms or broadcasts, or other works or subject matter other than works listed in Section 1(f) below, which, by reason of the selection and arrangement of their contents, constitute intellectual creations, in which the Work is included in its entirety in unmodified form along with one or more other contributions, each constituting separate and independent works in themselves, which together are assembled into a collective whole. A work that constitutes a Collection will not be considered an Adaptation (as defined above) for the purposes of this License.
 "Distribute" means to make available to the public the original and copies of the Work or Adaptation, as appropriate, through sale or other transfer of ownership.
 "Licensor" means the individual, individuals, entity or entities that offer(s) the Work under the terms of this License.
 "Original Author" means, in the case of a literary or artistic work, the individual, individuals, entity or entities who created the Work or if no individual or entity can be identified, the publisher; and in addition (i) in the case of a performance the actors, singers, musicians, dancers, and other persons who act, sing, deliver, declaim, play in, interpret or otherwise perform literary or artistic works or expressions of folklore; (ii) in the case of a phonogram the producer being the person or legal entity who first fixes the sounds of a performance or other sounds; and, (iii) in the case of broadcasts, the organization that transmits the broadcast.
 "Work" means the literary and/or artistic work offered under the terms of this License including without limitation any production in the literary, scientific and artistic domain, whatever may be the mode or form of its expression including digital form, such as a book, pamphlet and other writing; a lecture, address, sermon or other work of the same nature; a dramatic or dramatico-musical work; a choreographic work or entertainment in dumb show; a musical composition with or without words; a cinematographic work to which are assimilated works expressed by a process analogous to cinematography; a work of drawing, painting, architecture, sculpture, engraving or lithography; a photographic work to which are assimilated works expressed by a process analogous to photography; a work of applied art; an illustration, map, plan, sketch or three-dimensional work relative to geography, topography, architecture or science; a performance; a broadcast; a phonogram; a compilation of data to the extent it is protected as a copyrightable work; or a work performed by a variety or circus performer to the extent it is not otherwise considered a literary or artistic work.
 "You" means an individual or entity exercising rights under this License who has not previously violated the terms of this License with respect to the Work, or who has received express permission from the Licensor to exercise rights under this License despite a previous violation.
 "Publicly Perform" means to perform public recitations of the Work and to communicate to the public those public recitations, by any means or process, including by wire or wireless means or public digital performances; to make available to the public Works in such a way that members of the public may access these Works from a place and at a place individually chosen by them; to perform the Work to the public by any means or process and the communication to the public of the performances of the Work, including by public digital performance; to broadcast and rebroadcast the Work by any means including signs, sounds or images.
 "Reproduce" means to make copies of the Work by any means including without limitation by sound or visual recordings and the right of fixation and reproducing fixations of the Work, including storage of a protected performance or phonogram in digital form or other electronic medium.
 .
 2. Fair Dealing Rights. Nothing in this License is intended to reduce, limit, or restrict any uses free from copyright or rights arising from limitations or exceptions that are provided for in connection with the copyright protection under copyright law or other applicable laws.
 .
 3. License Grant. Subject to the terms and conditions of this License, Licensor hereby grants You a worldwide, royalty-free, non-exclusive, perpetual (for the duration of the applicable copyright) license to exercise the rights in the Work as stated below:
 .
 to Reproduce the Work, to incorporate the Work into one or more Collections, and to Reproduce the Work as incorporated in the Collections;
 to create and Reproduce Adaptations provided that any such Adaptation, including any translation in any medium, takes reasonable steps to clearly label, demarcate or otherwise identify that changes were made to the original Work. For example, a translation could be marked "The original work was translated from English to Spanish," or a modification could indicate "The original work has been modified.";
 to Distribute and Publicly Perform the Work including as incorporated in Collections; and,
 to Distribute and Publicly Perform Adaptations.
 .
 For the avoidance of doubt:
 Non-waivable Compulsory License Schemes. In those jurisdictions in which the right to collect royalties through any statutory or compulsory licensing scheme cannot be waived, the Licensor reserves the exclusive right to collect such royalties for any exercise by You of the rights granted under this License;
 Waivable Compulsory License Schemes. In those jurisdictions in which the right to collect royalties through any statutory or compulsory licensing scheme can be waived, the Licensor waives the exclusive right to collect such royalties for any exercise by You of the rights granted under this License; and,
 Voluntary License Schemes. The Licensor waives the right to collect royalties, whether individually or, in the event that the Licensor is a member of a collecting society that administers voluntary licensing schemes, via that society, from any exercise by You of the rights granted under this License.
 .
 The above rights may be exercised in all media and formats whether now known or hereafter devised. The above rights include the right to make such modifications as are technically necessary to exercise the rights in other media and formats. Subject to Section 8(f), all rights not expressly granted by Licensor are hereby reserved.
 .
 4. Restrictions. The license granted in Section 3 above is expressly made subject to and limited by the following restrictions:
 .
 You may Distribute or Publicly Perform the Work only under the terms of this License. You must include a copy of, or the Uniform Resource Identifier (URI) for, this License with every copy of the Work You Distribute or Publicly Perform. You may not offer or impose any terms on the Work that restrict the terms of this License or the ability of the recipient of the Work to exercise the rights granted to that recipient under the terms of the License. You may not sublicense the Work. You must keep intact all notices that refer to this License and to the disclaimer of warranties with every copy of the Work You Distribute or Publicly Perform. When You Distribute or Publicly Perform the Work, You may not impose any effective technological measures on the Work that restrict the ability of a recipient of the Work from You to exercise the rights granted to that recipient under the terms of the License. This Section 4(a) applies to the Work as incorporated in a Collection, but this does not require the Collection apart from the Work itself to be made subject to the terms of this License. If You create a Collection, upon notice from any Licensor You must, to the extent practicable, remove from the Collection any credit as required by Section 4(b), as requested. If You create an Adaptation, upon notice from any Licensor You must, to the extent practicable, remove from the Adaptation any credit as required by Section 4(b), as requested.
 If You Distribute, or Publicly Perform the Work or any Adaptations or Collections, You must, unless a request has been made pursuant to Section 4(a), keep intact all copyright notices for the Work and provide, reasonable to the medium or means You are utilizing: (i) the name of the Original Author (or pseudonym, if applicable) if supplied, and/or if the Original Author and/or Licensor designate another party or parties (e.g., a sponsor institute, publishing entity, journal) for attribution ("Attribution Parties") in Licensor's copyright notice, terms of service or by other reasonable means, the name of such party or parties; (ii) the title of the Work if supplied; (iii) to the extent reasonably practicable, the URI, if any, that Licensor specifies to be associated with the Work, unless such URI does not refer to the copyright notice or licensing information for the Work; and (iv) , consistent with Section 3(b), in the case of an Adaptation, a credit identifying the use of the Work in the Adaptation (e.g., "French translation of the Work by Original Author," or "Screenplay based on original Work by Original Author"). The credit required by this Section 4 (b) may be implemented in any reasonable manner; provided, however, that in the case of a Adaptation or Collection, at a minimum such credit will appear, if a credit for all contributing authors of the Adaptation or Collection appears, then as part of these credits and in a manner at least as prominent as the credits for the other contributing authors. For the avoidance of doubt, You may only use the credit required by this Section for the purpose of attribution in the manner set out above and, by exercising Your rights under this License, You may not implicitly or explicitly assert or imply any connection with, sponsorship or endorsement by the Original Author, Licensor and/or Attribution Parties, as appropriate, of You or Your use of the Work, without the separate, express prior written permission of the Original Author, Licensor and/or Attribution Parties.
 Except as otherwise agreed in writing by the Licensor or as may be otherwise permitted by applicable law, if You Reproduce, Distribute or Publicly Perform the Work either by itself or as part of any Adaptations or Collections, You must not distort, mutilate, modify or take other derogatory action in relation to the Work which would be prejudicial to the Original Author's honor or reputation. Licensor agrees that in those jurisdictions (e.g. Japan), in which any exercise of the right granted in Section 3(b) of this License (the right to make Adaptations) would be deemed to be a distortion, mutilation, modification or other derogatory action prejudicial to the Original Author's honor and reputation, the Licensor will waive or not assert, as appropriate, this Section, to the fullest extent permitted by the applicable national law, to enable You to reasonably exercise Your right under Section 3(b) of this License (right to make Adaptations) but not otherwise.
 .
 5. Representations, Warranties and Disclaimer
 .
 UNLESS OTHERWISE MUTUALLY AGREED TO BY THE PARTIES IN WRITING, LICENSOR OFFERS THE WORK AS-IS AND MAKES NO REPRESENTATIONS OR WARRANTIES OF ANY KIND CONCERNING THE WORK, EXPRESS, IMPLIED, STATUTORY OR OTHERWISE, INCLUDING, WITHOUT LIMITATION, WARRANTIES OF TITLE, MERCHANTIBILITY, FITNESS FOR A PARTICULAR PURPOSE, NONINFRINGEMENT, OR THE ABSENCE OF LATENT OR OTHER DEFECTS, ACCURACY, OR THE PRESENCE OF ABSENCE OF ERRORS, WHETHER OR NOT DISCOVERABLE. SOME JURISDICTIONS DO NOT ALLOW THE EXCLUSION OF IMPLIED WARRANTIES, SO SUCH EXCLUSION MAY NOT APPLY TO YOU.
 .
 6. Limitation on Liability. EXCEPT TO THE EXTENT REQUIRED BY APPLICABLE LAW, IN NO EVENT WILL LICENSOR BE LIABLE TO YOU ON ANY LEGAL THEORY FOR ANY SPECIAL, INCIDENTAL, CONSEQUENTIAL, PUNITIVE OR EXEMPLARY DAMAGES ARISING OUT OF THIS LICENSE OR THE USE OF THE WORK, EVEN IF LICENSOR HAS BEEN ADVISED OF THE POSSIBILITY OF SUCH DAMAGES.
 .
 7. Termination
 .
 This License and the rights granted hereunder will terminate automatically upon any breach by You of the terms of this License. Individuals or entities who have received Adaptations or Collections from You under this License, however, will not have their licenses terminated provided such individuals or entities remain in full compliance with those licenses. Sections 1, 2, 5, 6, 7, and 8 will survive any termination of this License.
 Subject to the above terms and conditions, the license granted here is perpetual (for the duration of the applicable copyright in the Work). Notwithstanding the above, Licensor reserves the right to release the Work under different license terms or to stop distributing the Work at any time; provided, however that any such election will not serve to withdraw this License (or any other license that has been, or is required to be, granted under the terms of this License), and this License will continue in full force and effect unless terminated as stated above.
 .
 8. Miscellaneous
 .
 Each time You Distribute or Publicly Perform the Work or a Collection, the Licensor offers to the recipient a license to the Work on the same terms and conditions as the license granted to You under this License.
 Each time You Distribute or Publicly Perform an Adaptation, Licensor offers to the recipient a license to the original Work on the same terms and conditions as the license granted to You under this License.
 If any provision of this License is invalid or unenforceable under applicable law, it shall not affect the validity or enforceability of the remainder of the terms of this License, and without further action by the parties to this agreement, such provision shall be reformed to the minimum extent necessary to make such provision valid and enforceable.
 No term or provision of this License shall be deemed waived and no breach consented to unless such waiver or consent shall be in writing and signed by the party to be charged with such waiver or consent.
 This License constitutes the entire agreement between the parties with respect to the Work licensed here. There are no understandings, agreements or representations with respect to the Work not specified here. Licensor shall not be bound by any additional provisions that may appear in any communication from You. This License may not be modified without the mutual written agreement of the Licensor and You.
 The rights granted under, and the subject matter referenced, in this License were drafted utilizing the terminology of the Berne Convention for the Protection of Literary and Artistic Works (as amended on September 28, 1979), the Rome Convention of 1961, the WIPO Copyright Treaty of 1996, the WIPO Performances and Phonograms Treaty of 1996 and the Universal Copyright Convention (as revised on July 24, 1971). These rights and subject matter take effect in the relevant jurisdiction in which the License terms are sought to be enforced according to the corresponding provisions of the implementation of those treaty provisions in the applicable national law. If the standard suite of rights granted under applicable copyright law includes additional rights not granted under this License, such additional rights are deemed to be included in the License; this License is not intended to restrict the license of any rights under applicable law.

License: CC0
 The laws of most jurisdictions throughout the world automatically confer exclusive Copyright and Related Rights (defined below) upon the creator and subsequent owner(s) (each and all, an "owner") of an original work of authorship and/or a database (each, a "Work").
 .
 Certain owners wish to permanently relinquish those rights to a Work for the purpose of contributing to a commons of creative, cultural and scientific works ("Commons") that the public can reliably and without fear of later claims of infringement build upon, modify, incorporate in other works, reuse and redistribute as freely as possible in any form whatsoever and for any purposes, including without limitation commercial purposes. These owners may contribute to the Commons to promote the ideal of a free culture and the further production of creative, cultural and scientific works, or to gain reputation or greater distribution for their Work in part through the use and efforts of others.
 .
 For these and/or other purposes and motivations, and without any expectation of additional consideration or compensation, the person associating CC0 with a Work (the "Affirmer"), to the extent that he or she is an owner of Copyright and Related Rights in the Work, voluntarily elects to apply CC0 to the Work and publicly distribute the Work under its terms, with knowledge of his or her Copyright and Related Rights in the Work and the meaning and intended legal effect of CC0 on those rights.
 .
 1. Copyright and Related Rights. A Work made available under CC0 may be protected by copyright and related or neighboring rights ("Copyright and Related Rights"). Copyright and Related Rights include, but are not limited to, the following:
 .
 the right to reproduce, adapt, distribute, perform, display, communicate, and translate a Work;
 moral rights retained by the original author(s) and/or performer(s);
 publicity and privacy rights pertaining to a person's image or likeness depicted in a Work;
 rights protecting against unfair competition in regards to a Work, subject to the limitations in paragraph 4(a), below;
 rights protecting the extraction, dissemination, use and reuse of data in a Work;
 database rights (such as those arising under Directive 96/9/EC of the European Parliament and of the Council of 11 March 1996 on the legal protection of databases, and under any national implementation thereof, including any amended or successor version of such directive); and
 other similar, equivalent or corresponding rights throughout the world based on applicable law or treaty, and any national implementations thereof.
 .
 2. Waiver. To the greatest extent permitted by, but not in contravention of, applicable law, Affirmer hereby overtly, fully, permanently, irrevocably and unconditionally waives, abandons, and surrenders all of Affirmer's Copyright and Related Rights and associated claims and causes of action, whether now known or unknown (including existing as well as future claims and causes of action), in the Work (i) in all territories worldwide, (ii) for the maximum duration provided by applicable law or treaty (including future time extensions), (iii) in any current or future medium and for any number of copies, and (iv) for any purpose whatsoever, including without limitation commercial, advertising or promotional purposes (the "Waiver"). Affirmer makes the Waiver for the benefit of each member of the public at large and to the detriment of Affirmer's heirs and successors, fully intending that such Waiver shall not be subject to revocation, rescission, cancellation, termination, or any other legal or equitable action to disrupt the quiet enjoyment of the Work by the public as contemplated by Affirmer's express Statement of Purpose.
 .
 3. Public License Fallback. Should any part of the Waiver for any reason be judged legally invalid or ineffective under applicable law, then the Waiver shall be preserved to the maximum extent permitted taking into account Affirmer's express Statement of Purpose. In addition, to the extent the Waiver is so judged Affirmer hereby grants to each affected person a royalty-free, non transferable, non sublicensable, non exclusive, irrevocable and unconditional license to exercise Affirmer's Copyright and Related Rights in the Work (i) in all territories worldwide, (ii) for the maximum duration provided by applicable law or treaty (including future time extensions), (iii) in any current or future medium and for any number of copies, and (iv) for any purpose whatsoever, including without limitation commercial, advertising or promotional purposes (the "License"). The License shall be deemed effective as of the date CC0 was applied by Affirmer to the Work. Should any part of the License for any reason be judged legally invalid or ineffective under applicable law, such partial invalidity or ineffectiveness shall not invalidate the remainder of the License, and in such case Affirmer hereby affirms that he or she will not (i) exercise any of his or her remaining Copyright and Related Rights in the Work or (ii) assert any associated claims and causes of action with respect to the Work, in either case contrary to Affirmer's express Statement of Purpose.
 .
 4. Limitations and Disclaimers.
 .
 No trademark or patent rights held by Affirmer are waived, abandoned, surrendered, licensed or otherwise affected by this document.
 Affirmer offers the Work as-is and makes no representations or warranties of any kind concerning the Work, express, implied, statutory or otherwise, including without limitation warranties of title, merchantability, fitness for a particular purpose, non infringement, or the absence of latent or other defects, accuracy, or the present or absence of errors, whether or not discoverable, all to the greatest extent permissible under applicable law.
 Affirmer disclaims responsibility for clearing rights of other persons that may apply to the Work or any use thereof, including without limitation any person's Copyright and Related Rights in the Work. Further, Affirmer disclaims responsibility for obtaining any necessary consents, permissions or other rights required for any use of the Work.
 Affirmer understands and acknowledges that Creative Commons is not a party to this document and has no duty or obligation with respect to this CC0 or use of the Work.

License: CC-BY-2.0
 THE WORK (AS DEFINED BELOW) IS PROVIDED UNDER THE TERMS OF THIS CREATIVE COMMONS PUBLIC LICENSE ("CCPL" OR "LICENSE"). THE WORK IS PROTECTED BY COPYRIGHT AND/OR OTHER APPLICABLE LAW. ANY USE OF THE WORK OTHER THAN AS AUTHORIZED UNDER THIS LICENSE OR COPYRIGHT LAW IS PROHIBITED.
 .
 BY EXERCISING ANY RIGHTS TO THE WORK PROVIDED HERE, YOU ACCEPT AND AGREE TO BE BOUND BY THE TERMS OF THIS LICENSE. THE LICENSOR GRANTS YOU THE RIGHTS CONTAINED HERE IN CONSIDERATION OF YOUR ACCEPTANCE OF SUCH TERMS AND CONDITIONS.
 .
 1. Definitions
 .
 "Collective Work" means a work, such as a periodical issue, anthology or encyclopedia, in which the Work in its entirety in unmodified form, along with a number of other contributions, constituting separate and independent works in themselves, are assembled into a collective whole. A work that constitutes a Collective Work will not be considered a Derivative Work (as defined below) for the purposes of this License.
 "Derivative Work" means a work based upon the Work or upon the Work and other pre-existing works, such as a translation, musical arrangement, dramatization, fictionalization, motion picture version, sound recording, art reproduction, abridgment, condensation, or any other form in which the Work may be recast, transformed, or adapted, except that a work that constitutes a Collective Work will not be considered a Derivative Work for the purpose of this License. For the avoidance of doubt, where the Work is a musical composition or sound recording, the synchronization of the Work in timed-relation with a moving image ("synching") will be considered a Derivative Work for the purpose of this License.
 "Licensor" means the individual or entity that offers the Work under the terms of this License.
 "Original Author" means the individual or entity who created the Work.
 "Work" means the copyrightable work of authorship offered under the terms of this License.
 "You" means an individual or entity exercising rights under this License who has not previously violated the terms of this License with respect to the Work, or who has received express permission from the Licensor to exercise rights under this License despite a previous violation.
 .
 2. Fair Use Rights. Nothing in this license is intended to reduce, limit, or restrict any rights arising from fair use, first sale or other limitations on the exclusive rights of the copyright owner under copyright law or other applicable laws.
 .
 3. License Grant. Subject to the terms and conditions of this License, Licensor hereby grants You a worldwide, royalty-free, non-exclusive, perpetual (for the duration of the applicable copyright) license to exercise the rights in the Work as stated below:
 .
 to reproduce the Work, to incorporate the Work into one or more Collective Works, and to reproduce the Work as incorporated in the Collective Works;
 to create and reproduce Derivative Works;
 to distribute copies or phonorecords of, display publicly, perform publicly, and perform publicly by means of a digital audio transmission the Work including as incorporated in Collective Works;
 to distribute copies or phonorecords of, display publicly, perform publicly, and perform publicly by means of a digital audio transmission Derivative Works.
 .
 For the avoidance of doubt, where the work is a musical composition:
 Performance Royalties Under Blanket Licenses. Licensor waives the exclusive right to collect, whether individually or via a performance rights society (e.g. ASCAP, BMI, SESAC), royalties for the public performance or public digital performance (e.g. webcast) of the Work.
 Mechanical Rights and Statutory Royalties. Licensor waives the exclusive right to collect, whether individually or via a music rights agency or designated agent (e.g. Harry Fox Agency), royalties for any phonorecord You create from the Work ("cover version") and distribute, subject to the compulsory license created by 17 USC Section 115 of the US Copyright Act (or the equivalent in other jurisdictions).
 Webcasting Rights and Statutory Royalties. For the avoidance of doubt, where the Work is a sound recording, Licensor waives the exclusive right to collect, whether individually or via a performance-rights society (e.g. SoundExchange), royalties for the public digital performance (e.g. webcast) of the Work, subject to the compulsory license created by 17 USC Section 114 of the US Copyright Act (or the equivalent in other jurisdictions).
 .
 The above rights may be exercised in all media and formats whether now known or hereafter devised. The above rights include the right to make such modifications as are technically necessary to exercise the rights in other media and formats. All rights not expressly granted by Licensor are hereby reserved.
 .
 4. Restrictions.The license granted in Section 3 above is expressly made subject to and limited by the following restrictions:
 .
 You may distribute, publicly display, publicly perform, or publicly digitally perform the Work only under the terms of this License, and You must include a copy of, or the Uniform Resource Identifier for, this License with every copy or phonorecord of the Work You distribute, publicly display, publicly perform, or publicly digitally perform. You may not offer or impose any terms on the Work that alter or restrict the terms of this License or the recipients' exercise of the rights granted hereunder. You may not sublicense the Work. You must keep intact all notices that refer to this License and to the disclaimer of warranties. You may not distribute, publicly display, publicly perform, or publicly digitally perform the Work with any technological measures that control access or use of the Work in a manner inconsistent with the terms of this License Agreement. The above applies to the Work as incorporated in a Collective Work, but this does not require the Collective Work apart from the Work itself to be made subject to the terms of this License. If You create a Collective Work, upon notice from any Licensor You must, to the extent practicable, remove from the Collective Work any reference to such Licensor or the Original Author, as requested. If You create a Derivative Work, upon notice from any Licensor You must, to the extent practicable, remove from the Derivative Work any reference to such Licensor or the Original Author, as requested.
 If you distribute, publicly display, publicly perform, or publicly digitally perform the Work or any Derivative Works or Collective Works, You must keep intact all copyright notices for the Work and give the Original Author credit reasonable to the medium or means You are utilizing by conveying the name (or pseudonym if applicable) of the Original Author if supplied; the title of the Work if supplied; to the extent reasonably practicable, the Uniform Resource Identifier, if any, that Licensor specifies to be associated with the Work, unless such URI does not refer to the copyright notice or licensing information for the Work; and in the case of a Derivative Work, a credit identifying the use of the Work in the Derivative Work (e.g., "French translation of the Work by Original Author," or "Screenplay based on original Work by Original Author"). Such credit may be implemented in any reasonable manner; provided, however, that in the case of a Derivative Work or Collective Work, at a minimum such credit will appear where any other comparable authorship credit appears and in a manner at least as prominent as such other comparable authorship credit.
 .
 5. Representations, Warranties and Disclaimer
 .
 UNLESS OTHERWISE MUTUALLY AGREED TO BY THE PARTIES IN WRITING, LICENSOR OFFERS THE WORK AS-IS AND MAKES NO REPRESENTATIONS OR WARRANTIES OF ANY KIND CONCERNING THE WORK, EXPRESS, IMPLIED, STATUTORY OR OTHERWISE, INCLUDING, WITHOUT LIMITATION, WARRANTIES OF TITLE, MERCHANTIBILITY, FITNESS FOR A PARTICULAR PURPOSE, NONINFRINGEMENT, OR THE ABSENCE OF LATENT OR OTHER DEFECTS, ACCURACY, OR THE PRESENCE OF ABSENCE OF ERRORS, WHETHER OR NOT DISCOVERABLE. SOME JURISDICTIONS DO NOT ALLOW THE EXCLUSION OF IMPLIED WARRANTIES, SO SUCH EXCLUSION MAY NOT APPLY TO YOU.
 .
 6. Limitation on Liability. EXCEPT TO THE EXTENT REQUIRED BY APPLICABLE LAW, IN NO EVENT WILL LICENSOR BE LIABLE TO YOU ON ANY LEGAL THEORY FOR ANY SPECIAL, INCIDENTAL, CONSEQUENTIAL, PUNITIVE OR EXEMPLARY DAMAGES ARISING OUT OF THIS LICENSE OR THE USE OF THE WORK, EVEN IF LICENSOR HAS BEEN ADVISED OF THE POSSIBILITY OF SUCH DAMAGES.
 .
 7. Termination
 .
 This License and the rights granted hereunder will terminate automatically upon any breach by You of the terms of this License. Individuals or entities who have received Derivative Works or Collective Works from You under this License, however, will not have their licenses terminated provided such individuals or entities remain in full compliance with those licenses. Sections 1, 2, 5, 6, 7, and 8 will survive any termination of this License.
 Subject to the above terms and conditions, the license granted here is perpetual (for the duration of the applicable copyright in the Work). Notwithstanding the above, Licensor reserves the right to release the Work under different license terms or to stop distributing the Work at any time; provided, however that any such election will not serve to withdraw this License (or any other license that has been, or is required to be, granted under the terms of this License), and this License will continue in full force and effect unless terminated as stated above.
 .
 8. Miscellaneous
 .
 Each time You distribute or publicly digitally perform the Work or a Collective Work, the Licensor offers to the recipient a license to the Work on the same terms and conditions as the license granted to You under this License.
 Each time You distribute or publicly digitally perform a Derivative Work, Licensor offers to the recipient a license to the original Work on the same terms and conditions as the license granted to You under this License.
 If any provision of this License is invalid or unenforceable under applicable law, it shall not affect the validity or enforceability of the remainder of the terms of this License, and without further action by the parties to this agreement, such provision shall be reformed to the minimum extent necessary to make such provision valid and enforceable.
 No term or provision of this License shall be deemed waived and no breach consented to unless such waiver or consent shall be in writing and signed by the party to be charged with such waiver or consent.
 This License constitutes the entire agreement between the parties with respect to the Work licensed here. There are no understandings, agreements or representations with respect to the Work not specified here. Licensor shall not be bound by any additional provisions that may appear in any communication from You. This License may not be modified without the mutual written agreement of the Licensor and You.<|MERGE_RESOLUTION|>--- conflicted
+++ resolved
@@ -1763,9 +1763,6 @@
 Comment: Derived from works by Michael Zahniser (under the same license).
 
 Files:
-<<<<<<< HEAD
- sounds/coalition?launch*
-=======
  images/ship/pirate?valkyrie*
  images/thumbnail/pirate?valkyrie*
 Copyright: Saugia <https://github.com/Saugia>
@@ -1773,7 +1770,7 @@
 Comment: Derived from works by Michael Zahniser (under the same license) and 1010todd (under the same license). Incorporating texture made with JSPlacement by WindMillArt <https://windmillart.net/>.
 
 Files:
->>>>>>> 566569fc
+ sounds/coalition?launch*
  sounds/drill*
  sounds/ember?tear*
  sounds/ember?tear?hit*
