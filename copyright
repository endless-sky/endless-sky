--- conflicted
+++ resolved
@@ -164,16 +164,12 @@
 Comment: Incorporating a photo by Aram Dulyan, under the CC-BY-2.0 license.
 
 Files:
-<<<<<<< HEAD
- images/ui/pleiades*
-=======
  images/outfit/jump?drive?(broken)*
 Copyright: Darcy Manoel <Darcman00@gmail.com>
 License: CC-BY-SA-4.0
 Comment: Derived from works by Michael Zahniser (under the same license).
 
 Files:
->>>>>>> c7c97949
  images/ui/galaxy*
  images/planet/callisto*
  images/planet/earth*
