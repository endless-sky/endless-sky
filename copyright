--- conflicted
+++ resolved
@@ -3997,18 +3997,19 @@
 License: CC-BY-SA-4.0
 
 Files:
-<<<<<<< HEAD
  images/outfit/cockpit?software*
-=======
->>>>>>> 8d0da5d6
+Copyright: Zitchas
+License: CC-BY-SA-4.0
+Comment: Derived from works by Michael Zahniser (under the same license).
+
+Files:
  images/ui/tactical/crew*
  images/ui/tactical/energy*
  images/ui/tactical/fuel*
  images/ui/tactical/thermal*
-<<<<<<< HEAD
-Copyright: Zitchas
-License: CC-BY-SA-4.0
-Comment: Derived from works by Michael Zahniser (under the same license).
+Copyright: Michael Zahniser <mzahniser@gmail.com>
+License: CC-BY-SA-4.0
+Comment: Cropped and split into four new files by Zitchas (zitchas.jma@gmail.com)
 
 Files:
  images/outfit/cockpit?hyperjump?software*
@@ -4018,17 +4019,12 @@
 Copyright: Zitchas & Lia Gerty
 License: CC-BY-SA-4.0
 Comment: Derived from works by Iaz Poolar, Michael Zahniser, and Lia Gerty (under the same license).
-=======
-Copyright: Michael Zahniser <mzahniser@gmail.com>
-License: CC-BY-SA-4.0
-Comment: Cropped and split into four new files by Zitchas (zitchas.jma@gmail.com)
 
 Files:
  images/scene/cave?scene*
 Copyright: Gefüllte Taubenbrust <jeaminer23@gmail.com>
 License: CC-BY-SA-4.0
 Comment: Derived from works by Becca Tommaso (under the same license).
->>>>>>> 8d0da5d6
 
 Files:
  images/_menu/haze-brown*
@@ -4037,7 +4033,6 @@
 Comment: Derived from _menu/haze-133 (no copyright given).
 
 Files:
-<<<<<<< HEAD
  images/scene/volcanic-eruption-at-night*
 Copyright: N/A (public domain)
 License: public-domain
@@ -4069,12 +4064,12 @@
 Copyright: Public Domain
 License: public-domain
  Created by two anonymous authors in 2022, donated to public domain.
-=======
+
+Files:
  images/scene/emerging?ladybug*
 Copyright: RisingLeaf (https://github.com/RisingLeaf)
 License: CC-BY-SA-4.0
 Comment: Derived from public domain works previously submitted to Endless Sky.
->>>>>>> 8d0da5d6
 
 Files:
  images/effect/ionic?impact*
