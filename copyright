--- conflicted
+++ resolved
@@ -3617,12 +3617,6 @@
  Derived from works by NASA/JPL-Caltech/Malin Space Science Systems.
 
 Files:
-<<<<<<< HEAD
- images/ui/message?log?key*
-Copyright: TomGoodIdea (https://github.com/TomGoodIdea)
-License: CC-BY-SA-4.0
-Comment: Derived from works by Michael Zahniser (under the same license).
-=======
  images/effect/bimodal?impact*
  images/effect/bimodal?switch?impact*
  images/effect/drag?cannon?impact*
@@ -3753,7 +3747,12 @@
 License: public-domain
  From the USGS, and therefore in the public domain because it was created by
  government employees while doing work for the government.
->>>>>>> ef5e4abb
+
+Files:
+ images/ui/message?log?key*
+Copyright: TomGoodIdea (https://github.com/TomGoodIdea)
+License: CC-BY-SA-4.0
+Comment: Derived from works by Michael Zahniser (under the same license).
 
 License: Depends
  Taken from unsplash.com. Until June 2017, this was a collection of photographs that had been donated and
