﻿Format: https://www.debian.org/doc/packaging-manuals/copyright-format/1.0/
Upstream-Name: endless-sky
Upstream-Contact: Michael Zahniser <mzahniser@gmail.com>
Source: https://github.com/endless-sky/endless-sky

Files: *
Copyright: Michael Zahniser <mzahniser@gmail.com>
License: GPL-3+

Files: images/*
Copyright: Michael Zahniser <mzahniser@gmail.com>
License: CC-BY-SA-4.0

Files:
 images/outfit/*battery?hai*
 images/outfit/anti-missile?hai*
 images/outfit/cooling ducts?hai*
 images/outfit/dwarf?core?hai*
 images/outfit/fission?hai*
 images/outfit/fusion?hai*
 images/outfit/heavy?anti-missile?hai*
 images/ship/marrow*
 images/ship/mbounder*
 images/ship/mfalcon*
 images/ship/mfirebird*
 images/ship/mfury*
 images/ship/mleviathan*
 images/ship/mmanta*
 images/ship/mquicksilver*
 images/ship/mraven*
 images/ship/msplinter*
Copyright: Maximilian Korber
License: CC-BY-SA-4.0
Comment: Derived from works by Michael Zahniser (under the same license).

Files:
 images/outfit/gat*
 images/outfit/bullet*
 images/ship/hai?solifuge*
Copyright: Maximilian Korber
License: CC-BY-SA-4.0

Files:
 images/ship/hai?violin?spider*
Copyright: Maximilian Korber
License: CC-BY-SA-4.0
Comment: Derived from works by Christian Rhodes (under the same license).

Files:
 images/ship/pointedstick_vanguard*
Copyright: Maximilian Korber
License: CC-BY-SA-4.0
Comment: Derived from works by Nate Graham (under the same license).

Files:
 images/effect/railspark*
 images/projectile/tinyflare*
 images/outfit/*engines?hai*
 images/outfit/*steering?hai*
 images/outfit/*thruster?hai*
 images/outfit/tiny?ion?engines*
 images/ship/finch*
 images/ship/nest*
 images/ship/roost*
 images/ship/skein*
Copyright: Iaz Poolar
License: CC-BY-SA-4.0
Comment: Derived from works by Michael Zahniser (under the same license).

Files:
 images/projectile/bullet*
 images/outfit/bullet?impact*
Copyright: Iaz Poolar
License: CC-BY-SA-4.0
Comment: Derived from works by Jonathan Steck derived from works by Michael Zahniser (under the same license).

Files:
 images/ship/hai?pond?strider*
 images/ship/barb*
 images/ship/boxwing*
Copyright: Iaz Poolar
License: CC-BY-SA-4.0

Files:
 images/outfit/railgun*
 images/outfit/railslug*
 images/projectile/rail?slug*
 images/ship/hai?flea*
Copyright: Matthew Smestad
License: CC-BY-SA-4.0

Files:
 images/ship/vanguard*
 images/outfit/luxury accommodations*
 images/outfit/proton turret*
 images/hardpoint/proton turret*
 images/outfit/brig*
Copyright: Nate Graham <pointedstick@zoho.com>
License: CC-BY-SA-4.0

Files:
 images/land/sky2*
 images/land/sea3*
 images/land/beach4*
 images/land/canyon9*
Copyright: Emily Mell <hasmidas@gmail.com>
License: public domain
Based on public domain images taken from unsplash.com

Files:
 images/icon/gat*
Copyright: Jonathan Steck
License: CC-BY-SA-4.0
Comment: Derived from works by Maximilian Korber (under the same license).

Files:
 images/icon/rail?gun*
Copyright: Jonathan Steck
License: CC-BY-SA-4.0
Comment: Derived from works by Matthew Smestad (under the same license).

Files: images/outfit/*photovoltaic*
Copyright: Nick Barry (github.com/itsnickbarry)
License: CC-BY-SA-3.0
Comment: Derived from works by Michael Zahniser <mzahniser@gmail.com> and
 David Monniaux (commons.wikimedia.org/wiki/User:David.Monniaux)

Files:
 images/outfit/pug*
 images/planet/*-b*
Copyright: Frederick Goy IV (https://github.com/comnom)
License: CC-BY-SA-4.0

Files: images/outfit/*storage*
Copyright: Jonathan Steck
License: CC-BY-SA-4.0
Comment: Derived from works by Michael Zahniser and Maximilian Korber (under the same license).

Files: images/outfit/city-ship?license*
Copyright: Jonathan Steck
License: CC-BY-SA-4.0
Comment: Derived from works by Michael Zahniser and Evan Fluharty (under the same license).

Files:
 images/outfit/harvested*
Copyright: Michael Zahniser (mzahniser@gmail.com)
License: CC-BY-SA-4.0
Comment: Unless otherwise noted below, mineral photos are by Rob Lavinsky, under
 the CC-BY-SA-3.0 license.

Files:
 images/outfit/harvested?copper*
 images/outfit/harvested?iron*
 images/outfit/harvested?platinum*
 images/outfit/harvested?silver*
Copyright: Michael Zahniser (mzahniser@gmail.com)
License: CC-BY-SA-4.0
Comment: Incorporating photos by James St. John, under the CC-BY-2.0 license.

Files:
 images/outfit/harvested?gold*
Copyright: Michael Zahniser (mzahniser@gmail.com)
License: CC-BY-SA-4.0
Comment: Incorporating a photo by Aram Dulyan, under the CC-BY-2.0 license.

Files:
 images/outfit/jump?drive?(broken)*
Copyright: Darcy Manoel <Darcman00@gmail.com>
License: CC-BY-SA-4.0
Comment: Derived from works by Michael Zahniser (under the same license).

Files:
 images/ui/galaxy*
 images/planet/callisto*
 images/planet/earth*
 images/planet/europa*
 images/planet/ganymede*
 images/planet/io*
 images/planet/jupiter*
 images/planet/luna*
 images/planet/mars*
 images/planet/mercury*
 images/planet/miranda*
 images/planet/neptune*
 images/planet/oberon*
 images/planet/rhea*
 images/planet/tethys*
 images/planet/titan*
 images/planet/uranus*
 images/planet/venus*
Copyright: NASA
License: public-domain
 From NASA, and therefore in the public domain because they were created by
 government employees while doing work for the government.

Files: images/scene/*
Copyright: Various
License: public-domain
 Taken from morguefile.com, a collection of photographs that have been donated
 and placed in the public domain. (Exceptions noted below.)

Files: images/scene/geoscan*
Copyright: Michael Zahniser <mzahniser@gmail.com>
License: CC-BY-SA-4.0

Files: images/scene/loc*
Copyright: Library of Congress
License: public-domain
 From the Library of Congress. Public domain because they are photographs taken
 by a government employee as part of their job.

Files: images/scene/army*
Copyright: US Army
License: public-domain
 From the US Army. Public domain because they are photographs taken by a
 government employee as part of their job.

Files: images/scene/eso*
Copyright: ESO/L. Calçada (European Southern Observatory)
License: CC-BY-4.0

Files:
 images/scene/engine*
 images/scene/engine2*
Copyright: NASA
License: public-domain
 From NASA, and therefore in the public domain because they were created by
 government employees while doing work for the government.

Files: images/land/*
Copyright: Various
License: public-domain
 Taken from morgue-file.com, a collection of photographs that have been donated
 and placed in the public domain. (Exceptions noted below.)

Files: images/land/bwerner*
Copyright: Berthold Werner (commons.wikimedia.org/wiki/User:Berthold_Werner)
License: CC-BY-SA-3.0
Comment: Taken from Wikimedia commons. Cropped and edited.

Files: images/land/myrabella*
Copyright: Myrabella (commons.wikimedia.org/wiki/User:Myrabella)
License: CC-BY-SA-3.0
Comment: Taken from Wikimedia commons. Cropped and edited.

Files: images/land/dmottl*
Copyright: Dmitry A. Mottl (commons.wikimedia.org/wiki/User:Dmottl)
License: CC-BY-SA-3.0
Comment: Taken from Wikimedia commons. Cropped and edited.

Files: images/land/mfield*
Copyright: Matthew Field (commons.wikimedia.org/wiki/User:Mfield)
License: CC-BY-SA-3.0
Comment: Taken from Wikimedia commons. Cropped and edited.

Files: images/land/*-sfiera*
Copyright: Chris Pickel (sfiera.net)
License: CC-BY-SA-4.0

Files: images/land/*-striker*
Copyright: Michael Wilso (sixfootplus@gmail.com)
License: CC-BY-SA-4.0

Files: images/land/*-harro*
Copyright: @harro.eu (copyright@harro.eu)
License: CC-BY-SA-4.0

Files: images/land/*-iridium*
Copyright: @Iridium Ore (blueajp@gmail.com)
License: CC-BY-SA-4.0

Files: images/land/*-spfld*
Copyright: Eric Denni (spfldsatellite@gmail.com)
License: CC-BY-SA-4.0

Files: images/land/sivael*
Copyright: Tymoteusz Kapuściński (Sivael)
License: CC-BY-SA-4.0
Comment: Screenshots of environments created with assets purchased by Tymoteusz
 Kapuściński from the Unity Asset Store. Post-processing applied by Michael
 Zahniser to make the images look less artificial.
 
Files: images/outfit/scan?module*
Copyright: Zachary Siple
License: CC-BY-SA-4.0
Comment: Derived from works by Michael Zahniser (from under the same license).
 
Files: images/outfit/tactical?scanner*
Copyright: Zachary Siple
License: CC-BY-SA-4.0

Files:
 images/outfit/korath?rifle*
 images/outfit/hai?rifle*
 images/outfit/scram?drive*
 images/outfit/korath?fuel?processor*
 images/outfit/remnant?rifle*
 images/ship/hai?centipede*
 images/ship/hai?geocoris*
 images/ship/hai?grasshopper*
 images/ship/gull*
 images/ship/pelican*
 images/thumbnail/hai?centipede*
 images/thumbnail/hai?geocoris*
 images/thumbnail/hai?grasshopper*
 images/thumbnail/gull*
 images/thumbnail/pelican*
Copyright: Evan Fluharty (Evanfluharty@gmail.com)
License: CC-BY-SA-4.0
Comment: Derived from works by Michael Zahniser (under the same license).

Files: images/portrait/*
Copyright: Various
License: public-domain
 Taken from unsplash.com, a collection of photographs that have been donated and
 placed in the public domain.
 
 Files:
 images/outfit/quarg?skylance*
 images/hardpoint/quarg?skylance*
Copyright: Evan Fluharty (Evanfluharty@gmail.com)
License: CC-BY-SA-4.0
Comment: Derived and completed from works by Maximilian Korber (Wrzlprnft), Fernando S. Sáez (Azure Nyoki), and originally drawn up by Tommy Thach (Bladewood) (all under the same license)

 Files:
 images/outfit/quarg*
 images/hardpoint/quarg*
 images/outfit/small?quarg*
 images/outfit/medium?quarg*
 images/outfit/large?quarg*
Copyright: Evan Fluharty (Evanfluharty@gmail.com)
License: CC-BY-SA-4.0

Files:
 images/outfit/remnant?capital?license*
Copyright: Becca Tommaso (tommasobecca03@gmail.com)
License: CC-BY-SA-4.0
Comment: Derived from works by Michael Zahniser (under the same license).

Files:
 images/land/badlands0*
 images/land/badlands1*
 images/land/badlands2*
 images/land/badlands5*
 images/land/badlands6*
 images/land/badlands7*
 images/land/badlands8*
 images/land/beach0*
 images/land/beach2*
 images/land/beach3*
 images/land/beach5*
 images/land/beach6*
 images/land/canyon0*
 images/land/canyon1*
 images/land/canyon7*
 images/land/canyon8*
 images/land/city2*
 images/land/city4*
 images/land/city6*
 images/land/city7*
 images/land/city8*
 images/land/city9*
 images/land/city10*
 images/land/city11*
 images/land/city12*
 images/land/desert1*
 images/land/desert2*
 images/land/dune1*
 images/land/fields1*
 images/land/fields2*
 images/land/fields3*
 images/land/fields5*
 images/land/fields6*
 images/land/fields7*
 images/land/fields9*
 images/land/fog0*
 images/land/fog1*
 images/land/fog2*
 images/land/fog4*
 images/land/fog6*
 images/land/forest1*
 images/land/forest2*
 images/land/forest3*
 images/land/forest4*
 images/land/forest5*
 images/land/hills0*
 images/land/hills2*
 images/land/lava1*
 images/land/lava2*
 images/land/lava6*
 images/land/mountain0*
 images/land/mountain1*
 images/land/mountain3*
 images/land/mountain4*
 images/land/mountain5*
 images/land/mountain6*
 images/land/mountain7*
 images/land/mountain8*
 images/land/mountain9*
 images/land/sea1*
 images/land/sea5*
 images/land/sea7*
 images/land/sea8*
 images/land/sky0*
 images/land/sky3*
 images/land/sky4*
 images/land/sky5*
 images/land/sky7*
 images/land/sky8*
 images/land/sky9*
 images/land/snow0*
 images/land/snow1*
 images/land/snow2*
 images/land/snow3*
 images/land/snow4*
 images/land/snow5*
 images/land/snow6*
 images/land/snow7*
 images/land/snow10*
 images/land/space2*
 images/land/water0*
 images/land/water3*
 images/land/water4*
 images/land/water8*
Copyright: Various
License: public-domain
 Taken from unsplash.com, a collection of photographs that have been donated and
 placed in the public domain.

Files:
 images/land/lava0*
Copyright: USGS
License: public-domain
 From the USGS, and therefore in the public domain because they were created by
 government employees while doing work for the government.

Files:
 images/land/desert0*
 images/land/earthrise*
 images/land/nasa*
 images/land/space*
 images/land/station1*
 images/land/station2*
 images/land/station3*
 images/land/station4*
Copyright: NASA
License: public-domain
 From NASA, and therefore in the public domain because they were created by
 government employees while doing work for the government.

Files:
 images/land/station5.jpg
Copyright: Damien Jemison
License: CC-BY-SA-3.0
Comment: Taken from https://commons.wikimedia.org/wiki/File:Preamplifier_at_the_National_Ignition_Facility.jpg

Files:
 images/land/lava5*
Copyright: Michael Zahniser <mzahniser@gmail.com>
License: CC-BY-SA-4.0

Files: sounds/*
Copyright: Various
License: public-domain
 Based on public domain sounds taken from freesound.org.

Files: sounds/heavy?rocket?hit.wav
Copyright: Copyright Mike Koenig
License: CC-BY-SA-3.0
Comment: Taken from http://soundbible.com/1467-Grenade-Explosion.html

Files: sounds/missile?hit.wav
Copyright: Copyright "Nbs Dark"
License: public-domain
Comment: Taken from https://freesound.org/people/Nbs%20Dark/sounds/94185/

Files: sounds/torpedo?hit.wav
License: public-domain

Files: sounds/meteor.wav
Copyright: Copyright "18hiltc"
License: CC-BY-SA-3.0
Comment: Taken from https://freesound.org/people/18hiltc/sounds/202725/

Files: sounds/sidewinder.wav
License: public-domain
Comment: Taken from https://freesound.org/people/NHMWretched/sounds/151858/

Files: sounds/explosion?huge.wav
Copyright: Copyright Mike Koenig
License: CC-BY-SA-3.0
Comment: Taken from http://soundbible.com/1151-Grenade.html

Files: images/ship/mosprey*
Copyright: tehhowch (https://github.com/tehhowch)
License: CC-BY-SA-4.0
Comment: Derived from works by Michael Zahniser (under the same license).

Files: images/effect/explosion/pug/* 
Copyright: Vilhelm (https://github.com/Vilhelm16)
License: CC-BY-SA-4.0
Comment: Derived from works by Michael Zahniser (under the same license) 

Files:
<<<<<<< HEAD
 images/outfit/pug gridfire turret
 images/hardpoint/pug gridfire turret
Copyright: Becca Tommaso
License: CC-BY-SA-3.0
Comment: Based on 10010101001 (https://github.com/10010101001) concept, derived from works by Michael Zahniser (under the same license) 
=======
 sounds/thrasher.wav
 sounds/point?defense.wav
Copyright: Lineth (https://github.com/Lineth)
License: CC-BY-SA-4.0
Comment: Derived from public domain sounds taken from freesound.org.

>>>>>>> b73d640a

License: GPL-3+
 This program is free software: you can redistribute it and/or modify
 it under the terms of the GNU General Public License as published by
 the Free Software Foundation; either version 3 of the License, or
 (at your option) any later version.
 .
 This program is distributed in the hope that it will be useful,
 but WITHOUT ANY WARRANTY; without even the implied warranty of
 MERCHANTABILITY or FITNESS FOR A PARTICULAR PURPOSE.  See the
 GNU General Public License for more details.
 .
 You should have received a copy of the GNU General Public License
 along with this program.  If not, see <http://www.gnu.org/licenses/>.
 .
 On Debian systems, the complete text of the GNU General Public
 License version 3 can be found in "/usr/share/common-licenses/GPL-3".

License: CC-BY-SA-4.0
 By exercising the Licensed Rights (defined below), You accept and agree
 to be bound by the terms and conditions of this Creative Commons
 Attribution-ShareAlike 4.0 International Public License ("Public
 License"). To the extent this Public License may be interpreted as a
 contract, You are granted the Licensed Rights in consideration of Your
 acceptance of these terms and conditions, and the Licensor grants You
 such rights in consideration of benefits the Licensor receives from
 making the Licensed Material available under these terms and
 conditions.
 .
 Section 1 -- Definitions.
 .
 a. Adapted Material means material subject to Copyright and Similar
 Rights that is derived from or based upon the Licensed Material
 and in which the Licensed Material is translated, altered,
 arranged, transformed, or otherwise modified in a manner requiring
 permission under the Copyright and Similar Rights held by the
 Licensor. For purposes of this Public License, where the Licensed
 Material is a musical work, performance, or sound recording,
 Adapted Material is always produced where the Licensed Material is
 synched in timed relation with a moving image.
 .
 b. Adapter's License means the license You apply to Your Copyright
 and Similar Rights in Your contributions to Adapted Material in
 accordance with the terms and conditions of this Public License.
 .
 c. BY-SA Compatible License means a license listed at
 creativecommons.org/compatiblelicenses, approved by Creative
 Commons as essentially the equivalent of this Public License.
 .
 d. Copyright and Similar Rights means copyright and/or similar rights
 closely related to copyright including, without limitation,
 performance, broadcast, sound recording, and Sui Generis Database
 Rights, without regard to how the rights are labeled or
 categorized. For purposes of this Public License, the rights
 specified in Section 2(b)(1)-(2) are not Copyright and Similar
 Rights.
 .
 e. Effective Technological Measures means those measures that, in the
 absence of proper authority, may not be circumvented under laws
 fulfilling obligations under Article 11 of the WIPO Copyright
 Treaty adopted on December 20, 1996, and/or similar international
 agreements.
 .
 f. Exceptions and Limitations means fair use, fair dealing, and/or
 any other exception or limitation to Copyright and Similar Rights
 that applies to Your use of the Licensed Material.
 .
 g. License Elements means the license attributes listed in the name
 of a Creative Commons Public License. The License Elements of this
 Public License are Attribution and ShareAlike.
 .
 h. Licensed Material means the artistic or literary work, database,
 or other material to which the Licensor applied this Public
 License.
 .
 i. Licensed Rights means the rights granted to You subject to the
 terms and conditions of this Public License, which are limited to
 all Copyright and Similar Rights that apply to Your use of the
 Licensed Material and that the Licensor has authority to license.
 .
 j. Licensor means the individual(s) or entity(ies) granting rights
 under this Public License.
 .
 k. Share means to provide material to the public by any means or
 process that requires permission under the Licensed Rights, such
 as reproduction, public display, public performance, distribution,
 dissemination, communication, or importation, and to make material
 available to the public including in ways that members of the
 public may access the material from a place and at a time
 individually chosen by them.
 .
 l. Sui Generis Database Rights means rights other than copyright
 resulting from Directive 96/9/EC of the European Parliament and of
 the Council of 11 March 1996 on the legal protection of databases,
 as amended and/or succeeded, as well as other essentially
 equivalent rights anywhere in the world.
 .
 m. You means the individual or entity exercising the Licensed Rights
 under this Public License. Your has a corresponding meaning.
 .
 Section 2 -- Scope.
 .
 a. License grant.
 .
 1. Subject to the terms and conditions of this Public License,
 the Licensor hereby grants You a worldwide, royalty-free,
 non-sublicensable, non-exclusive, irrevocable license to
 exercise the Licensed Rights in the Licensed Material to:
 .
 a. reproduce and Share the Licensed Material, in whole or
 in part; and
 .
 b. produce, reproduce, and Share Adapted Material.
 .
 2. Exceptions and Limitations. For the avoidance of doubt, where
 Exceptions and Limitations apply to Your use, this Public
 License does not apply, and You do not need to comply with
 its terms and conditions.
 .
 3. Term. The term of this Public License is specified in Section
 6(a).
 .
 4. Media and formats; technical modifications allowed. The
 Licensor authorizes You to exercise the Licensed Rights in
 all media and formats whether now known or hereafter created,
 and to make technical modifications necessary to do so. The
 Licensor waives and/or agrees not to assert any right or
 authority to forbid You from making technical modifications
 necessary to exercise the Licensed Rights, including
 technical modifications necessary to circumvent Effective
 Technological Measures. For purposes of this Public License,
 simply making modifications authorized by this Section 2(a)
 (4) never produces Adapted Material.
 .
 5. Downstream recipients.
 .
 a. Offer from the Licensor -- Licensed Material. Every
 recipient of the Licensed Material automatically
 receives an offer from the Licensor to exercise the
 Licensed Rights under the terms and conditions of this
 Public License.
 .
 b. Additional offer from the Licensor -- Adapted Material.
 Every recipient of Adapted Material from You
 automatically receives an offer from the Licensor to
 exercise the Licensed Rights in the Adapted Material
 under the conditions of the Adapter's License You apply.
 .
 c. No downstream restrictions. You may not offer or impose
 any additional or different terms or conditions on, or
 apply any Effective Technological Measures to, the
 Licensed Material if doing so restricts exercise of the
 Licensed Rights by any recipient of the Licensed
 Material.
 .
 6. No endorsement. Nothing in this Public License constitutes or
 may be construed as permission to assert or imply that You
 are, or that Your use of the Licensed Material is, connected
 with, or sponsored, endorsed, or granted official status by,
 the Licensor or others designated to receive attribution as
 provided in Section 3(a)(1)(A)(i).
 .
 b. Other rights.
 .
 1. Moral rights, such as the right of integrity, are not
 licensed under this Public License, nor are publicity,
 privacy, and/or other similar personality rights; however, to
 the extent possible, the Licensor waives and/or agrees not to
 assert any such rights held by the Licensor to the limited
 extent necessary to allow You to exercise the Licensed
 Rights, but not otherwise.
 .
 2. Patent and trademark rights are not licensed under this
 Public License.
 .
 3. To the extent possible, the Licensor waives any right to
 collect royalties from You for the exercise of the Licensed
 Rights, whether directly or through a collecting society
 under any voluntary or waivable statutory or compulsory
 licensing scheme. In all other cases the Licensor expressly
 reserves any right to collect such royalties.
 .
 Section 3 -- License Conditions.
 .
 Your exercise of the Licensed Rights is expressly made subject to the
 following conditions.
 .
 a. Attribution.
 .
 1. If You Share the Licensed Material (including in modified
 form), You must:
 .
 a. retain the following if it is supplied by the Licensor
 with the Licensed Material:
 .
 i. identification of the creator(s) of the Licensed
 Material and any others designated to receive
 attribution, in any reasonable manner requested by
 the Licensor (including by pseudonym if
 designated);
 .
 ii. a copyright notice;
 .
 iii. a notice that refers to this Public License;
 .
 iv. a notice that refers to the disclaimer of
 warranties;
 .
 v. a URI or hyperlink to the Licensed Material to the
 extent reasonably practicable;
 .
 b. indicate if You modified the Licensed Material and
 retain an indication of any previous modifications; and
 .
 c. indicate the Licensed Material is licensed under this
 Public License, and include the text of, or the URI or
 hyperlink to, this Public License.
 .
 2. You may satisfy the conditions in Section 3(a)(1) in any
 reasonable manner based on the medium, means, and context in
 which You Share the Licensed Material. For example, it may be
 reasonable to satisfy the conditions by providing a URI or
 hyperlink to a resource that includes the required
 information.
 .
 3. If requested by the Licensor, You must remove any of the
 information required by Section 3(a)(1)(A) to the extent
 reasonably practicable.
 .
 b. ShareAlike.
 .
 In addition to the conditions in Section 3(a), if You Share
 Adapted Material You produce, the following conditions also apply.
 .
 1. The Adapter's License You apply must be a Creative Commons
 license with the same License Elements, this version or
 later, or a BY-SA Compatible License.
 .
 2. You must include the text of, or the URI or hyperlink to, the
 Adapter's License You apply. You may satisfy this condition
 in any reasonable manner based on the medium, means, and
 context in which You Share Adapted Material.
 .
 3. You may not offer or impose any additional or different terms
 or conditions on, or apply any Effective Technological
 Measures to, Adapted Material that restrict exercise of the
 rights granted under the Adapter's License You apply.
 .
 Section 4 -- Sui Generis Database Rights.
 .
 Where the Licensed Rights include Sui Generis Database Rights that
 apply to Your use of the Licensed Material:
 .
 a. for the avoidance of doubt, Section 2(a)(1) grants You the right
 to extract, reuse, reproduce, and Share all or a substantial
 portion of the contents of the database;
 .
 b. if You include all or a substantial portion of the database
 contents in a database in which You have Sui Generis Database
 Rights, then the database in which You have Sui Generis Database
 Rights (but not its individual contents) is Adapted Material,
 .
 including for purposes of Section 3(b); and
 c. You must comply with the conditions in Section 3(a) if You Share
 all or a substantial portion of the contents of the database.
 .
 For the avoidance of doubt, this Section 4 supplements and does not
 replace Your obligations under this Public License where the Licensed
 Rights include other Copyright and Similar Rights.
 .
 Section 5 -- Disclaimer of Warranties and Limitation of Liability.
 .
 a. UNLESS OTHERWISE SEPARATELY UNDERTAKEN BY THE LICENSOR, TO THE
 EXTENT POSSIBLE, THE LICENSOR OFFERS THE LICENSED MATERIAL AS-IS
 AND AS-AVAILABLE, AND MAKES NO REPRESENTATIONS OR WARRANTIES OF
 ANY KIND CONCERNING THE LICENSED MATERIAL, WHETHER EXPRESS,
 IMPLIED, STATUTORY, OR OTHER. THIS INCLUDES, WITHOUT LIMITATION,
 WARRANTIES OF TITLE, MERCHANTABILITY, FITNESS FOR A PARTICULAR
 PURPOSE, NON-INFRINGEMENT, ABSENCE OF LATENT OR OTHER DEFECTS,
 ACCURACY, OR THE PRESENCE OR ABSENCE OF ERRORS, WHETHER OR NOT
 KNOWN OR DISCOVERABLE. WHERE DISCLAIMERS OF WARRANTIES ARE NOT
 ALLOWED IN FULL OR IN PART, THIS DISCLAIMER MAY NOT APPLY TO YOU.
 .
 b. TO THE EXTENT POSSIBLE, IN NO EVENT WILL THE LICENSOR BE LIABLE
 TO YOU ON ANY LEGAL THEORY (INCLUDING, WITHOUT LIMITATION,
 NEGLIGENCE) OR OTHERWISE FOR ANY DIRECT, SPECIAL, INDIRECT,
 INCIDENTAL, CONSEQUENTIAL, PUNITIVE, EXEMPLARY, OR OTHER LOSSES,
 COSTS, EXPENSES, OR DAMAGES ARISING OUT OF THIS PUBLIC LICENSE OR
 USE OF THE LICENSED MATERIAL, EVEN IF THE LICENSOR HAS BEEN
 ADVISED OF THE POSSIBILITY OF SUCH LOSSES, COSTS, EXPENSES, OR
 DAMAGES. WHERE A LIMITATION OF LIABILITY IS NOT ALLOWED IN FULL OR
 IN PART, THIS LIMITATION MAY NOT APPLY TO YOU.
 .
 c. The disclaimer of warranties and limitation of liability provided
 above shall be interpreted in a manner that, to the extent
 possible, most closely approximates an absolute disclaimer and
 waiver of all liability.
 .
 Section 6 -- Term and Termination.
 .
 a. This Public License applies for the term of the Copyright and
 Similar Rights licensed here. However, if You fail to comply with
 this Public License, then Your rights under this Public License
 terminate automatically.
 .
 b. Where Your right to use the Licensed Material has terminated under
 Section 6(a), it reinstates:
 .
 1. automatically as of the date the violation is cured, provided
 it is cured within 30 days of Your discovery of the
 violation; or
 .
 2. upon express reinstatement by the Licensor.
 .
 For the avoidance of doubt, this Section 6(b) does not affect any
 right the Licensor may have to seek remedies for Your violations
 of this Public License.
 .
 c. For the avoidance of doubt, the Licensor may also offer the
 Licensed Material under separate terms or conditions or stop
 distributing the Licensed Material at any time; however, doing so
 will not terminate this Public License.
 .
 d. Sections 1, 5, 6, 7, and 8 survive termination of this Public
 License.
 .
 Section 7 -- Other Terms and Conditions.
 .
 a. The Licensor shall not be bound by any additional or different
 terms or conditions communicated by You unless expressly agreed.
 .
 b. Any arrangements, understandings, or agreements regarding the
 Licensed Material not stated herein are separate from and
 independent of the terms and conditions of this Public License.
 .
 Section 8 -- Interpretation.
 .
 a. For the avoidance of doubt, this Public License does not, and
 shall not be interpreted to, reduce, limit, restrict, or impose
 conditions on any use of the Licensed Material that could lawfully
 be made without permission under this Public License.
 .
 b. To the extent possible, if any provision of this Public License is
 deemed unenforceable, it shall be automatically reformed to the
 minimum extent necessary to make it enforceable. If the provision
 cannot be reformed, it shall be severed from this Public License
 without affecting the enforceability of the remaining terms and
 conditions.
 .
 c. No term or condition of this Public License will be waived and no
 failure to comply consented to unless expressly agreed to by the
 Licensor.
 .
 d. Nothing in this Public License constitutes or may be interpreted
 as a limitation upon, or waiver of, any privileges and immunities
 that apply to the Licensor or You, including from the legal
 processes of any jurisdiction or authority.

License: CC-BY-4.0
 By exercising the Licensed Rights (defined below), You accept and agree
 to be bound by the terms and conditions of this Creative Commons
 Attribution 4.0 International Public License ("Public
 License"). To the extent this Public License may be interpreted as a
 contract, You are granted the Licensed Rights in consideration of Your
 acceptance of these terms and conditions, and the Licensor grants You
 such rights in consideration of benefits the Licensor receives from
 making the Licensed Material available under these terms and
 conditions.
 .
 Section 1 -- Definitions.
 .
 a. Adapted Material means material subject to Copyright and Similar
 Rights that is derived from or based upon the Licensed Material
 and in which the Licensed Material is translated, altered,
 arranged, transformed, or otherwise modified in a manner requiring
 permission under the Copyright and Similar Rights held by the
 Licensor. For purposes of this Public License, where the Licensed
 Material is a musical work, performance, or sound recording,
 Adapted Material is always produced where the Licensed Material is
 synched in timed relation with a moving image.
 .
 b. Adapter's License means the license You apply to Your Copyright
 and Similar Rights in Your contributions to Adapted Material in
 accordance with the terms and conditions of this Public License.
 .
 c. Copyright and Similar Rights means copyright and/or similar rights
 closely related to copyright including, without limitation,
 performance, broadcast, sound recording, and Sui Generis Database
 Rights, without regard to how the rights are labeled or
 categorized. For purposes of this Public License, the rights
 specified in Section 2(b)(1)-(2) are not Copyright and Similar
 Rights.
 .
 d. Effective Technological Measures means those measures that, in the
 absence of proper authority, may not be circumvented under laws
 fulfilling obligations under Article 11 of the WIPO Copyright
 Treaty adopted on December 20, 1996, and/or similar international
 agreements.
 .
 e. Exceptions and Limitations means fair use, fair dealing, and/or
 any other exception or limitation to Copyright and Similar Rights
 that applies to Your use of the Licensed Material.
 .
 f. Licensed Material means the artistic or literary work, database,
 or other material to which the Licensor applied this Public
 License.
 .
 g. Licensed Rights means the rights granted to You subject to the
 terms and conditions of this Public License, which are limited to
 all Copyright and Similar Rights that apply to Your use of the
 Licensed Material and that the Licensor has authority to license.
 .
 h. Licensor means the individual(s) or entity(ies) granting rights
 under this Public License.
 .
 i. Share means to provide material to the public by any means or
 process that requires permission under the Licensed Rights, such
 as reproduction, public display, public performance, distribution,
 dissemination, communication, or importation, and to make material
 available to the public including in ways that members of the
 public may access the material from a place and at a time
 individually chosen by them.
 .
 j. Sui Generis Database Rights means rights other than copyright
 resulting from Directive 96/9/EC of the European Parliament and of
 the Council of 11 March 1996 on the legal protection of databases,
 as amended and/or succeeded, as well as other essentially
 equivalent rights anywhere in the world.
 .
 k. You means the individual or entity exercising the Licensed Rights
 under this Public License. Your has a corresponding meaning.
 .
 Section 2 -- Scope.
 .
 a. License grant.
 .
 1. Subject to the terms and conditions of this Public License,
 the Licensor hereby grants You a worldwide, royalty-free,
 non-sublicensable, non-exclusive, irrevocable license to
 exercise the Licensed Rights in the Licensed Material to:
 .
 a. reproduce and Share the Licensed Material, in whole or
 in part; and
 .
 b. produce, reproduce, and Share Adapted Material.
 .
 2. Exceptions and Limitations. For the avoidance of doubt, where
 Exceptions and Limitations apply to Your use, this Public
 License does not apply, and You do not need to comply with
 its terms and conditions.
 .
 3. Term. The term of this Public License is specified in Section
 6(a).
 .
 4. Media and formats; technical modifications allowed. The
 Licensor authorizes You to exercise the Licensed Rights in
 all media and formats whether now known or hereafter created,
 and to make technical modifications necessary to do so. The
 Licensor waives and/or agrees not to assert any right or
 authority to forbid You from making technical modifications
 necessary to exercise the Licensed Rights, including
 technical modifications necessary to circumvent Effective
 Technological Measures. For purposes of this Public License,
 simply making modifications authorized by this Section 2(a)
 (4) never produces Adapted Material.
 .
 5. Downstream recipients.
 .
 a. Offer from the Licensor -- Licensed Material. Every
 recipient of the Licensed Material automatically
 receives an offer from the Licensor to exercise the
 Licensed Rights under the terms and conditions of this
 Public License.
 .
 b. No downstream restrictions. You may not offer or impose
 any additional or different terms or conditions on, or
 apply any Effective Technological Measures to, the
 Licensed Material if doing so restricts exercise of the
 Licensed Rights by any recipient of the Licensed
 Material.
 .
 6. No endorsement. Nothing in this Public License constitutes or
 may be construed as permission to assert or imply that You
 are, or that Your use of the Licensed Material is, connected
 with, or sponsored, endorsed, or granted official status by,
 the Licensor or others designated to receive attribution as
 provided in Section 3(a)(1)(A)(i).
 .
 b. Other rights.
 .
 1. Moral rights, such as the right of integrity, are not
 licensed under this Public License, nor are publicity,
 privacy, and/or other similar personality rights; however, to
 the extent possible, the Licensor waives and/or agrees not to
 assert any such rights held by the Licensor to the limited
 extent necessary to allow You to exercise the Licensed
 Rights, but not otherwise.
 .
 2. Patent and trademark rights are not licensed under this
 Public License.
 .
 3. To the extent possible, the Licensor waives any right to
 collect royalties from You for the exercise of the Licensed
 Rights, whether directly or through a collecting society
 under any voluntary or waivable statutory or compulsory
 licensing scheme. In all other cases the Licensor expressly
 reserves any right to collect such royalties.
 .
 Section 3 -- License Conditions.
 .
 Your exercise of the Licensed Rights is expressly made subject to the
 following conditions.
 .
 a. Attribution.
 .
 1. If You Share the Licensed Material (including in modified
 form), You must:
 .
 a. retain the following if it is supplied by the Licensor
 with the Licensed Material:
 .
 i. identification of the creator(s) of the Licensed
 Material and any others designated to receive
 attribution, in any reasonable manner requested by
 the Licensor (including by pseudonym if
 designated);
 .
 ii. a copyright notice;
 .
 iii. a notice that refers to this Public License;
 .
 iv. a notice that refers to the disclaimer of
 warranties;
 .
 v. a URI or hyperlink to the Licensed Material to the
 extent reasonably practicable;
 .
 b. indicate if You modified the Licensed Material and
 retain an indication of any previous modifications; and
 .
 c. indicate the Licensed Material is licensed under this
 Public License, and include the text of, or the URI or
 hyperlink to, this Public License.
 .
 2. You may satisfy the conditions in Section 3(a)(1) in any
 reasonable manner based on the medium, means, and context in
 which You Share the Licensed Material. For example, it may be
 reasonable to satisfy the conditions by providing a URI or
 hyperlink to a resource that includes the required
 information.
 .
 3. If requested by the Licensor, You must remove any of the
 information required by Section 3(a)(1)(A) to the extent
 reasonably practicable.
 .
 4. If You Share Adapted Material You produce, the Adapter's
 License You apply must not prevent recipients of the Adapted
 Material from complying with this Public License.
 .
 Section 4 -- Sui Generis Database Rights.
 .
 Where the Licensed Rights include Sui Generis Database Rights that
 apply to Your use of the Licensed Material:
 .
 a. for the avoidance of doubt, Section 2(a)(1) grants You the right
 to extract, reuse, reproduce, and Share all or a substantial
 portion of the contents of the database;
 .
 b. if You include all or a substantial portion of the database
 contents in a database in which You have Sui Generis Database
 Rights, then the database in which You have Sui Generis Database
 Rights (but not its individual contents) is Adapted Material; and
 .
 c. You must comply with the conditions in Section 3(a) if You Share
 all or a substantial portion of the contents of the database.
 .
 For the avoidance of doubt, this Section 4 supplements and does not
 replace Your obligations under this Public License where the Licensed
 Rights include other Copyright and Similar Rights.
 .
 Section 5 -- Disclaimer of Warranties and Limitation of Liability.
 .
 a. UNLESS OTHERWISE SEPARATELY UNDERTAKEN BY THE LICENSOR, TO THE
 EXTENT POSSIBLE, THE LICENSOR OFFERS THE LICENSED MATERIAL AS-IS
 AND AS-AVAILABLE, AND MAKES NO REPRESENTATIONS OR WARRANTIES OF
 ANY KIND CONCERNING THE LICENSED MATERIAL, WHETHER EXPRESS,
 IMPLIED, STATUTORY, OR OTHER. THIS INCLUDES, WITHOUT LIMITATION,
 WARRANTIES OF TITLE, MERCHANTABILITY, FITNESS FOR A PARTICULAR
 PURPOSE, NON-INFRINGEMENT, ABSENCE OF LATENT OR OTHER DEFECTS,
 ACCURACY, OR THE PRESENCE OR ABSENCE OF ERRORS, WHETHER OR NOT
 KNOWN OR DISCOVERABLE. WHERE DISCLAIMERS OF WARRANTIES ARE NOT
 ALLOWED IN FULL OR IN PART, THIS DISCLAIMER MAY NOT APPLY TO YOU.
 .
 b. TO THE EXTENT POSSIBLE, IN NO EVENT WILL THE LICENSOR BE LIABLE
 TO YOU ON ANY LEGAL THEORY (INCLUDING, WITHOUT LIMITATION,
 NEGLIGENCE) OR OTHERWISE FOR ANY DIRECT, SPECIAL, INDIRECT,
 INCIDENTAL, CONSEQUENTIAL, PUNITIVE, EXEMPLARY, OR OTHER LOSSES,
 COSTS, EXPENSES, OR DAMAGES ARISING OUT OF THIS PUBLIC LICENSE OR
 USE OF THE LICENSED MATERIAL, EVEN IF THE LICENSOR HAS BEEN
 ADVISED OF THE POSSIBILITY OF SUCH LOSSES, COSTS, EXPENSES, OR
 DAMAGES. WHERE A LIMITATION OF LIABILITY IS NOT ALLOWED IN FULL OR
 IN PART, THIS LIMITATION MAY NOT APPLY TO YOU.
 .
 c. The disclaimer of warranties and limitation of liability provided
 above shall be interpreted in a manner that, to the extent
 possible, most closely approximates an absolute disclaimer and
 waiver of all liability.
 .
 Section 6 -- Term and Termination.
 .
 a. This Public License applies for the term of the Copyright and
 Similar Rights licensed here. However, if You fail to comply with
 this Public License, then Your rights under this Public License
 terminate automatically.
 .
 b. Where Your right to use the Licensed Material has terminated under
 Section 6(a), it reinstates:
 .
 1. automatically as of the date the violation is cured, provided
 it is cured within 30 days of Your discovery of the
 violation; or
 .
 2. upon express reinstatement by the Licensor.
 .
 For the avoidance of doubt, this Section 6(b) does not affect any
 right the Licensor may have to seek remedies for Your violations
 of this Public License.
 .
 c. For the avoidance of doubt, the Licensor may also offer the
 Licensed Material under separate terms or conditions or stop
 distributing the Licensed Material at any time; however, doing so
 will not terminate this Public License.
 .
 d. Sections 1, 5, 6, 7, and 8 survive termination of this Public
 License.
 .
 Section 7 -- Other Terms and Conditions.
 .
 a. The Licensor shall not be bound by any additional or different
 terms or conditions communicated by You unless expressly agreed.
 .
 b. Any arrangements, understandings, or agreements regarding the
 Licensed Material not stated herein are separate from and
 independent of the terms and conditions of this Public License.
 .
 Section 8 -- Interpretation.
 .
 a. For the avoidance of doubt, this Public License does not, and
 shall not be interpreted to, reduce, limit, restrict, or impose
 conditions on any use of the Licensed Material that could lawfully
 be made without permission under this Public License.
 .
 b. To the extent possible, if any provision of this Public License is
 deemed unenforceable, it shall be automatically reformed to the
 minimum extent necessary to make it enforceable. If the provision
 cannot be reformed, it shall be severed from this Public License
 without affecting the enforceability of the remaining terms and
 conditions.
 .
 c. No term or condition of this Public License will be waived and no
 failure to comply consented to unless expressly agreed to by the
 Licensor.
 .
 d. Nothing in this Public License constitutes or may be interpreted
 as a limitation upon, or waiver of, any privileges and immunities
 that apply to the Licensor or You, including from the legal
 processes of any jurisdiction or authority.

License: CC-BY-SA-3.0
 CREATIVE COMMONS CORPORATION IS NOT A LAW FIRM AND DOES NOT PROVIDE
 LEGAL SERVICES. DISTRIBUTION OF THIS LICENSE DOES NOT CREATE AN
 ATTORNEY-CLIENT RELATIONSHIP. CREATIVE COMMONS PROVIDES THIS
 INFORMATION ON AN "AS-IS" BASIS. CREATIVE COMMONS MAKES NO WARRANTIES
 REGARDING THE INFORMATION PROVIDED, AND DISCLAIMS LIABILITY FOR
 DAMAGES RESULTING FROM ITS USE.
 .
 License
 .
 THE WORK (AS DEFINED BELOW) IS PROVIDED UNDER THE TERMS OF THIS CREATIVE
 COMMONS PUBLIC LICENSE ("CCPL" OR "LICENSE"). THE WORK IS PROTECTED BY
 COPYRIGHT AND/OR OTHER APPLICABLE LAW. ANY USE OF THE WORK OTHER THAN AS
 AUTHORIZED UNDER THIS LICENSE OR COPYRIGHT LAW IS PROHIBITED.
 .
 BY EXERCISING ANY RIGHTS TO THE WORK PROVIDED HERE, YOU ACCEPT AND AGREE
 TO BE BOUND BY THE TERMS OF THIS LICENSE. TO THE EXTENT THIS LICENSE MAY
 BE CONSIDERED TO BE A CONTRACT, THE LICENSOR GRANTS YOU THE RIGHTS
 CONTAINED HERE IN CONSIDERATION OF YOUR ACCEPTANCE OF SUCH TERMS AND
 CONDITIONS.
 .
 1. Definitions
 .
 a. "Adaptation" means a work based upon the Work, or upon the Work and
 other pre-existing works, such as a translation, adaptation,
 derivative work, arrangement of music or other alterations of a
 literary or artistic work, or phonogram or performance and includes
 cinematographic adaptations or any other form in which the Work may be
 recast, transformed, or adapted including in any form recognizably
 derived from the original, except that a work that constitutes a
 Collection will not be considered an Adaptation for the purpose of
 this License. For the avoidance of doubt, where the Work is a musical
 work, performance or phonogram, the synchronization of the Work in
 timed-relation with a moving image ("synching") will be considered an
 Adaptation for the purpose of this License.
 .
 b. "Collection" means a collection of literary or artistic works, such as
 encyclopedias and anthologies, or performances, phonograms or
 broadcasts, or other works or subject matter other than works listed
 in Section 1(f) below, which, by reason of the selection and
 arrangement of their contents, constitute intellectual creations, in
 which the Work is included in its entirety in unmodified form along
 with one or more other contributions, each constituting separate and
 independent works in themselves, which together are assembled into a
 collective whole. A work that constitutes a Collection will not be
 considered an Adaptation (as defined below) for the purposes of this
 License.
 .
 c. "Creative Commons Compatible License" means a license that is listed
 at https://creativecommons.org/compatiblelicenses that has been
 approved by Creative Commons as being essentially equivalent to this
 License, including, at a minimum, because that license: (i) contains
 terms that have the same purpose, meaning and effect as the License
 Elements of this License; and, (ii) explicitly permits the relicensing
 of adaptations of works made available under that license under this
 License or a Creative Commons jurisdiction license with the same
 License Elements as this License.
 .
 d. "Distribute" means to make available to the public the original and
 copies of the Work or Adaptation, as appropriate, through sale or
 other transfer of ownership.
 .
 e. "License Elements" means the following high-level license attributes
 as selected by Licensor and indicated in the title of this License:
 Attribution, ShareAlike.
 .
 f. "Licensor" means the individual, individuals, entity or entities that
 offer(s) the Work under the terms of this License.
 .
 g. "Original Author" means, in the case of a literary or artistic work,
 the individual, individuals, entity or entities who created the Work
 or if no individual or entity can be identified, the publisher; and in
 addition (i) in the case of a performance the actors, singers,
 musicians, dancers, and other persons who act, sing, deliver, declaim,
 play in, interpret or otherwise perform literary or artistic works or
 expressions of folklore; (ii) in the case of a phonogram the producer
 being the person or legal entity who first fixes the sounds of a
 performance or other sounds; and, (iii) in the case of broadcasts, the
 organization that transmits the broadcast.
 .
 h. "Work" means the literary and/or artistic work offered under the terms
 of this License including without limitation any production in the
 literary, scientific and artistic domain, whatever may be the mode or
 form of its expression including digital form, such as a book,
 pamphlet and other writing; a lecture, address, sermon or other work
 of the same nature; a dramatic or dramatico-musical work; a
 choreographic work or entertainment in dumb show; a musical
 composition with or without words; a cinematographic work to which are
 assimilated works expressed by a process analogous to cinematography;
 a work of drawing, painting, architecture, sculpture, engraving or
 lithography; a photographic work to which are assimilated works
 expressed by a process analogous to photography; a work of applied
 art; an illustration, map, plan, sketch or three-dimensional work
 relative to geography, topography, architecture or science; a
 performance; a broadcast; a phonogram; a compilation of data to the
 extent it is protected as a copyrightable work; or a work performed by
 a variety or circus performer to the extent it is not otherwise
 considered a literary or artistic work.
 .
 i. "You" means an individual or entity exercising rights under this
 License who has not previously violated the terms of this License with
 respect to the Work, or who has received express permission from the
 Licensor to exercise rights under this License despite a previous
 violation.
 .
 j. "Publicly Perform" means to perform public recitations of the Work and
 to communicate to the public those public recitations, by any means or
 process, including by wire or wireless means or public digital
 performances; to make available to the public Works in such a way that
 members of the public may access these Works from a place and at a
 place individually chosen by them; to perform the Work to the public
 by any means or process and the communication to the public of the
 performances of the Work, including by public digital performance; to
 broadcast and rebroadcast the Work by any means including signs,
 sounds or images.
 .
 k. "Reproduce" means to make copies of the Work by any means including
 without limitation by sound or visual recordings and the right of
 fixation and reproducing fixations of the Work, including storage of a
 protected performance or phonogram in digital form or other electronic
 medium.
 .
 2. Fair Dealing Rights. Nothing in this License is intended to reduce,
 limit, or restrict any uses free from copyright or rights arising from
 limitations or exceptions that are provided for in connection with the
 copyright protection under copyright law or other applicable laws.
 .
 3. License Grant. Subject to the terms and conditions of this License,
 Licensor hereby grants You a worldwide, royalty-free, non-exclusive,
 perpetual (for the duration of the applicable copyright) license to
 exercise the rights in the Work as stated below:
 .
 a. to Reproduce the Work, to incorporate the Work into one or more
 Collections, and to Reproduce the Work as incorporated in the
 Collections;
 .
 b. to create and Reproduce Adaptations provided that any such Adaptation,
 including any translation in any medium, takes reasonable steps to
 clearly label, demarcate or otherwise identify that changes were made
 to the original Work. For example, a translation could be marked "The
 original work was translated from English to Spanish," or a
 modification could indicate "The original work has been modified.";
 .
 c. to Distribute and Publicly Perform the Work including as incorporated
 in Collections; and,
 .
 d. to Distribute and Publicly Perform Adaptations.
 .
 e. For the avoidance of doubt:
 .
 i. Non-waivable Compulsory License Schemes. In those jurisdictions in
 which the right to collect royalties through any statutory or
 compulsory licensing scheme cannot be waived, the Licensor
 reserves the exclusive right to collect such royalties for any
 exercise by You of the rights granted under this License;
 .
 ii. Waivable Compulsory License Schemes. In those jurisdictions in
 which the right to collect royalties through any statutory or
 compulsory licensing scheme can be waived, the Licensor waives the
 exclusive right to collect such royalties for any exercise by You
 of the rights granted under this License; and,
 .
 iii. Voluntary License Schemes. The Licensor waives the right to
 collect royalties, whether individually or, in the event that the
 Licensor is a member of a collecting society that administers
 voluntary licensing schemes, via that society, from any exercise
 by You of the rights granted under this License.
 .
 The above rights may be exercised in all media and formats whether now
 known or hereafter devised. The above rights include the right to make
 such modifications as are technically necessary to exercise the rights in
 other media and formats. Subject to Section 8(f), all rights not expressly
 granted by Licensor are hereby reserved.
 .
 4. Restrictions. The license granted in Section 3 above is expressly made
 subject to and limited by the following restrictions:
 .
 a. You may Distribute or Publicly Perform the Work only under the terms
 of this License. You must include a copy of, or the Uniform Resource
 Identifier (URI) for, this License with every copy of the Work You
 Distribute or Publicly Perform. You may not offer or impose any terms
 on the Work that restrict the terms of this License or the ability of
 the recipient of the Work to exercise the rights granted to that
 recipient under the terms of the License. You may not sublicense the
 Work. You must keep intact all notices that refer to this License and
 to the disclaimer of warranties with every copy of the Work You
 Distribute or Publicly Perform. When You Distribute or Publicly
 Perform the Work, You may not impose any effective technological
 measures on the Work that restrict the ability of a recipient of the
 Work from You to exercise the rights granted to that recipient under
 the terms of the License. This Section 4(a) applies to the Work as
 incorporated in a Collection, but this does not require the Collection
 apart from the Work itself to be made subject to the terms of this
 License. If You create a Collection, upon notice from any Licensor You
 must, to the extent practicable, remove from the Collection any credit
 as required by Section 4(c), as requested. If You create an
 Adaptation, upon notice from any Licensor You must, to the extent
 practicable, remove from the Adaptation any credit as required by
 Section 4(c), as requested.
 .
 b. You may Distribute or Publicly Perform an Adaptation only under the
 terms of: (i) this License; (ii) a later version of this License with
 the same License Elements as this License; (iii) a Creative Commons
 jurisdiction license (either this or a later license version) that
 contains the same License Elements as this License (e.g.,
 Attribution-ShareAlike 3.0 US)); (iv) a Creative Commons Compatible
 License. If you license the Adaptation under one of the licenses
 mentioned in (iv), you must comply with the terms of that license. If
 you license the Adaptation under the terms of any of the licenses
 mentioned in (i), (ii) or (iii) (the "Applicable License"), you must
 comply with the terms of the Applicable License generally and the
 following provisions: (I) You must include a copy of, or the URI for,
 the Applicable License with every copy of each Adaptation You
 Distribute or Publicly Perform; (II) You may not offer or impose any
 terms on the Adaptation that restrict the terms of the Applicable
 License or the ability of the recipient of the Adaptation to exercise
 the rights granted to that recipient under the terms of the Applicable
 License; (III) You must keep intact all notices that refer to the
 Applicable License and to the disclaimer of warranties with every copy
 of the Work as included in the Adaptation You Distribute or Publicly
 Perform; (IV) when You Distribute or Publicly Perform the Adaptation,
 You may not impose any effective technological measures on the
 Adaptation that restrict the ability of a recipient of the Adaptation
 from You to exercise the rights granted to that recipient under the
 terms of the Applicable License. This Section 4(b) applies to the
 Adaptation as incorporated in a Collection, but this does not require
 the Collection apart from the Adaptation itself to be made subject to
 the terms of the Applicable License.
 .
 c. If You Distribute, or Publicly Perform the Work or any Adaptations or
 Collections, You must, unless a request has been made pursuant to
 Section 4(a), keep intact all copyright notices for the Work and
 provide, reasonable to the medium or means You are utilizing: (i) the
 name of the Original Author (or pseudonym, if applicable) if supplied,
 and/or if the Original Author and/or Licensor designate another party
 or parties (e.g., a sponsor institute, publishing entity, journal) for
 attribution ("Attribution Parties") in Licensor's copyright notice,
 terms of service or by other reasonable means, the name of such party
 or parties; (ii) the title of the Work if supplied; (iii) to the
 extent reasonably practicable, the URI, if any, that Licensor
 specifies to be associated with the Work, unless such URI does not
 refer to the copyright notice or licensing information for the Work;
 and (iv) , consistent with Ssection 3(b), in the case of an
 Adaptation, a credit identifying the use of the Work in the Adaptation
 (e.g., "French translation of the Work by Original Author," or
 "Screenplay based on original Work by Original Author"). The credit
 required by this Section 4(c) may be implemented in any reasonable
 manner; provided, however, that in the case of a Adaptation or
 Collection, at a minimum such credit will appear, if a credit for all
 contributing authors of the Adaptation or Collection appears, then as
 part of these credits and in a manner at least as prominent as the
 credits for the other contributing authors. For the avoidance of
 doubt, You may only use the credit required by this Section for the
 purpose of attribution in the manner set out above and, by exercising
 Your rights under this License, You may not implicitly or explicitly
 assert or imply any connection with, sponsorship or endorsement by the
 Original Author, Licensor and/or Attribution Parties, as appropriate,
 of You or Your use of the Work, without the separate, express prior
 written permission of the Original Author, Licensor and/or Attribution
 Parties.
 .
 d. Except as otherwise agreed in writing by the Licensor or as may be
 otherwise permitted by applicable law, if You Reproduce, Distribute or
 Publicly Perform the Work either by itself or as part of any
 Adaptations or Collections, You must not distort, mutilate, modify or
 take other derogatory action in relation to the Work which would be
 prejudicial to the Original Author's honor or reputation. Licensor
 agrees that in those jurisdictions (e.g. Japan), in which any exercise
 of the right granted in Section 3(b) of this License (the right to
 make Adaptations) would be deemed to be a distortion, mutilation,
 modification or other derogatory action prejudicial to the Original
 Author's honor and reputation, the Licensor will waive or not assert,
 as appropriate, this Section, to the fullest extent permitted by the
 applicable national law, to enable You to reasonably exercise Your
 right under Section 3(b) of this License (right to make Adaptations)
 but not otherwise.
 .
 5. Representations, Warranties and Disclaimer
 .
 UNLESS OTHERWISE MUTUALLY AGREED TO BY THE PARTIES IN WRITING, LICENSOR
 OFFERS THE WORK AS-IS AND MAKES NO REPRESENTATIONS OR WARRANTIES OF ANY
 KIND CONCERNING THE WORK, EXPRESS, IMPLIED, STATUTORY OR OTHERWISE,
 INCLUDING, WITHOUT LIMITATION, WARRANTIES OF TITLE, MERCHANTIBILITY,
 FITNESS FOR A PARTICULAR PURPOSE, NONINFRINGEMENT, OR THE ABSENCE OF
 LATENT OR OTHER DEFECTS, ACCURACY, OR THE PRESENCE OF ABSENCE OF ERRORS,
 WHETHER OR NOT DISCOVERABLE. SOME JURISDICTIONS DO NOT ALLOW THE EXCLUSION
 OF IMPLIED WARRANTIES, SO SUCH EXCLUSION MAY NOT APPLY TO YOU.
 .
 6. Limitation on Liability. EXCEPT TO THE EXTENT REQUIRED BY APPLICABLE
 LAW, IN NO EVENT WILL LICENSOR BE LIABLE TO YOU ON ANY LEGAL THEORY FOR
 ANY SPECIAL, INCIDENTAL, CONSEQUENTIAL, PUNITIVE OR EXEMPLARY DAMAGES
 ARISING OUT OF THIS LICENSE OR THE USE OF THE WORK, EVEN IF LICENSOR HAS
 BEEN ADVISED OF THE POSSIBILITY OF SUCH DAMAGES.
 .
 7. Termination
 .
 a. This License and the rights granted hereunder will terminate
 automatically upon any breach by You of the terms of this License.
 Individuals or entities who have received Adaptations or Collections
 from You under this License, however, will not have their licenses
 terminated provided such individuals or entities remain in full
 compliance with those licenses. Sections 1, 2, 5, 6, 7, and 8 will
 survive any termination of this License.
 .
 b. Subject to the above terms and conditions, the license granted here is
 perpetual (for the duration of the applicable copyright in the Work).
 Notwithstanding the above, Licensor reserves the right to release the
 Work under different license terms or to stop distributing the Work at
 any time; provided, however that any such election will not serve to
 withdraw this License (or any other license that has been, or is
 required to be, granted under the terms of this License), and this
 License will continue in full force and effect unless terminated as
 stated above.
 .
 8. Miscellaneous
 .
 a. Each time You Distribute or Publicly Perform the Work or a Collection,
 the Licensor offers to the recipient a license to the Work on the same
 terms and conditions as the license granted to You under this License.
 .
 b. Each time You Distribute or Publicly Perform an Adaptation, Licensor
 offers to the recipient a license to the original Work on the same
 terms and conditions as the license granted to You under this License.
 .
 c. If any provision of this License is invalid or unenforceable under
 applicable law, it shall not affect the validity or enforceability of
 the remainder of the terms of this License, and without further action
 by the parties to this agreement, such provision shall be reformed to
 the minimum extent necessary to make such provision valid and
 enforceable.
 .
 d. No term or provision of this License shall be deemed waived and no
 breach consented to unless such waiver or consent shall be in writing
 and signed by the party to be charged with such waiver or consent.
 .
 e. This License constitutes the entire agreement between the parties with
 respect to the Work licensed here. There are no understandings,
 agreements or representations with respect to the Work not specified
 here. Licensor shall not be bound by any additional provisions that
 may appear in any communication from You. This License may not be
 modified without the mutual written agreement of the Licensor and You.
 .
 f. The rights granted under, and the subject matter referenced, in this
 License were drafted utilizing the terminology of the Berne Convention
 for the Protection of Literary and Artistic Works (as amended on
 September 28, 1979), the Rome Convention of 1961, the WIPO Copyright
 Treaty of 1996, the WIPO Performances and Phonograms Treaty of 1996
 and the Universal Copyright Convention (as revised on July 24, 1971).
 These rights and subject matter take effect in the relevant
 jurisdiction in which the License terms are sought to be enforced
 according to the corresponding provisions of the implementation of
 those treaty provisions in the applicable national law. If the
 standard suite of rights granted under applicable copyright law
 includes additional rights not granted under this License, such
 additional rights are deemed to be included in the License; this
 License is not intended to restrict the license of any rights under
 applicable law.<|MERGE_RESOLUTION|>--- conflicted
+++ resolved
@@ -501,21 +501,25 @@
 License: CC-BY-SA-4.0
 Comment: Derived from works by Michael Zahniser (under the same license) 
 
-Files:
-<<<<<<< HEAD
- images/outfit/pug gridfire turret
- images/hardpoint/pug gridfire turret
+Files: sounds/thrasher.wav
+ sounds/point?defense.wav
+Copyright: Lineth (https://github.com/Lineth)
+License: CC-BY-SA-4.0
+Comment: Derived from public domain sounds taken from freesound.org.
+
+Files:
+images/outfit/pug gridfire turret
+images/hardpoint/pug gridfire turret
 Copyright: Becca Tommaso
 License: CC-BY-SA-3.0
 Comment: Based on 10010101001 (https://github.com/10010101001) concept, derived from works by Michael Zahniser (under the same license) 
-=======
- sounds/thrasher.wav
- sounds/point?defense.wav
-Copyright: Lineth (https://github.com/Lineth)
-License: CC-BY-SA-4.0
-Comment: Derived from public domain sounds taken from freesound.org.
-
->>>>>>> b73d640a
+
+Files:
+images/outfit/T3 anti missile
+images/hardpoint/T3 anti missile
+Copyright: Becca Tommaso
+License: CC-BY-SA-3.0
+Comment: Derived from works by Michael Zahniser (under the same license) 
 
 License: GPL-3+
  This program is free software: you can redistribute it and/or modify
