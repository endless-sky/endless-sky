﻿Format: https://www.debian.org/doc/packaging-manuals/copyright-format/1.0/
Upstream-Name: endless-sky
Upstream-Contact: Michael Zahniser <mzahniser@gmail.com>
Source: https://github.com/endless-sky/endless-sky

Files: *
Copyright: Michael Zahniser <mzahniser@gmail.com>
License: GPL-3+

Files: images/*
Copyright: Michael Zahniser <mzahniser@gmail.com>
License: CC-BY-SA-4.0

Files:
 images/outfit/*battery?hai*
 images/outfit/anti-missile?hai*
 images/outfit/cooling ducts?hai*
 images/outfit/dwarf?core?hai*
 images/outfit/fission?hai*
 images/outfit/fusion?hai*
 images/outfit/heavy?anti-missile?hai*
 images/ship/marrow*
 images/ship/mbounder*
 images/ship/mfalcon*
 images/ship/mfirebird*
 images/ship/mfury*
 images/ship/mleviathan*
 images/ship/mmanta*
 images/ship/mquicksilver*
 images/ship/mraven*
 images/ship/msplinter*
Copyright: Maximilian Korber
License: CC-BY-SA-4.0
Comment: Derived from works by Michael Zahniser (under the same license).

Files:
 images/outfit/gat*
 images/outfit/bullet*
 images/ship/hai?solifuge*
Copyright: Maximilian Korber
License: CC-BY-SA-4.0

Files:
 images/ship/hai?violin?spider*
Copyright: Maximilian Korber
License: CC-BY-SA-4.0
Comment: Derived from works by Christian Rhodes (under the same license).

Files:
 images/ship/pointedstick_vanguard*
Copyright: Maximilian Korber
License: CC-BY-SA-4.0
Comment: Derived from works by Nate Graham (under the same license).

Files:
 images/effect/railspark*
 images/projectile/tinyflare*
 images/outfit/*engines?hai*
 images/outfit/*steering?hai*
 images/outfit/*thruster?hai*
 images/outfit/tiny?ion?engines*
 images/ship/finch*
 images/ship/nest*
 images/ship/roost*
 images/ship/skein*
Copyright: Iaz Poolar
License: CC-BY-SA-4.0
Comment: Derived from works by Michael Zahniser (under the same license).

Files:
 images/projectile/bullet*
 images/outfit/bullet?impact*
Copyright: Iaz Poolar
License: CC-BY-SA-4.0
Comment: Derived from works by Jonathan Steck derived from works by Michael Zahniser (under the same license).

Files:
 images/ship/hai?pond?strider*
 images/ship/barb*
 images/ship/boxwing*
Copyright: Iaz Poolar
License: CC-BY-SA-4.0

Files:
 images/outfit/railgun*
 images/outfit/railslug*
 images/projectile/rail?slug*
 images/ship/hai?flea*
Copyright: Matthew Smestad
License: CC-BY-SA-4.0

Files:
 images/ship/vanguard*
 images/outfit/luxury accommodations*
 images/outfit/proton turret*
 images/hardpoint/proton turret*
 images/outfit/brig*
Copyright: Nate Graham <pointedstick@zoho.com>
License: CC-BY-SA-4.0

Files:
 images/land/sky2*
 images/land/sea3*
 images/land/beach4*
 images/land/canyon9*
Copyright: Emily Mell <hasmidas@gmail.com>
License: public domain
Based on public domain images taken from unsplash.com

Files:
 images/icon/gat*
Copyright: Jonathan Steck
License: CC-BY-SA-4.0
Comment: Derived from works by Maximilian Korber (under the same license).

Files:
 images/icon/rail?gun*
Copyright: Jonathan Steck
License: CC-BY-SA-4.0
Comment: Derived from works by Matthew Smestad (under the same license).

Files: images/outfit/*photovoltaic*
Copyright: Nick Barry (github.com/itsnickbarry)
License: CC-BY-SA-3.0
Comment: Derived from works by Michael Zahniser <mzahniser@gmail.com> and
 David Monniaux (commons.wikimedia.org/wiki/User:David.Monniaux)

Files:
 images/outfit/pug*
 images/planet/*-b*
Copyright: Frederick Goy IV (https://github.com/comnom)
License: CC-BY-SA-4.0

Files: images/outfit/*storage*
Copyright: Jonathan Steck
License: CC-BY-SA-4.0
Comment: Derived from works by Michael Zahniser and Maximilian Korber (under the same license).

Files: images/outfit/city-ship?license*
Copyright: Jonathan Steck
License: CC-BY-SA-4.0
Comment: Derived from works by Michael Zahniser and Evan Fluharty (under the same license).

Files:
 images/outfit/harvested*
Copyright: Michael Zahniser (mzahniser@gmail.com)
License: CC-BY-SA-4.0
Comment: Unless otherwise noted below, mineral photos are by Rob Lavinsky, under
 the CC-BY-SA-3.0 license.

Files:
 images/outfit/harvested?copper*
 images/outfit/harvested?iron*
 images/outfit/harvested?platinum*
 images/outfit/harvested?silver*
Copyright: Michael Zahniser (mzahniser@gmail.com)
License: CC-BY-SA-4.0
Comment: Incorporating photos by James St. John, under the CC-BY-2.0 license.

Files:
 images/outfit/harvested?gold*
Copyright: Michael Zahniser (mzahniser@gmail.com)
License: CC-BY-SA-4.0
Comment: Incorporating a photo by Aram Dulyan, under the CC-BY-2.0 license.

Files:
 images/outfit/jump?drive?(broken)*
Copyright: Darcy Manoel <Darcman00@gmail.com>
License: CC-BY-SA-4.0
Comment: Derived from works by Michael Zahniser (under the same license).

Files:
 images/ui/galaxy*
 images/planet/callisto*
 images/planet/earth*
 images/planet/europa*
 images/planet/ganymede*
 images/planet/io*
 images/planet/jupiter*
 images/planet/luna*
 images/planet/mars*
 images/planet/mercury*
 images/planet/miranda*
 images/planet/neptune*
 images/planet/oberon*
 images/planet/rhea*
 images/planet/tethys*
 images/planet/titan*
 images/planet/uranus*
 images/planet/venus*
Copyright: NASA
License: public-domain
 From NASA, and therefore in the public domain because they were created by
 government employees while doing work for the government.

Files: images/scene/*
Copyright: Various
License: public-domain
 Taken from morguefile.com, a collection of photographs that have been donated
 and placed in the public domain. (Exceptions noted below.)

Files: images/scene/geoscan*
Copyright: Michael Zahniser <mzahniser@gmail.com>
License: CC-BY-SA-4.0

Files: images/scene/loc*
Copyright: Library of Congress
License: public-domain
 From the Library of Congress. Public domain because they are photographs taken
 by a government employee as part of their job.

Files: images/scene/army*
Copyright: US Army
License: public-domain
 From the US Army. Public domain because they are photographs taken by a
 government employee as part of their job.

Files: images/scene/eso*
Copyright: ESO/L. Calçada (European Southern Observatory)
License: CC-BY-4.0

Files:
 images/scene/engine*
 images/scene/engine2*
Copyright: NASA
License: public-domain
 From NASA, and therefore in the public domain because they were created by
 government employees while doing work for the government.

Files: images/land/*
Copyright: Various
License: public-domain
 Taken from morgue-file.com, a collection of photographs that have been donated
 and placed in the public domain. (Exceptions noted below.)

Files: images/land/bwerner*
Copyright: Berthold Werner (commons.wikimedia.org/wiki/User:Berthold_Werner)
License: CC-BY-SA-3.0
Comment: Taken from Wikimedia commons. Cropped and edited.

Files: images/land/myrabella*
Copyright: Myrabella (commons.wikimedia.org/wiki/User:Myrabella)
License: CC-BY-SA-3.0
Comment: Taken from Wikimedia commons. Cropped and edited.

Files: images/land/dmottl*
Copyright: Dmitry A. Mottl (commons.wikimedia.org/wiki/User:Dmottl)
License: CC-BY-SA-3.0
Comment: Taken from Wikimedia commons. Cropped and edited.

Files: images/land/mfield*
Copyright: Matthew Field (commons.wikimedia.org/wiki/User:Mfield)
License: CC-BY-SA-3.0
Comment: Taken from Wikimedia commons. Cropped and edited.

Files: images/land/*-sfiera*
Copyright: Chris Pickel (sfiera.net)
License: CC-BY-SA-4.0

Files: images/land/*-striker*
Copyright: Michael Wilso (sixfootplus@gmail.com)
License: CC-BY-SA-4.0

Files: images/land/*-harro*
Copyright: @harro.eu (copyright@harro.eu)
License: CC-BY-SA-4.0

Files: images/land/*-iridium*
Copyright: @Iridium Ore (blueajp@gmail.com)
License: CC-BY-SA-4.0

Files: images/land/*-spfld*
Copyright: Eric Denni (spfldsatellite@gmail.com)
License: CC-BY-SA-4.0

Files: images/land/sivael*
Copyright: Tymoteusz Kapuściński (Sivael)
License: CC-BY-SA-4.0
Comment: Screenshots of environments created with assets purchased by Tymoteusz
 Kapuściński from the Unity Asset Store. Post-processing applied by Michael
 Zahniser to make the images look less artificial.
 
Files: images/outfit/scan?module*
Copyright: Zachary Siple
License: CC-BY-SA-4.0
Comment: Derived from works by Michael Zahniser (from under the same license).
 
Files: images/outfit/tactical?scanner*
Copyright: Zachary Siple
License: CC-BY-SA-4.0

Files:
 images/outfit/korath?rifle*
 images/outfit/hai?rifle*
 images/outfit/scram?drive*
 images/outfit/korath?fuel?processor*
 images/outfit/remnant?rifle*
 images/ship/hai?centipede*
 images/ship/hai?geocoris*
 images/ship/hai?grasshopper*
 images/ship/gull*
 images/ship/pelican*
 images/thumbnail/hai?centipede*
 images/thumbnail/hai?geocoris*
 images/thumbnail/hai?grasshopper*
 images/thumbnail/gull*
 images/thumbnail/pelican*
Copyright: Evan Fluharty (Evanfluharty@gmail.com)
License: CC-BY-SA-4.0
Comment: Derived from works by Michael Zahniser (under the same license).

Files: images/portrait/*
Copyright: Various
License: public-domain
 Taken from unsplash.com, a collection of photographs that have been donated and
 placed in the public domain.
 
 Files:
 images/outfit/quarg?skylance*
 images/hardpoint/quarg?skylance*
Copyright: Evan Fluharty (Evanfluharty@gmail.com)
License: CC-BY-SA-4.0
Comment: Derived and completed from works by Maximilian Korber (Wrzlprnft), Fernando S. Sáez (Azure Nyoki), and originally drawn up by Tommy Thach (Bladewood) (all under the same license)

 Files:
 images/outfit/quarg*
 images/hardpoint/quarg*
 images/outfit/small?quarg*
 images/outfit/medium?quarg*
 images/outfit/large?quarg*
Copyright: Evan Fluharty (Evanfluharty@gmail.com)
License: CC-BY-SA-4.0

Files:
 images/outfit/remnant?capital?license*
Copyright: Becca Tommaso (tommasobecca03@gmail.com)
License: CC-BY-SA-4.0
Comment: Derived from works by Michael Zahniser (under the same license).

Files:
 images/land/badlands0*
 images/land/badlands1*
 images/land/badlands2*
 images/land/badlands5*
 images/land/badlands6*
 images/land/badlands7*
 images/land/badlands8*
 images/land/beach0*
 images/land/beach2*
 images/land/beach3*
 images/land/beach5*
 images/land/beach6*
 images/land/canyon0*
 images/land/canyon1*
 images/land/canyon7*
 images/land/canyon8*
 images/land/city2*
 images/land/city4*
 images/land/city6*
 images/land/city7*
 images/land/city8*
 images/land/city9*
 images/land/city10*
 images/land/city11*
 images/land/city12*
 images/land/desert1*
 images/land/desert2*
 images/land/dune1*
 images/land/fields1*
 images/land/fields2*
 images/land/fields3*
 images/land/fields5*
 images/land/fields6*
 images/land/fields7*
 images/land/fields9*
 images/land/fog0*
 images/land/fog1*
 images/land/fog2*
 images/land/fog4*
 images/land/fog6*
 images/land/forest1*
 images/land/forest2*
 images/land/forest3*
 images/land/forest4*
 images/land/forest5*
 images/land/hills0*
 images/land/hills2*
 images/land/lava1*
 images/land/lava2*
 images/land/lava6*
 images/land/mountain0*
 images/land/mountain1*
 images/land/mountain3*
 images/land/mountain4*
 images/land/mountain5*
 images/land/mountain6*
 images/land/mountain7*
 images/land/mountain8*
 images/land/mountain9*
 images/land/sea1*
 images/land/sea5*
 images/land/sea7*
 images/land/sea8*
 images/land/sky0*
 images/land/sky3*
 images/land/sky4*
 images/land/sky5*
 images/land/sky7*
 images/land/sky8*
 images/land/sky9*
 images/land/snow0*
 images/land/snow1*
 images/land/snow2*
 images/land/snow3*
 images/land/snow4*
 images/land/snow5*
 images/land/snow6*
 images/land/snow7*
 images/land/snow10*
 images/land/space2*
 images/land/water0*
 images/land/water3*
 images/land/water4*
 images/land/water8*
Copyright: Various
License: public-domain
 Taken from unsplash.com, a collection of photographs that have been donated and
 placed in the public domain.

Files:
 images/land/lava0*
Copyright: USGS
License: public-domain
 From the USGS, and therefore in the public domain because they were created by
 government employees while doing work for the government.

Files:
 images/land/desert0*
 images/land/earthrise*
 images/land/nasa*
 images/land/space*
 images/land/station1*
 images/land/station2*
 images/land/station3*
 images/land/station4*
Copyright: NASA
License: public-domain
 From NASA, and therefore in the public domain because they were created by
 government employees while doing work for the government.

Files:
 images/land/station5.jpg
Copyright: Damien Jemison
License: CC-BY-SA-3.0
Comment: Taken from https://commons.wikimedia.org/wiki/File:Preamplifier_at_the_National_Ignition_Facility.jpg

Files:
 images/land/lava5*
Copyright: Michael Zahniser <mzahniser@gmail.com>
License: CC-BY-SA-4.0

Files: sounds/*
Copyright: Various
License: public-domain
 Based on public domain sounds taken from freesound.org.

Files: sounds/heavy?rocket?hit.wav
Copyright: Copyright Mike Koenig
License: CC-BY-SA-3.0
Comment: Taken from http://soundbible.com/1467-Grenade-Explosion.html

Files: sounds/missile?hit.wav
Copyright: Copyright "Nbs Dark"
License: public-domain
Comment: Taken from https://freesound.org/people/Nbs%20Dark/sounds/94185/

Files: sounds/torpedo?hit.wav
License: public-domain

Files: sounds/meteor.wav
Copyright: Copyright "18hiltc"
License: CC-BY-SA-3.0
Comment: Taken from https://freesound.org/people/18hiltc/sounds/202725/

Files: sounds/sidewinder.wav
License: public-domain
Comment: Taken from https://freesound.org/people/NHMWretched/sounds/151858/

Files: sounds/explosion?huge.wav
Copyright: Copyright Mike Koenig
License: CC-BY-SA-3.0
Comment: Taken from http://soundbible.com/1151-Grenade.html

Files: images/ship/mosprey*
Copyright: tehhowch (https://github.com/tehhowch)
License: CC-BY-SA-4.0
Comment: Derived from works by Michael Zahniser (under the same license).

Files: images/effect/explosion/pug/* 
Copyright: Vilhelm (https://github.com/Vilhelm16)
License: CC-BY-SA-4.0
Comment: Derived from works by Michael Zahniser (under the same license) 

Files:
 sounds/thrasher.wav
 sounds/point?defense.wav
Copyright: Lineth (https://github.com/Lineth)
License: CC-BY-SA-4.0
Comment: Derived from public domain sounds taken from freesound.org.

<<<<<<< HEAD
Files:
 images/outfit/T3?anti?missile*
 images/outfit/pug?gridfire?turret*
 images/hardpoint/T3?anti?missile*
 images/hardpoint/pug?gridfire?turret*
Copyright: Becca Tommaso (tommasobecca03@gmail.com)
License: CC-BY-SA-4.0
Comment: Derived from works by Frederick Goy IV (under the same license).
=======
Files: images/planet/station0
Copyright: Becca Tommaso (tommasobecca03@gmail.com)
License: CC-BY-SA-4.0
Comment: Derived from works by Michael Zahniser (under the same license).
>>>>>>> bb1597c2

License: GPL-3+
 This program is free software: you can redistribute it and/or modify
 it under the terms of the GNU General Public License as published by
 the Free Software Foundation; either version 3 of the License, or
 (at your option) any later version.
 .
 This program is distributed in the hope that it will be useful,
 but WITHOUT ANY WARRANTY; without even the implied warranty of
 MERCHANTABILITY or FITNESS FOR A PARTICULAR PURPOSE.  See the
 GNU General Public License for more details.
 .
 You should have received a copy of the GNU General Public License
 along with this program.  If not, see <http://www.gnu.org/licenses/>.
 .
 On Debian systems, the complete text of the GNU General Public
 License version 3 can be found in "/usr/share/common-licenses/GPL-3".

License: CC-BY-SA-4.0
 By exercising the Licensed Rights (defined below), You accept and agree
 to be bound by the terms and conditions of this Creative Commons
 Attribution-ShareAlike 4.0 International Public License ("Public
 License"). To the extent this Public License may be interpreted as a
 contract, You are granted the Licensed Rights in consideration of Your
 acceptance of these terms and conditions, and the Licensor grants You
 such rights in consideration of benefits the Licensor receives from
 making the Licensed Material available under these terms and
 conditions.
 .
 Section 1 -- Definitions.
 .
 a. Adapted Material means material subject to Copyright and Similar
 Rights that is derived from or based upon the Licensed Material
 and in which the Licensed Material is translated, altered,
 arranged, transformed, or otherwise modified in a manner requiring
 permission under the Copyright and Similar Rights held by the
 Licensor. For purposes of this Public License, where the Licensed
 Material is a musical work, performance, or sound recording,
 Adapted Material is always produced where the Licensed Material is
 synched in timed relation with a moving image.
 .
 b. Adapter's License means the license You apply to Your Copyright
 and Similar Rights in Your contributions to Adapted Material in
 accordance with the terms and conditions of this Public License.
 .
 c. BY-SA Compatible License means a license listed at
 creativecommons.org/compatiblelicenses, approved by Creative
 Commons as essentially the equivalent of this Public License.
 .
 d. Copyright and Similar Rights means copyright and/or similar rights
 closely related to copyright including, without limitation,
 performance, broadcast, sound recording, and Sui Generis Database
 Rights, without regard to how the rights are labeled or
 categorized. For purposes of this Public License, the rights
 specified in Section 2(b)(1)-(2) are not Copyright and Similar
 Rights.
 .
 e. Effective Technological Measures means those measures that, in the
 absence of proper authority, may not be circumvented under laws
 fulfilling obligations under Article 11 of the WIPO Copyright
 Treaty adopted on December 20, 1996, and/or similar international
 agreements.
 .
 f. Exceptions and Limitations means fair use, fair dealing, and/or
 any other exception or limitation to Copyright and Similar Rights
 that applies to Your use of the Licensed Material.
 .
 g. License Elements means the license attributes listed in the name
 of a Creative Commons Public License. The License Elements of this
 Public License are Attribution and ShareAlike.
 .
 h. Licensed Material means the artistic or literary work, database,
 or other material to which the Licensor applied this Public
 License.
 .
 i. Licensed Rights means the rights granted to You subject to the
 terms and conditions of this Public License, which are limited to
 all Copyright and Similar Rights that apply to Your use of the
 Licensed Material and that the Licensor has authority to license.
 .
 j. Licensor means the individual(s) or entity(ies) granting rights
 under this Public License.
 .
 k. Share means to provide material to the public by any means or
 process that requires permission under the Licensed Rights, such
 as reproduction, public display, public performance, distribution,
 dissemination, communication, or importation, and to make material
 available to the public including in ways that members of the
 public may access the material from a place and at a time
 individually chosen by them.
 .
 l. Sui Generis Database Rights means rights other than copyright
 resulting from Directive 96/9/EC of the European Parliament and of
 the Council of 11 March 1996 on the legal protection of databases,
 as amended and/or succeeded, as well as other essentially
 equivalent rights anywhere in the world.
 .
 m. You means the individual or entity exercising the Licensed Rights
 under this Public License. Your has a corresponding meaning.
 .
 Section 2 -- Scope.
 .
 a. License grant.
 .
 1. Subject to the terms and conditions of this Public License,
 the Licensor hereby grants You a worldwide, royalty-free,
 non-sublicensable, non-exclusive, irrevocable license to
 exercise the Licensed Rights in the Licensed Material to:
 .
 a. reproduce and Share the Licensed Material, in whole or
 in part; and
 .
 b. produce, reproduce, and Share Adapted Material.
 .
 2. Exceptions and Limitations. For the avoidance of doubt, where
 Exceptions and Limitations apply to Your use, this Public
 License does not apply, and You do not need to comply with
 its terms and conditions.
 .
 3. Term. The term of this Public License is specified in Section
 6(a).
 .
 4. Media and formats; technical modifications allowed. The
 Licensor authorizes You to exercise the Licensed Rights in
 all media and formats whether now known or hereafter created,
 and to make technical modifications necessary to do so. The
 Licensor waives and/or agrees not to assert any right or
 authority to forbid You from making technical modifications
 necessary to exercise the Licensed Rights, including
 technical modifications necessary to circumvent Effective
 Technological Measures. For purposes of this Public License,
 simply making modifications authorized by this Section 2(a)
 (4) never produces Adapted Material.
 .
 5. Downstream recipients.
 .
 a. Offer from the Licensor -- Licensed Material. Every
 recipient of the Licensed Material automatically
 receives an offer from the Licensor to exercise the
 Licensed Rights under the terms and conditions of this
 Public License.
 .
 b. Additional offer from the Licensor -- Adapted Material.
 Every recipient of Adapted Material from You
 automatically receives an offer from the Licensor to
 exercise the Licensed Rights in the Adapted Material
 under the conditions of the Adapter's License You apply.
 .
 c. No downstream restrictions. You may not offer or impose
 any additional or different terms or conditions on, or
 apply any Effective Technological Measures to, the
 Licensed Material if doing so restricts exercise of the
 Licensed Rights by any recipient of the Licensed
 Material.
 .
 6. No endorsement. Nothing in this Public License constitutes or
 may be construed as permission to assert or imply that You
 are, or that Your use of the Licensed Material is, connected
 with, or sponsored, endorsed, or granted official status by,
 the Licensor or others designated to receive attribution as
 provided in Section 3(a)(1)(A)(i).
 .
 b. Other rights.
 .
 1. Moral rights, such as the right of integrity, are not
 licensed under this Public License, nor are publicity,
 privacy, and/or other similar personality rights; however, to
 the extent possible, the Licensor waives and/or agrees not to
 assert any such rights held by the Licensor to the limited
 extent necessary to allow You to exercise the Licensed
 Rights, but not otherwise.
 .
 2. Patent and trademark rights are not licensed under this
 Public License.
 .
 3. To the extent possible, the Licensor waives any right to
 collect royalties from You for the exercise of the Licensed
 Rights, whether directly or through a collecting society
 under any voluntary or waivable statutory or compulsory
 licensing scheme. In all other cases the Licensor expressly
 reserves any right to collect such royalties.
 .
 Section 3 -- License Conditions.
 .
 Your exercise of the Licensed Rights is expressly made subject to the
 following conditions.
 .
 a. Attribution.
 .
 1. If You Share the Licensed Material (including in modified
 form), You must:
 .
 a. retain the following if it is supplied by the Licensor
 with the Licensed Material:
 .
 i. identification of the creator(s) of the Licensed
 Material and any others designated to receive
 attribution, in any reasonable manner requested by
 the Licensor (including by pseudonym if
 designated);
 .
 ii. a copyright notice;
 .
 iii. a notice that refers to this Public License;
 .
 iv. a notice that refers to the disclaimer of
 warranties;
 .
 v. a URI or hyperlink to the Licensed Material to the
 extent reasonably practicable;
 .
 b. indicate if You modified the Licensed Material and
 retain an indication of any previous modifications; and
 .
 c. indicate the Licensed Material is licensed under this
 Public License, and include the text of, or the URI or
 hyperlink to, this Public License.
 .
 2. You may satisfy the conditions in Section 3(a)(1) in any
 reasonable manner based on the medium, means, and context in
 which You Share the Licensed Material. For example, it may be
 reasonable to satisfy the conditions by providing a URI or
 hyperlink to a resource that includes the required
 information.
 .
 3. If requested by the Licensor, You must remove any of the
 information required by Section 3(a)(1)(A) to the extent
 reasonably practicable.
 .
 b. ShareAlike.
 .
 In addition to the conditions in Section 3(a), if You Share
 Adapted Material You produce, the following conditions also apply.
 .
 1. The Adapter's License You apply must be a Creative Commons
 license with the same License Elements, this version or
 later, or a BY-SA Compatible License.
 .
 2. You must include the text of, or the URI or hyperlink to, the
 Adapter's License You apply. You may satisfy this condition
 in any reasonable manner based on the medium, means, and
 context in which You Share Adapted Material.
 .
 3. You may not offer or impose any additional or different terms
 or conditions on, or apply any Effective Technological
 Measures to, Adapted Material that restrict exercise of the
 rights granted under the Adapter's License You apply.
 .
 Section 4 -- Sui Generis Database Rights.
 .
 Where the Licensed Rights include Sui Generis Database Rights that
 apply to Your use of the Licensed Material:
 .
 a. for the avoidance of doubt, Section 2(a)(1) grants You the right
 to extract, reuse, reproduce, and Share all or a substantial
 portion of the contents of the database;
 .
 b. if You include all or a substantial portion of the database
 contents in a database in which You have Sui Generis Database
 Rights, then the database in which You have Sui Generis Database
 Rights (but not its individual contents) is Adapted Material,
 .
 including for purposes of Section 3(b); and
 c. You must comply with the conditions in Section 3(a) if You Share
 all or a substantial portion of the contents of the database.
 .
 For the avoidance of doubt, this Section 4 supplements and does not
 replace Your obligations under this Public License where the Licensed
 Rights include other Copyright and Similar Rights.
 .
 Section 5 -- Disclaimer of Warranties and Limitation of Liability.
 .
 a. UNLESS OTHERWISE SEPARATELY UNDERTAKEN BY THE LICENSOR, TO THE
 EXTENT POSSIBLE, THE LICENSOR OFFERS THE LICENSED MATERIAL AS-IS
 AND AS-AVAILABLE, AND MAKES NO REPRESENTATIONS OR WARRANTIES OF
 ANY KIND CONCERNING THE LICENSED MATERIAL, WHETHER EXPRESS,
 IMPLIED, STATUTORY, OR OTHER. THIS INCLUDES, WITHOUT LIMITATION,
 WARRANTIES OF TITLE, MERCHANTABILITY, FITNESS FOR A PARTICULAR
 PURPOSE, NON-INFRINGEMENT, ABSENCE OF LATENT OR OTHER DEFECTS,
 ACCURACY, OR THE PRESENCE OR ABSENCE OF ERRORS, WHETHER OR NOT
 KNOWN OR DISCOVERABLE. WHERE DISCLAIMERS OF WARRANTIES ARE NOT
 ALLOWED IN FULL OR IN PART, THIS DISCLAIMER MAY NOT APPLY TO YOU.
 .
 b. TO THE EXTENT POSSIBLE, IN NO EVENT WILL THE LICENSOR BE LIABLE
 TO YOU ON ANY LEGAL THEORY (INCLUDING, WITHOUT LIMITATION,
 NEGLIGENCE) OR OTHERWISE FOR ANY DIRECT, SPECIAL, INDIRECT,
 INCIDENTAL, CONSEQUENTIAL, PUNITIVE, EXEMPLARY, OR OTHER LOSSES,
 COSTS, EXPENSES, OR DAMAGES ARISING OUT OF THIS PUBLIC LICENSE OR
 USE OF THE LICENSED MATERIAL, EVEN IF THE LICENSOR HAS BEEN
 ADVISED OF THE POSSIBILITY OF SUCH LOSSES, COSTS, EXPENSES, OR
 DAMAGES. WHERE A LIMITATION OF LIABILITY IS NOT ALLOWED IN FULL OR
 IN PART, THIS LIMITATION MAY NOT APPLY TO YOU.
 .
 c. The disclaimer of warranties and limitation of liability provided
 above shall be interpreted in a manner that, to the extent
 possible, most closely approximates an absolute disclaimer and
 waiver of all liability.
 .
 Section 6 -- Term and Termination.
 .
 a. This Public License applies for the term of the Copyright and
 Similar Rights licensed here. However, if You fail to comply with
 this Public License, then Your rights under this Public License
 terminate automatically.
 .
 b. Where Your right to use the Licensed Material has terminated under
 Section 6(a), it reinstates:
 .
 1. automatically as of the date the violation is cured, provided
 it is cured within 30 days of Your discovery of the
 violation; or
 .
 2. upon express reinstatement by the Licensor.
 .
 For the avoidance of doubt, this Section 6(b) does not affect any
 right the Licensor may have to seek remedies for Your violations
 of this Public License.
 .
 c. For the avoidance of doubt, the Licensor may also offer the
 Licensed Material under separate terms or conditions or stop
 distributing the Licensed Material at any time; however, doing so
 will not terminate this Public License.
 .
 d. Sections 1, 5, 6, 7, and 8 survive termination of this Public
 License.
 .
 Section 7 -- Other Terms and Conditions.
 .
 a. The Licensor shall not be bound by any additional or different
 terms or conditions communicated by You unless expressly agreed.
 .
 b. Any arrangements, understandings, or agreements regarding the
 Licensed Material not stated herein are separate from and
 independent of the terms and conditions of this Public License.
 .
 Section 8 -- Interpretation.
 .
 a. For the avoidance of doubt, this Public License does not, and
 shall not be interpreted to, reduce, limit, restrict, or impose
 conditions on any use of the Licensed Material that could lawfully
 be made without permission under this Public License.
 .
 b. To the extent possible, if any provision of this Public License is
 deemed unenforceable, it shall be automatically reformed to the
 minimum extent necessary to make it enforceable. If the provision
 cannot be reformed, it shall be severed from this Public License
 without affecting the enforceability of the remaining terms and
 conditions.
 .
 c. No term or condition of this Public License will be waived and no
 failure to comply consented to unless expressly agreed to by the
 Licensor.
 .
 d. Nothing in this Public License constitutes or may be interpreted
 as a limitation upon, or waiver of, any privileges and immunities
 that apply to the Licensor or You, including from the legal
 processes of any jurisdiction or authority.

License: CC-BY-4.0
 By exercising the Licensed Rights (defined below), You accept and agree
 to be bound by the terms and conditions of this Creative Commons
 Attribution 4.0 International Public License ("Public
 License"). To the extent this Public License may be interpreted as a
 contract, You are granted the Licensed Rights in consideration of Your
 acceptance of these terms and conditions, and the Licensor grants You
 such rights in consideration of benefits the Licensor receives from
 making the Licensed Material available under these terms and
 conditions.
 .
 Section 1 -- Definitions.
 .
 a. Adapted Material means material subject to Copyright and Similar
 Rights that is derived from or based upon the Licensed Material
 and in which the Licensed Material is translated, altered,
 arranged, transformed, or otherwise modified in a manner requiring
 permission under the Copyright and Similar Rights held by the
 Licensor. For purposes of this Public License, where the Licensed
 Material is a musical work, performance, or sound recording,
 Adapted Material is always produced where the Licensed Material is
 synched in timed relation with a moving image.
 .
 b. Adapter's License means the license You apply to Your Copyright
 and Similar Rights in Your contributions to Adapted Material in
 accordance with the terms and conditions of this Public License.
 .
 c. Copyright and Similar Rights means copyright and/or similar rights
 closely related to copyright including, without limitation,
 performance, broadcast, sound recording, and Sui Generis Database
 Rights, without regard to how the rights are labeled or
 categorized. For purposes of this Public License, the rights
 specified in Section 2(b)(1)-(2) are not Copyright and Similar
 Rights.
 .
 d. Effective Technological Measures means those measures that, in the
 absence of proper authority, may not be circumvented under laws
 fulfilling obligations under Article 11 of the WIPO Copyright
 Treaty adopted on December 20, 1996, and/or similar international
 agreements.
 .
 e. Exceptions and Limitations means fair use, fair dealing, and/or
 any other exception or limitation to Copyright and Similar Rights
 that applies to Your use of the Licensed Material.
 .
 f. Licensed Material means the artistic or literary work, database,
 or other material to which the Licensor applied this Public
 License.
 .
 g. Licensed Rights means the rights granted to You subject to the
 terms and conditions of this Public License, which are limited to
 all Copyright and Similar Rights that apply to Your use of the
 Licensed Material and that the Licensor has authority to license.
 .
 h. Licensor means the individual(s) or entity(ies) granting rights
 under this Public License.
 .
 i. Share means to provide material to the public by any means or
 process that requires permission under the Licensed Rights, such
 as reproduction, public display, public performance, distribution,
 dissemination, communication, or importation, and to make material
 available to the public including in ways that members of the
 public may access the material from a place and at a time
 individually chosen by them.
 .
 j. Sui Generis Database Rights means rights other than copyright
 resulting from Directive 96/9/EC of the European Parliament and of
 the Council of 11 March 1996 on the legal protection of databases,
 as amended and/or succeeded, as well as other essentially
 equivalent rights anywhere in the world.
 .
 k. You means the individual or entity exercising the Licensed Rights
 under this Public License. Your has a corresponding meaning.
 .
 Section 2 -- Scope.
 .
 a. License grant.
 .
 1. Subject to the terms and conditions of this Public License,
 the Licensor hereby grants You a worldwide, royalty-free,
 non-sublicensable, non-exclusive, irrevocable license to
 exercise the Licensed Rights in the Licensed Material to:
 .
 a. reproduce and Share the Licensed Material, in whole or
 in part; and
 .
 b. produce, reproduce, and Share Adapted Material.
 .
 2. Exceptions and Limitations. For the avoidance of doubt, where
 Exceptions and Limitations apply to Your use, this Public
 License does not apply, and You do not need to comply with
 its terms and conditions.
 .
 3. Term. The term of this Public License is specified in Section
 6(a).
 .
 4. Media and formats; technical modifications allowed. The
 Licensor authorizes You to exercise the Licensed Rights in
 all media and formats whether now known or hereafter created,
 and to make technical modifications necessary to do so. The
 Licensor waives and/or agrees not to assert any right or
 authority to forbid You from making technical modifications
 necessary to exercise the Licensed Rights, including
 technical modifications necessary to circumvent Effective
 Technological Measures. For purposes of this Public License,
 simply making modifications authorized by this Section 2(a)
 (4) never produces Adapted Material.
 .
 5. Downstream recipients.
 .
 a. Offer from the Licensor -- Licensed Material. Every
 recipient of the Licensed Material automatically
 receives an offer from the Licensor to exercise the
 Licensed Rights under the terms and conditions of this
 Public License.
 .
 b. No downstream restrictions. You may not offer or impose
 any additional or different terms or conditions on, or
 apply any Effective Technological Measures to, the
 Licensed Material if doing so restricts exercise of the
 Licensed Rights by any recipient of the Licensed
 Material.
 .
 6. No endorsement. Nothing in this Public License constitutes or
 may be construed as permission to assert or imply that You
 are, or that Your use of the Licensed Material is, connected
 with, or sponsored, endorsed, or granted official status by,
 the Licensor or others designated to receive attribution as
 provided in Section 3(a)(1)(A)(i).
 .
 b. Other rights.
 .
 1. Moral rights, such as the right of integrity, are not
 licensed under this Public License, nor are publicity,
 privacy, and/or other similar personality rights; however, to
 the extent possible, the Licensor waives and/or agrees not to
 assert any such rights held by the Licensor to the limited
 extent necessary to allow You to exercise the Licensed
 Rights, but not otherwise.
 .
 2. Patent and trademark rights are not licensed under this
 Public License.
 .
 3. To the extent possible, the Licensor waives any right to
 collect royalties from You for the exercise of the Licensed
 Rights, whether directly or through a collecting society
 under any voluntary or waivable statutory or compulsory
 licensing scheme. In all other cases the Licensor expressly
 reserves any right to collect such royalties.
 .
 Section 3 -- License Conditions.
 .
 Your exercise of the Licensed Rights is expressly made subject to the
 following conditions.
 .
 a. Attribution.
 .
 1. If You Share the Licensed Material (including in modified
 form), You must:
 .
 a. retain the following if it is supplied by the Licensor
 with the Licensed Material:
 .
 i. identification of the creator(s) of the Licensed
 Material and any others designated to receive
 attribution, in any reasonable manner requested by
 the Licensor (including by pseudonym if
 designated);
 .
 ii. a copyright notice;
 .
 iii. a notice that refers to this Public License;
 .
 iv. a notice that refers to the disclaimer of
 warranties;
 .
 v. a URI or hyperlink to the Licensed Material to the
 extent reasonably practicable;
 .
 b. indicate if You modified the Licensed Material and
 retain an indication of any previous modifications; and
 .
 c. indicate the Licensed Material is licensed under this
 Public License, and include the text of, or the URI or
 hyperlink to, this Public License.
 .
 2. You may satisfy the conditions in Section 3(a)(1) in any
 reasonable manner based on the medium, means, and context in
 which You Share the Licensed Material. For example, it may be
 reasonable to satisfy the conditions by providing a URI or
 hyperlink to a resource that includes the required
 information.
 .
 3. If requested by the Licensor, You must remove any of the
 information required by Section 3(a)(1)(A) to the extent
 reasonably practicable.
 .
 4. If You Share Adapted Material You produce, the Adapter's
 License You apply must not prevent recipients of the Adapted
 Material from complying with this Public License.
 .
 Section 4 -- Sui Generis Database Rights.
 .
 Where the Licensed Rights include Sui Generis Database Rights that
 apply to Your use of the Licensed Material:
 .
 a. for the avoidance of doubt, Section 2(a)(1) grants You the right
 to extract, reuse, reproduce, and Share all or a substantial
 portion of the contents of the database;
 .
 b. if You include all or a substantial portion of the database
 contents in a database in which You have Sui Generis Database
 Rights, then the database in which You have Sui Generis Database
 Rights (but not its individual contents) is Adapted Material; and
 .
 c. You must comply with the conditions in Section 3(a) if You Share
 all or a substantial portion of the contents of the database.
 .
 For the avoidance of doubt, this Section 4 supplements and does not
 replace Your obligations under this Public License where the Licensed
 Rights include other Copyright and Similar Rights.
 .
 Section 5 -- Disclaimer of Warranties and Limitation of Liability.
 .
 a. UNLESS OTHERWISE SEPARATELY UNDERTAKEN BY THE LICENSOR, TO THE
 EXTENT POSSIBLE, THE LICENSOR OFFERS THE LICENSED MATERIAL AS-IS
 AND AS-AVAILABLE, AND MAKES NO REPRESENTATIONS OR WARRANTIES OF
 ANY KIND CONCERNING THE LICENSED MATERIAL, WHETHER EXPRESS,
 IMPLIED, STATUTORY, OR OTHER. THIS INCLUDES, WITHOUT LIMITATION,
 WARRANTIES OF TITLE, MERCHANTABILITY, FITNESS FOR A PARTICULAR
 PURPOSE, NON-INFRINGEMENT, ABSENCE OF LATENT OR OTHER DEFECTS,
 ACCURACY, OR THE PRESENCE OR ABSENCE OF ERRORS, WHETHER OR NOT
 KNOWN OR DISCOVERABLE. WHERE DISCLAIMERS OF WARRANTIES ARE NOT
 ALLOWED IN FULL OR IN PART, THIS DISCLAIMER MAY NOT APPLY TO YOU.
 .
 b. TO THE EXTENT POSSIBLE, IN NO EVENT WILL THE LICENSOR BE LIABLE
 TO YOU ON ANY LEGAL THEORY (INCLUDING, WITHOUT LIMITATION,
 NEGLIGENCE) OR OTHERWISE FOR ANY DIRECT, SPECIAL, INDIRECT,
 INCIDENTAL, CONSEQUENTIAL, PUNITIVE, EXEMPLARY, OR OTHER LOSSES,
 COSTS, EXPENSES, OR DAMAGES ARISING OUT OF THIS PUBLIC LICENSE OR
 USE OF THE LICENSED MATERIAL, EVEN IF THE LICENSOR HAS BEEN
 ADVISED OF THE POSSIBILITY OF SUCH LOSSES, COSTS, EXPENSES, OR
 DAMAGES. WHERE A LIMITATION OF LIABILITY IS NOT ALLOWED IN FULL OR
 IN PART, THIS LIMITATION MAY NOT APPLY TO YOU.
 .
 c. The disclaimer of warranties and limitation of liability provided
 above shall be interpreted in a manner that, to the extent
 possible, most closely approximates an absolute disclaimer and
 waiver of all liability.
 .
 Section 6 -- Term and Termination.
 .
 a. This Public License applies for the term of the Copyright and
 Similar Rights licensed here. However, if You fail to comply with
 this Public License, then Your rights under this Public License
 terminate automatically.
 .
 b. Where Your right to use the Licensed Material has terminated under
 Section 6(a), it reinstates:
 .
 1. automatically as of the date the violation is cured, provided
 it is cured within 30 days of Your discovery of the
 violation; or
 .
 2. upon express reinstatement by the Licensor.
 .
 For the avoidance of doubt, this Section 6(b) does not affect any
 right the Licensor may have to seek remedies for Your violations
 of this Public License.
 .
 c. For the avoidance of doubt, the Licensor may also offer the
 Licensed Material under separate terms or conditions or stop
 distributing the Licensed Material at any time; however, doing so
 will not terminate this Public License.
 .
 d. Sections 1, 5, 6, 7, and 8 survive termination of this Public
 License.
 .
 Section 7 -- Other Terms and Conditions.
 .
 a. The Licensor shall not be bound by any additional or different
 terms or conditions communicated by You unless expressly agreed.
 .
 b. Any arrangements, understandings, or agreements regarding the
 Licensed Material not stated herein are separate from and
 independent of the terms and conditions of this Public License.
 .
 Section 8 -- Interpretation.
 .
 a. For the avoidance of doubt, this Public License does not, and
 shall not be interpreted to, reduce, limit, restrict, or impose
 conditions on any use of the Licensed Material that could lawfully
 be made without permission under this Public License.
 .
 b. To the extent possible, if any provision of this Public License is
 deemed unenforceable, it shall be automatically reformed to the
 minimum extent necessary to make it enforceable. If the provision
 cannot be reformed, it shall be severed from this Public License
 without affecting the enforceability of the remaining terms and
 conditions.
 .
 c. No term or condition of this Public License will be waived and no
 failure to comply consented to unless expressly agreed to by the
 Licensor.
 .
 d. Nothing in this Public License constitutes or may be interpreted
 as a limitation upon, or waiver of, any privileges and immunities
 that apply to the Licensor or You, including from the legal
 processes of any jurisdiction or authority.

License: CC-BY-SA-3.0
 CREATIVE COMMONS CORPORATION IS NOT A LAW FIRM AND DOES NOT PROVIDE
 LEGAL SERVICES. DISTRIBUTION OF THIS LICENSE DOES NOT CREATE AN
 ATTORNEY-CLIENT RELATIONSHIP. CREATIVE COMMONS PROVIDES THIS
 INFORMATION ON AN "AS-IS" BASIS. CREATIVE COMMONS MAKES NO WARRANTIES
 REGARDING THE INFORMATION PROVIDED, AND DISCLAIMS LIABILITY FOR
 DAMAGES RESULTING FROM ITS USE.
 .
 License
 .
 THE WORK (AS DEFINED BELOW) IS PROVIDED UNDER THE TERMS OF THIS CREATIVE
 COMMONS PUBLIC LICENSE ("CCPL" OR "LICENSE"). THE WORK IS PROTECTED BY
 COPYRIGHT AND/OR OTHER APPLICABLE LAW. ANY USE OF THE WORK OTHER THAN AS
 AUTHORIZED UNDER THIS LICENSE OR COPYRIGHT LAW IS PROHIBITED.
 .
 BY EXERCISING ANY RIGHTS TO THE WORK PROVIDED HERE, YOU ACCEPT AND AGREE
 TO BE BOUND BY THE TERMS OF THIS LICENSE. TO THE EXTENT THIS LICENSE MAY
 BE CONSIDERED TO BE A CONTRACT, THE LICENSOR GRANTS YOU THE RIGHTS
 CONTAINED HERE IN CONSIDERATION OF YOUR ACCEPTANCE OF SUCH TERMS AND
 CONDITIONS.
 .
 1. Definitions
 .
 a. "Adaptation" means a work based upon the Work, or upon the Work and
 other pre-existing works, such as a translation, adaptation,
 derivative work, arrangement of music or other alterations of a
 literary or artistic work, or phonogram or performance and includes
 cinematographic adaptations or any other form in which the Work may be
 recast, transformed, or adapted including in any form recognizably
 derived from the original, except that a work that constitutes a
 Collection will not be considered an Adaptation for the purpose of
 this License. For the avoidance of doubt, where the Work is a musical
 work, performance or phonogram, the synchronization of the Work in
 timed-relation with a moving image ("synching") will be considered an
 Adaptation for the purpose of this License.
 .
 b. "Collection" means a collection of literary or artistic works, such as
 encyclopedias and anthologies, or performances, phonograms or
 broadcasts, or other works or subject matter other than works listed
 in Section 1(f) below, which, by reason of the selection and
 arrangement of their contents, constitute intellectual creations, in
 which the Work is included in its entirety in unmodified form along
 with one or more other contributions, each constituting separate and
 independent works in themselves, which together are assembled into a
 collective whole. A work that constitutes a Collection will not be
 considered an Adaptation (as defined below) for the purposes of this
 License.
 .
 c. "Creative Commons Compatible License" means a license that is listed
 at https://creativecommons.org/compatiblelicenses that has been
 approved by Creative Commons as being essentially equivalent to this
 License, including, at a minimum, because that license: (i) contains
 terms that have the same purpose, meaning and effect as the License
 Elements of this License; and, (ii) explicitly permits the relicensing
 of adaptations of works made available under that license under this
 License or a Creative Commons jurisdiction license with the same
 License Elements as this License.
 .
 d. "Distribute" means to make available to the public the original and
 copies of the Work or Adaptation, as appropriate, through sale or
 other transfer of ownership.
 .
 e. "License Elements" means the following high-level license attributes
 as selected by Licensor and indicated in the title of this License:
 Attribution, ShareAlike.
 .
 f. "Licensor" means the individual, individuals, entity or entities that
 offer(s) the Work under the terms of this License.
 .
 g. "Original Author" means, in the case of a literary or artistic work,
 the individual, individuals, entity or entities who created the Work
 or if no individual or entity can be identified, the publisher; and in
 addition (i) in the case of a performance the actors, singers,
 musicians, dancers, and other persons who act, sing, deliver, declaim,
 play in, interpret or otherwise perform literary or artistic works or
 expressions of folklore; (ii) in the case of a phonogram the producer
 being the person or legal entity who first fixes the sounds of a
 performance or other sounds; and, (iii) in the case of broadcasts, the
 organization that transmits the broadcast.
 .
 h. "Work" means the literary and/or artistic work offered under the terms
 of this License including without limitation any production in the
 literary, scientific and artistic domain, whatever may be the mode or
 form of its expression including digital form, such as a book,
 pamphlet and other writing; a lecture, address, sermon or other work
 of the same nature; a dramatic or dramatico-musical work; a
 choreographic work or entertainment in dumb show; a musical
 composition with or without words; a cinematographic work to which are
 assimilated works expressed by a process analogous to cinematography;
 a work of drawing, painting, architecture, sculpture, engraving or
 lithography; a photographic work to which are assimilated works
 expressed by a process analogous to photography; a work of applied
 art; an illustration, map, plan, sketch or three-dimensional work
 relative to geography, topography, architecture or science; a
 performance; a broadcast; a phonogram; a compilation of data to the
 extent it is protected as a copyrightable work; or a work performed by
 a variety or circus performer to the extent it is not otherwise
 considered a literary or artistic work.
 .
 i. "You" means an individual or entity exercising rights under this
 License who has not previously violated the terms of this License with
 respect to the Work, or who has received express permission from the
 Licensor to exercise rights under this License despite a previous
 violation.
 .
 j. "Publicly Perform" means to perform public recitations of the Work and
 to communicate to the public those public recitations, by any means or
 process, including by wire or wireless means or public digital
 performances; to make available to the public Works in such a way that
 members of the public may access these Works from a place and at a
 place individually chosen by them; to perform the Work to the public
 by any means or process and the communication to the public of the
 performances of the Work, including by public digital performance; to
 broadcast and rebroadcast the Work by any means including signs,
 sounds or images.
 .
 k. "Reproduce" means to make copies of the Work by any means including
 without limitation by sound or visual recordings and the right of
 fixation and reproducing fixations of the Work, including storage of a
 protected performance or phonogram in digital form or other electronic
 medium.
 .
 2. Fair Dealing Rights. Nothing in this License is intended to reduce,
 limit, or restrict any uses free from copyright or rights arising from
 limitations or exceptions that are provided for in connection with the
 copyright protection under copyright law or other applicable laws.
 .
 3. License Grant. Subject to the terms and conditions of this License,
 Licensor hereby grants You a worldwide, royalty-free, non-exclusive,
 perpetual (for the duration of the applicable copyright) license to
 exercise the rights in the Work as stated below:
 .
 a. to Reproduce the Work, to incorporate the Work into one or more
 Collections, and to Reproduce the Work as incorporated in the
 Collections;
 .
 b. to create and Reproduce Adaptations provided that any such Adaptation,
 including any translation in any medium, takes reasonable steps to
 clearly label, demarcate or otherwise identify that changes were made
 to the original Work. For example, a translation could be marked "The
 original work was translated from English to Spanish," or a
 modification could indicate "The original work has been modified.";
 .
 c. to Distribute and Publicly Perform the Work including as incorporated
 in Collections; and,
 .
 d. to Distribute and Publicly Perform Adaptations.
 .
 e. For the avoidance of doubt:
 .
 i. Non-waivable Compulsory License Schemes. In those jurisdictions in
 which the right to collect royalties through any statutory or
 compulsory licensing scheme cannot be waived, the Licensor
 reserves the exclusive right to collect such royalties for any
 exercise by You of the rights granted under this License;
 .
 ii. Waivable Compulsory License Schemes. In those jurisdictions in
 which the right to collect royalties through any statutory or
 compulsory licensing scheme can be waived, the Licensor waives the
 exclusive right to collect such royalties for any exercise by You
 of the rights granted under this License; and,
 .
 iii. Voluntary License Schemes. The Licensor waives the right to
 collect royalties, whether individually or, in the event that the
 Licensor is a member of a collecting society that administers
 voluntary licensing schemes, via that society, from any exercise
 by You of the rights granted under this License.
 .
 The above rights may be exercised in all media and formats whether now
 known or hereafter devised. The above rights include the right to make
 such modifications as are technically necessary to exercise the rights in
 other media and formats. Subject to Section 8(f), all rights not expressly
 granted by Licensor are hereby reserved.
 .
 4. Restrictions. The license granted in Section 3 above is expressly made
 subject to and limited by the following restrictions:
 .
 a. You may Distribute or Publicly Perform the Work only under the terms
 of this License. You must include a copy of, or the Uniform Resource
 Identifier (URI) for, this License with every copy of the Work You
 Distribute or Publicly Perform. You may not offer or impose any terms
 on the Work that restrict the terms of this License or the ability of
 the recipient of the Work to exercise the rights granted to that
 recipient under the terms of the License. You may not sublicense the
 Work. You must keep intact all notices that refer to this License and
 to the disclaimer of warranties with every copy of the Work You
 Distribute or Publicly Perform. When You Distribute or Publicly
 Perform the Work, You may not impose any effective technological
 measures on the Work that restrict the ability of a recipient of the
 Work from You to exercise the rights granted to that recipient under
 the terms of the License. This Section 4(a) applies to the Work as
 incorporated in a Collection, but this does not require the Collection
 apart from the Work itself to be made subject to the terms of this
 License. If You create a Collection, upon notice from any Licensor You
 must, to the extent practicable, remove from the Collection any credit
 as required by Section 4(c), as requested. If You create an
 Adaptation, upon notice from any Licensor You must, to the extent
 practicable, remove from the Adaptation any credit as required by
 Section 4(c), as requested.
 .
 b. You may Distribute or Publicly Perform an Adaptation only under the
 terms of: (i) this License; (ii) a later version of this License with
 the same License Elements as this License; (iii) a Creative Commons
 jurisdiction license (either this or a later license version) that
 contains the same License Elements as this License (e.g.,
 Attribution-ShareAlike 3.0 US)); (iv) a Creative Commons Compatible
 License. If you license the Adaptation under one of the licenses
 mentioned in (iv), you must comply with the terms of that license. If
 you license the Adaptation under the terms of any of the licenses
 mentioned in (i), (ii) or (iii) (the "Applicable License"), you must
 comply with the terms of the Applicable License generally and the
 following provisions: (I) You must include a copy of, or the URI for,
 the Applicable License with every copy of each Adaptation You
 Distribute or Publicly Perform; (II) You may not offer or impose any
 terms on the Adaptation that restrict the terms of the Applicable
 License or the ability of the recipient of the Adaptation to exercise
 the rights granted to that recipient under the terms of the Applicable
 License; (III) You must keep intact all notices that refer to the
 Applicable License and to the disclaimer of warranties with every copy
 of the Work as included in the Adaptation You Distribute or Publicly
 Perform; (IV) when You Distribute or Publicly Perform the Adaptation,
 You may not impose any effective technological measures on the
 Adaptation that restrict the ability of a recipient of the Adaptation
 from You to exercise the rights granted to that recipient under the
 terms of the Applicable License. This Section 4(b) applies to the
 Adaptation as incorporated in a Collection, but this does not require
 the Collection apart from the Adaptation itself to be made subject to
 the terms of the Applicable License.
 .
 c. If You Distribute, or Publicly Perform the Work or any Adaptations or
 Collections, You must, unless a request has been made pursuant to
 Section 4(a), keep intact all copyright notices for the Work and
 provide, reasonable to the medium or means You are utilizing: (i) the
 name of the Original Author (or pseudonym, if applicable) if supplied,
 and/or if the Original Author and/or Licensor designate another party
 or parties (e.g., a sponsor institute, publishing entity, journal) for
 attribution ("Attribution Parties") in Licensor's copyright notice,
 terms of service or by other reasonable means, the name of such party
 or parties; (ii) the title of the Work if supplied; (iii) to the
 extent reasonably practicable, the URI, if any, that Licensor
 specifies to be associated with the Work, unless such URI does not
 refer to the copyright notice or licensing information for the Work;
 and (iv) , consistent with Ssection 3(b), in the case of an
 Adaptation, a credit identifying the use of the Work in the Adaptation
 (e.g., "French translation of the Work by Original Author," or
 "Screenplay based on original Work by Original Author"). The credit
 required by this Section 4(c) may be implemented in any reasonable
 manner; provided, however, that in the case of a Adaptation or
 Collection, at a minimum such credit will appear, if a credit for all
 contributing authors of the Adaptation or Collection appears, then as
 part of these credits and in a manner at least as prominent as the
 credits for the other contributing authors. For the avoidance of
 doubt, You may only use the credit required by this Section for the
 purpose of attribution in the manner set out above and, by exercising
 Your rights under this License, You may not implicitly or explicitly
 assert or imply any connection with, sponsorship or endorsement by the
 Original Author, Licensor and/or Attribution Parties, as appropriate,
 of You or Your use of the Work, without the separate, express prior
 written permission of the Original Author, Licensor and/or Attribution
 Parties.
 .
 d. Except as otherwise agreed in writing by the Licensor or as may be
 otherwise permitted by applicable law, if You Reproduce, Distribute or
 Publicly Perform the Work either by itself or as part of any
 Adaptations or Collections, You must not distort, mutilate, modify or
 take other derogatory action in relation to the Work which would be
 prejudicial to the Original Author's honor or reputation. Licensor
 agrees that in those jurisdictions (e.g. Japan), in which any exercise
 of the right granted in Section 3(b) of this License (the right to
 make Adaptations) would be deemed to be a distortion, mutilation,
 modification or other derogatory action prejudicial to the Original
 Author's honor and reputation, the Licensor will waive or not assert,
 as appropriate, this Section, to the fullest extent permitted by the
 applicable national law, to enable You to reasonably exercise Your
 right under Section 3(b) of this License (right to make Adaptations)
 but not otherwise.
 .
 5. Representations, Warranties and Disclaimer
 .
 UNLESS OTHERWISE MUTUALLY AGREED TO BY THE PARTIES IN WRITING, LICENSOR
 OFFERS THE WORK AS-IS AND MAKES NO REPRESENTATIONS OR WARRANTIES OF ANY
 KIND CONCERNING THE WORK, EXPRESS, IMPLIED, STATUTORY OR OTHERWISE,
 INCLUDING, WITHOUT LIMITATION, WARRANTIES OF TITLE, MERCHANTIBILITY,
 FITNESS FOR A PARTICULAR PURPOSE, NONINFRINGEMENT, OR THE ABSENCE OF
 LATENT OR OTHER DEFECTS, ACCURACY, OR THE PRESENCE OF ABSENCE OF ERRORS,
 WHETHER OR NOT DISCOVERABLE. SOME JURISDICTIONS DO NOT ALLOW THE EXCLUSION
 OF IMPLIED WARRANTIES, SO SUCH EXCLUSION MAY NOT APPLY TO YOU.
 .
 6. Limitation on Liability. EXCEPT TO THE EXTENT REQUIRED BY APPLICABLE
 LAW, IN NO EVENT WILL LICENSOR BE LIABLE TO YOU ON ANY LEGAL THEORY FOR
 ANY SPECIAL, INCIDENTAL, CONSEQUENTIAL, PUNITIVE OR EXEMPLARY DAMAGES
 ARISING OUT OF THIS LICENSE OR THE USE OF THE WORK, EVEN IF LICENSOR HAS
 BEEN ADVISED OF THE POSSIBILITY OF SUCH DAMAGES.
 .
 7. Termination
 .
 a. This License and the rights granted hereunder will terminate
 automatically upon any breach by You of the terms of this License.
 Individuals or entities who have received Adaptations or Collections
 from You under this License, however, will not have their licenses
 terminated provided such individuals or entities remain in full
 compliance with those licenses. Sections 1, 2, 5, 6, 7, and 8 will
 survive any termination of this License.
 .
 b. Subject to the above terms and conditions, the license granted here is
 perpetual (for the duration of the applicable copyright in the Work).
 Notwithstanding the above, Licensor reserves the right to release the
 Work under different license terms or to stop distributing the Work at
 any time; provided, however that any such election will not serve to
 withdraw this License (or any other license that has been, or is
 required to be, granted under the terms of this License), and this
 License will continue in full force and effect unless terminated as
 stated above.
 .
 8. Miscellaneous
 .
 a. Each time You Distribute or Publicly Perform the Work or a Collection,
 the Licensor offers to the recipient a license to the Work on the same
 terms and conditions as the license granted to You under this License.
 .
 b. Each time You Distribute or Publicly Perform an Adaptation, Licensor
 offers to the recipient a license to the original Work on the same
 terms and conditions as the license granted to You under this License.
 .
 c. If any provision of this License is invalid or unenforceable under
 applicable law, it shall not affect the validity or enforceability of
 the remainder of the terms of this License, and without further action
 by the parties to this agreement, such provision shall be reformed to
 the minimum extent necessary to make such provision valid and
 enforceable.
 .
 d. No term or provision of this License shall be deemed waived and no
 breach consented to unless such waiver or consent shall be in writing
 and signed by the party to be charged with such waiver or consent.
 .
 e. This License constitutes the entire agreement between the parties with
 respect to the Work licensed here. There are no understandings,
 agreements or representations with respect to the Work not specified
 here. Licensor shall not be bound by any additional provisions that
 may appear in any communication from You. This License may not be
 modified without the mutual written agreement of the Licensor and You.
 .
 f. The rights granted under, and the subject matter referenced, in this
 License were drafted utilizing the terminology of the Berne Convention
 for the Protection of Literary and Artistic Works (as amended on
 September 28, 1979), the Rome Convention of 1961, the WIPO Copyright
 Treaty of 1996, the WIPO Performances and Phonograms Treaty of 1996
 and the Universal Copyright Convention (as revised on July 24, 1971).
 These rights and subject matter take effect in the relevant
 jurisdiction in which the License terms are sought to be enforced
 according to the corresponding provisions of the implementation of
 those treaty provisions in the applicable national law. If the
 standard suite of rights granted under applicable copyright law
 includes additional rights not granted under this License, such
 additional rights are deemed to be included in the License; this
 License is not intended to restrict the license of any rights under
 applicable law.<|MERGE_RESOLUTION|>--- conflicted
+++ resolved
@@ -508,7 +508,6 @@
 License: CC-BY-SA-4.0
 Comment: Derived from public domain sounds taken from freesound.org.
 
-<<<<<<< HEAD
 Files:
  images/outfit/T3?anti?missile*
  images/outfit/pug?gridfire?turret*
@@ -517,12 +516,11 @@
 Copyright: Becca Tommaso (tommasobecca03@gmail.com)
 License: CC-BY-SA-4.0
 Comment: Derived from works by Frederick Goy IV (under the same license).
-=======
+
 Files: images/planet/station0
 Copyright: Becca Tommaso (tommasobecca03@gmail.com)
 License: CC-BY-SA-4.0
 Comment: Derived from works by Michael Zahniser (under the same license).
->>>>>>> bb1597c2
 
 License: GPL-3+
  This program is free software: you can redistribute it and/or modify
