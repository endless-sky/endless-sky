﻿Format: https://www.debian.org/doc/packaging-manuals/copyright-format/1.0/
Upstream-Name: endless-sky
Upstream-Contact: Michael Zahniser <mzahniser@gmail.com>
Source: https://github.com/endless-sky/endless-sky

Files: *
Copyright: Michael Zahniser <mzahniser@gmail.com>
License: GPL-3+

Files: fonts/fonts.conf
Copyright: 2019 OOTA, Masato
License: GPL-3+
Comment: Derived from works by the Battle for Wesnoth Project https://www.wesnoth.org/

Files: fonts/Ubuntu-R.ttf
Copyright: 2010–2011 Canonical Ltd
License: Ubuntu-Font-Licence-1.0

Files: images/*
Copyright: Michael Zahniser <mzahniser@gmail.com>
License: CC-BY-SA-4.0

Files:
 images/outfit/*battery?hai*
 images/outfit/anti-missile?hai*
 images/outfit/cooling ducts?hai*
 images/outfit/dwarf?core?hai*
 images/outfit/fission?hai*
 images/outfit/fusion?hai*
 images/outfit/heavy?anti-missile?hai*
 images/ship/marrow*
 images/ship/mbounder*
 images/ship/mfalcon*
 images/ship/mfury*
 images/ship/mmanta*
 images/ship/mquicksilver*
 images/ship/mraven*
 images/ship/msplinter*
Copyright: Maximilian Korber
License: CC-BY-SA-4.0
Comment: Derived from works by Michael Zahniser (under the same license).

Files:
 images/outfit/gat*
 images/outfit/bullet*
 images/ship/hai?solifuge*
Copyright: Maximilian Korber
License: CC-BY-SA-4.0

Files:
 images/ship/hai?violin?spider*
Copyright: Maximilian Korber
License: CC-BY-SA-4.0
Comment: Derived from works by Christian Rhodes (under the same license).

Files:
 images/ship/pointedstick_vanguard*
Copyright: Maximilian Korber
License: CC-BY-SA-4.0
Comment: Derived from works by Nate Graham (under the same license).

Files:
 images/effect/railspark*
 images/projectile/tinyflare*
 images/outfit/*engines?hai*
 images/outfit/*steering?hai*
 images/outfit/*thruster?hai*
 images/outfit/tiny?ion?engines*
 images/ship/finch*
Copyright: Iaz Poolar
License: CC-BY-SA-4.0
Comment: Derived from works by Michael Zahniser (under the same license).

Files:
 images/projectile/bullet*
 images/outfit/bullet?impact*
Copyright: Iaz Poolar
License: CC-BY-SA-4.0
Comment: Derived from works by Jonathan Steck derived from works by Michael Zahniser (under the same license).

Files:
 images/ship/hai?pond?strider*
 images/ship/barb*
Copyright: Iaz Poolar
License: CC-BY-SA-4.0

Files:
 images/outfit/railgun*
 images/outfit/railslug*
 images/projectile/rail?slug*
 images/ship/hai?flea*
Copyright: Matthew Smestad
License: CC-BY-SA-4.0

Files:
 images/ship/vanguard*
 images/outfit/luxury accommodations*
 images/outfit/proton turret*
 images/hardpoint/proton turret*
 images/outfit/brig*
Copyright: Nate Graham <pointedstick@zoho.com>
License: CC-BY-SA-4.0

Files:
 images/land/sky2*
 images/land/sea3*
 images/land/beach4*
 images/land/canyon9*
Copyright: Emily Mell <hasmidas@gmail.com>
License: public domain
Based on public domain images taken from unsplash.com

Files:
 images/icon/gat*
Copyright: Jonathan Steck
License: CC-BY-SA-4.0
Comment: Derived from works by Maximilian Korber (under the same license).

Files:
 images/icon/rail?gun*
Copyright: Jonathan Steck
License: CC-BY-SA-4.0
Comment: Derived from works by Matthew Smestad (under the same license).

Files: images/outfit/*photovoltaic*
Copyright: Nick Barry (github.com/itsnickbarry)
License: CC-BY-SA-3.0
Comment: Derived from works by Michael Zahniser <mzahniser@gmail.com> and
 David Monniaux (commons.wikimedia.org/wiki/User:David.Monniaux)

Files:
 images/outfit/pug*
 images/planet/*-b*
Copyright: Frederick Goy IV (https://github.com/comnom)
License: CC-BY-SA-4.0

Files: images/outfit/*storage*
Copyright: Jonathan Steck
License: CC-BY-SA-4.0
Comment: Derived from works by Michael Zahniser and Maximilian Korber (under the same license).

Files: images/outfit/city-ship?license*
Copyright: Jonathan Steck
License: CC-BY-SA-4.0
Comment: Derived from works by Michael Zahniser and Evan Fluharty (under the same license).

Files:
 images/outfit/harvested*
Copyright: Michael Zahniser (mzahniser@gmail.com)
License: CC-BY-SA-4.0
Comment: Unless otherwise noted below, mineral photos are by Rob Lavinsky, under
 the CC-BY-SA-3.0 license.

Files:
 images/outfit/harvested?copper*
 images/outfit/harvested?iron*
 images/outfit/harvested?platinum*
 images/outfit/harvested?silver*
Copyright: Michael Zahniser (mzahniser@gmail.com)
License: CC-BY-SA-4.0
Comment: Incorporating photos by James St. John, under the CC-BY-2.0 license.

Files:
 images/outfit/harvested?gold*
Copyright: Michael Zahniser (mzahniser@gmail.com)
License: CC-BY-SA-4.0
Comment: Incorporating a photo by Aram Dulyan, under the CC-BY-2.0 license.

Files:
 images/outfit/jump?drive?(broken)*
Copyright: Darcy Manoel <Darcman00@gmail.com>
License: CC-BY-SA-4.0
Comment: Derived from works by Michael Zahniser (under the same license).

Files:
 images/ui/galaxy*
 images/ui/pleiades*
 images/planet/callisto*
 images/planet/earth*
 images/planet/europa*
 images/planet/ganymede*
 images/planet/io*
 images/planet/jupiter*
 images/planet/luna*
 images/planet/mars*
 images/planet/mercury*
 images/planet/miranda*
 images/planet/neptune*
 images/planet/oberon*
 images/planet/rhea*
 images/planet/tethys*
 images/planet/titan*
 images/planet/uranus*
 images/planet/venus*
Copyright: NASA
License: public-domain
 From NASA, and therefore in the public domain because they were created by
 government employees while doing work for the government.

Files: images/scene/*
Copyright: Various
License: public-domain
 Taken from morguefile.com, a collection of photographs that have been donated
 and placed in the public domain. (Exceptions noted below.)

Files: images/scene/geoscan*
Copyright: Michael Zahniser <mzahniser@gmail.com>
License: CC-BY-SA-4.0

Files: images/scene/loc*
Copyright: Library of Congress
License: public-domain
 From the Library of Congress. Public domain because they are photographs taken
 by a government employee as part of their job.

Files: images/scene/army*
Copyright: US Army
License: public-domain
 From the US Army. Public domain because they are photographs taken by a
 government employee as part of their job.

Files: images/scene/eso*
Copyright: ESO/L. Calçada (European Southern Observatory)
License: CC-BY-4.0

Files:
 images/scene/engine*
 images/scene/engine2*
Copyright: NASA
License: public-domain
 From NASA, and therefore in the public domain because they were created by
 government employees while doing work for the government.

Files: images/land/*
Copyright: Various
License: public-domain
 Taken from morgue-file.com, a collection of photographs that have been donated
 and placed in the public domain. (Exceptions noted below.)

Files: images/land/bwerner*
Copyright: Berthold Werner (commons.wikimedia.org/wiki/User:Berthold_Werner)
License: CC-BY-SA-3.0
Comment: Taken from Wikimedia commons. Cropped and edited.

Files: images/land/myrabella*
Copyright: Myrabella (commons.wikimedia.org/wiki/User:Myrabella)
License: CC-BY-SA-3.0
Comment: Taken from Wikimedia commons. Cropped and edited.

Files: images/land/dmottl*
Copyright: Dmitry A. Mottl (commons.wikimedia.org/wiki/User:Dmottl)
License: CC-BY-SA-3.0
Comment: Taken from Wikimedia commons. Cropped and edited.

Files: images/land/mfield*
Copyright: Matthew Field (commons.wikimedia.org/wiki/User:Mfield)
License: CC-BY-SA-3.0
Comment: Taken from Wikimedia commons. Cropped and edited.

Files: images/land/*-sfiera*
Copyright: Chris Pickel (sfiera.net)
License: CC-BY-SA-4.0

Files: images/land/*-striker*
Copyright: Michael Wilso (sixfootplus@gmail.com)
License: CC-BY-SA-4.0

Files: images/land/*-harro*
Copyright: @harro.eu (copyright@harro.eu)
License: CC-BY-SA-4.0

Files: images/land/*-iridium*
Copyright: @Iridium Ore (blueajp@gmail.com)
License: CC-BY-SA-4.0

Files: images/land/*-spfld*
Copyright: Eric Denni (spfldsatellite@gmail.com)
License: CC-BY-SA-4.0

Files: images/land/sivael*
Copyright: Tymoteusz Kapuściński (Sivael)
License: CC-BY-SA-4.0
Comment: Screenshots of environments created with assets purchased by Tymoteusz
 Kapuściński from the Unity Asset Store. Post-processing applied by Michael
 Zahniser to make the images look less artificial.
 
Files: images/outfit/scan?module*
Copyright: Zachary Siple
License: CC-BY-SA-4.0
Comment: Derived from works by Michael Zahniser (from under the same license).
 
Files: images/outfit/tactical?scanner*
Copyright: Zachary Siple
License: CC-BY-SA-4.0

Files:
 images/outfit/korath?rifle*
 images/outfit/hai?rifle*
 images/outfit/scram?drive*
 images/outfit/korath?fuel?processor*
 images/outfit/remnant?rifle*
 images/ship/hai?centipede*
 images/ship/hai?geocoris*
 images/ship/hai?grasshopper*
 images/ship/gull*
 images/ship/pelican*
 images/ship/riptide*
 images/thumbnail/hai?centipede*
 images/thumbnail/hai?geocoris*
 images/thumbnail/hai?grasshopper*
 images/thumbnail/gull*
 images/thumbnail/pelican*
 images/thumbnail/riptide*
Copyright: Evan Fluharty (Evanfluharty@gmail.com)
License: CC-BY-SA-4.0
Comment: Derived from works by Michael Zahniser (under the same license).

Files: images/portrait/*
Copyright: Various
License: public-domain
 Taken from unsplash.com, a collection of photographs that have been donated and
 placed in the public domain.
 
Files:
 images/outfit/quarg?skylance*
 images/hardpoint/quarg?skylance*
Copyright: Evan Fluharty (Evanfluharty@gmail.com)
License: CC-BY-SA-4.0
Comment: Derived and completed from works by Maximilian Korber (Wrzlprnft), Fernando S. Sáez (Azure Nyoki), and originally drawn up by Tommy Thach (Bladewood) (all under the same license)

Files:
 images/outfit/quarg*
 images/hardpoint/quarg*
 images/outfit/small?quarg*
 images/outfit/medium?quarg*
 images/outfit/large?quarg*
 images/outfit/enforcer?riot?staff*
 images/outfit/laser?rifle*
 images/outfit/hai?pebble?core*
 images/outfit/hai?boulder*
 images/outfit/hai?geode*
Copyright: Evan Fluharty (Evanfluharty@gmail.com)
License: CC-BY-SA-4.0

Files:
 images/effect/remnant?afterburner/remnant?afterburner*
 images/hardpoint/annihilator?turret*
 images/hardpoint/inhibitor?turret*
 images/hardpoint/ion?hail?turret*
 images/hardpoint/ravager?turret*
 images/outfit/inhibitor?turret*
 images/outfit/ion?hail?turret*
 images/outfit/overcharged?shield?module*
 images/outfit/overclocked?repair?module*
 images/outfit/remnant?afterburner*
 images/outfit/remnant?capital?license*
 images/outfit/salvage?scanner*
 images/outfit/tiny?remnant?engine*
 images/outfit/void?rifle*
 images/scene/penguinscene*
 images/ship/ibis*
 images/ship/penguin/penguin*
 images/ship/petrel*
 images/ship/tern*
 images/thumbnail/ibis*
 images/thumbnail/penguin*
 images/thumbnail/petrel*
 images/thumbnail/tern*
 images/planet/station1c*
 images/planet/station2c*
 images/planet/station3c*
 images/ship/archon?b*
 images/ship/archon?c*
 images/asteroid/yottrite*
Copyright: Becca Tommaso (tommasobecca03@gmail.com)
License: CC-BY-SA-4.0
Comment: Derived from works by Michael Zahniser (under the same license).

Files:
 images/outfit/harvested?yottrite*
Copyright: Becca Tommaso (tommasobecca03@gmail.com)
License: CC-BY-SA-3.0
Comment: Derived from works by Michael Zahniser and Rob Lavinsky (under the same license).

Files:
 images/effect/flotsam?yottrite*
Copyright: Becca Tommaso (tommasobecca03@gmail.com)
License: CC-BY-SA-3.0
Comment: Derived from works by Rob Lavinsky (under the same license).

Files:
 images/land/badlands0*
 images/land/badlands1*
 images/land/badlands2*
 images/land/badlands5*
 images/land/badlands6*
 images/land/badlands7*
 images/land/badlands8*
 images/land/beach0*
 images/land/beach2*
 images/land/beach3*
 images/land/beach5*
 images/land/beach6*
 images/land/canyon0*
 images/land/canyon1*
 images/land/canyon7*
 images/land/canyon8*
 images/land/city2*
 images/land/city4*
 images/land/city6*
 images/land/city7*
 images/land/city8*
 images/land/city9*
 images/land/city10*
 images/land/city11*
 images/land/city12*
 images/land/desert1*
 images/land/desert2*
 images/land/dune1*
 images/land/fields1*
 images/land/fields2*
 images/land/fields3*
 images/land/fields5*
 images/land/fields6*
 images/land/fields7*
 images/land/fields9*
 images/land/fog0*
 images/land/fog1*
 images/land/fog2*
 images/land/fog4*
 images/land/fog6*
 images/land/forest1*
 images/land/forest2*
 images/land/forest3*
 images/land/forest4*
 images/land/forest5*
 images/land/hills0*
 images/land/hills2*
 images/land/lava1*
 images/land/lava2*
 images/land/lava6*
 images/land/mountain0*
 images/land/mountain1*
 images/land/mountain3*
 images/land/mountain4*
 images/land/mountain5*
 images/land/mountain6*
 images/land/mountain7*
 images/land/mountain8*
 images/land/mountain9*
 images/land/sea1*
 images/land/sea5*
 images/land/sea7*
 images/land/sea8*
 images/land/sky0*
 images/land/sky3*
 images/land/sky4*
 images/land/sky5*
 images/land/sky7*
 images/land/sky8*
 images/land/sky9*
 images/land/snow0*
 images/land/snow1*
 images/land/snow2*
 images/land/snow3*
 images/land/snow4*
 images/land/snow5*
 images/land/snow6*
 images/land/snow7*
 images/land/snow10*
 images/land/space2*
 images/land/water0*
 images/land/water3*
 images/land/water4*
 images/land/water8*
Copyright: Various
License: public-domain
 Taken from unsplash.com, a collection of photographs that have been donated and
 placed in the public domain.

Files:
 images/land/lava0*
Copyright: USGS
License: public-domain
 From the USGS, and therefore in the public domain because they were created by
 government employees while doing work for the government.

Files:
 images/land/desert0*
 images/land/earthrise*
 images/land/nasa*
 images/land/space*
 images/land/station1*
 images/land/station2*
 images/land/station3*
 images/land/station4*
Copyright: NASA
License: public-domain
 From NASA, and therefore in the public domain because they were created by
 government employees while doing work for the government.

Files:
 images/land/station5.jpg
Copyright: Damien Jemison
License: CC-BY-SA-3.0
Comment: Taken from https://commons.wikimedia.org/wiki/File:Preamplifier_at_the_National_Ignition_Facility.jpg

Files:
 images/land/lava5*
Copyright: Michael Zahniser <mzahniser@gmail.com>
License: CC-BY-SA-4.0

Files: sounds/*
Copyright: Various
License: public-domain
 Based on public domain sounds taken from freesound.org.

Files: sounds/heavy?rocket?hit.wav
Copyright: Copyright Mike Koenig
License: CC-BY-SA-3.0
Comment: Taken from http://soundbible.com/1467-Grenade-Explosion.html

Files: sounds/missile?hit.wav
Copyright: Copyright "Nbs Dark"
License: public-domain
Comment: Taken from https://freesound.org/people/Nbs%20Dark/sounds/94185/

Files: sounds/torpedo?hit.wav
License: public-domain

Files: sounds/meteor.wav
Copyright: Copyright "18hiltc"
License: CC-BY-SA-3.0
Comment: Taken from https://freesound.org/people/18hiltc/sounds/202725/

Files: sounds/sidewinder.wav
License: public-domain
Comment: Taken from https://freesound.org/people/NHMWretched/sounds/151858/

Files: sounds/explosion?huge.wav
Copyright: Copyright Mike Koenig
License: CC-BY-SA-3.0
Comment: Taken from http://soundbible.com/1151-Grenade.html

Files: images/ship/mosprey*
Copyright: tehhowch (https://github.com/tehhowch)
License: CC-BY-SA-4.0
Comment: Derived from works by Michael Zahniser (under the same license).

Files: images/effect/explosion/pug/*
Copyright: Vilhelm (https://github.com/Vilhelm16)
License: CC-BY-SA-4.0
Comment: Derived from works by Michael Zahniser (under the same license).

Files:
 sounds/thrasher.wav
 sounds/point?defense.wav
Copyright: Lineth (https://github.com/Lineth)
License: CC-BY-SA-4.0
Comment: Derived from public domain sounds taken from freesound.org.

Files:
 images/outfit/T3?anti?missile*
 images/outfit/pug?gridfire?turret*
 images/hardpoint/T3?anti?missile*
 images/hardpoint/pug?gridfire?turret*
Copyright: Becca Tommaso (tommasobecca03@gmail.com)
License: CC-BY-SA-4.0
Comment: Derived from works by Frederick Goy IV (under the same license).

Files: images/outfit/security?station*
Copyright: Becca Tommaso (tommasobecca03@gmail.com)
License: CC-BY-SA-4.0
Comment: Derived from works by Michael Zahniser and Evan Fluharty (under the same license).

Files:
 images/ship/nest*
 images/ship/roost*
 images/ship/skein*
 images/thumbnail/nest*
 images/thumbnail/roost*
 images/thumbnail/skein*
Copyright: Iaz Poolar
License: CC-BY-SA-4.0
Comment: Derived from works by Michael Zahniser (under the same license) and detailed by Becca Tommaso (tommasobecca03@gmail.com).

Files:
 images/ship/boxwing*
 images/thumbnail/boxwing*
Copyright: Iaz Poolar
License: CC-BY-SA-4.0
Comment: Detailed by Becca Tommaso (tommasobecca03@gmail.com).

Files:
 images/ship/argosy*
 images/ship/clipper*
 images/ship/dreadnought*
 images/ship/fury*
 images/ship/hauler?i*
 images/ship/hauler?ii*
 images/ship/hauler?iii*
 images/ship/modified argosy*
 images/ship/bastion*
 images/ship/behemoth*
 images/ship/heavy?shuttle*
 images/ship/firebird*
 images/ship/leviathan*
 images/ship/shuttle*
 images/ship/star?queen*
 images/thumbnail/argosy*
 images/thumbnail/clipper*
 images/thumbnail/dreadnought*
 images/thumbnail/fury*
 images/thumbnail/hauler?i*
 images/thumbnail/hauler?ii*
 images/thumbnail/hauler?iii*
 images/thumbnail/modified argosy*
 images/thumbnail/bastion*
 images/thumbnail/behemoth*
 images/thumbnail/heavy?shuttle*
 images/thumbnail/firebird*
 images/thumbnail/leviathan*
 images/thumbnail/shuttle*
 images/thumbnail/star?queen*
 images/ship/localworldship*
Copyright: Michael Zahniser <mzahniser@gmail.com>
License: CC-BY-SA-4.0
Comment: Detailed by Becca Tommaso (tommasobecca03@gmail.com).

Files:
 images/ship/mfirebird*
 images/ship/mleviathan*
 images/thumbnail/mfirebird*
 images/thumbnail/mleviathan*
Copyright: Maximilian Korber
License: CC-BY-SA-4.0
Comment: Derived from works by Michael Zahniser (under the same license) and detailed by Becca Tommaso (tommasobecca03@gmail.com).

Files:
 images/outfit/pug?staff*
Copyright: Evan Fluharty (Evanfluharty@gmail.com)
License: CC-BY-SA-4.0
Comment: Derived from works by Frederick Goy IV (under the same license).

Files:
 images/planet/station1*
 images/planet/station2*
 images/planet/station3*
 images/planet/station4*
 images/planet/station8*
 images/planet/station9*
 images/planet/station10*
 images/planet/station11*
 images/planet/station12*
 images/planet/station13*
 images/planet/station14*
 images/planet/station15*
 images/planet/station16*
 images/planet/station17*
 images/ship/maeri'het*
 images/ship/subsidurial*
 images/ship/telis'het*
 images/ship/faes'mar*
 images/ship/selii'mar*
 images/thumbnail/maeri'het*
 images/thumbnail/telis'het*
 images/thumbnail/faes'mar*
 images/thumbnail/selii'mar*
 images/thumbnail/subsidurial*
 images/effect/ravager?impact*
 images/outfit/ka'het?annihilator?turret*
 images/outfit/ka'het?annihilator*
 images/outfit/ka'het?emp?deployer*
 images/outfit/ka'het?primary?cooling*
 images/outfit/ka'het?ravager?turret*
 images/outfit/ka'het?ravager?beam*
 images/outfit/ka'het?shield?restorer*
 images/outfit/ka'het?support?cooling*
 images/planet/dyson1*
 images/planet/dyson2*
 images/planet/dyson3*
 images/planet/station0*
 images/planet/station1b*
 images/planet/station2b*
 images/planet/station3b*
 images/planet/station3bd*
 images/projectile/annihilator*
 images/projectile/ravager?beam*
Copyright: Becca Tommaso (tommasobecca03@gmail.com)
License: CC-BY-SA-4.0

Files:
 images/label/graveyard*
Copyright: @RestingImmortal
License: CC-BY-SA-4.0

Files:
 images/outfit/enforcer?confrontation?gear*
Copyright: Becca Tommaso (tommasobecca03@gmail.com)
License: CC-BY-SA-4.0
Comment: Derived from works by Evan Fluharty (under the same license).

Files:
 images/outfit/hai?williwaw*
Copyright: Evan Fluharty (Evanfluharty@gmail.com)
License: CC-BY-SA-4.0
Comment: Made in cooperation with Becca Tommaso (tommasobecca03@gmail.com) and derived from works by Michael Zahniser (under the same license) and Maximilian Korber (under the same license)

<<<<<<< HEAD
Files: source/Utf8.*
Copyright: 2017, 2018 by Flávio J. Saraiva
License: GPL-3+
=======
Files
 images/effect/remnant leak*
 images/effect/remnant leak sparkle*
Copyright: Benjamin Jackson (gods.benyamin@outlook.com)
License: CC-BY-SA-4.0
Comment: Derived from works by Michael Zahniser (under the same license)

Files
 images/planet/browndwarf-l-rouge*
 images/planet/browndwarf-l*
 images/planet/browndwarf-y-rouge*
 images/planet/browndwarf-y*
Copyright: Lia Gerty (https://github.com/ravenshining)
License: CC-BY-SA-4.0

Files
 images/planet/browndwarf-t-rouge*
 images/planet/browndwarf-t*
Copyright: Lia Gerty (https://github.com/ravenshining)
License: CC-BY-SA-4.0
Comment: Derived from works by NASA (public domain)
 
>>>>>>> e8f6aa25

License: GPL-3+
 This program is free software: you can redistribute it and/or modify
 it under the terms of the GNU General Public License as published by
 the Free Software Foundation; either version 3 of the License, or
 (at your option) any later version.
 .
 This program is distributed in the hope that it will be useful,
 but WITHOUT ANY WARRANTY; without even the implied warranty of
 MERCHANTABILITY or FITNESS FOR A PARTICULAR PURPOSE.  See the
 GNU General Public License for more details.
 .
 You should have received a copy of the GNU General Public License
 along with this program.  If not, see <http://www.gnu.org/licenses/>.
 .
 On Debian systems, the complete text of the GNU General Public
 License version 3 can be found in "/usr/share/common-licenses/GPL-3".

License: CC-BY-SA-4.0
 By exercising the Licensed Rights (defined below), You accept and agree
 to be bound by the terms and conditions of this Creative Commons
 Attribution-ShareAlike 4.0 International Public License ("Public
 License"). To the extent this Public License may be interpreted as a
 contract, You are granted the Licensed Rights in consideration of Your
 acceptance of these terms and conditions, and the Licensor grants You
 such rights in consideration of benefits the Licensor receives from
 making the Licensed Material available under these terms and
 conditions.
 .
 Section 1 -- Definitions.
 .
 a. Adapted Material means material subject to Copyright and Similar
 Rights that is derived from or based upon the Licensed Material
 and in which the Licensed Material is translated, altered,
 arranged, transformed, or otherwise modified in a manner requiring
 permission under the Copyright and Similar Rights held by the
 Licensor. For purposes of this Public License, where the Licensed
 Material is a musical work, performance, or sound recording,
 Adapted Material is always produced where the Licensed Material is
 synched in timed relation with a moving image.
 .
 b. Adapter's License means the license You apply to Your Copyright
 and Similar Rights in Your contributions to Adapted Material in
 accordance with the terms and conditions of this Public License.
 .
 c. BY-SA Compatible License means a license listed at
 creativecommons.org/compatiblelicenses, approved by Creative
 Commons as essentially the equivalent of this Public License.
 .
 d. Copyright and Similar Rights means copyright and/or similar rights
 closely related to copyright including, without limitation,
 performance, broadcast, sound recording, and Sui Generis Database
 Rights, without regard to how the rights are labeled or
 categorized. For purposes of this Public License, the rights
 specified in Section 2(b)(1)-(2) are not Copyright and Similar
 Rights.
 .
 e. Effective Technological Measures means those measures that, in the
 absence of proper authority, may not be circumvented under laws
 fulfilling obligations under Article 11 of the WIPO Copyright
 Treaty adopted on December 20, 1996, and/or similar international
 agreements.
 .
 f. Exceptions and Limitations means fair use, fair dealing, and/or
 any other exception or limitation to Copyright and Similar Rights
 that applies to Your use of the Licensed Material.
 .
 g. License Elements means the license attributes listed in the name
 of a Creative Commons Public License. The License Elements of this
 Public License are Attribution and ShareAlike.
 .
 h. Licensed Material means the artistic or literary work, database,
 or other material to which the Licensor applied this Public
 License.
 .
 i. Licensed Rights means the rights granted to You subject to the
 terms and conditions of this Public License, which are limited to
 all Copyright and Similar Rights that apply to Your use of the
 Licensed Material and that the Licensor has authority to license.
 .
 j. Licensor means the individual(s) or entity(ies) granting rights
 under this Public License.
 .
 k. Share means to provide material to the public by any means or
 process that requires permission under the Licensed Rights, such
 as reproduction, public display, public performance, distribution,
 dissemination, communication, or importation, and to make material
 available to the public including in ways that members of the
 public may access the material from a place and at a time
 individually chosen by them.
 .
 l. Sui Generis Database Rights means rights other than copyright
 resulting from Directive 96/9/EC of the European Parliament and of
 the Council of 11 March 1996 on the legal protection of databases,
 as amended and/or succeeded, as well as other essentially
 equivalent rights anywhere in the world.
 .
 m. You means the individual or entity exercising the Licensed Rights
 under this Public License. Your has a corresponding meaning.
 .
 Section 2 -- Scope.
 .
 a. License grant.
 .
 1. Subject to the terms and conditions of this Public License,
 the Licensor hereby grants You a worldwide, royalty-free,
 non-sublicensable, non-exclusive, irrevocable license to
 exercise the Licensed Rights in the Licensed Material to:
 .
 a. reproduce and Share the Licensed Material, in whole or
 in part; and
 .
 b. produce, reproduce, and Share Adapted Material.
 .
 2. Exceptions and Limitations. For the avoidance of doubt, where
 Exceptions and Limitations apply to Your use, this Public
 License does not apply, and You do not need to comply with
 its terms and conditions.
 .
 3. Term. The term of this Public License is specified in Section
 6(a).
 .
 4. Media and formats; technical modifications allowed. The
 Licensor authorizes You to exercise the Licensed Rights in
 all media and formats whether now known or hereafter created,
 and to make technical modifications necessary to do so. The
 Licensor waives and/or agrees not to assert any right or
 authority to forbid You from making technical modifications
 necessary to exercise the Licensed Rights, including
 technical modifications necessary to circumvent Effective
 Technological Measures. For purposes of this Public License,
 simply making modifications authorized by this Section 2(a)
 (4) never produces Adapted Material.
 .
 5. Downstream recipients.
 .
 a. Offer from the Licensor -- Licensed Material. Every
 recipient of the Licensed Material automatically
 receives an offer from the Licensor to exercise the
 Licensed Rights under the terms and conditions of this
 Public License.
 .
 b. Additional offer from the Licensor -- Adapted Material.
 Every recipient of Adapted Material from You
 automatically receives an offer from the Licensor to
 exercise the Licensed Rights in the Adapted Material
 under the conditions of the Adapter's License You apply.
 .
 c. No downstream restrictions. You may not offer or impose
 any additional or different terms or conditions on, or
 apply any Effective Technological Measures to, the
 Licensed Material if doing so restricts exercise of the
 Licensed Rights by any recipient of the Licensed
 Material.
 .
 6. No endorsement. Nothing in this Public License constitutes or
 may be construed as permission to assert or imply that You
 are, or that Your use of the Licensed Material is, connected
 with, or sponsored, endorsed, or granted official status by,
 the Licensor or others designated to receive attribution as
 provided in Section 3(a)(1)(A)(i).
 .
 b. Other rights.
 .
 1. Moral rights, such as the right of integrity, are not
 licensed under this Public License, nor are publicity,
 privacy, and/or other similar personality rights; however, to
 the extent possible, the Licensor waives and/or agrees not to
 assert any such rights held by the Licensor to the limited
 extent necessary to allow You to exercise the Licensed
 Rights, but not otherwise.
 .
 2. Patent and trademark rights are not licensed under this
 Public License.
 .
 3. To the extent possible, the Licensor waives any right to
 collect royalties from You for the exercise of the Licensed
 Rights, whether directly or through a collecting society
 under any voluntary or waivable statutory or compulsory
 licensing scheme. In all other cases the Licensor expressly
 reserves any right to collect such royalties.
 .
 Section 3 -- License Conditions.
 .
 Your exercise of the Licensed Rights is expressly made subject to the
 following conditions.
 .
 a. Attribution.
 .
 1. If You Share the Licensed Material (including in modified
 form), You must:
 .
 a. retain the following if it is supplied by the Licensor
 with the Licensed Material:
 .
 i. identification of the creator(s) of the Licensed
 Material and any others designated to receive
 attribution, in any reasonable manner requested by
 the Licensor (including by pseudonym if
 designated);
 .
 ii. a copyright notice;
 .
 iii. a notice that refers to this Public License;
 .
 iv. a notice that refers to the disclaimer of
 warranties;
 .
 v. a URI or hyperlink to the Licensed Material to the
 extent reasonably practicable;
 .
 b. indicate if You modified the Licensed Material and
 retain an indication of any previous modifications; and
 .
 c. indicate the Licensed Material is licensed under this
 Public License, and include the text of, or the URI or
 hyperlink to, this Public License.
 .
 2. You may satisfy the conditions in Section 3(a)(1) in any
 reasonable manner based on the medium, means, and context in
 which You Share the Licensed Material. For example, it may be
 reasonable to satisfy the conditions by providing a URI or
 hyperlink to a resource that includes the required
 information.
 .
 3. If requested by the Licensor, You must remove any of the
 information required by Section 3(a)(1)(A) to the extent
 reasonably practicable.
 .
 b. ShareAlike.
 .
 In addition to the conditions in Section 3(a), if You Share
 Adapted Material You produce, the following conditions also apply.
 .
 1. The Adapter's License You apply must be a Creative Commons
 license with the same License Elements, this version or
 later, or a BY-SA Compatible License.
 .
 2. You must include the text of, or the URI or hyperlink to, the
 Adapter's License You apply. You may satisfy this condition
 in any reasonable manner based on the medium, means, and
 context in which You Share Adapted Material.
 .
 3. You may not offer or impose any additional or different terms
 or conditions on, or apply any Effective Technological
 Measures to, Adapted Material that restrict exercise of the
 rights granted under the Adapter's License You apply.
 .
 Section 4 -- Sui Generis Database Rights.
 .
 Where the Licensed Rights include Sui Generis Database Rights that
 apply to Your use of the Licensed Material:
 .
 a. for the avoidance of doubt, Section 2(a)(1) grants You the right
 to extract, reuse, reproduce, and Share all or a substantial
 portion of the contents of the database;
 .
 b. if You include all or a substantial portion of the database
 contents in a database in which You have Sui Generis Database
 Rights, then the database in which You have Sui Generis Database
 Rights (but not its individual contents) is Adapted Material,
 .
 including for purposes of Section 3(b); and
 c. You must comply with the conditions in Section 3(a) if You Share
 all or a substantial portion of the contents of the database.
 .
 For the avoidance of doubt, this Section 4 supplements and does not
 replace Your obligations under this Public License where the Licensed
 Rights include other Copyright and Similar Rights.
 .
 Section 5 -- Disclaimer of Warranties and Limitation of Liability.
 .
 a. UNLESS OTHERWISE SEPARATELY UNDERTAKEN BY THE LICENSOR, TO THE
 EXTENT POSSIBLE, THE LICENSOR OFFERS THE LICENSED MATERIAL AS-IS
 AND AS-AVAILABLE, AND MAKES NO REPRESENTATIONS OR WARRANTIES OF
 ANY KIND CONCERNING THE LICENSED MATERIAL, WHETHER EXPRESS,
 IMPLIED, STATUTORY, OR OTHER. THIS INCLUDES, WITHOUT LIMITATION,
 WARRANTIES OF TITLE, MERCHANTABILITY, FITNESS FOR A PARTICULAR
 PURPOSE, NON-INFRINGEMENT, ABSENCE OF LATENT OR OTHER DEFECTS,
 ACCURACY, OR THE PRESENCE OR ABSENCE OF ERRORS, WHETHER OR NOT
 KNOWN OR DISCOVERABLE. WHERE DISCLAIMERS OF WARRANTIES ARE NOT
 ALLOWED IN FULL OR IN PART, THIS DISCLAIMER MAY NOT APPLY TO YOU.
 .
 b. TO THE EXTENT POSSIBLE, IN NO EVENT WILL THE LICENSOR BE LIABLE
 TO YOU ON ANY LEGAL THEORY (INCLUDING, WITHOUT LIMITATION,
 NEGLIGENCE) OR OTHERWISE FOR ANY DIRECT, SPECIAL, INDIRECT,
 INCIDENTAL, CONSEQUENTIAL, PUNITIVE, EXEMPLARY, OR OTHER LOSSES,
 COSTS, EXPENSES, OR DAMAGES ARISING OUT OF THIS PUBLIC LICENSE OR
 USE OF THE LICENSED MATERIAL, EVEN IF THE LICENSOR HAS BEEN
 ADVISED OF THE POSSIBILITY OF SUCH LOSSES, COSTS, EXPENSES, OR
 DAMAGES. WHERE A LIMITATION OF LIABILITY IS NOT ALLOWED IN FULL OR
 IN PART, THIS LIMITATION MAY NOT APPLY TO YOU.
 .
 c. The disclaimer of warranties and limitation of liability provided
 above shall be interpreted in a manner that, to the extent
 possible, most closely approximates an absolute disclaimer and
 waiver of all liability.
 .
 Section 6 -- Term and Termination.
 .
 a. This Public License applies for the term of the Copyright and
 Similar Rights licensed here. However, if You fail to comply with
 this Public License, then Your rights under this Public License
 terminate automatically.
 .
 b. Where Your right to use the Licensed Material has terminated under
 Section 6(a), it reinstates:
 .
 1. automatically as of the date the violation is cured, provided
 it is cured within 30 days of Your discovery of the
 violation; or
 .
 2. upon express reinstatement by the Licensor.
 .
 For the avoidance of doubt, this Section 6(b) does not affect any
 right the Licensor may have to seek remedies for Your violations
 of this Public License.
 .
 c. For the avoidance of doubt, the Licensor may also offer the
 Licensed Material under separate terms or conditions or stop
 distributing the Licensed Material at any time; however, doing so
 will not terminate this Public License.
 .
 d. Sections 1, 5, 6, 7, and 8 survive termination of this Public
 License.
 .
 Section 7 -- Other Terms and Conditions.
 .
 a. The Licensor shall not be bound by any additional or different
 terms or conditions communicated by You unless expressly agreed.
 .
 b. Any arrangements, understandings, or agreements regarding the
 Licensed Material not stated herein are separate from and
 independent of the terms and conditions of this Public License.
 .
 Section 8 -- Interpretation.
 .
 a. For the avoidance of doubt, this Public License does not, and
 shall not be interpreted to, reduce, limit, restrict, or impose
 conditions on any use of the Licensed Material that could lawfully
 be made without permission under this Public License.
 .
 b. To the extent possible, if any provision of this Public License is
 deemed unenforceable, it shall be automatically reformed to the
 minimum extent necessary to make it enforceable. If the provision
 cannot be reformed, it shall be severed from this Public License
 without affecting the enforceability of the remaining terms and
 conditions.
 .
 c. No term or condition of this Public License will be waived and no
 failure to comply consented to unless expressly agreed to by the
 Licensor.
 .
 d. Nothing in this Public License constitutes or may be interpreted
 as a limitation upon, or waiver of, any privileges and immunities
 that apply to the Licensor or You, including from the legal
 processes of any jurisdiction or authority.

License: CC-BY-4.0
 By exercising the Licensed Rights (defined below), You accept and agree
 to be bound by the terms and conditions of this Creative Commons
 Attribution 4.0 International Public License ("Public
 License"). To the extent this Public License may be interpreted as a
 contract, You are granted the Licensed Rights in consideration of Your
 acceptance of these terms and conditions, and the Licensor grants You
 such rights in consideration of benefits the Licensor receives from
 making the Licensed Material available under these terms and
 conditions.
 .
 Section 1 -- Definitions.
 .
 a. Adapted Material means material subject to Copyright and Similar
 Rights that is derived from or based upon the Licensed Material
 and in which the Licensed Material is translated, altered,
 arranged, transformed, or otherwise modified in a manner requiring
 permission under the Copyright and Similar Rights held by the
 Licensor. For purposes of this Public License, where the Licensed
 Material is a musical work, performance, or sound recording,
 Adapted Material is always produced where the Licensed Material is
 synched in timed relation with a moving image.
 .
 b. Adapter's License means the license You apply to Your Copyright
 and Similar Rights in Your contributions to Adapted Material in
 accordance with the terms and conditions of this Public License.
 .
 c. Copyright and Similar Rights means copyright and/or similar rights
 closely related to copyright including, without limitation,
 performance, broadcast, sound recording, and Sui Generis Database
 Rights, without regard to how the rights are labeled or
 categorized. For purposes of this Public License, the rights
 specified in Section 2(b)(1)-(2) are not Copyright and Similar
 Rights.
 .
 d. Effective Technological Measures means those measures that, in the
 absence of proper authority, may not be circumvented under laws
 fulfilling obligations under Article 11 of the WIPO Copyright
 Treaty adopted on December 20, 1996, and/or similar international
 agreements.
 .
 e. Exceptions and Limitations means fair use, fair dealing, and/or
 any other exception or limitation to Copyright and Similar Rights
 that applies to Your use of the Licensed Material.
 .
 f. Licensed Material means the artistic or literary work, database,
 or other material to which the Licensor applied this Public
 License.
 .
 g. Licensed Rights means the rights granted to You subject to the
 terms and conditions of this Public License, which are limited to
 all Copyright and Similar Rights that apply to Your use of the
 Licensed Material and that the Licensor has authority to license.
 .
 h. Licensor means the individual(s) or entity(ies) granting rights
 under this Public License.
 .
 i. Share means to provide material to the public by any means or
 process that requires permission under the Licensed Rights, such
 as reproduction, public display, public performance, distribution,
 dissemination, communication, or importation, and to make material
 available to the public including in ways that members of the
 public may access the material from a place and at a time
 individually chosen by them.
 .
 j. Sui Generis Database Rights means rights other than copyright
 resulting from Directive 96/9/EC of the European Parliament and of
 the Council of 11 March 1996 on the legal protection of databases,
 as amended and/or succeeded, as well as other essentially
 equivalent rights anywhere in the world.
 .
 k. You means the individual or entity exercising the Licensed Rights
 under this Public License. Your has a corresponding meaning.
 .
 Section 2 -- Scope.
 .
 a. License grant.
 .
 1. Subject to the terms and conditions of this Public License,
 the Licensor hereby grants You a worldwide, royalty-free,
 non-sublicensable, non-exclusive, irrevocable license to
 exercise the Licensed Rights in the Licensed Material to:
 .
 a. reproduce and Share the Licensed Material, in whole or
 in part; and
 .
 b. produce, reproduce, and Share Adapted Material.
 .
 2. Exceptions and Limitations. For the avoidance of doubt, where
 Exceptions and Limitations apply to Your use, this Public
 License does not apply, and You do not need to comply with
 its terms and conditions.
 .
 3. Term. The term of this Public License is specified in Section
 6(a).
 .
 4. Media and formats; technical modifications allowed. The
 Licensor authorizes You to exercise the Licensed Rights in
 all media and formats whether now known or hereafter created,
 and to make technical modifications necessary to do so. The
 Licensor waives and/or agrees not to assert any right or
 authority to forbid You from making technical modifications
 necessary to exercise the Licensed Rights, including
 technical modifications necessary to circumvent Effective
 Technological Measures. For purposes of this Public License,
 simply making modifications authorized by this Section 2(a)
 (4) never produces Adapted Material.
 .
 5. Downstream recipients.
 .
 a. Offer from the Licensor -- Licensed Material. Every
 recipient of the Licensed Material automatically
 receives an offer from the Licensor to exercise the
 Licensed Rights under the terms and conditions of this
 Public License.
 .
 b. No downstream restrictions. You may not offer or impose
 any additional or different terms or conditions on, or
 apply any Effective Technological Measures to, the
 Licensed Material if doing so restricts exercise of the
 Licensed Rights by any recipient of the Licensed
 Material.
 .
 6. No endorsement. Nothing in this Public License constitutes or
 may be construed as permission to assert or imply that You
 are, or that Your use of the Licensed Material is, connected
 with, or sponsored, endorsed, or granted official status by,
 the Licensor or others designated to receive attribution as
 provided in Section 3(a)(1)(A)(i).
 .
 b. Other rights.
 .
 1. Moral rights, such as the right of integrity, are not
 licensed under this Public License, nor are publicity,
 privacy, and/or other similar personality rights; however, to
 the extent possible, the Licensor waives and/or agrees not to
 assert any such rights held by the Licensor to the limited
 extent necessary to allow You to exercise the Licensed
 Rights, but not otherwise.
 .
 2. Patent and trademark rights are not licensed under this
 Public License.
 .
 3. To the extent possible, the Licensor waives any right to
 collect royalties from You for the exercise of the Licensed
 Rights, whether directly or through a collecting society
 under any voluntary or waivable statutory or compulsory
 licensing scheme. In all other cases the Licensor expressly
 reserves any right to collect such royalties.
 .
 Section 3 -- License Conditions.
 .
 Your exercise of the Licensed Rights is expressly made subject to the
 following conditions.
 .
 a. Attribution.
 .
 1. If You Share the Licensed Material (including in modified
 form), You must:
 .
 a. retain the following if it is supplied by the Licensor
 with the Licensed Material:
 .
 i. identification of the creator(s) of the Licensed
 Material and any others designated to receive
 attribution, in any reasonable manner requested by
 the Licensor (including by pseudonym if
 designated);
 .
 ii. a copyright notice;
 .
 iii. a notice that refers to this Public License;
 .
 iv. a notice that refers to the disclaimer of
 warranties;
 .
 v. a URI or hyperlink to the Licensed Material to the
 extent reasonably practicable;
 .
 b. indicate if You modified the Licensed Material and
 retain an indication of any previous modifications; and
 .
 c. indicate the Licensed Material is licensed under this
 Public License, and include the text of, or the URI or
 hyperlink to, this Public License.
 .
 2. You may satisfy the conditions in Section 3(a)(1) in any
 reasonable manner based on the medium, means, and context in
 which You Share the Licensed Material. For example, it may be
 reasonable to satisfy the conditions by providing a URI or
 hyperlink to a resource that includes the required
 information.
 .
 3. If requested by the Licensor, You must remove any of the
 information required by Section 3(a)(1)(A) to the extent
 reasonably practicable.
 .
 4. If You Share Adapted Material You produce, the Adapter's
 License You apply must not prevent recipients of the Adapted
 Material from complying with this Public License.
 .
 Section 4 -- Sui Generis Database Rights.
 .
 Where the Licensed Rights include Sui Generis Database Rights that
 apply to Your use of the Licensed Material:
 .
 a. for the avoidance of doubt, Section 2(a)(1) grants You the right
 to extract, reuse, reproduce, and Share all or a substantial
 portion of the contents of the database;
 .
 b. if You include all or a substantial portion of the database
 contents in a database in which You have Sui Generis Database
 Rights, then the database in which You have Sui Generis Database
 Rights (but not its individual contents) is Adapted Material; and
 .
 c. You must comply with the conditions in Section 3(a) if You Share
 all or a substantial portion of the contents of the database.
 .
 For the avoidance of doubt, this Section 4 supplements and does not
 replace Your obligations under this Public License where the Licensed
 Rights include other Copyright and Similar Rights.
 .
 Section 5 -- Disclaimer of Warranties and Limitation of Liability.
 .
 a. UNLESS OTHERWISE SEPARATELY UNDERTAKEN BY THE LICENSOR, TO THE
 EXTENT POSSIBLE, THE LICENSOR OFFERS THE LICENSED MATERIAL AS-IS
 AND AS-AVAILABLE, AND MAKES NO REPRESENTATIONS OR WARRANTIES OF
 ANY KIND CONCERNING THE LICENSED MATERIAL, WHETHER EXPRESS,
 IMPLIED, STATUTORY, OR OTHER. THIS INCLUDES, WITHOUT LIMITATION,
 WARRANTIES OF TITLE, MERCHANTABILITY, FITNESS FOR A PARTICULAR
 PURPOSE, NON-INFRINGEMENT, ABSENCE OF LATENT OR OTHER DEFECTS,
 ACCURACY, OR THE PRESENCE OR ABSENCE OF ERRORS, WHETHER OR NOT
 KNOWN OR DISCOVERABLE. WHERE DISCLAIMERS OF WARRANTIES ARE NOT
 ALLOWED IN FULL OR IN PART, THIS DISCLAIMER MAY NOT APPLY TO YOU.
 .
 b. TO THE EXTENT POSSIBLE, IN NO EVENT WILL THE LICENSOR BE LIABLE
 TO YOU ON ANY LEGAL THEORY (INCLUDING, WITHOUT LIMITATION,
 NEGLIGENCE) OR OTHERWISE FOR ANY DIRECT, SPECIAL, INDIRECT,
 INCIDENTAL, CONSEQUENTIAL, PUNITIVE, EXEMPLARY, OR OTHER LOSSES,
 COSTS, EXPENSES, OR DAMAGES ARISING OUT OF THIS PUBLIC LICENSE OR
 USE OF THE LICENSED MATERIAL, EVEN IF THE LICENSOR HAS BEEN
 ADVISED OF THE POSSIBILITY OF SUCH LOSSES, COSTS, EXPENSES, OR
 DAMAGES. WHERE A LIMITATION OF LIABILITY IS NOT ALLOWED IN FULL OR
 IN PART, THIS LIMITATION MAY NOT APPLY TO YOU.
 .
 c. The disclaimer of warranties and limitation of liability provided
 above shall be interpreted in a manner that, to the extent
 possible, most closely approximates an absolute disclaimer and
 waiver of all liability.
 .
 Section 6 -- Term and Termination.
 .
 a. This Public License applies for the term of the Copyright and
 Similar Rights licensed here. However, if You fail to comply with
 this Public License, then Your rights under this Public License
 terminate automatically.
 .
 b. Where Your right to use the Licensed Material has terminated under
 Section 6(a), it reinstates:
 .
 1. automatically as of the date the violation is cured, provided
 it is cured within 30 days of Your discovery of the
 violation; or
 .
 2. upon express reinstatement by the Licensor.
 .
 For the avoidance of doubt, this Section 6(b) does not affect any
 right the Licensor may have to seek remedies for Your violations
 of this Public License.
 .
 c. For the avoidance of doubt, the Licensor may also offer the
 Licensed Material under separate terms or conditions or stop
 distributing the Licensed Material at any time; however, doing so
 will not terminate this Public License.
 .
 d. Sections 1, 5, 6, 7, and 8 survive termination of this Public
 License.
 .
 Section 7 -- Other Terms and Conditions.
 .
 a. The Licensor shall not be bound by any additional or different
 terms or conditions communicated by You unless expressly agreed.
 .
 b. Any arrangements, understandings, or agreements regarding the
 Licensed Material not stated herein are separate from and
 independent of the terms and conditions of this Public License.
 .
 Section 8 -- Interpretation.
 .
 a. For the avoidance of doubt, this Public License does not, and
 shall not be interpreted to, reduce, limit, restrict, or impose
 conditions on any use of the Licensed Material that could lawfully
 be made without permission under this Public License.
 .
 b. To the extent possible, if any provision of this Public License is
 deemed unenforceable, it shall be automatically reformed to the
 minimum extent necessary to make it enforceable. If the provision
 cannot be reformed, it shall be severed from this Public License
 without affecting the enforceability of the remaining terms and
 conditions.
 .
 c. No term or condition of this Public License will be waived and no
 failure to comply consented to unless expressly agreed to by the
 Licensor.
 .
 d. Nothing in this Public License constitutes or may be interpreted
 as a limitation upon, or waiver of, any privileges and immunities
 that apply to the Licensor or You, including from the legal
 processes of any jurisdiction or authority.

License: CC-BY-SA-3.0
 CREATIVE COMMONS CORPORATION IS NOT A LAW FIRM AND DOES NOT PROVIDE
 LEGAL SERVICES. DISTRIBUTION OF THIS LICENSE DOES NOT CREATE AN
 ATTORNEY-CLIENT RELATIONSHIP. CREATIVE COMMONS PROVIDES THIS
 INFORMATION ON AN "AS-IS" BASIS. CREATIVE COMMONS MAKES NO WARRANTIES
 REGARDING THE INFORMATION PROVIDED, AND DISCLAIMS LIABILITY FOR
 DAMAGES RESULTING FROM ITS USE.
 .
 License
 .
 THE WORK (AS DEFINED BELOW) IS PROVIDED UNDER THE TERMS OF THIS CREATIVE
 COMMONS PUBLIC LICENSE ("CCPL" OR "LICENSE"). THE WORK IS PROTECTED BY
 COPYRIGHT AND/OR OTHER APPLICABLE LAW. ANY USE OF THE WORK OTHER THAN AS
 AUTHORIZED UNDER THIS LICENSE OR COPYRIGHT LAW IS PROHIBITED.
 .
 BY EXERCISING ANY RIGHTS TO THE WORK PROVIDED HERE, YOU ACCEPT AND AGREE
 TO BE BOUND BY THE TERMS OF THIS LICENSE. TO THE EXTENT THIS LICENSE MAY
 BE CONSIDERED TO BE A CONTRACT, THE LICENSOR GRANTS YOU THE RIGHTS
 CONTAINED HERE IN CONSIDERATION OF YOUR ACCEPTANCE OF SUCH TERMS AND
 CONDITIONS.
 .
 1. Definitions
 .
 a. "Adaptation" means a work based upon the Work, or upon the Work and
 other pre-existing works, such as a translation, adaptation,
 derivative work, arrangement of music or other alterations of a
 literary or artistic work, or phonogram or performance and includes
 cinematographic adaptations or any other form in which the Work may be
 recast, transformed, or adapted including in any form recognizably
 derived from the original, except that a work that constitutes a
 Collection will not be considered an Adaptation for the purpose of
 this License. For the avoidance of doubt, where the Work is a musical
 work, performance or phonogram, the synchronization of the Work in
 timed-relation with a moving image ("synching") will be considered an
 Adaptation for the purpose of this License.
 .
 b. "Collection" means a collection of literary or artistic works, such as
 encyclopedias and anthologies, or performances, phonograms or
 broadcasts, or other works or subject matter other than works listed
 in Section 1(f) below, which, by reason of the selection and
 arrangement of their contents, constitute intellectual creations, in
 which the Work is included in its entirety in unmodified form along
 with one or more other contributions, each constituting separate and
 independent works in themselves, which together are assembled into a
 collective whole. A work that constitutes a Collection will not be
 considered an Adaptation (as defined below) for the purposes of this
 License.
 .
 c. "Creative Commons Compatible License" means a license that is listed
 at https://creativecommons.org/compatiblelicenses that has been
 approved by Creative Commons as being essentially equivalent to this
 License, including, at a minimum, because that license: (i) contains
 terms that have the same purpose, meaning and effect as the License
 Elements of this License; and, (ii) explicitly permits the relicensing
 of adaptations of works made available under that license under this
 License or a Creative Commons jurisdiction license with the same
 License Elements as this License.
 .
 d. "Distribute" means to make available to the public the original and
 copies of the Work or Adaptation, as appropriate, through sale or
 other transfer of ownership.
 .
 e. "License Elements" means the following high-level license attributes
 as selected by Licensor and indicated in the title of this License:
 Attribution, ShareAlike.
 .
 f. "Licensor" means the individual, individuals, entity or entities that
 offer(s) the Work under the terms of this License.
 .
 g. "Original Author" means, in the case of a literary or artistic work,
 the individual, individuals, entity or entities who created the Work
 or if no individual or entity can be identified, the publisher; and in
 addition (i) in the case of a performance the actors, singers,
 musicians, dancers, and other persons who act, sing, deliver, declaim,
 play in, interpret or otherwise perform literary or artistic works or
 expressions of folklore; (ii) in the case of a phonogram the producer
 being the person or legal entity who first fixes the sounds of a
 performance or other sounds; and, (iii) in the case of broadcasts, the
 organization that transmits the broadcast.
 .
 h. "Work" means the literary and/or artistic work offered under the terms
 of this License including without limitation any production in the
 literary, scientific and artistic domain, whatever may be the mode or
 form of its expression including digital form, such as a book,
 pamphlet and other writing; a lecture, address, sermon or other work
 of the same nature; a dramatic or dramatico-musical work; a
 choreographic work or entertainment in dumb show; a musical
 composition with or without words; a cinematographic work to which are
 assimilated works expressed by a process analogous to cinematography;
 a work of drawing, painting, architecture, sculpture, engraving or
 lithography; a photographic work to which are assimilated works
 expressed by a process analogous to photography; a work of applied
 art; an illustration, map, plan, sketch or three-dimensional work
 relative to geography, topography, architecture or science; a
 performance; a broadcast; a phonogram; a compilation of data to the
 extent it is protected as a copyrightable work; or a work performed by
 a variety or circus performer to the extent it is not otherwise
 considered a literary or artistic work.
 .
 i. "You" means an individual or entity exercising rights under this
 License who has not previously violated the terms of this License with
 respect to the Work, or who has received express permission from the
 Licensor to exercise rights under this License despite a previous
 violation.
 .
 j. "Publicly Perform" means to perform public recitations of the Work and
 to communicate to the public those public recitations, by any means or
 process, including by wire or wireless means or public digital
 performances; to make available to the public Works in such a way that
 members of the public may access these Works from a place and at a
 place individually chosen by them; to perform the Work to the public
 by any means or process and the communication to the public of the
 performances of the Work, including by public digital performance; to
 broadcast and rebroadcast the Work by any means including signs,
 sounds or images.
 .
 k. "Reproduce" means to make copies of the Work by any means including
 without limitation by sound or visual recordings and the right of
 fixation and reproducing fixations of the Work, including storage of a
 protected performance or phonogram in digital form or other electronic
 medium.
 .
 2. Fair Dealing Rights. Nothing in this License is intended to reduce,
 limit, or restrict any uses free from copyright or rights arising from
 limitations or exceptions that are provided for in connection with the
 copyright protection under copyright law or other applicable laws.
 .
 3. License Grant. Subject to the terms and conditions of this License,
 Licensor hereby grants You a worldwide, royalty-free, non-exclusive,
 perpetual (for the duration of the applicable copyright) license to
 exercise the rights in the Work as stated below:
 .
 a. to Reproduce the Work, to incorporate the Work into one or more
 Collections, and to Reproduce the Work as incorporated in the
 Collections;
 .
 b. to create and Reproduce Adaptations provided that any such Adaptation,
 including any translation in any medium, takes reasonable steps to
 clearly label, demarcate or otherwise identify that changes were made
 to the original Work. For example, a translation could be marked "The
 original work was translated from English to Spanish," or a
 modification could indicate "The original work has been modified.";
 .
 c. to Distribute and Publicly Perform the Work including as incorporated
 in Collections; and,
 .
 d. to Distribute and Publicly Perform Adaptations.
 .
 e. For the avoidance of doubt:
 .
 i. Non-waivable Compulsory License Schemes. In those jurisdictions in
 which the right to collect royalties through any statutory or
 compulsory licensing scheme cannot be waived, the Licensor
 reserves the exclusive right to collect such royalties for any
 exercise by You of the rights granted under this License;
 .
 ii. Waivable Compulsory License Schemes. In those jurisdictions in
 which the right to collect royalties through any statutory or
 compulsory licensing scheme can be waived, the Licensor waives the
 exclusive right to collect such royalties for any exercise by You
 of the rights granted under this License; and,
 .
 iii. Voluntary License Schemes. The Licensor waives the right to
 collect royalties, whether individually or, in the event that the
 Licensor is a member of a collecting society that administers
 voluntary licensing schemes, via that society, from any exercise
 by You of the rights granted under this License.
 .
 The above rights may be exercised in all media and formats whether now
 known or hereafter devised. The above rights include the right to make
 such modifications as are technically necessary to exercise the rights in
 other media and formats. Subject to Section 8(f), all rights not expressly
 granted by Licensor are hereby reserved.
 .
 4. Restrictions. The license granted in Section 3 above is expressly made
 subject to and limited by the following restrictions:
 .
 a. You may Distribute or Publicly Perform the Work only under the terms
 of this License. You must include a copy of, or the Uniform Resource
 Identifier (URI) for, this License with every copy of the Work You
 Distribute or Publicly Perform. You may not offer or impose any terms
 on the Work that restrict the terms of this License or the ability of
 the recipient of the Work to exercise the rights granted to that
 recipient under the terms of the License. You may not sublicense the
 Work. You must keep intact all notices that refer to this License and
 to the disclaimer of warranties with every copy of the Work You
 Distribute or Publicly Perform. When You Distribute or Publicly
 Perform the Work, You may not impose any effective technological
 measures on the Work that restrict the ability of a recipient of the
 Work from You to exercise the rights granted to that recipient under
 the terms of the License. This Section 4(a) applies to the Work as
 incorporated in a Collection, but this does not require the Collection
 apart from the Work itself to be made subject to the terms of this
 License. If You create a Collection, upon notice from any Licensor You
 must, to the extent practicable, remove from the Collection any credit
 as required by Section 4(c), as requested. If You create an
 Adaptation, upon notice from any Licensor You must, to the extent
 practicable, remove from the Adaptation any credit as required by
 Section 4(c), as requested.
 .
 b. You may Distribute or Publicly Perform an Adaptation only under the
 terms of: (i) this License; (ii) a later version of this License with
 the same License Elements as this License; (iii) a Creative Commons
 jurisdiction license (either this or a later license version) that
 contains the same License Elements as this License (e.g.,
 Attribution-ShareAlike 3.0 US)); (iv) a Creative Commons Compatible
 License. If you license the Adaptation under one of the licenses
 mentioned in (iv), you must comply with the terms of that license. If
 you license the Adaptation under the terms of any of the licenses
 mentioned in (i), (ii) or (iii) (the "Applicable License"), you must
 comply with the terms of the Applicable License generally and the
 following provisions: (I) You must include a copy of, or the URI for,
 the Applicable License with every copy of each Adaptation You
 Distribute or Publicly Perform; (II) You may not offer or impose any
 terms on the Adaptation that restrict the terms of the Applicable
 License or the ability of the recipient of the Adaptation to exercise
 the rights granted to that recipient under the terms of the Applicable
 License; (III) You must keep intact all notices that refer to the
 Applicable License and to the disclaimer of warranties with every copy
 of the Work as included in the Adaptation You Distribute or Publicly
 Perform; (IV) when You Distribute or Publicly Perform the Adaptation,
 You may not impose any effective technological measures on the
 Adaptation that restrict the ability of a recipient of the Adaptation
 from You to exercise the rights granted to that recipient under the
 terms of the Applicable License. This Section 4(b) applies to the
 Adaptation as incorporated in a Collection, but this does not require
 the Collection apart from the Adaptation itself to be made subject to
 the terms of the Applicable License.
 .
 c. If You Distribute, or Publicly Perform the Work or any Adaptations or
 Collections, You must, unless a request has been made pursuant to
 Section 4(a), keep intact all copyright notices for the Work and
 provide, reasonable to the medium or means You are utilizing: (i) the
 name of the Original Author (or pseudonym, if applicable) if supplied,
 and/or if the Original Author and/or Licensor designate another party
 or parties (e.g., a sponsor institute, publishing entity, journal) for
 attribution ("Attribution Parties") in Licensor's copyright notice,
 terms of service or by other reasonable means, the name of such party
 or parties; (ii) the title of the Work if supplied; (iii) to the
 extent reasonably practicable, the URI, if any, that Licensor
 specifies to be associated with the Work, unless such URI does not
 refer to the copyright notice or licensing information for the Work;
 and (iv) , consistent with Ssection 3(b), in the case of an
 Adaptation, a credit identifying the use of the Work in the Adaptation
 (e.g., "French translation of the Work by Original Author," or
 "Screenplay based on original Work by Original Author"). The credit
 required by this Section 4(c) may be implemented in any reasonable
 manner; provided, however, that in the case of a Adaptation or
 Collection, at a minimum such credit will appear, if a credit for all
 contributing authors of the Adaptation or Collection appears, then as
 part of these credits and in a manner at least as prominent as the
 credits for the other contributing authors. For the avoidance of
 doubt, You may only use the credit required by this Section for the
 purpose of attribution in the manner set out above and, by exercising
 Your rights under this License, You may not implicitly or explicitly
 assert or imply any connection with, sponsorship or endorsement by the
 Original Author, Licensor and/or Attribution Parties, as appropriate,
 of You or Your use of the Work, without the separate, express prior
 written permission of the Original Author, Licensor and/or Attribution
 Parties.
 .
 d. Except as otherwise agreed in writing by the Licensor or as may be
 otherwise permitted by applicable law, if You Reproduce, Distribute or
 Publicly Perform the Work either by itself or as part of any
 Adaptations or Collections, You must not distort, mutilate, modify or
 take other derogatory action in relation to the Work which would be
 prejudicial to the Original Author's honor or reputation. Licensor
 agrees that in those jurisdictions (e.g. Japan), in which any exercise
 of the right granted in Section 3(b) of this License (the right to
 make Adaptations) would be deemed to be a distortion, mutilation,
 modification or other derogatory action prejudicial to the Original
 Author's honor and reputation, the Licensor will waive or not assert,
 as appropriate, this Section, to the fullest extent permitted by the
 applicable national law, to enable You to reasonably exercise Your
 right under Section 3(b) of this License (right to make Adaptations)
 but not otherwise.
 .
 5. Representations, Warranties and Disclaimer
 .
 UNLESS OTHERWISE MUTUALLY AGREED TO BY THE PARTIES IN WRITING, LICENSOR
 OFFERS THE WORK AS-IS AND MAKES NO REPRESENTATIONS OR WARRANTIES OF ANY
 KIND CONCERNING THE WORK, EXPRESS, IMPLIED, STATUTORY OR OTHERWISE,
 INCLUDING, WITHOUT LIMITATION, WARRANTIES OF TITLE, MERCHANTIBILITY,
 FITNESS FOR A PARTICULAR PURPOSE, NONINFRINGEMENT, OR THE ABSENCE OF
 LATENT OR OTHER DEFECTS, ACCURACY, OR THE PRESENCE OF ABSENCE OF ERRORS,
 WHETHER OR NOT DISCOVERABLE. SOME JURISDICTIONS DO NOT ALLOW THE EXCLUSION
 OF IMPLIED WARRANTIES, SO SUCH EXCLUSION MAY NOT APPLY TO YOU.
 .
 6. Limitation on Liability. EXCEPT TO THE EXTENT REQUIRED BY APPLICABLE
 LAW, IN NO EVENT WILL LICENSOR BE LIABLE TO YOU ON ANY LEGAL THEORY FOR
 ANY SPECIAL, INCIDENTAL, CONSEQUENTIAL, PUNITIVE OR EXEMPLARY DAMAGES
 ARISING OUT OF THIS LICENSE OR THE USE OF THE WORK, EVEN IF LICENSOR HAS
 BEEN ADVISED OF THE POSSIBILITY OF SUCH DAMAGES.
 .
 7. Termination
 .
 a. This License and the rights granted hereunder will terminate
 automatically upon any breach by You of the terms of this License.
 Individuals or entities who have received Adaptations or Collections
 from You under this License, however, will not have their licenses
 terminated provided such individuals or entities remain in full
 compliance with those licenses. Sections 1, 2, 5, 6, 7, and 8 will
 survive any termination of this License.
 .
 b. Subject to the above terms and conditions, the license granted here is
 perpetual (for the duration of the applicable copyright in the Work).
 Notwithstanding the above, Licensor reserves the right to release the
 Work under different license terms or to stop distributing the Work at
 any time; provided, however that any such election will not serve to
 withdraw this License (or any other license that has been, or is
 required to be, granted under the terms of this License), and this
 License will continue in full force and effect unless terminated as
 stated above.
 .
 8. Miscellaneous
 .
 a. Each time You Distribute or Publicly Perform the Work or a Collection,
 the Licensor offers to the recipient a license to the Work on the same
 terms and conditions as the license granted to You under this License.
 .
 b. Each time You Distribute or Publicly Perform an Adaptation, Licensor
 offers to the recipient a license to the original Work on the same
 terms and conditions as the license granted to You under this License.
 .
 c. If any provision of this License is invalid or unenforceable under
 applicable law, it shall not affect the validity or enforceability of
 the remainder of the terms of this License, and without further action
 by the parties to this agreement, such provision shall be reformed to
 the minimum extent necessary to make such provision valid and
 enforceable.
 .
 d. No term or provision of this License shall be deemed waived and no
 breach consented to unless such waiver or consent shall be in writing
 and signed by the party to be charged with such waiver or consent.
 .
 e. This License constitutes the entire agreement between the parties with
 respect to the Work licensed here. There are no understandings,
 agreements or representations with respect to the Work not specified
 here. Licensor shall not be bound by any additional provisions that
 may appear in any communication from You. This License may not be
 modified without the mutual written agreement of the Licensor and You.
 .
 f. The rights granted under, and the subject matter referenced, in this
 License were drafted utilizing the terminology of the Berne Convention
 for the Protection of Literary and Artistic Works (as amended on
 September 28, 1979), the Rome Convention of 1961, the WIPO Copyright
 Treaty of 1996, the WIPO Performances and Phonograms Treaty of 1996
 and the Universal Copyright Convention (as revised on July 24, 1971).
 These rights and subject matter take effect in the relevant
 jurisdiction in which the License terms are sought to be enforced
 according to the corresponding provisions of the implementation of
 those treaty provisions in the applicable national law. If the
 standard suite of rights granted under applicable copyright law
 includes additional rights not granted under this License, such
 additional rights are deemed to be included in the License; this
 License is not intended to restrict the license of any rights under
 applicable law.

License: Ubuntu-Font-Licence-1.0
 -------------------------------
 UBUNTU FONT LICENCE Version 1.0
 -------------------------------
 .
 PREAMBLE
 This licence allows the licensed fonts to be used, studied, modified and
 redistributed freely. The fonts, including any derivative works, can be
 bundled, embedded, and redistributed provided the terms of this licence
 are met. The fonts and derivatives, however, cannot be released under
 any other licence. The requirement for fonts to remain under this
 licence does not require any document created using the fonts or their
 derivatives to be published under this licence, as long as the primary
 purpose of the document is not to be a vehicle for the distribution of
 the fonts.
 .
 DEFINITIONS
 "Font Software" refers to the set of files released by the Copyright
 Holder(s) under this licence and clearly marked as such. This may
 include source files, build scripts and documentation.
 .
 "Original Version" refers to the collection of Font Software components
 as received under this licence.
 .
 "Modified Version" refers to any derivative made by adding to, deleting,
 or substituting -- in part or in whole -- any of the components of the
 Original Version, by changing formats or by porting the Font Software to
 a new environment.
 .
 "Copyright Holder(s)" refers to all individuals and companies who have a
 copyright ownership of the Font Software.
 .
 "Substantially Changed" refers to Modified Versions which can be easily
 identified as dissimilar to the Font Software by users of the Font
 Software comparing the Original Version with the Modified Version.
 .
 To "Propagate" a work means to do anything with it that, without
 permission, would make you directly or secondarily liable for
 infringement under applicable copyright law, except executing it on a
 computer or modifying a private copy. Propagation includes copying,
 distribution (with or without modification and with or without charging
 a redistribution fee), making available to the public, and in some
 countries other activities as well.
 .
 PERMISSION & CONDITIONS
 This licence does not grant any rights under trademark law and all such
 rights are reserved.
 .
 Permission is hereby granted, free of charge, to any person obtaining a
 copy of the Font Software, to propagate the Font Software, subject to
 the below conditions:
 .
 1) Each copy of the Font Software must contain the above copyright
 notice and this licence. These can be included either as stand-alone
 text files, human-readable headers or in the appropriate machine-
 readable metadata fields within text or binary files as long as those
 fields can be easily viewed by the user.
 .
 2) The font name complies with the following:
 (a) The Original Version must retain its name, unmodified.
 (b) Modified Versions which are Substantially Changed must be renamed to
 avoid use of the name of the Original Version or similar names entirely.
 (c) Modified Versions which are not Substantially Changed must be
 renamed to both (i) retain the name of the Original Version and (ii) add
 additional naming elements to distinguish the Modified Version from the
 Original Version. The name of such Modified Versions must be the name of
 the Original Version, with "derivative X" where X represents the name of
 the new work, appended to that name.
 .
 3) The name(s) of the Copyright Holder(s) and any contributor to the
 Font Software shall not be used to promote, endorse or advertise any
 Modified Version, except (i) as required by this licence, (ii) to
 acknowledge the contribution(s) of the Copyright Holder(s) or (iii) with
 their explicit written permission.
 .
 4) The Font Software, modified or unmodified, in part or in whole, must
 be distributed entirely under this licence, and must not be distributed
 under any other licence. The requirement for fonts to remain under this
 licence does not affect any document created using the Font Software,
 except any version of the Font Software extracted from a document
 created using the Font Software may only be distributed under this
 licence.
 .
 TERMINATION
 This licence becomes null and void if any of the above conditions are
 not met.
 .
 DISCLAIMER
 THE FONT SOFTWARE IS PROVIDED "AS IS", WITHOUT WARRANTY OF ANY KIND,
 EXPRESS OR IMPLIED, INCLUDING BUT NOT LIMITED TO ANY WARRANTIES OF
 MERCHANTABILITY, FITNESS FOR A PARTICULAR PURPOSE AND NONINFRINGEMENT OF
 COPYRIGHT, PATENT, TRADEMARK, OR OTHER RIGHT. IN NO EVENT SHALL THE
 COPYRIGHT HOLDER BE LIABLE FOR ANY CLAIM, DAMAGES OR OTHER LIABILITY,
 INCLUDING ANY GENERAL, SPECIAL, INDIRECT, INCIDENTAL, OR CONSEQUENTIAL
 DAMAGES, WHETHER IN AN ACTION OF CONTRACT, TORT OR OTHERWISE, ARISING
 FROM, OUT OF THE USE OR INABILITY TO USE THE FONT SOFTWARE OR FROM OTHER
 DEALINGS IN THE FONT SOFTWARE.<|MERGE_RESOLUTION|>--- conflicted
+++ resolved
@@ -706,11 +706,6 @@
 License: CC-BY-SA-4.0
 Comment: Made in cooperation with Becca Tommaso (tommasobecca03@gmail.com) and derived from works by Michael Zahniser (under the same license) and Maximilian Korber (under the same license)
 
-<<<<<<< HEAD
-Files: source/Utf8.*
-Copyright: 2017, 2018 by Flávio J. Saraiva
-License: GPL-3+
-=======
 Files
  images/effect/remnant leak*
  images/effect/remnant leak sparkle*
@@ -732,8 +727,11 @@
 Copyright: Lia Gerty (https://github.com/ravenshining)
 License: CC-BY-SA-4.0
 Comment: Derived from works by NASA (public domain)
- 
->>>>>>> e8f6aa25
+
+Files: source/Utf8.*
+Copyright: 2017, 2018 by Flávio J. Saraiva
+License: GPL-3+
+
 
 License: GPL-3+
  This program is free software: you can redistribute it and/or modify
