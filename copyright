Format: https://www.debian.org/doc/packaging-manuals/copyright-format/1.0/
Upstream-Name: endless-sky
Upstream-Contact: Michael Zahniser <mzahniser@gmail.com>
Source: https://github.com/endless-sky/endless-sky

Files: *
Copyright: Michael Zahniser <mzahniser@gmail.com>
License: GPL-3+

Files: fonts/fonts.conf
Copyright: 2019 OOTA, Masato
License: GPL-3+
Comment: Derived from works by the Battle for Wesnoth Project https://www.wesnoth.org/

Files: fonts/Ubuntu-R.ttf
Copyright: 2010–2011 Canonical Ltd
License: Ubuntu-Font-Licence-1.0

Files: images/*
Copyright: Michael Zahniser <mzahniser@gmail.com>
License: CC-BY-SA-4.0

Files:
 images/outfit/*battery?hai*
 images/outfit/anti-missile?hai*
 images/outfit/cooling ducts?hai*
 images/outfit/dwarf?core?hai*
 images/outfit/fission?hai*
 images/outfit/fusion?hai*
 images/outfit/heavy?anti-missile?hai*
 images/ship/marrow*
 images/ship/mbounder*
 images/ship/mfalcon*
 images/ship/mfury*
 images/ship/mmanta*
 images/ship/mquicksilver*
 images/ship/mraven*
 images/ship/msplinter*
Copyright: Maximilian Korber
License: CC-BY-SA-4.0
Comment: Derived from works by Michael Zahniser (under the same license).

Files:
 images/outfit/gat*
 images/outfit/bullet*
 images/ship/hai?solifuge*
Copyright: Maximilian Korber
License: CC-BY-SA-4.0

Files:
 images/ship/hai?violin?spider*
Copyright: Maximilian Korber
License: CC-BY-SA-4.0
Comment: Derived from works by Christian Rhodes (under the same license).

Files:
 images/ship/pointedstick_vanguard*
Copyright: Maximilian Korber
License: CC-BY-SA-4.0
Comment: Derived from works by Nate Graham (under the same license).

Files:
 images/effect/railspark*
 images/projectile/tinyflare*
 images/outfit/*engines?hai*
 images/outfit/*steering?hai*
 images/outfit/*thruster?hai*
 images/outfit/tiny?ion?engines*
 images/ship/finch*
Copyright: Iaz Poolar
License: CC-BY-SA-4.0
Comment: Derived from works by Michael Zahniser (under the same license).

Files:
 images/projectile/bullet*
 images/outfit/bullet?impact*
Copyright: Iaz Poolar
License: CC-BY-SA-4.0
Comment: Derived from works by Jonathan Steck derived from works by Michael Zahniser (under the same license).

Files:
 images/ship/hai?pond?strider*
 images/ship/barb*
Copyright: Iaz Poolar
License: CC-BY-SA-4.0

Files:
 images/outfit/railgun*
 images/outfit/railslug*
 images/projectile/rail?slug*
 images/ship/hai?flea*
Copyright: Matthew Smestad
License: CC-BY-SA-4.0

Files:
 images/ship/vanguard*
 images/outfit/luxury accommodations*
 images/outfit/proton turret*
 images/hardpoint/proton turret*
 images/outfit/brig*
Copyright: Nate Graham <pointedstick@zoho.com>
License: CC-BY-SA-4.0

Files:
 images/land/sky2*
 images/land/sea3*
 images/land/beach4*
 images/land/canyon9*
Copyright: Emily Mell <hasmidas@gmail.com>
License: public domain
Based on public domain images taken from unsplash.com

Files:
 images/icon/gat*
Copyright: Jonathan Steck
License: CC-BY-SA-4.0
Comment: Derived from works by Maximilian Korber (under the same license).

Files:
 images/icon/rail?gun*
Copyright: Jonathan Steck
License: CC-BY-SA-4.0
Comment: Derived from works by Matthew Smestad (under the same license).

Files: images/outfit/*photovoltaic*
Copyright: Nick Barry (github.com/itsnickbarry)
License: CC-BY-SA-3.0
Comment: Derived from works by Michael Zahniser <mzahniser@gmail.com> and
 David Monniaux (commons.wikimedia.org/wiki/User:David.Monniaux)

Files:
 images/outfit/pug*
 images/planet/*-b*
Copyright: Frederick Goy IV (https://github.com/comnom)
License: CC-BY-SA-4.0

Files: images/outfit/*storage*
Copyright: Jonathan Steck
License: CC-BY-SA-4.0
Comment: Derived from works by Michael Zahniser and Maximilian Korber (under the same license).

Files: images/ship/peregrine/peregrine*
Copyright: Becca Tommaso (tommasobecca03@gmail.com)
License: CC-BY-SA-4.0
Comment: Derived from works by Michael Zahniser and Evan Fluharty (under the same license).

Files: images/outfit/city-ship?license*
Copyright: Jonathan Steck
License: CC-BY-SA-4.0
Comment: Derived from works by Michael Zahniser and Evan Fluharty (under the same license).

Files:
 images/outfit/harvested*
Copyright: Michael Zahniser (mzahniser@gmail.com)
License: CC-BY-SA-4.0
Comment: Unless otherwise noted below, mineral photos are by Rob Lavinsky, under
 the CC-BY-SA-3.0 license.

Files:
 images/outfit/harvested?copper*
 images/outfit/harvested?iron*
 images/outfit/harvested?platinum*
 images/outfit/harvested?silver*
Copyright: Michael Zahniser (mzahniser@gmail.com)
License: CC-BY-SA-4.0
Comment: Incorporating photos by James St. John, under the CC-BY-2.0 license.

Files:
 images/outfit/harvested?gold*
Copyright: Michael Zahniser (mzahniser@gmail.com)
License: CC-BY-SA-4.0
Comment: Incorporating a photo by Aram Dulyan, under the CC-BY-2.0 license.

Files:
 images/outfit/jump?drive?(broken)*
Copyright: Darcy Manoel <Darcman00@gmail.com>
License: CC-BY-SA-4.0
Comment: Derived from works by Michael Zahniser (under the same license).

Files:
 images/land/enceladus_1*
 images/land/enceladus_2*
 images/land/enceladus_3*
 images/land/enceladus_4*
 images/ui/galaxy*
 images/ui/pleiades*
 images/planet/callisto*
 images/planet/earth*
 images/planet/europa*
 images/planet/ganymede*
 images/planet/io*
 images/planet/jupiter*
 images/planet/luna*
 images/planet/mars*
 images/planet/mercury*
 images/planet/miranda*
 images/planet/neptune*
 images/planet/oberon*
 images/planet/rhea*
 images/planet/tethys*
 images/planet/titan*
 images/planet/uranus*
 images/planet/venus*
Copyright: NASA
License: public-domain
 From NASA, and therefore in the public domain because they were created by
 government employees while doing work for the government.

Files: images/scene/*
Copyright: Various
License: public-domain
 Taken from morguefile.com, a collection of photographs that have been donated
 and placed in the public domain. (Exceptions noted below.)

Files: images/scene/geoscan*
Copyright: Michael Zahniser <mzahniser@gmail.com>
License: CC-BY-SA-4.0

Files: images/scene/loc*
Copyright: Library of Congress
License: public-domain
 From the Library of Congress. Public domain because they are photographs taken
 by a government employee as part of their job.

Files: images/scene/army*
Copyright: US Army
License: public-domain
 From the US Army. Public domain because they are photographs taken by a
 government employee as part of their job.

Files: images/scene/eso*
Copyright: ESO/L. Calçada (European Southern Observatory)
License: CC-BY-4.0

Files:
 images/scene/engine*
 images/scene/engine2*
Copyright: NASA
License: public-domain
 From NASA, and therefore in the public domain because they were created by
 government employees while doing work for the government.

Files: images/land/*
Copyright: Various
License: public-domain
 Taken from morgue-file.com, a collection of photographs that have been donated
 and placed in the public domain. (Exceptions noted below.)

Files: images/land/bwerner*
Copyright: Berthold Werner (commons.wikimedia.org/wiki/User:Berthold_Werner)
License: CC-BY-SA-3.0
Comment: Taken from Wikimedia commons. Cropped and edited.

Files: images/land/myrabella*
Copyright: Myrabella (commons.wikimedia.org/wiki/User:Myrabella)
License: CC-BY-SA-3.0
Comment: Taken from Wikimedia commons. Cropped and edited.

Files: images/land/dmottl*
Copyright: Dmitry A. Mottl (commons.wikimedia.org/wiki/User:Dmottl)
License: CC-BY-SA-3.0
Comment: Taken from Wikimedia commons. Cropped and edited.

Files: images/land/mfield*
Copyright: Matthew Field (commons.wikimedia.org/wiki/User:Mfield)
License: CC-BY-SA-3.0
Comment: Taken from Wikimedia commons. Cropped and edited.

Files: images/land/*-sfiera*
Copyright: Chris Pickel (sfiera.net)
License: CC-BY-SA-4.0

Files: images/land/*-striker*
Copyright: Michael Wilso (sixfootplus@gmail.com)
License: CC-BY-SA-4.0

Files: images/land/*-harro*
Copyright: @harro.eu (copyright@harro.eu)
License: CC-BY-SA-4.0

Files: images/land/*-iridium*
Copyright: @Iridium Ore (blueajp@gmail.com)
License: CC-BY-SA-4.0

Files: images/land/*-spfld*
Copyright: Eric Denni (spfldsatellite@gmail.com)
License: CC-BY-SA-4.0

Files: images/land/sivael*
Copyright: Tymoteusz Kapuściński (Sivael)
License: CC-BY-SA-4.0
Comment: Screenshots of environments created with assets purchased by Tymoteusz
 Kapuściński from the Unity Asset Store. Post-processing applied by Michael
 Zahniser to make the images look less artificial.
 
Files: images/outfit/scan?module*
Copyright: Zachary Siple
License: CC-BY-SA-4.0
Comment: Derived from works by Michael Zahniser (from under the same license).
 
Files:
 images/outfit/tactical?scanner*
 images/effect/jump?drive?red*
Copyright: Zachary Siple
License: CC-BY-SA-4.0

Files:
 images/outfit/korath?rifle*
 images/outfit/hai?rifle*
 images/outfit/scram?drive*
 images/outfit/korath?fuel?processor*
 images/outfit/remnant?rifle*
 images/ship/hai?centipede*
 images/ship/hai?geocoris*
 images/ship/hai?grasshopper*
 images/ship/gull*
 images/ship/pelican*
 images/ship/peregrine/peregrine*
 images/ship/riptide*
 images/ship/auxiliary*
 images/ship/dropship*
 images/thumbnail/hai?centipede*
 images/thumbnail/hai?geocoris*
 images/thumbnail/hai?grasshopper*
 images/thumbnail/gull*
 images/thumbnail/pelican*
 images/thumbnail/peregrine*
 images/thumbnail/riptide*
 images/thumbnail/auxiliary*
 images/thumbnail/dropship*
 images/outfit/auxiliary?license*
Copyright: Evan Fluharty (Evanfluharty@gmail.com)
License: CC-BY-SA-4.0
Comment: Derived from works by Michael Zahniser (under the same license).

Files: images/portrait/*
Copyright: Various
License: public-domain
 Taken from unsplash.com, a collection of photographs that have been donated and
 placed in the public domain.
 
Files:
 images/outfit/quarg?skylance*
 images/hardpoint/quarg?skylance*
Copyright: Evan Fluharty (Evanfluharty@gmail.com)
License: CC-BY-SA-4.0
Comment: Derived and completed from works by Maximilian Korber (Wrzlprnft), Fernando S. Sáez (Azure Nyoki), and originally drawn up by Tommy Thach (Bladewood) (all under the same license)

Files:
 images/outfit/quarg*
 images/hardpoint/quarg*
 images/outfit/small?quarg*
 images/outfit/medium?quarg*
 images/outfit/large?quarg*
 images/outfit/enforcer?riot?staff*
 images/outfit/laser?rifle*
 images/outfit/hai?pebble?core*
 images/outfit/hai?boulder*
 images/outfit/hai?geode*
Copyright: Evan Fluharty (Evanfluharty@gmail.com)
License: CC-BY-SA-4.0

Files:
 images/effect/remnant?afterburner/remnant?afterburner*
 images/hardpoint/annihilator?turret*
 images/hardpoint/inhibitor?turret*
 images/hardpoint/ion?hail?turret*
 images/hardpoint/ravager?turret*
 images/outfit/inhibitor?turret*
 images/outfit/ion?hail?turret*
 images/outfit/overcharged?shield?module*
 images/outfit/overclocked?repair?module*
 images/outfit/ramscoop*
 images/outfit/remnant?afterburner*
 images/outfit/remnant?capital?license*
 images/outfit/salvage?scanner*
 images/outfit/tiny?remnant?engine*
 images/outfit/void?rifle*
 images/scene/penguinscene*
 images/ship/ibis*
 images/ship/penguin/penguin*
 images/ship/petrel*
 images/ship/tern*
 images/thumbnail/ibis*
 images/thumbnail/penguin*
 images/thumbnail/petrel*
 images/thumbnail/tern*
 images/planet/station1c*
 images/planet/station2c*
 images/planet/station3c*
 images/ship/archon?b*
 images/ship/archon?c*
 images/asteroid/yottrite*
Copyright: Becca Tommaso (tommasobecca03@gmail.com)
License: CC-BY-SA-4.0
Comment: Derived from works by Michael Zahniser (under the same license).

Files:
 images/outfit/harvested?yottrite*
Copyright: Becca Tommaso (tommasobecca03@gmail.com)
License: CC-BY-SA-3.0
Comment: Derived from works by Michael Zahniser and Rob Lavinsky (under the same license).

Files:
 images/effect/flotsam?yottrite*
Copyright: Becca Tommaso (tommasobecca03@gmail.com)
License: CC-BY-SA-3.0
Comment: Derived from works by Rob Lavinsky (under the same license).

Files:
 images/land/badlands0*
 images/land/badlands1*
 images/land/badlands2*
 images/land/badlands5*
 images/land/badlands6*
 images/land/badlands7*
 images/land/badlands8*
 images/land/beach0*
 images/land/beach2*
 images/land/beach3*
 images/land/beach5*
 images/land/beach6*
 images/land/canyon0*
 images/land/canyon1*
 images/land/canyon7*
 images/land/canyon8*
 images/land/city2*
 images/land/city4*
 images/land/city6*
 images/land/city7*
 images/land/city8*
 images/land/city9*
 images/land/city10*
 images/land/city11*
 images/land/city12*
 images/land/desert1*
 images/land/desert2*
 images/land/dune1*
 images/land/fields1*
 images/land/fields2*
 images/land/fields3*
 images/land/fields5*
 images/land/fields6*
 images/land/fields7*
 images/land/fields9*
 images/land/fog0*
 images/land/fog1*
 images/land/fog2*
 images/land/fog4*
 images/land/fog6*
 images/land/forest1*
 images/land/forest2*
 images/land/forest3*
 images/land/forest4*
 images/land/forest5*
 images/land/hills0*
 images/land/hills2*
 images/land/lava1*
 images/land/lava2*
 images/land/lava6*
 images/land/loc3*
 images/land/mountain0*
 images/land/mountain1*
 images/land/mountain3*
 images/land/mountain4*
 images/land/mountain5*
 images/land/mountain6*
 images/land/mountain7*
 images/land/mountain8*
 images/land/mountain9*
 images/land/sea1*
 images/land/sea5*
 images/land/sea7*
 images/land/sea8*
 images/land/sky0*
 images/land/sky3*
 images/land/sky4*
 images/land/sky5*
 images/land/sky7*
 images/land/sky8*
 images/land/sky9*
 images/land/snow0*
 images/land/snow1*
 images/land/snow2*
 images/land/snow3*
 images/land/snow4*
 images/land/snow5*
 images/land/snow6*
 images/land/snow7*
 images/land/snow10*
 images/land/space2*
 images/land/water0*
 images/land/water3*
 images/land/water4*
 images/land/water8*
Copyright: Various
License: public-domain
 Taken from unsplash.com, a collection of photographs that have been donated and
 placed in the public domain.

Files:
 images/land/lava0*
Copyright: USGS
License: public-domain
 From the USGS, and therefore in the public domain because they were created by
 government employees while doing work for the government.

Files:
 images/land/desert0*
 images/land/earthrise*
 images/land/nasa*
 images/land/space*
 images/land/station1*
 images/land/station2*
 images/land/station3*
 images/land/station4*
Copyright: NASA
License: public-domain
 From NASA, and therefore in the public domain because they were created by
 government employees while doing work for the government.

Files:
 images/land/station5.jpg
Copyright: Damien Jemison
License: CC-BY-SA-3.0
Comment: Taken from https://commons.wikimedia.org/wiki/File:Preamplifier_at_the_National_Ignition_Facility.jpg

Files:
 images/land/lava5*
Copyright: Michael Zahniser <mzahniser@gmail.com>
License: CC-BY-SA-4.0

Files: sounds/*
Copyright: Various
License: public-domain
 Based on public domain sounds taken from freesound.org.

Files:
 sounds/jump?drive?red.wav
 sounds/jump?in?red.wav
 sounds/jump?out?red.wav
Copyright: Zachary Siple
License: CC-BY-NC-3.0
Comment: Derived from:
 https://freesound.org/people/tim.kahn/sounds/338969/
 https://freesound.org/people/SoundFX.studio/sounds/456272/
 https://freesound.org/people/Setuniman/sounds/155860/
 https://freesound.org/people/Tuben/sounds/161392/

Files: sounds/heavy?rocket?hit.wav
Copyright: Copyright Mike Koenig
License: CC-BY-SA-3.0
Comment: Taken from http://soundbible.com/1467-Grenade-Explosion.html

Files: sounds/missile?hit.wav
Copyright: Copyright "Nbs Dark"
License: public-domain
Comment: Taken from https://freesound.org/people/Nbs%20Dark/sounds/94185/

Files: sounds/torpedo?hit.wav
License: public-domain

Files: sounds/meteor.wav
Copyright: Copyright "18hiltc"
License: CC-BY-SA-3.0
Comment: Taken from https://freesound.org/people/18hiltc/sounds/202725/

Files: sounds/sidewinder.wav
License: public-domain
Comment: Taken from https://freesound.org/people/NHMWretched/sounds/151858/

Files: sounds/explosion?huge.wav
Copyright: Copyright Mike Koenig
License: CC-BY-SA-3.0
Comment: Taken from http://soundbible.com/1151-Grenade.html

Files: images/ship/mosprey*
Copyright: tehhowch (https://github.com/tehhowch)
License: CC-BY-SA-4.0
Comment: Derived from works by Michael Zahniser (under the same license).

Files: images/effect/explosion/pug/*
Copyright: Vilhelm (https://github.com/Vilhelm16)
License: CC-BY-SA-4.0
Comment: Derived from works by Michael Zahniser (under the same license).

Files:
 sounds/thrasher.wav
 sounds/point?defense.wav
Copyright: Lineth (https://github.com/Lineth)
License: CC-BY-SA-4.0
Comment: Derived from public domain sounds taken from freesound.org.

Files:
 images/outfit/T3?anti?missile*
 images/outfit/pug?gridfire?turret*
 images/hardpoint/T3?anti?missile*
 images/hardpoint/pug?gridfire?turret*
Copyright: Becca Tommaso (tommasobecca03@gmail.com)
License: CC-BY-SA-4.0
Comment: Derived from works by Frederick Goy IV (under the same license).

Files: images/outfit/security?station*
Copyright: Becca Tommaso (tommasobecca03@gmail.com)
License: CC-BY-SA-4.0
Comment: Derived from works by Michael Zahniser and Evan Fluharty (under the same license).

Files:
 images/ship/nest*
 images/ship/roost*
 images/ship/skein*
 images/thumbnail/nest*
 images/thumbnail/roost*
 images/thumbnail/skein*
Copyright: Iaz Poolar
License: CC-BY-SA-4.0
Comment: Derived from works by Michael Zahniser (under the same license) and detailed by Becca Tommaso (tommasobecca03@gmail.com).

Files:
 images/ship/boxwing*
 images/thumbnail/boxwing*
Copyright: Iaz Poolar
License: CC-BY-SA-4.0
Comment: Detailed by Becca Tommaso (tommasobecca03@gmail.com).

Files:
 images/ship/argosy*
 images/ship/clipper*
 images/ship/dreadnought*
 images/ship/fury*
 images/ship/hauler?i*
 images/ship/hauler?ii*
 images/ship/hauler?iii*
 images/ship/modified argosy*
 images/ship/bastion*
 images/ship/behemoth*
 images/ship/heavy?shuttle*
 images/ship/firebird*
 images/ship/leviathan*
 images/ship/shuttle*
 images/ship/star?queen*
 images/thumbnail/argosy*
 images/thumbnail/clipper*
 images/thumbnail/dreadnought*
 images/thumbnail/fury*
 images/thumbnail/hauler?i*
 images/thumbnail/hauler?ii*
 images/thumbnail/hauler?iii*
 images/thumbnail/modified argosy*
 images/thumbnail/bastion*
 images/thumbnail/behemoth*
 images/thumbnail/heavy?shuttle*
 images/thumbnail/firebird*
 images/thumbnail/leviathan*
 images/thumbnail/shuttle*
 images/thumbnail/star?queen*
 images/ship/localworldship*
Copyright: Michael Zahniser <mzahniser@gmail.com>
License: CC-BY-SA-4.0
Comment: Detailed by Becca Tommaso (tommasobecca03@gmail.com).

Files:
 images/ship/mfirebird*
 images/ship/mleviathan*
 images/thumbnail/mfirebird*
 images/thumbnail/mleviathan*
Copyright: Maximilian Korber
License: CC-BY-SA-4.0
Comment: Derived from works by Michael Zahniser (under the same license) and detailed by Becca Tommaso (tommasobecca03@gmail.com).

Files:
 images/outfit/pug?staff*
Copyright: Evan Fluharty (Evanfluharty@gmail.com)
License: CC-BY-SA-4.0
Comment: Derived from works by Frederick Goy IV (under the same license).

Files:
 images/planet/station1*
 images/planet/station2*
 images/planet/station3*
 images/planet/station4*
 images/planet/station8*
 images/planet/station9*
 images/planet/station10*
 images/planet/station11*
 images/planet/station12*
 images/planet/station13*
 images/planet/station14*
 images/planet/station15*
 images/planet/station16*
 images/planet/station17*
 images/ship/maeri'het*
 images/ship/subsidurial*
 images/ship/telis'het*
 images/ship/faes'mar*
 images/ship/selii'mar*
 images/ship/ember?waste?node/ember?waste?node*
 images/thumbnail/maeri'het*
 images/thumbnail/telis'het*
 images/thumbnail/faes'mar*
 images/thumbnail/selii'mar*
 images/thumbnail/subsidurial*
 images/thumbnail/ember?waste?node*
 images/effect/ravager?impact*
 images/outfit/ka'het?annihilator?turret*
 images/outfit/ka'het?annihilator*
 images/outfit/ka'het?emp?deployer*
 images/outfit/ka'het?primary?cooling*
 images/outfit/ka'het?ravager?turret*
 images/outfit/ka'het?ravager?beam*
 images/outfit/ka'het?shield?restorer*
 images/outfit/ka'het?support?cooling*
 images/outfit/ka'het?mhd?generator*
 images/outfit/ka'het?reserve?accumulator*
 images/outfit/mouthparts*
 images/planet/dyson1*
 images/planet/dyson2*
 images/planet/dyson3*
 images/planet/sheragi_postverta*
 images/planet/station0*
 images/planet/station1b*
 images/planet/station2b*
 images/planet/station3b*
 images/planet/station3bd*
 images/planet/station4b*
 images/planet/station4bd*
 images/projectile/annihilator*
 images/projectile/ravager?beam*
 images/scene/ringworld?debris*
 images/scene/remnant?station*
Copyright: Becca Tommaso (tommasobecca03@gmail.com)
License: CC-BY-SA-4.0

Files:
 images/label/graveyard*
Copyright: @RestingImmortal
License: CC-BY-SA-4.0

Files:
 images/outfit/enforcer?confrontation?gear*
Copyright: Becca Tommaso (tommasobecca03@gmail.com)
License: CC-BY-SA-4.0
Comment: Derived from works by Evan Fluharty (under the same license).

Files:
 images/outfit/hai?williwaw*
Copyright: Evan Fluharty (Evanfluharty@gmail.com)
License: CC-BY-SA-4.0
Comment: Made in cooperation with Becca Tommaso (tommasobecca03@gmail.com) and derived from works by Michael Zahniser (under the same license) and Maximilian Korber (under the same license)

Files:
 images/effect/remnant?leak*
 images/effect/remnant?leak?sparkle*
Copyright: Benjamin Jackson (gods.benyamin@outlook.com)
License: CC-BY-SA-4.0
Comment: Derived from works by Michael Zahniser (under the same license)

Files:
 images/_menu/haze-blackbody+*
 images/_menu/haze-full+*
 images/_menu/haze-yellow+* 
 images/planet/browndwarf-l-rouge*
 images/planet/browndwarf-l*
 images/planet/browndwarf-y-rouge*
 images/planet/browndwarf-y*
Copyright: Lia Gerty (https://github.com/ravenshining)
License: CC-BY-SA-4.0

Files:
 images/planet/browndwarf-t-rouge*
 images/planet/browndwarf-t*
Copyright: Lia Gerty (https://github.com/ravenshining)
License: CC-BY-SA-4.0
Comment: Derived from works by NASA (public domain)

Files:
 images/outfit/finisher?storage*
Copyright: Arachi-Lover
License: CC-BY-SA-4.0
Comment: Derived from works by Michael Zahniser (under the same license).

Files:
 images/effect/dragonflame*
 images/effect/fdrive*
 images/effect/pwave?shot*
 images/effect/sheragiam*
 images/effect/pwavehp*
 images/outfit/dragonflame*
 images/outfit/pwave?turret*
 images/outfit/embattery*
 images/outfit/sheragicooling*
 images/outfit/fusiondrive*
 images/projectile/pwavecannon*
 images/scene/emeraldswordderelict*
 images/ship/emeraldsword*
 images/thumbnail/emeraldsword*
Copyright: Fernando S. Sáez (crim@live.no)
License: CC-BY-SA-4.0

Files:
 images/effect/pwave?impact*
Copyright: Fernando S. Sáez (crim@live.no)
License: CC-BY-SA-4.0
Comment: Derived from works by Michael Zahniser (under the same license).

Files: sounds/dragonflame*
Copyright: TheHadnot
License: public-domain
Comment: Taken from https://freesound.org/people/TheHadnot/sounds/160880/

Files: sounds/pwave*
Copyright: aust_paul
License: public-domain
Comment: Taken from https://freesound.org/people/aust_paul/sounds/30935/

<<<<<<< HEAD
Files: source/Utf8.*
Copyright: 2017, 2018 by Flávio J. Saraiva
License: GPL-3+
=======
Files: images/outfit/emp?rack*
Copyright: Anarchist2
License: CC-BY-SA-4.0
Comment: Derived from works by Michael Zahniser (under the same license).

Files: images/planet/*-hot*
Copyright: Tommaso Becca
License: CC-BY-SA-4.0
Comment: Derived from works by ESA/Hubble & NASA (under the same license)
>>>>>>> d6f8e7ea

License: GPL-3+
 This program is free software: you can redistribute it and/or modify
 it under the terms of the GNU General Public License as published by
 the Free Software Foundation; either version 3 of the License, or
 (at your option) any later version.
 .
 This program is distributed in the hope that it will be useful,
 but WITHOUT ANY WARRANTY; without even the implied warranty of
 MERCHANTABILITY or FITNESS FOR A PARTICULAR PURPOSE.  See the
 GNU General Public License for more details.
 .
 You should have received a copy of the GNU General Public License
 along with this program.  If not, see <http://www.gnu.org/licenses/>.
 .
 On Debian systems, the complete text of the GNU General Public
 License version 3 can be found in "/usr/share/common-licenses/GPL-3".

License: CC-BY-SA-4.0
 By exercising the Licensed Rights (defined below), You accept and agree
 to be bound by the terms and conditions of this Creative Commons
 Attribution-ShareAlike 4.0 International Public License ("Public
 License"). To the extent this Public License may be interpreted as a
 contract, You are granted the Licensed Rights in consideration of Your
 acceptance of these terms and conditions, and the Licensor grants You
 such rights in consideration of benefits the Licensor receives from
 making the Licensed Material available under these terms and
 conditions.
 .
 Section 1 -- Definitions.
 .
 a. Adapted Material means material subject to Copyright and Similar
 Rights that is derived from or based upon the Licensed Material
 and in which the Licensed Material is translated, altered,
 arranged, transformed, or otherwise modified in a manner requiring
 permission under the Copyright and Similar Rights held by the
 Licensor. For purposes of this Public License, where the Licensed
 Material is a musical work, performance, or sound recording,
 Adapted Material is always produced where the Licensed Material is
 synched in timed relation with a moving image.
 .
 b. Adapter's License means the license You apply to Your Copyright
 and Similar Rights in Your contributions to Adapted Material in
 accordance with the terms and conditions of this Public License.
 .
 c. BY-SA Compatible License means a license listed at
 creativecommons.org/compatiblelicenses, approved by Creative
 Commons as essentially the equivalent of this Public License.
 .
 d. Copyright and Similar Rights means copyright and/or similar rights
 closely related to copyright including, without limitation,
 performance, broadcast, sound recording, and Sui Generis Database
 Rights, without regard to how the rights are labeled or
 categorized. For purposes of this Public License, the rights
 specified in Section 2(b)(1)-(2) are not Copyright and Similar
 Rights.
 .
 e. Effective Technological Measures means those measures that, in the
 absence of proper authority, may not be circumvented under laws
 fulfilling obligations under Article 11 of the WIPO Copyright
 Treaty adopted on December 20, 1996, and/or similar international
 agreements.
 .
 f. Exceptions and Limitations means fair use, fair dealing, and/or
 any other exception or limitation to Copyright and Similar Rights
 that applies to Your use of the Licensed Material.
 .
 g. License Elements means the license attributes listed in the name
 of a Creative Commons Public License. The License Elements of this
 Public License are Attribution and ShareAlike.
 .
 h. Licensed Material means the artistic or literary work, database,
 or other material to which the Licensor applied this Public
 License.
 .
 i. Licensed Rights means the rights granted to You subject to the
 terms and conditions of this Public License, which are limited to
 all Copyright and Similar Rights that apply to Your use of the
 Licensed Material and that the Licensor has authority to license.
 .
 j. Licensor means the individual(s) or entity(ies) granting rights
 under this Public License.
 .
 k. Share means to provide material to the public by any means or
 process that requires permission under the Licensed Rights, such
 as reproduction, public display, public performance, distribution,
 dissemination, communication, or importation, and to make material
 available to the public including in ways that members of the
 public may access the material from a place and at a time
 individually chosen by them.
 .
 l. Sui Generis Database Rights means rights other than copyright
 resulting from Directive 96/9/EC of the European Parliament and of
 the Council of 11 March 1996 on the legal protection of databases,
 as amended and/or succeeded, as well as other essentially
 equivalent rights anywhere in the world.
 .
 m. You means the individual or entity exercising the Licensed Rights
 under this Public License. Your has a corresponding meaning.
 .
 Section 2 -- Scope.
 .
 a. License grant.
 .
 1. Subject to the terms and conditions of this Public License,
 the Licensor hereby grants You a worldwide, royalty-free,
 non-sublicensable, non-exclusive, irrevocable license to
 exercise the Licensed Rights in the Licensed Material to:
 .
 a. reproduce and Share the Licensed Material, in whole or
 in part; and
 .
 b. produce, reproduce, and Share Adapted Material.
 .
 2. Exceptions and Limitations. For the avoidance of doubt, where
 Exceptions and Limitations apply to Your use, this Public
 License does not apply, and You do not need to comply with
 its terms and conditions.
 .
 3. Term. The term of this Public License is specified in Section
 6(a).
 .
 4. Media and formats; technical modifications allowed. The
 Licensor authorizes You to exercise the Licensed Rights in
 all media and formats whether now known or hereafter created,
 and to make technical modifications necessary to do so. The
 Licensor waives and/or agrees not to assert any right or
 authority to forbid You from making technical modifications
 necessary to exercise the Licensed Rights, including
 technical modifications necessary to circumvent Effective
 Technological Measures. For purposes of this Public License,
 simply making modifications authorized by this Section 2(a)
 (4) never produces Adapted Material.
 .
 5. Downstream recipients.
 .
 a. Offer from the Licensor -- Licensed Material. Every
 recipient of the Licensed Material automatically
 receives an offer from the Licensor to exercise the
 Licensed Rights under the terms and conditions of this
 Public License.
 .
 b. Additional offer from the Licensor -- Adapted Material.
 Every recipient of Adapted Material from You
 automatically receives an offer from the Licensor to
 exercise the Licensed Rights in the Adapted Material
 under the conditions of the Adapter's License You apply.
 .
 c. No downstream restrictions. You may not offer or impose
 any additional or different terms or conditions on, or
 apply any Effective Technological Measures to, the
 Licensed Material if doing so restricts exercise of the
 Licensed Rights by any recipient of the Licensed
 Material.
 .
 6. No endorsement. Nothing in this Public License constitutes or
 may be construed as permission to assert or imply that You
 are, or that Your use of the Licensed Material is, connected
 with, or sponsored, endorsed, or granted official status by,
 the Licensor or others designated to receive attribution as
 provided in Section 3(a)(1)(A)(i).
 .
 b. Other rights.
 .
 1. Moral rights, such as the right of integrity, are not
 licensed under this Public License, nor are publicity,
 privacy, and/or other similar personality rights; however, to
 the extent possible, the Licensor waives and/or agrees not to
 assert any such rights held by the Licensor to the limited
 extent necessary to allow You to exercise the Licensed
 Rights, but not otherwise.
 .
 2. Patent and trademark rights are not licensed under this
 Public License.
 .
 3. To the extent possible, the Licensor waives any right to
 collect royalties from You for the exercise of the Licensed
 Rights, whether directly or through a collecting society
 under any voluntary or waivable statutory or compulsory
 licensing scheme. In all other cases the Licensor expressly
 reserves any right to collect such royalties.
 .
 Section 3 -- License Conditions.
 .
 Your exercise of the Licensed Rights is expressly made subject to the
 following conditions.
 .
 a. Attribution.
 .
 1. If You Share the Licensed Material (including in modified
 form), You must:
 .
 a. retain the following if it is supplied by the Licensor
 with the Licensed Material:
 .
 i. identification of the creator(s) of the Licensed
 Material and any others designated to receive
 attribution, in any reasonable manner requested by
 the Licensor (including by pseudonym if
 designated);
 .
 ii. a copyright notice;
 .
 iii. a notice that refers to this Public License;
 .
 iv. a notice that refers to the disclaimer of
 warranties;
 .
 v. a URI or hyperlink to the Licensed Material to the
 extent reasonably practicable;
 .
 b. indicate if You modified the Licensed Material and
 retain an indication of any previous modifications; and
 .
 c. indicate the Licensed Material is licensed under this
 Public License, and include the text of, or the URI or
 hyperlink to, this Public License.
 .
 2. You may satisfy the conditions in Section 3(a)(1) in any
 reasonable manner based on the medium, means, and context in
 which You Share the Licensed Material. For example, it may be
 reasonable to satisfy the conditions by providing a URI or
 hyperlink to a resource that includes the required
 information.
 .
 3. If requested by the Licensor, You must remove any of the
 information required by Section 3(a)(1)(A) to the extent
 reasonably practicable.
 .
 b. ShareAlike.
 .
 In addition to the conditions in Section 3(a), if You Share
 Adapted Material You produce, the following conditions also apply.
 .
 1. The Adapter's License You apply must be a Creative Commons
 license with the same License Elements, this version or
 later, or a BY-SA Compatible License.
 .
 2. You must include the text of, or the URI or hyperlink to, the
 Adapter's License You apply. You may satisfy this condition
 in any reasonable manner based on the medium, means, and
 context in which You Share Adapted Material.
 .
 3. You may not offer or impose any additional or different terms
 or conditions on, or apply any Effective Technological
 Measures to, Adapted Material that restrict exercise of the
 rights granted under the Adapter's License You apply.
 .
 Section 4 -- Sui Generis Database Rights.
 .
 Where the Licensed Rights include Sui Generis Database Rights that
 apply to Your use of the Licensed Material:
 .
 a. for the avoidance of doubt, Section 2(a)(1) grants You the right
 to extract, reuse, reproduce, and Share all or a substantial
 portion of the contents of the database;
 .
 b. if You include all or a substantial portion of the database
 contents in a database in which You have Sui Generis Database
 Rights, then the database in which You have Sui Generis Database
 Rights (but not its individual contents) is Adapted Material,
 .
 including for purposes of Section 3(b); and
 c. You must comply with the conditions in Section 3(a) if You Share
 all or a substantial portion of the contents of the database.
 .
 For the avoidance of doubt, this Section 4 supplements and does not
 replace Your obligations under this Public License where the Licensed
 Rights include other Copyright and Similar Rights.
 .
 Section 5 -- Disclaimer of Warranties and Limitation of Liability.
 .
 a. UNLESS OTHERWISE SEPARATELY UNDERTAKEN BY THE LICENSOR, TO THE
 EXTENT POSSIBLE, THE LICENSOR OFFERS THE LICENSED MATERIAL AS-IS
 AND AS-AVAILABLE, AND MAKES NO REPRESENTATIONS OR WARRANTIES OF
 ANY KIND CONCERNING THE LICENSED MATERIAL, WHETHER EXPRESS,
 IMPLIED, STATUTORY, OR OTHER. THIS INCLUDES, WITHOUT LIMITATION,
 WARRANTIES OF TITLE, MERCHANTABILITY, FITNESS FOR A PARTICULAR
 PURPOSE, NON-INFRINGEMENT, ABSENCE OF LATENT OR OTHER DEFECTS,
 ACCURACY, OR THE PRESENCE OR ABSENCE OF ERRORS, WHETHER OR NOT
 KNOWN OR DISCOVERABLE. WHERE DISCLAIMERS OF WARRANTIES ARE NOT
 ALLOWED IN FULL OR IN PART, THIS DISCLAIMER MAY NOT APPLY TO YOU.
 .
 b. TO THE EXTENT POSSIBLE, IN NO EVENT WILL THE LICENSOR BE LIABLE
 TO YOU ON ANY LEGAL THEORY (INCLUDING, WITHOUT LIMITATION,
 NEGLIGENCE) OR OTHERWISE FOR ANY DIRECT, SPECIAL, INDIRECT,
 INCIDENTAL, CONSEQUENTIAL, PUNITIVE, EXEMPLARY, OR OTHER LOSSES,
 COSTS, EXPENSES, OR DAMAGES ARISING OUT OF THIS PUBLIC LICENSE OR
 USE OF THE LICENSED MATERIAL, EVEN IF THE LICENSOR HAS BEEN
 ADVISED OF THE POSSIBILITY OF SUCH LOSSES, COSTS, EXPENSES, OR
 DAMAGES. WHERE A LIMITATION OF LIABILITY IS NOT ALLOWED IN FULL OR
 IN PART, THIS LIMITATION MAY NOT APPLY TO YOU.
 .
 c. The disclaimer of warranties and limitation of liability provided
 above shall be interpreted in a manner that, to the extent
 possible, most closely approximates an absolute disclaimer and
 waiver of all liability.
 .
 Section 6 -- Term and Termination.
 .
 a. This Public License applies for the term of the Copyright and
 Similar Rights licensed here. However, if You fail to comply with
 this Public License, then Your rights under this Public License
 terminate automatically.
 .
 b. Where Your right to use the Licensed Material has terminated under
 Section 6(a), it reinstates:
 .
 1. automatically as of the date the violation is cured, provided
 it is cured within 30 days of Your discovery of the
 violation; or
 .
 2. upon express reinstatement by the Licensor.
 .
 For the avoidance of doubt, this Section 6(b) does not affect any
 right the Licensor may have to seek remedies for Your violations
 of this Public License.
 .
 c. For the avoidance of doubt, the Licensor may also offer the
 Licensed Material under separate terms or conditions or stop
 distributing the Licensed Material at any time; however, doing so
 will not terminate this Public License.
 .
 d. Sections 1, 5, 6, 7, and 8 survive termination of this Public
 License.
 .
 Section 7 -- Other Terms and Conditions.
 .
 a. The Licensor shall not be bound by any additional or different
 terms or conditions communicated by You unless expressly agreed.
 .
 b. Any arrangements, understandings, or agreements regarding the
 Licensed Material not stated herein are separate from and
 independent of the terms and conditions of this Public License.
 .
 Section 8 -- Interpretation.
 .
 a. For the avoidance of doubt, this Public License does not, and
 shall not be interpreted to, reduce, limit, restrict, or impose
 conditions on any use of the Licensed Material that could lawfully
 be made without permission under this Public License.
 .
 b. To the extent possible, if any provision of this Public License is
 deemed unenforceable, it shall be automatically reformed to the
 minimum extent necessary to make it enforceable. If the provision
 cannot be reformed, it shall be severed from this Public License
 without affecting the enforceability of the remaining terms and
 conditions.
 .
 c. No term or condition of this Public License will be waived and no
 failure to comply consented to unless expressly agreed to by the
 Licensor.
 .
 d. Nothing in this Public License constitutes or may be interpreted
 as a limitation upon, or waiver of, any privileges and immunities
 that apply to the Licensor or You, including from the legal
 processes of any jurisdiction or authority.

License: CC-BY-4.0
 By exercising the Licensed Rights (defined below), You accept and agree
 to be bound by the terms and conditions of this Creative Commons
 Attribution 4.0 International Public License ("Public
 License"). To the extent this Public License may be interpreted as a
 contract, You are granted the Licensed Rights in consideration of Your
 acceptance of these terms and conditions, and the Licensor grants You
 such rights in consideration of benefits the Licensor receives from
 making the Licensed Material available under these terms and
 conditions.
 .
 Section 1 -- Definitions.
 .
 a. Adapted Material means material subject to Copyright and Similar
 Rights that is derived from or based upon the Licensed Material
 and in which the Licensed Material is translated, altered,
 arranged, transformed, or otherwise modified in a manner requiring
 permission under the Copyright and Similar Rights held by the
 Licensor. For purposes of this Public License, where the Licensed
 Material is a musical work, performance, or sound recording,
 Adapted Material is always produced where the Licensed Material is
 synched in timed relation with a moving image.
 .
 b. Adapter's License means the license You apply to Your Copyright
 and Similar Rights in Your contributions to Adapted Material in
 accordance with the terms and conditions of this Public License.
 .
 c. Copyright and Similar Rights means copyright and/or similar rights
 closely related to copyright including, without limitation,
 performance, broadcast, sound recording, and Sui Generis Database
 Rights, without regard to how the rights are labeled or
 categorized. For purposes of this Public License, the rights
 specified in Section 2(b)(1)-(2) are not Copyright and Similar
 Rights.
 .
 d. Effective Technological Measures means those measures that, in the
 absence of proper authority, may not be circumvented under laws
 fulfilling obligations under Article 11 of the WIPO Copyright
 Treaty adopted on December 20, 1996, and/or similar international
 agreements.
 .
 e. Exceptions and Limitations means fair use, fair dealing, and/or
 any other exception or limitation to Copyright and Similar Rights
 that applies to Your use of the Licensed Material.
 .
 f. Licensed Material means the artistic or literary work, database,
 or other material to which the Licensor applied this Public
 License.
 .
 g. Licensed Rights means the rights granted to You subject to the
 terms and conditions of this Public License, which are limited to
 all Copyright and Similar Rights that apply to Your use of the
 Licensed Material and that the Licensor has authority to license.
 .
 h. Licensor means the individual(s) or entity(ies) granting rights
 under this Public License.
 .
 i. Share means to provide material to the public by any means or
 process that requires permission under the Licensed Rights, such
 as reproduction, public display, public performance, distribution,
 dissemination, communication, or importation, and to make material
 available to the public including in ways that members of the
 public may access the material from a place and at a time
 individually chosen by them.
 .
 j. Sui Generis Database Rights means rights other than copyright
 resulting from Directive 96/9/EC of the European Parliament and of
 the Council of 11 March 1996 on the legal protection of databases,
 as amended and/or succeeded, as well as other essentially
 equivalent rights anywhere in the world.
 .
 k. You means the individual or entity exercising the Licensed Rights
 under this Public License. Your has a corresponding meaning.
 .
 Section 2 -- Scope.
 .
 a. License grant.
 .
 1. Subject to the terms and conditions of this Public License,
 the Licensor hereby grants You a worldwide, royalty-free,
 non-sublicensable, non-exclusive, irrevocable license to
 exercise the Licensed Rights in the Licensed Material to:
 .
 a. reproduce and Share the Licensed Material, in whole or
 in part; and
 .
 b. produce, reproduce, and Share Adapted Material.
 .
 2. Exceptions and Limitations. For the avoidance of doubt, where
 Exceptions and Limitations apply to Your use, this Public
 License does not apply, and You do not need to comply with
 its terms and conditions.
 .
 3. Term. The term of this Public License is specified in Section
 6(a).
 .
 4. Media and formats; technical modifications allowed. The
 Licensor authorizes You to exercise the Licensed Rights in
 all media and formats whether now known or hereafter created,
 and to make technical modifications necessary to do so. The
 Licensor waives and/or agrees not to assert any right or
 authority to forbid You from making technical modifications
 necessary to exercise the Licensed Rights, including
 technical modifications necessary to circumvent Effective
 Technological Measures. For purposes of this Public License,
 simply making modifications authorized by this Section 2(a)
 (4) never produces Adapted Material.
 .
 5. Downstream recipients.
 .
 a. Offer from the Licensor -- Licensed Material. Every
 recipient of the Licensed Material automatically
 receives an offer from the Licensor to exercise the
 Licensed Rights under the terms and conditions of this
 Public License.
 .
 b. No downstream restrictions. You may not offer or impose
 any additional or different terms or conditions on, or
 apply any Effective Technological Measures to, the
 Licensed Material if doing so restricts exercise of the
 Licensed Rights by any recipient of the Licensed
 Material.
 .
 6. No endorsement. Nothing in this Public License constitutes or
 may be construed as permission to assert or imply that You
 are, or that Your use of the Licensed Material is, connected
 with, or sponsored, endorsed, or granted official status by,
 the Licensor or others designated to receive attribution as
 provided in Section 3(a)(1)(A)(i).
 .
 b. Other rights.
 .
 1. Moral rights, such as the right of integrity, are not
 licensed under this Public License, nor are publicity,
 privacy, and/or other similar personality rights; however, to
 the extent possible, the Licensor waives and/or agrees not to
 assert any such rights held by the Licensor to the limited
 extent necessary to allow You to exercise the Licensed
 Rights, but not otherwise.
 .
 2. Patent and trademark rights are not licensed under this
 Public License.
 .
 3. To the extent possible, the Licensor waives any right to
 collect royalties from You for the exercise of the Licensed
 Rights, whether directly or through a collecting society
 under any voluntary or waivable statutory or compulsory
 licensing scheme. In all other cases the Licensor expressly
 reserves any right to collect such royalties.
 .
 Section 3 -- License Conditions.
 .
 Your exercise of the Licensed Rights is expressly made subject to the
 following conditions.
 .
 a. Attribution.
 .
 1. If You Share the Licensed Material (including in modified
 form), You must:
 .
 a. retain the following if it is supplied by the Licensor
 with the Licensed Material:
 .
 i. identification of the creator(s) of the Licensed
 Material and any others designated to receive
 attribution, in any reasonable manner requested by
 the Licensor (including by pseudonym if
 designated);
 .
 ii. a copyright notice;
 .
 iii. a notice that refers to this Public License;
 .
 iv. a notice that refers to the disclaimer of
 warranties;
 .
 v. a URI or hyperlink to the Licensed Material to the
 extent reasonably practicable;
 .
 b. indicate if You modified the Licensed Material and
 retain an indication of any previous modifications; and
 .
 c. indicate the Licensed Material is licensed under this
 Public License, and include the text of, or the URI or
 hyperlink to, this Public License.
 .
 2. You may satisfy the conditions in Section 3(a)(1) in any
 reasonable manner based on the medium, means, and context in
 which You Share the Licensed Material. For example, it may be
 reasonable to satisfy the conditions by providing a URI or
 hyperlink to a resource that includes the required
 information.
 .
 3. If requested by the Licensor, You must remove any of the
 information required by Section 3(a)(1)(A) to the extent
 reasonably practicable.
 .
 4. If You Share Adapted Material You produce, the Adapter's
 License You apply must not prevent recipients of the Adapted
 Material from complying with this Public License.
 .
 Section 4 -- Sui Generis Database Rights.
 .
 Where the Licensed Rights include Sui Generis Database Rights that
 apply to Your use of the Licensed Material:
 .
 a. for the avoidance of doubt, Section 2(a)(1) grants You the right
 to extract, reuse, reproduce, and Share all or a substantial
 portion of the contents of the database;
 .
 b. if You include all or a substantial portion of the database
 contents in a database in which You have Sui Generis Database
 Rights, then the database in which You have Sui Generis Database
 Rights (but not its individual contents) is Adapted Material; and
 .
 c. You must comply with the conditions in Section 3(a) if You Share
 all or a substantial portion of the contents of the database.
 .
 For the avoidance of doubt, this Section 4 supplements and does not
 replace Your obligations under this Public License where the Licensed
 Rights include other Copyright and Similar Rights.
 .
 Section 5 -- Disclaimer of Warranties and Limitation of Liability.
 .
 a. UNLESS OTHERWISE SEPARATELY UNDERTAKEN BY THE LICENSOR, TO THE
 EXTENT POSSIBLE, THE LICENSOR OFFERS THE LICENSED MATERIAL AS-IS
 AND AS-AVAILABLE, AND MAKES NO REPRESENTATIONS OR WARRANTIES OF
 ANY KIND CONCERNING THE LICENSED MATERIAL, WHETHER EXPRESS,
 IMPLIED, STATUTORY, OR OTHER. THIS INCLUDES, WITHOUT LIMITATION,
 WARRANTIES OF TITLE, MERCHANTABILITY, FITNESS FOR A PARTICULAR
 PURPOSE, NON-INFRINGEMENT, ABSENCE OF LATENT OR OTHER DEFECTS,
 ACCURACY, OR THE PRESENCE OR ABSENCE OF ERRORS, WHETHER OR NOT
 KNOWN OR DISCOVERABLE. WHERE DISCLAIMERS OF WARRANTIES ARE NOT
 ALLOWED IN FULL OR IN PART, THIS DISCLAIMER MAY NOT APPLY TO YOU.
 .
 b. TO THE EXTENT POSSIBLE, IN NO EVENT WILL THE LICENSOR BE LIABLE
 TO YOU ON ANY LEGAL THEORY (INCLUDING, WITHOUT LIMITATION,
 NEGLIGENCE) OR OTHERWISE FOR ANY DIRECT, SPECIAL, INDIRECT,
 INCIDENTAL, CONSEQUENTIAL, PUNITIVE, EXEMPLARY, OR OTHER LOSSES,
 COSTS, EXPENSES, OR DAMAGES ARISING OUT OF THIS PUBLIC LICENSE OR
 USE OF THE LICENSED MATERIAL, EVEN IF THE LICENSOR HAS BEEN
 ADVISED OF THE POSSIBILITY OF SUCH LOSSES, COSTS, EXPENSES, OR
 DAMAGES. WHERE A LIMITATION OF LIABILITY IS NOT ALLOWED IN FULL OR
 IN PART, THIS LIMITATION MAY NOT APPLY TO YOU.
 .
 c. The disclaimer of warranties and limitation of liability provided
 above shall be interpreted in a manner that, to the extent
 possible, most closely approximates an absolute disclaimer and
 waiver of all liability.
 .
 Section 6 -- Term and Termination.
 .
 a. This Public License applies for the term of the Copyright and
 Similar Rights licensed here. However, if You fail to comply with
 this Public License, then Your rights under this Public License
 terminate automatically.
 .
 b. Where Your right to use the Licensed Material has terminated under
 Section 6(a), it reinstates:
 .
 1. automatically as of the date the violation is cured, provided
 it is cured within 30 days of Your discovery of the
 violation; or
 .
 2. upon express reinstatement by the Licensor.
 .
 For the avoidance of doubt, this Section 6(b) does not affect any
 right the Licensor may have to seek remedies for Your violations
 of this Public License.
 .
 c. For the avoidance of doubt, the Licensor may also offer the
 Licensed Material under separate terms or conditions or stop
 distributing the Licensed Material at any time; however, doing so
 will not terminate this Public License.
 .
 d. Sections 1, 5, 6, 7, and 8 survive termination of this Public
 License.
 .
 Section 7 -- Other Terms and Conditions.
 .
 a. The Licensor shall not be bound by any additional or different
 terms or conditions communicated by You unless expressly agreed.
 .
 b. Any arrangements, understandings, or agreements regarding the
 Licensed Material not stated herein are separate from and
 independent of the terms and conditions of this Public License.
 .
 Section 8 -- Interpretation.
 .
 a. For the avoidance of doubt, this Public License does not, and
 shall not be interpreted to, reduce, limit, restrict, or impose
 conditions on any use of the Licensed Material that could lawfully
 be made without permission under this Public License.
 .
 b. To the extent possible, if any provision of this Public License is
 deemed unenforceable, it shall be automatically reformed to the
 minimum extent necessary to make it enforceable. If the provision
 cannot be reformed, it shall be severed from this Public License
 without affecting the enforceability of the remaining terms and
 conditions.
 .
 c. No term or condition of this Public License will be waived and no
 failure to comply consented to unless expressly agreed to by the
 Licensor.
 .
 d. Nothing in this Public License constitutes or may be interpreted
 as a limitation upon, or waiver of, any privileges and immunities
 that apply to the Licensor or You, including from the legal
 processes of any jurisdiction or authority.

License: CC-BY-SA-3.0
 CREATIVE COMMONS CORPORATION IS NOT A LAW FIRM AND DOES NOT PROVIDE
 LEGAL SERVICES. DISTRIBUTION OF THIS LICENSE DOES NOT CREATE AN
 ATTORNEY-CLIENT RELATIONSHIP. CREATIVE COMMONS PROVIDES THIS
 INFORMATION ON AN "AS-IS" BASIS. CREATIVE COMMONS MAKES NO WARRANTIES
 REGARDING THE INFORMATION PROVIDED, AND DISCLAIMS LIABILITY FOR
 DAMAGES RESULTING FROM ITS USE.
 .
 License
 .
 THE WORK (AS DEFINED BELOW) IS PROVIDED UNDER THE TERMS OF THIS CREATIVE
 COMMONS PUBLIC LICENSE ("CCPL" OR "LICENSE"). THE WORK IS PROTECTED BY
 COPYRIGHT AND/OR OTHER APPLICABLE LAW. ANY USE OF THE WORK OTHER THAN AS
 AUTHORIZED UNDER THIS LICENSE OR COPYRIGHT LAW IS PROHIBITED.
 .
 BY EXERCISING ANY RIGHTS TO THE WORK PROVIDED HERE, YOU ACCEPT AND AGREE
 TO BE BOUND BY THE TERMS OF THIS LICENSE. TO THE EXTENT THIS LICENSE MAY
 BE CONSIDERED TO BE A CONTRACT, THE LICENSOR GRANTS YOU THE RIGHTS
 CONTAINED HERE IN CONSIDERATION OF YOUR ACCEPTANCE OF SUCH TERMS AND
 CONDITIONS.
 .
 1. Definitions
 .
 a. "Adaptation" means a work based upon the Work, or upon the Work and
 other pre-existing works, such as a translation, adaptation,
 derivative work, arrangement of music or other alterations of a
 literary or artistic work, or phonogram or performance and includes
 cinematographic adaptations or any other form in which the Work may be
 recast, transformed, or adapted including in any form recognizably
 derived from the original, except that a work that constitutes a
 Collection will not be considered an Adaptation for the purpose of
 this License. For the avoidance of doubt, where the Work is a musical
 work, performance or phonogram, the synchronization of the Work in
 timed-relation with a moving image ("synching") will be considered an
 Adaptation for the purpose of this License.
 .
 b. "Collection" means a collection of literary or artistic works, such as
 encyclopedias and anthologies, or performances, phonograms or
 broadcasts, or other works or subject matter other than works listed
 in Section 1(f) below, which, by reason of the selection and
 arrangement of their contents, constitute intellectual creations, in
 which the Work is included in its entirety in unmodified form along
 with one or more other contributions, each constituting separate and
 independent works in themselves, which together are assembled into a
 collective whole. A work that constitutes a Collection will not be
 considered an Adaptation (as defined below) for the purposes of this
 License.
 .
 c. "Creative Commons Compatible License" means a license that is listed
 at https://creativecommons.org/compatiblelicenses that has been
 approved by Creative Commons as being essentially equivalent to this
 License, including, at a minimum, because that license: (i) contains
 terms that have the same purpose, meaning and effect as the License
 Elements of this License; and, (ii) explicitly permits the relicensing
 of adaptations of works made available under that license under this
 License or a Creative Commons jurisdiction license with the same
 License Elements as this License.
 .
 d. "Distribute" means to make available to the public the original and
 copies of the Work or Adaptation, as appropriate, through sale or
 other transfer of ownership.
 .
 e. "License Elements" means the following high-level license attributes
 as selected by Licensor and indicated in the title of this License:
 Attribution, ShareAlike.
 .
 f. "Licensor" means the individual, individuals, entity or entities that
 offer(s) the Work under the terms of this License.
 .
 g. "Original Author" means, in the case of a literary or artistic work,
 the individual, individuals, entity or entities who created the Work
 or if no individual or entity can be identified, the publisher; and in
 addition (i) in the case of a performance the actors, singers,
 musicians, dancers, and other persons who act, sing, deliver, declaim,
 play in, interpret or otherwise perform literary or artistic works or
 expressions of folklore; (ii) in the case of a phonogram the producer
 being the person or legal entity who first fixes the sounds of a
 performance or other sounds; and, (iii) in the case of broadcasts, the
 organization that transmits the broadcast.
 .
 h. "Work" means the literary and/or artistic work offered under the terms
 of this License including without limitation any production in the
 literary, scientific and artistic domain, whatever may be the mode or
 form of its expression including digital form, such as a book,
 pamphlet and other writing; a lecture, address, sermon or other work
 of the same nature; a dramatic or dramatico-musical work; a
 choreographic work or entertainment in dumb show; a musical
 composition with or without words; a cinematographic work to which are
 assimilated works expressed by a process analogous to cinematography;
 a work of drawing, painting, architecture, sculpture, engraving or
 lithography; a photographic work to which are assimilated works
 expressed by a process analogous to photography; a work of applied
 art; an illustration, map, plan, sketch or three-dimensional work
 relative to geography, topography, architecture or science; a
 performance; a broadcast; a phonogram; a compilation of data to the
 extent it is protected as a copyrightable work; or a work performed by
 a variety or circus performer to the extent it is not otherwise
 considered a literary or artistic work.
 .
 i. "You" means an individual or entity exercising rights under this
 License who has not previously violated the terms of this License with
 respect to the Work, or who has received express permission from the
 Licensor to exercise rights under this License despite a previous
 violation.
 .
 j. "Publicly Perform" means to perform public recitations of the Work and
 to communicate to the public those public recitations, by any means or
 process, including by wire or wireless means or public digital
 performances; to make available to the public Works in such a way that
 members of the public may access these Works from a place and at a
 place individually chosen by them; to perform the Work to the public
 by any means or process and the communication to the public of the
 performances of the Work, including by public digital performance; to
 broadcast and rebroadcast the Work by any means including signs,
 sounds or images.
 .
 k. "Reproduce" means to make copies of the Work by any means including
 without limitation by sound or visual recordings and the right of
 fixation and reproducing fixations of the Work, including storage of a
 protected performance or phonogram in digital form or other electronic
 medium.
 .
 2. Fair Dealing Rights. Nothing in this License is intended to reduce,
 limit, or restrict any uses free from copyright or rights arising from
 limitations or exceptions that are provided for in connection with the
 copyright protection under copyright law or other applicable laws.
 .
 3. License Grant. Subject to the terms and conditions of this License,
 Licensor hereby grants You a worldwide, royalty-free, non-exclusive,
 perpetual (for the duration of the applicable copyright) license to
 exercise the rights in the Work as stated below:
 .
 a. to Reproduce the Work, to incorporate the Work into one or more
 Collections, and to Reproduce the Work as incorporated in the
 Collections;
 .
 b. to create and Reproduce Adaptations provided that any such Adaptation,
 including any translation in any medium, takes reasonable steps to
 clearly label, demarcate or otherwise identify that changes were made
 to the original Work. For example, a translation could be marked "The
 original work was translated from English to Spanish," or a
 modification could indicate "The original work has been modified.";
 .
 c. to Distribute and Publicly Perform the Work including as incorporated
 in Collections; and,
 .
 d. to Distribute and Publicly Perform Adaptations.
 .
 e. For the avoidance of doubt:
 .
 i. Non-waivable Compulsory License Schemes. In those jurisdictions in
 which the right to collect royalties through any statutory or
 compulsory licensing scheme cannot be waived, the Licensor
 reserves the exclusive right to collect such royalties for any
 exercise by You of the rights granted under this License;
 .
 ii. Waivable Compulsory License Schemes. In those jurisdictions in
 which the right to collect royalties through any statutory or
 compulsory licensing scheme can be waived, the Licensor waives the
 exclusive right to collect such royalties for any exercise by You
 of the rights granted under this License; and,
 .
 iii. Voluntary License Schemes. The Licensor waives the right to
 collect royalties, whether individually or, in the event that the
 Licensor is a member of a collecting society that administers
 voluntary licensing schemes, via that society, from any exercise
 by You of the rights granted under this License.
 .
 The above rights may be exercised in all media and formats whether now
 known or hereafter devised. The above rights include the right to make
 such modifications as are technically necessary to exercise the rights in
 other media and formats. Subject to Section 8(f), all rights not expressly
 granted by Licensor are hereby reserved.
 .
 4. Restrictions. The license granted in Section 3 above is expressly made
 subject to and limited by the following restrictions:
 .
 a. You may Distribute or Publicly Perform the Work only under the terms
 of this License. You must include a copy of, or the Uniform Resource
 Identifier (URI) for, this License with every copy of the Work You
 Distribute or Publicly Perform. You may not offer or impose any terms
 on the Work that restrict the terms of this License or the ability of
 the recipient of the Work to exercise the rights granted to that
 recipient under the terms of the License. You may not sublicense the
 Work. You must keep intact all notices that refer to this License and
 to the disclaimer of warranties with every copy of the Work You
 Distribute or Publicly Perform. When You Distribute or Publicly
 Perform the Work, You may not impose any effective technological
 measures on the Work that restrict the ability of a recipient of the
 Work from You to exercise the rights granted to that recipient under
 the terms of the License. This Section 4(a) applies to the Work as
 incorporated in a Collection, but this does not require the Collection
 apart from the Work itself to be made subject to the terms of this
 License. If You create a Collection, upon notice from any Licensor You
 must, to the extent practicable, remove from the Collection any credit
 as required by Section 4(c), as requested. If You create an
 Adaptation, upon notice from any Licensor You must, to the extent
 practicable, remove from the Adaptation any credit as required by
 Section 4(c), as requested.
 .
 b. You may Distribute or Publicly Perform an Adaptation only under the
 terms of: (i) this License; (ii) a later version of this License with
 the same License Elements as this License; (iii) a Creative Commons
 jurisdiction license (either this or a later license version) that
 contains the same License Elements as this License (e.g.,
 Attribution-ShareAlike 3.0 US)); (iv) a Creative Commons Compatible
 License. If you license the Adaptation under one of the licenses
 mentioned in (iv), you must comply with the terms of that license. If
 you license the Adaptation under the terms of any of the licenses
 mentioned in (i), (ii) or (iii) (the "Applicable License"), you must
 comply with the terms of the Applicable License generally and the
 following provisions: (I) You must include a copy of, or the URI for,
 the Applicable License with every copy of each Adaptation You
 Distribute or Publicly Perform; (II) You may not offer or impose any
 terms on the Adaptation that restrict the terms of the Applicable
 License or the ability of the recipient of the Adaptation to exercise
 the rights granted to that recipient under the terms of the Applicable
 License; (III) You must keep intact all notices that refer to the
 Applicable License and to the disclaimer of warranties with every copy
 of the Work as included in the Adaptation You Distribute or Publicly
 Perform; (IV) when You Distribute or Publicly Perform the Adaptation,
 You may not impose any effective technological measures on the
 Adaptation that restrict the ability of a recipient of the Adaptation
 from You to exercise the rights granted to that recipient under the
 terms of the Applicable License. This Section 4(b) applies to the
 Adaptation as incorporated in a Collection, but this does not require
 the Collection apart from the Adaptation itself to be made subject to
 the terms of the Applicable License.
 .
 c. If You Distribute, or Publicly Perform the Work or any Adaptations or
 Collections, You must, unless a request has been made pursuant to
 Section 4(a), keep intact all copyright notices for the Work and
 provide, reasonable to the medium or means You are utilizing: (i) the
 name of the Original Author (or pseudonym, if applicable) if supplied,
 and/or if the Original Author and/or Licensor designate another party
 or parties (e.g., a sponsor institute, publishing entity, journal) for
 attribution ("Attribution Parties") in Licensor's copyright notice,
 terms of service or by other reasonable means, the name of such party
 or parties; (ii) the title of the Work if supplied; (iii) to the
 extent reasonably practicable, the URI, if any, that Licensor
 specifies to be associated with the Work, unless such URI does not
 refer to the copyright notice or licensing information for the Work;
 and (iv) , consistent with Ssection 3(b), in the case of an
 Adaptation, a credit identifying the use of the Work in the Adaptation
 (e.g., "French translation of the Work by Original Author," or
 "Screenplay based on original Work by Original Author"). The credit
 required by this Section 4(c) may be implemented in any reasonable
 manner; provided, however, that in the case of a Adaptation or
 Collection, at a minimum such credit will appear, if a credit for all
 contributing authors of the Adaptation or Collection appears, then as
 part of these credits and in a manner at least as prominent as the
 credits for the other contributing authors. For the avoidance of
 doubt, You may only use the credit required by this Section for the
 purpose of attribution in the manner set out above and, by exercising
 Your rights under this License, You may not implicitly or explicitly
 assert or imply any connection with, sponsorship or endorsement by the
 Original Author, Licensor and/or Attribution Parties, as appropriate,
 of You or Your use of the Work, without the separate, express prior
 written permission of the Original Author, Licensor and/or Attribution
 Parties.
 .
 d. Except as otherwise agreed in writing by the Licensor or as may be
 otherwise permitted by applicable law, if You Reproduce, Distribute or
 Publicly Perform the Work either by itself or as part of any
 Adaptations or Collections, You must not distort, mutilate, modify or
 take other derogatory action in relation to the Work which would be
 prejudicial to the Original Author's honor or reputation. Licensor
 agrees that in those jurisdictions (e.g. Japan), in which any exercise
 of the right granted in Section 3(b) of this License (the right to
 make Adaptations) would be deemed to be a distortion, mutilation,
 modification or other derogatory action prejudicial to the Original
 Author's honor and reputation, the Licensor will waive or not assert,
 as appropriate, this Section, to the fullest extent permitted by the
 applicable national law, to enable You to reasonably exercise Your
 right under Section 3(b) of this License (right to make Adaptations)
 but not otherwise.
 .
 5. Representations, Warranties and Disclaimer
 .
 UNLESS OTHERWISE MUTUALLY AGREED TO BY THE PARTIES IN WRITING, LICENSOR
 OFFERS THE WORK AS-IS AND MAKES NO REPRESENTATIONS OR WARRANTIES OF ANY
 KIND CONCERNING THE WORK, EXPRESS, IMPLIED, STATUTORY OR OTHERWISE,
 INCLUDING, WITHOUT LIMITATION, WARRANTIES OF TITLE, MERCHANTIBILITY,
 FITNESS FOR A PARTICULAR PURPOSE, NONINFRINGEMENT, OR THE ABSENCE OF
 LATENT OR OTHER DEFECTS, ACCURACY, OR THE PRESENCE OF ABSENCE OF ERRORS,
 WHETHER OR NOT DISCOVERABLE. SOME JURISDICTIONS DO NOT ALLOW THE EXCLUSION
 OF IMPLIED WARRANTIES, SO SUCH EXCLUSION MAY NOT APPLY TO YOU.
 .
 6. Limitation on Liability. EXCEPT TO THE EXTENT REQUIRED BY APPLICABLE
 LAW, IN NO EVENT WILL LICENSOR BE LIABLE TO YOU ON ANY LEGAL THEORY FOR
 ANY SPECIAL, INCIDENTAL, CONSEQUENTIAL, PUNITIVE OR EXEMPLARY DAMAGES
 ARISING OUT OF THIS LICENSE OR THE USE OF THE WORK, EVEN IF LICENSOR HAS
 BEEN ADVISED OF THE POSSIBILITY OF SUCH DAMAGES.
 .
 7. Termination
 .
 a. This License and the rights granted hereunder will terminate
 automatically upon any breach by You of the terms of this License.
 Individuals or entities who have received Adaptations or Collections
 from You under this License, however, will not have their licenses
 terminated provided such individuals or entities remain in full
 compliance with those licenses. Sections 1, 2, 5, 6, 7, and 8 will
 survive any termination of this License.
 .
 b. Subject to the above terms and conditions, the license granted here is
 perpetual (for the duration of the applicable copyright in the Work).
 Notwithstanding the above, Licensor reserves the right to release the
 Work under different license terms or to stop distributing the Work at
 any time; provided, however that any such election will not serve to
 withdraw this License (or any other license that has been, or is
 required to be, granted under the terms of this License), and this
 License will continue in full force and effect unless terminated as
 stated above.
 .
 8. Miscellaneous
 .
 a. Each time You Distribute or Publicly Perform the Work or a Collection,
 the Licensor offers to the recipient a license to the Work on the same
 terms and conditions as the license granted to You under this License.
 .
 b. Each time You Distribute or Publicly Perform an Adaptation, Licensor
 offers to the recipient a license to the original Work on the same
 terms and conditions as the license granted to You under this License.
 .
 c. If any provision of this License is invalid or unenforceable under
 applicable law, it shall not affect the validity or enforceability of
 the remainder of the terms of this License, and without further action
 by the parties to this agreement, such provision shall be reformed to
 the minimum extent necessary to make such provision valid and
 enforceable.
 .
 d. No term or provision of this License shall be deemed waived and no
 breach consented to unless such waiver or consent shall be in writing
 and signed by the party to be charged with such waiver or consent.
 .
 e. This License constitutes the entire agreement between the parties with
 respect to the Work licensed here. There are no understandings,
 agreements or representations with respect to the Work not specified
 here. Licensor shall not be bound by any additional provisions that
 may appear in any communication from You. This License may not be
 modified without the mutual written agreement of the Licensor and You.
 .
 f. The rights granted under, and the subject matter referenced, in this
 License were drafted utilizing the terminology of the Berne Convention
 for the Protection of Literary and Artistic Works (as amended on
 September 28, 1979), the Rome Convention of 1961, the WIPO Copyright
 Treaty of 1996, the WIPO Performances and Phonograms Treaty of 1996
 and the Universal Copyright Convention (as revised on July 24, 1971).
 These rights and subject matter take effect in the relevant
 jurisdiction in which the License terms are sought to be enforced
 according to the corresponding provisions of the implementation of
 those treaty provisions in the applicable national law. If the
 standard suite of rights granted under applicable copyright law
 includes additional rights not granted under this License, such
 additional rights are deemed to be included in the License; this
 License is not intended to restrict the license of any rights under
 applicable law.

License: Ubuntu-Font-Licence-1.0
 -------------------------------
 UBUNTU FONT LICENCE Version 1.0
 -------------------------------
 .
 PREAMBLE
 This licence allows the licensed fonts to be used, studied, modified and
 redistributed freely. The fonts, including any derivative works, can be
 bundled, embedded, and redistributed provided the terms of this licence
 are met. The fonts and derivatives, however, cannot be released under
 any other licence. The requirement for fonts to remain under this
 licence does not require any document created using the fonts or their
 derivatives to be published under this licence, as long as the primary
 purpose of the document is not to be a vehicle for the distribution of
 the fonts.
 .
 DEFINITIONS
 "Font Software" refers to the set of files released by the Copyright
 Holder(s) under this licence and clearly marked as such. This may
 include source files, build scripts and documentation.
 .
 "Original Version" refers to the collection of Font Software components
 as received under this licence.
 .
 "Modified Version" refers to any derivative made by adding to, deleting,
 or substituting -- in part or in whole -- any of the components of the
 Original Version, by changing formats or by porting the Font Software to
 a new environment.
 .
 "Copyright Holder(s)" refers to all individuals and companies who have a
 copyright ownership of the Font Software.
 .
 "Substantially Changed" refers to Modified Versions which can be easily
 identified as dissimilar to the Font Software by users of the Font
 Software comparing the Original Version with the Modified Version.
 .
 To "Propagate" a work means to do anything with it that, without
 permission, would make you directly or secondarily liable for
 infringement under applicable copyright law, except executing it on a
 computer or modifying a private copy. Propagation includes copying,
 distribution (with or without modification and with or without charging
 a redistribution fee), making available to the public, and in some
 countries other activities as well.
 .
 PERMISSION & CONDITIONS
 This licence does not grant any rights under trademark law and all such
 rights are reserved.
 .
 Permission is hereby granted, free of charge, to any person obtaining a
 copy of the Font Software, to propagate the Font Software, subject to
 the below conditions:
 .
 1) Each copy of the Font Software must contain the above copyright
 notice and this licence. These can be included either as stand-alone
 text files, human-readable headers or in the appropriate machine-
 readable metadata fields within text or binary files as long as those
 fields can be easily viewed by the user.
 .
 2) The font name complies with the following:
 (a) The Original Version must retain its name, unmodified.
 (b) Modified Versions which are Substantially Changed must be renamed to
 avoid use of the name of the Original Version or similar names entirely.
 (c) Modified Versions which are not Substantially Changed must be
 renamed to both (i) retain the name of the Original Version and (ii) add
 additional naming elements to distinguish the Modified Version from the
 Original Version. The name of such Modified Versions must be the name of
 the Original Version, with "derivative X" where X represents the name of
 the new work, appended to that name.
 .
 3) The name(s) of the Copyright Holder(s) and any contributor to the
 Font Software shall not be used to promote, endorse or advertise any
 Modified Version, except (i) as required by this licence, (ii) to
 acknowledge the contribution(s) of the Copyright Holder(s) or (iii) with
 their explicit written permission.
 .
 4) The Font Software, modified or unmodified, in part or in whole, must
 be distributed entirely under this licence, and must not be distributed
 under any other licence. The requirement for fonts to remain under this
 licence does not affect any document created using the Font Software,
 except any version of the Font Software extracted from a document
 created using the Font Software may only be distributed under this
 licence.
 .
 TERMINATION
 This licence becomes null and void if any of the above conditions are
 not met.
 .
 DISCLAIMER
 THE FONT SOFTWARE IS PROVIDED "AS IS", WITHOUT WARRANTY OF ANY KIND,
 EXPRESS OR IMPLIED, INCLUDING BUT NOT LIMITED TO ANY WARRANTIES OF
 MERCHANTABILITY, FITNESS FOR A PARTICULAR PURPOSE AND NONINFRINGEMENT OF
 COPYRIGHT, PATENT, TRADEMARK, OR OTHER RIGHT. IN NO EVENT SHALL THE
 COPYRIGHT HOLDER BE LIABLE FOR ANY CLAIM, DAMAGES OR OTHER LIABILITY,
 INCLUDING ANY GENERAL, SPECIAL, INDIRECT, INCIDENTAL, OR CONSEQUENTIAL
 DAMAGES, WHETHER IN AN ACTION OF CONTRACT, TORT OR OTHERWISE, ARISING
 FROM, OUT OF THE USE OR INABILITY TO USE THE FONT SOFTWARE OR FROM OTHER
 DEALINGS IN THE FONT SOFTWARE.<|MERGE_RESOLUTION|>--- conflicted
+++ resolved
@@ -813,21 +813,19 @@
 License: public-domain
 Comment: Taken from https://freesound.org/people/aust_paul/sounds/30935/
 
-<<<<<<< HEAD
+Files: images/outfit/emp?rack*
+Copyright: Anarchist2
+License: CC-BY-SA-4.0
+Comment: Derived from works by Michael Zahniser (under the same license).
+
+Files: images/planet/*-hot*
+Copyright: Tommaso Becca
+License: CC-BY-SA-4.0
+Comment: Derived from works by ESA/Hubble & NASA (under the same license)
+
 Files: source/Utf8.*
 Copyright: 2017, 2018 by Flávio J. Saraiva
 License: GPL-3+
-=======
-Files: images/outfit/emp?rack*
-Copyright: Anarchist2
-License: CC-BY-SA-4.0
-Comment: Derived from works by Michael Zahniser (under the same license).
-
-Files: images/planet/*-hot*
-Copyright: Tommaso Becca
-License: CC-BY-SA-4.0
-Comment: Derived from works by ESA/Hubble & NASA (under the same license)
->>>>>>> d6f8e7ea
 
 License: GPL-3+
  This program is free software: you can redistribute it and/or modify
