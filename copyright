Format: https://www.debian.org/doc/packaging-manuals/copyright-format/1.0/
Upstream-Name: endless-sky
Upstream-Contact: Michael Zahniser <mzahniser@gmail.com>
Source: https://github.com/endless-sky/endless-sky

Files: *
Copyright: Michael Zahniser <mzahniser@gmail.com>
           endless-sky contributors (see credits.txt and changelog)
License: GPL-3+

Files: images/*
Copyright: Michael Zahniser <mzahniser@gmail.com>
License: CC-BY-SA-4.0

Files:
 images/outfit/*battery?hai*
 images/outfit/anti-missile?hai*
 images/outfit/cooling ducts?hai*
 images/outfit/dwarf?core?hai*
 images/outfit/fission?hai*
 images/outfit/fusion?hai*
 images/outfit/heavy?anti-missile?hai*
 images/ship/mbounder*
 images/ship/mfury*
Copyright: Maximilian Korber
License: CC-BY-SA-4.0
Comment: Derived from works by Michael Zahniser (under the same license).

Files:
 images/outfit/bullet*
 images/scene/sagittarius?a*
 images/ship/hai?solifuge*
Copyright: Maximilian Korber (github.com/wrzlprnft)
License: CC-BY-SA-4.0

Files:
 images/ship/hai?violin?spider*
Copyright: Maximilian Korber
License: CC-BY-SA-4.0
Comment: Derived from works by Christian Rhodes (under the same license).

Files:
 images/ship/pointedstick?vanguard*
Copyright: Maximilian Korber
License: CC-BY-SA-4.0
Comment: Derived from works by Nate Graham (under the same license).

Files:
 images/effect/railspark*
 images/projectile/tinyflare*
 images/outfit/*engines?hai*
 images/outfit/*steering?hai*
 images/outfit/*thruster?hai*
 images/outfit/tiny?ion?engines*
Copyright: Iaz Poolar
License: CC-BY-SA-4.0
Comment: Derived from works by Michael Zahniser (under the same license).

Files:
 images/projectile/bullet*
 images/effect/bullet?impact*
Copyright: Iaz Poolar
License: CC-BY-SA-4.0
Comment: Derived from works by Amazinite derived from works by Michael Zahniser (under the same license).

Files:
 images/ship/hai?pond?strider*
Copyright: Iaz Poolar
License: CC-BY-SA-4.0

Files:
 images/ship/hai?flea*
 images/projectile/rail?slug*
Copyright: Matthew Smestad
License: CC-BY-SA-4.0

Files:
 images/outfit/railgun*
 images/outfit/railslug*
Copyright: 1010todd
Comment: Derived from works by Matthew Smestad (under the same license).
License: CC-BY-SA-4.0

Files:
 images/outfit/luxury accommodations*
 images/hardpoint/proton turret*
Copyright: Nate Graham <pointedstick@zoho.com>
License: CC-BY-SA-4.0

Files:
 images/land/sky2*
 images/land/sea3*
 images/land/beach4*
 images/land/canyon9*
Copyright: Emily Mell <hasmidas@gmail.com>
License: public-domain
Comment: Based on public domain images taken from unsplash.com

Files:
 images/icon/gat*
Copyright: Amazinite
License: CC-BY-SA-4.0
Comment: Derived from works by Maximilian Korber (under the same license).

Files:
 images/outfit/gat*
Copyright: Becca Tommaso
License: CC-BY-SA-4.0
Comment: Derived from works by Maximilian Korber (under the same license).


Files:
 images/outfit/scram?drive*
Copyright: Becca Tommaso
License: CC-BY-SA-4.0
Comment: Derived from works by Evan Fluharty (under the same license).

Files:
 images/icon/rail?gun*
Copyright: Amazinite
License: CC-BY-SA-4.0
Comment: Derived from works by Matthew Smestad (under the same license).

Files:
 images/outfit/pug*
 images/planet/*-b*
Copyright: Frederick Goy IV (https://github.com/comnom)
License: CC-BY-SA-4.0

Files: images/outfit/*storage*
Copyright: Amazinite
License: CC-BY-SA-4.0
Comment: Derived from works by Michael Zahniser and Maximilian Korber (under the same license).

Files: images/outfit/city-ship?license*
Copyright: Amazinite
License: CC-BY-SA-4.0
Comment: Derived from works by Michael Zahniser and Evan Fluharty (under the same license).

Files:
 images/outfit/harvested*
Copyright: Michael Zahniser (mzahniser@gmail.com)
License: CC-BY-SA-4.0
Comment: Unless otherwise noted below, mineral photos are by Rob Lavinsky, under
 the CC-BY-SA-3.0 license.

Files:
 images/outfit/harvested?copper*
 images/outfit/harvested?iron*
 images/outfit/harvested?platinum*
 images/outfit/harvested?silver*
Copyright: Michael Zahniser (mzahniser@gmail.com)
License: CC-BY-SA-4.0
Comment: Incorporating photos by James St. John, under the CC-BY-2.0 license.

Files:
 images/outfit/harvested?gold*
Copyright: Michael Zahniser (mzahniser@gmail.com)
License: CC-BY-SA-4.0
Comment: Incorporating a photo by Aram Dulyan, under the CC-BY-2.0 license.

Files:
 images/scene/plasma?scene*
Copyright: 1010todd <1010todd3d@gmail>
License: CC-BY-SA-4.0
Comment: Derived from works by Becca Tommaso, Darcy Manoel, and Michael Zahniser (under the same license). Incorporating texture made with JSPlacement by WindMillArt <https://windmillart.net/>.

Files:
 images/land/enceladus_1*
 images/land/enceladus_2*
 images/land/enceladus_3*
 images/land/enceladus_4*
 images/ui/galaxy*
 images/ui/pleiades*
 images/planet/callisto*
 images/planet/earth*
 images/planet/europa*
 images/planet/ganymede*
 images/planet/io*
 images/planet/jupiter*
 images/planet/luna*
 images/planet/mars*
 images/planet/mercury*
 images/planet/miranda*
 images/planet/neptune*
 images/planet/oberon*
 images/planet/rhea*
 images/planet/tethys*
 images/planet/titan*
 images/planet/uranus*
 images/planet/venus*
Copyright: NASA
License: public-domain
 From NASA, and therefore in the public domain because they were created by
 government employees while doing work for the government.

Files: images/scene/*
Copyright: Various
License: public-domain
 Taken from morguefile.com, a collection of photographs that have been donated
 and placed in the public domain. (Exceptions noted below.)

Files: images/scene/geoscan*
Copyright: Michael Zahniser <mzahniser@gmail.com>
License: CC-BY-SA-4.0

Files: images/scene/loc*
Copyright: Library of Congress
License: public-domain
 From the Library of Congress. Public domain because they are photographs taken
 by a government employee as part of their job.

Files: images/scene/army*
Copyright: US Army
License: public-domain
 From the US Army. Public domain because they are photographs taken by a
 government employee as part of their job.

Files: images/scene/eso*
Copyright: ESO/L. Calçada (European Southern Observatory)
License: CC-BY-4.0

Files:
 images/scene/engine*
 images/scene/engine2*
Copyright: NASA
License: public-domain
 From NASA, and therefore in the public domain because they were created by
 government employees while doing work for the government.

Files: images/land/*
Copyright: Various
License: public-domain
 Taken from morgue-file.com, a collection of photographs that have been donated
 and placed in the public domain. (Exceptions noted below.)

Files: images/land/bwerner*
Copyright: Berthold Werner (commons.wikimedia.org/wiki/User:Berthold_Werner)
License: CC-BY-SA-3.0
Comment: Taken from Wikimedia commons. Cropped and edited.

Files: images/land/myrabella*
Copyright: Myrabella (commons.wikimedia.org/wiki/User:Myrabella)
License: CC-BY-SA-3.0
Comment: Taken from Wikimedia commons. Cropped and edited.

Files: images/land/dmottl*
Copyright: Dmitry A. Mottl (commons.wikimedia.org/wiki/User:Dmottl)
License: CC-BY-SA-3.0
Comment: Taken from Wikimedia commons. Cropped and edited.

Files: images/land/mfield*
Copyright: Matthew Field (commons.wikimedia.org/wiki/User:Mfield)
License: CC-BY-SA-3.0
Comment: Taken from Wikimedia commons. Cropped and edited.

Files: images/land/*-sfiera*
Copyright: Chris Pickel (sfiera.net)
License: CC-BY-SA-4.0

Files: images/land/*-striker*
Copyright: Michael Wilso (sixfootplus@gmail.com)
License: CC-BY-SA-4.0

Files: images/land/*-harro*
Copyright: @harro.eu (copyright@harro.eu)
License: CC-BY-SA-4.0

Files: images/land/*-iridium*
Copyright: @Iridium Ore (blueajp@gmail.com)
License: CC-BY-SA-4.0

Files: images/land/lava11*
Copyright: National Archives and Records Administration
License: public-domain
Comment: Taken from Wikimedia Commons. Cropped and edited.

Files:
 images/land/station12*
Copyright: Office of War Information
License: public-domain
Comment: Taken from Wikimedia Commons. Cropped and edited.

Files: images/land/*-spfld*
Copyright: Eric Denni (spfldsatellite@gmail.com)
License: CC-BY-SA-4.0

Files: images/land/sivael*
Copyright: Tymoteusz Kapuściński (Sivael)
License: CC-BY-SA-4.0
Comment: Screenshots of environments created with assets purchased by Tymoteusz
 Kapuściński from the Unity Asset Store. Post-processing applied by Michael
 Zahniser to make the images look less artificial.

Files: images/outfit/scan?module*
Copyright: Zachary Siple
License: CC-BY-SA-4.0
Comment: Derived from works by Michael Zahniser (from under the same license).

Files:
 images/outfit/tactical?scanner*
 images/effect/jump?drive?red*
Copyright: Zachary Siple
License: CC-BY-SA-4.0

Files:
 images/outfit/korath?rifle*
 images/outfit/hai?rifle*
 images/outfit/korath?fuel?processor*
 images/outfit/remnant?rifle*
 images/ship/hai?centipede*
 images/ship/hai?geocoris*
 images/ship/hai?grasshopper*
 images/ship/gull*
 images/ship/pelican*
 images/ship/peregrine/peregrine*
 images/ship/riptide*
 images/ship/dropship*
 images/ship/heron*
 images/thumbnail/hai?centipede*
 images/thumbnail/hai?geocoris*
 images/thumbnail/hai?grasshopper*
 images/thumbnail/gull*
 images/thumbnail/pelican*
 images/thumbnail/peregrine*
 images/thumbnail/riptide*
 images/thumbnail/dropship*
 images/outfit/auxiliary?license*
Copyright: Evan Fluharty (Evanfluharty@gmail.com)
License: CC-BY-SA-4.0
Comment: Derived from works by Michael Zahniser (under the same license).

Files:
 images/ship/modified?boxwing*
 images/thumbnail/modified?boxwing*
Copyright: Evan Fluharty (Evanfluharty@gmail.com)
License: CC-BY-SA-4.0
Comment: Derived from works by Iaz Poolar (under the same license).

Files: images/portrait/*
Copyright: Various
License: public-domain
 Taken from unsplash.com, a collection of photographs that have been donated and
 placed in the public domain.

Files:
 images/outfit/quarg?skylance*
 images/hardpoint/quarg?skylance*
Copyright: Evan Fluharty (Evanfluharty@gmail.com)
License: CC-BY-SA-4.0
Comment: Derived and completed from works by Maximilian Korber (Wrzlprnft), @Karirawri, and originally drawn up by Tommy Thach (Bladewood) (all under the same license)

Files:
 images/outfit/quarg*
 images/hardpoint/quarg*
 images/outfit/small?quarg*
 images/outfit/medium?quarg*
 images/outfit/large?quarg*
 images/outfit/laser?rifle*
 images/outfit/hai?pebble?core*
 images/outfit/hai?boulder*
 images/outfit/hai?geode*
Copyright: Evan Fluharty (Evanfluharty@gmail.com)
License: CC-BY-SA-4.0

Files:
 images/outfit/enforcer?riot?staff*
Copyright: 1010todd
Comment: Derived from works by Evan Fluharty (under the same license).
License: CC-BY-SA-4.0

Files:
 images/effect/remnant?afterburner/remnant?afterburner*
 images/effect/mhd?spark*
 images/land/nasa9*
 images/hardpoint/annihilator?turret*
 images/hardpoint/hai?ionic?turret*
 images/hardpoint/inhibitor?turret*
 images/hardpoint/ion?hail?turret*
 images/hardpoint/ravager?turret*
 images/outfit/inhibitor?turret*
 images/outfit/ion?hail?turret*
 images/hardpoint/shooting?star?flare/ss-rays*
 images/outfit/overcharged?shield?module*
 images/outfit/overclocked?repair?module*
 images/outfit/ramscoop*
 images/outfit/remnant?afterburner*
 images/outfit/remnant?capital?license*
 images/outfit/research?laboratory*
 images/outfit/salvage?scanner*
 images/outfit/tiny?remnant?engine*
 images/outfit/void?rifle*
 images/outfit/fragmentation?grenades*
 images/outfit/nerve?gas*
 images/outfit/catalytic?ramscoop*
 images/outfit/anti-missile*
 images/outfit/blaster?turret*
 images/outfit/blaster*
 images/outfit/breeder*
 images/outfit/bunk?room*
 images/outfit/dwarf?core*
 images/outfit/electron?beam*
 images/outfit/electron?turret*
 images/outfit/fission*
 images/outfit/flamethrower*
 images/outfit/hai?ionic?blaster*
 images/outfit/hai?ionic?turret*
 images/outfit/hai?zephyr*
 images/outfit/heavy?anti-missile*
 images/outfit/heavy?laser?turret*
 images/outfit/heavy?laser*
 images/outfit/huge?fuel?cell*
 images/outfit/large?fuel?cell*
 images/outfit/medium?fuel?cell*
 images/outfit/small?fuel?cell*
 images/outfit/tiny?fuel?cell*
 images/outfit/huge?shield*
 images/outfit/large?shield*
 images/outfit/medium?shield*
 images/outfit/small?shield*
 images/outfit/tiny?shield*
 images/outfit/hyperdrive*
 images/outfit/large?radar?jammer*
 images/outfit/small?radar?jammer*
 images/outfit/meteor*
 images/outfit/meteor?launcher*
 images/outfit/meteor?pod*
 images/outfit/meteor?storage*
 images/outfit/mod?blaster?turret*
 images/outfit/mod?blaster*
 images/outfit/particle?cannon*
 images/outfit/plasma?cannon*
 images/outfit/plasma?turret*
 images/outfit/proton?gun*
 images/outfit/quad?blaster?turret*
 images/outfit/rocket*
 images/outfit/rocket?launcher*
 images/outfit/rocket?pod*
 images/outfit/rocket?storage*
 images/outfit/sidewinder*
 images/outfit/sidewinder?launcher*
 images/outfit/sidewinder?pod*
 images/outfit/sidewinder?storage*
 images/outfit/small?bunk?room*
 images/outfit/small?nucleovoltaic*
 images/outfit/small?radiothermal*
 images/outfit/small?thermionic*
 images/outfit/stack?core*
 images/outfit/surveillance?pod*
 images/outfit/banisher*
 images/outfit/command?center*
 images/outfit/fire-lance*
 images/outfit/piercer*
 images/outfit/piercer?launcher*
 images/outfit/korath?piercer?storage*
 images/outfit/reverse?thruster?ion*
 images/outfit/reverse?thruster?plasma*
 images/outfit/rock?0*
 images/outfit/rock?1*
 images/outfit/rock?2*
 images/outfit/rock?3*
 images/outfit/rock?4*
 images/scene/penguinscene*
 images/ship/hai?sea?dragon*
 images/ship/hai?sea?scorpion*
 images/ship/hai?stag?beetle*
 images/ship/hai?modified?shield?beetle*
 images/ship/ibis*
 images/ship/mbactriane*
 images/ship/merganser*
 images/ship/penguin/*
 images/ship/petrel*
 images/ship/tern*
 images/ship/shooting?star/shooting?star*
 images/thumbnail/hai?sea?dragon*
 images/thumbnail/hai?sea?scorpion*
 images/thumbnail/hai?stag?beetle*
 images/thumbnail/hai?modified?beetle*
 images/ship/pug?zibruka*
 images/ship/pug?enfolta*
 images/ship/pug?maboro*
 images/ship/pug?arfecta*
 images/thumbnail/hai?sea?scorpion*
 images/thumbnail/ibis*
 images/thumbnail/merganser*
 images/thumbnail/penguin*
 images/thumbnail/petrel*
 images/thumbnail/tern*
 images/planet/station1c*
 images/planet/station2c*
 images/planet/station3c*
 images/ship/archon?b*
 images/ship/archon?c*
 images/asteroid/plant*
 images/asteroid/plant2*
 images/asteroid/plant?cluster*
 images/asteroid/space?flora*
 images/asteroid/large?plant*
 images/asteroid/large?plant2*
 images/asteroid/large?plant?cluster*
 images/asteroid/large?space?flora*
 images/asteroid/yottrite*
Copyright: Becca Tommaso (tommasobecca03@gmail.com)
License: CC-BY-SA-4.0
Comment: Derived from works by Michael Zahniser (under the same license).

Files:
 sounds/pincer*
Copyright: Michael Zahniser
License: GPL-2
Comment: Created by a past contributor modified from Battle for Wesnoth (https://www.wesnoth.org/) sounds, which are copyright David White [dave@whitevine.net](mailto:dave@whitevine.net) under GPL 2 or later. Rights relinquished to Michael Zahniser.

Files:
 images/*/pincer*
Copyright: None; CC0 (Public Domain)
License: CC0
Comment: Public domain textures by https://texture.ninja

Files:
 images/planet/rogue-radiating*
Copyright: None; CC0 (Public Domain)
License: CC0

Files: images/outfit/railslug?rack*
Copyright: Becca Tommaso (tommasobecca03@gmail.com)
License: CC-BY-SA-4.0
Comment: Derived from works by Matthew Smestad (under the same license).

Files:
 images/outfit/harvested?yottrite*
Copyright: Becca Tommaso (tommasobecca03@gmail.com)
License: CC-BY-SA-3.0
Comment: Derived from works by Michael Zahniser and Rob Lavinsky (under the same license).

Files:
 images/effect/flotsam?yottrite*
Copyright: Becca Tommaso (tommasobecca03@gmail.com)
License: CC-BY-SA-3.0
Comment: Derived from works by Rob Lavinsky (under the same license).

Files:
 images/land/badlands0*
 images/land/badlands1*
 images/land/badlands2*
 images/land/badlands5*
 images/land/badlands6*
 images/land/badlands7*
 images/land/badlands8*
 images/land/badlands10*
 images/land/badlands11*
 images/land/badlands12*
 images/land/beach0*
 images/land/beach2*
 images/land/beach3*
 images/land/beach5*
 images/land/beach6*
 images/land/beach13*
 images/land/beach14*
 images/land/canyon0*
 images/land/canyon1*
 images/land/canyon7*
 images/land/canyon8*
 images/land/canyon13*
 images/land/canyon14*
 images/land/canyon15*
 images/land/city2*
 images/land/city4*
 images/land/city6*
 images/land/city7*
 images/land/city8*
 images/land/city9*
 images/land/city10*
 images/land/city11*
 images/land/city12*
 images/land/desert1*
 images/land/desert2*
 images/land/desert11*
 images/land/desert12*
 images/land/desert13*
 images/land/dune1*
 images/land/fields1*
 images/land/fields2*
 images/land/fields3*
 images/land/fields5*
 images/land/fields6*
 images/land/fields7*
 images/land/fields9*
 images/land/fields13*
 images/land/fields14*
 images/land/fields15*
 images/land/fog0*
 images/land/fog1*
 images/land/fog2*
 images/land/fog4*
 images/land/fog6*
 images/land/fog8*
 images/land/fog9*
 images/land/fog10*
 images/land/fog11*
 images/land/forest1*
 images/land/forest2*
 images/land/forest3*
 images/land/forest4*
 images/land/forest5*
 images/land/forest6*
 images/land/forest7*
 images/land/forest8*
 images/land/forest9*
 images/land/garden1*
 images/land/hills0*
 images/land/hills2*
 images/land/hills8*
 images/land/lava1*
 images/land/lava2*
 images/land/lava6*
 images/land/lava12*
 images/land/lava13*
 images/land/loc3*
 images/land/mountain0*
 images/land/mountain1*
 images/land/mountain3*
 images/land/mountain4*
 images/land/mountain5*
 images/land/mountain6*
 images/land/mountain7*
 images/land/mountain8*
 images/land/mountain9*
 images/land/sea1*
 images/land/sea5*
 images/land/sea7*
 images/land/sea8*
 images/land/sea18*
 images/land/sea19*
 images/land/sky0*
 images/land/sky3*
 images/land/sky4*
 images/land/sky5*
 images/land/sky7*
 images/land/sky8*
 images/land/sky9*
 images/land/sky10*
 images/land/sky11*
 images/land/snow0*
 images/land/snow1*
 images/land/snow2*
 images/land/snow3*
 images/land/snow4*
 images/land/snow5*
 images/land/snow6*
 images/land/snow7*
 images/land/snow10*
 images/land/snow14*
 images/land/snow15*
 images/land/snow16*
 images/land/snow17*
 images/land/snow18*
 images/land/snow19*
 images/land/snow20*
 images/land/snow21*
 images/land/space2*
 images/land/station4*
 images/land/station6*
 images/land/station7*
 images/land/station9*
 images/land/station10*
 images/land/station11*
 images/land/station13*
 images/land/station14*
 images/land/station16*
 images/land/station17*
 images/land/station18*
 images/land/station19*
 images/land/station20*
 images/land/station21*
 images/land/station22*
 images/land/station23*
 images/land/station24*
 images/land/station25*
 images/land/station26*
 images/land/station29*
 images/land/station30*
 images/land/station31*
 images/land/station32*
 images/land/station33*
 images/land/station34*
 images/land/station35*
 images/land/station36*
 images/land/station37*
 images/land/station38*
 images/land/station39*
 images/land/station40*
 images/land/station41*
 images/land/station42*
 images/land/station43*
 images/land/station44*
 images/land/station45*
 images/land/station46*
 images/land/water0*
 images/land/water3*
 images/land/water4*
 images/land/water8*
 images/land/water12*
 images/land/water13*
Copyright: Various
License: public-domain
 Taken from unsplash.com, a collection of photographs that have been donated and
 placed in the public domain.

Files:
 images/land/lava0*
Copyright: USGS
License: public-domain
 From the USGS, and therefore in the public domain because they were created by
 government employees while doing work for the government.

Files:
 images/land/desert0*
 images/land/earthrise*
 images/land/nasa*
 images/land/space*
 images/land/station1*
 images/land/station2*
 images/land/station3*
Copyright: NASA
License: public-domain
 From NASA, and therefore in the public domain because they were created by
 government employees while doing work for the government.

Files:
 images/land/station8*
Copyright: MTA of the State of New York
License: CC-BY-2.0
Comment: Taken from https://www.flickr.com/photos/61135621@N03/5836687124 and cropped.

Files:
 images/land/station27*
Copyright: Sebastian Sinisterra
License: CC-BY-2.0
Comment: Taken from https://www.flickr.com/photos/61135621@N03/17755765778 and cropped.

Files:
 images/land/station28*
Copyright: N/A (CC0 Public Domain)
License: CC0
Comment: Taken from https://pxhere.com/en/photo/1071635 and cropped.

Files:
 images/land/station15*
Copyright: N/A (CC0 Public Domain)
License: CC0
Comment: Taken from https://pxhere.com/en/photo/119196 and cropped.

Files:
 images/land/station5.jpg
Copyright: Damien Jemison
License: CC-BY-SA-3.0
Comment: Taken from https://commons.wikimedia.org/wiki/File:Preamplifier_at_the_National_Ignition_Facility.jpg

Files:
 images/land/lava5*
Copyright: Michael Zahniser <mzahniser@gmail.com>
License: CC-BY-SA-4.0

Files:
 images/planet/nebula1*
Copyright: Azure
License: CC-BY-SA-4.0

Files:
  images/ui/milky?way*
Copyright: Azure
License: CC-BY-SA-4.0
Comment: Derived from works by NASA and Michael Zahniser.

Files: sounds/*
Copyright: Various
License: public-domain
Comment: Based on public domain sounds taken from freesound.org.

Files: sounds/heavy?rocket?hit.wav
Copyright: Copyright Mike Koenig
License: CC-BY-SA-3.0
Comment: Taken from http://soundbible.com/1467-Grenade-Explosion.html

Files: sounds/missile?hit.wav
Copyright: Copyright "Nbs Dark"
License: public-domain
Comment: Taken from https://freesound.org/people/Nbs%20Dark/sounds/94185/

Files: sounds/torpedo?hit.wav
Copyright: Public Domain
License: public-domain

Files: sounds/meteor.wav
Copyright: Copyright "18hiltc"
License: CC-BY-SA-3.0
Comment: Taken from https://freesound.org/people/18hiltc/sounds/202725/

Files: sounds/sidewinder.wav
Copyright: Copyright "NHMWretched"
License: public-domain
Comment: Taken from https://freesound.org/people/NHMWretched/sounds/151858/

Files: sounds/explosion?huge.wav
Copyright: Copyright Mike Koenig
License: CC-BY-SA-3.0
Comment: Taken from http://soundbible.com/1151-Grenade.html

Files:
 sounds/asteroid crunch small.wav
 sounds/asteroid crunch medium.wav
Copyright: Copyright AlanCat
License: public-domain
Comment: Derived from https://freesound.org/people/AlanCat/sounds/381645/

Files: sounds/asteroid crunch large.wav
Copyright: Copyright "BW_Clowes"
License: CC-BY-3.0
Comment: Derived from https://freesound.org/people/BW_Clowes/sounds/128126/

Files:
 sounds/thrasher.wav
 sounds/point?defense.wav
Copyright: Lineth (https://github.com/Lineth)
License: CC-BY-SA-4.0
Comment: Derived from public domain sounds taken from freesound.org.

Files:
 images/outfit/t3?anti?missile*
 images/outfit/pug?gridfire?turret*
 images/hardpoint/t3?anti?missile*
 images/hardpoint/pug?gridfire?turret*
Copyright: Becca Tommaso (tommasobecca03@gmail.com)
License: CC-BY-SA-4.0
Comment: Derived from works by Frederick Goy IV (under the same license).

Files:
 images/outfit/security?station*
 images/ship/peregrine/*
Copyright: Becca Tommaso (tommasobecca03@gmail.com)
License: CC-BY-SA-4.0
Comment: Derived from works by Michael Zahniser and Evan Fluharty (under the same license).

Files:
 images/ship/nest*
 images/ship/roost*
 images/ship/skein*
 images/thumbnail/nest*
 images/thumbnail/roost*
 images/thumbnail/skein*
Copyright: Iaz Poolar
License: CC-BY-SA-4.0
Comment: Derived from works by Michael Zahniser (under the same license) and detailed by Becca Tommaso (tommasobecca03@gmail.com).

Files:
 images/ship/barb*
 images/ship/boxwing*
 images/thumbnail/barb*
 images/thumbnail/boxwing*
Copyright: Iaz Poolar
License: CC-BY-SA-4.0
Comment: Detailed by Becca Tommaso (tommasobecca03@gmail.com).

Files:
 images/ship/argosy*
 images/ship/clipper*
 images/ship/dreadnought*
 images/ship/fury*
 images/ship/hauler?i*
 images/ship/hauler?ii*
 images/ship/hauler?iii*
 images/ship/modified argosy*
 images/ship/bastion*
 images/ship/behemoth*
 images/ship/heavy?shuttle*
 images/ship/firebird*
 images/ship/leviathan*
 images/ship/shuttle*
 images/ship/star?queen*
 images/ship/localworldship*
 images/ship/arrow*
 images/ship/container?transport*
 images/ship/freighter*
 images/ship/protector*
 images/ship/star?barge*
 images/ship/wasp*
 images/thumbnail/argosy*
 images/thumbnail/clipper*
 images/thumbnail/dreadnought*
 images/thumbnail/fury*
 images/thumbnail/hauler?i*
 images/thumbnail/hauler?ii*
 images/thumbnail/hauler?iii*
 images/thumbnail/modified argosy*
 images/thumbnail/bastion*
 images/thumbnail/behemoth*
 images/thumbnail/heavy?shuttle*
 images/thumbnail/firebird*
 images/thumbnail/leviathan*
 images/thumbnail/shuttle*
 images/thumbnail/star?queen*
 images/thumbnail/arrow*
 images/thumbnail/container?transport*
 images/thumbnail/freighter*
 images/thumbnail/protector*
 images/thumbnail/star?barge*
 images/thumbnail/wasp*
Copyright: Michael Zahniser <mzahniser@gmail.com>
License: CC-BY-SA-4.0
Comment: Detailed by Becca Tommaso (tommasobecca03@gmail.com).

Files:
 images/ship/pirate?mammoth*
 images/ship/pirate?scrapper*
 images/thumbnail/pirate?mammoth*
 images/thumbnail/pirate?scrapper*
Copyright: 1010todd
License: CC-BY-SA-4.0
Comment: Derived from works by Michael Zahniser and Becca Tommaso under the same license. Incorporating texture made with JSPlacement by WindMillArt <https://windmillart.net/>.

Files:
 images/ship/mfirebird*
 images/ship/mleviathan*
 images/ship/marrow*
 images/thumbnail/mfirebird*
 images/thumbnail/mleviathan*
 images/thumbnail/marrow*
Copyright: Maximilian Korber
License: CC-BY-SA-4.0
Comment: Derived from works by Michael Zahniser (under the same license) and detailed by Becca Tommaso (tommasobecca03@gmail.com).

Files:
 images/ship/pointedstick vanguard*
Copyright: Maximilian Korber
License: CC-BY-SA-4.0
Comment: Derived from works by Nate Graham (under the same license) and detailed by Becca Tommaso (tommasobecca03@gmail.com).

Files:
 images/ship/vanguard*
 images/thumbnail/vanguard*
Copyright: Nate Graham <pointedstick@zoho.com>
License: CC-BY-SA-4.0
Comment: Detailed by Becca Tommaso (tommasobecca03@gmail.com).

Files:
 images/projectile/sunbeam/*
 images/ship/blackbird*
 images/ship/falcon*
 images/ship/hawk*
 images/ship/quicksilver*
 images/ship/scout*
 images/ship/sparrow*
 images/thumbnail/blackbird*
 images/thumbnail/falcon*
 images/thumbnail/hawk*
 images/thumbnail/quicksilver*
 images/thumbnail/scout*
 images/thumbnail/sparrow*
Copyright: Michael Zahniser <mzahniser@gmail.com>
License: CC-BY-SA-4.0
Comment: Detailed by Anarchist2.

Files:
 images/ship/pirate?nighthawk*
 images/ship/pirate?cutthroat*
 images/ship/pirate?bulwark*
 images/thumbnail/pirate?nighthawk*
 images/thumbnail/pirate?cutthroat*
 images/thumbnail/pirate?bulwark*
Copyright: 1010Todd
License: CC-BY-SA-4.0
Comment: Derived from works by Michael Zahniser and Anarchist2 under the same license. Incorporating texture made with JSPlacement by WindMillArt <https://windmillart.net/>.

Files:
 images/ship/mfalcon*
 images/ship/mquicksilver*
 images/thumbnail/mfalcon*
 images/thumbnail/mquicksilver*
Copyright: Maximilian Korber
License: CC-BY-SA-4.0
Comment: Derived from works by Michael Zahniser (under the same license) and detailed by Anarchist2.

Files:
 images/ship/finch*
 images/thumbnail/finch*
Copyright: Iaz Poolar
License: CC-BY-SA-4.0
Comment: Derived from works by Michael Zahniser (under the same license) and detailed by Anarchist2.

Files: images/ship/mosprey*
Copyright: Benjamin Hauch (https://github.com/tehhowch)
License: CC-BY-SA-4.0
Comment: Derived from works by Michael Zahniser (under the same license) and detailed by Anarchist2.

Files:
 images/outfit/pug?staff*
Copyright: Evan Fluharty (Evanfluharty@gmail.com)
License: CC-BY-SA-4.0
Comment: Derived from works by Frederick Goy IV (under the same license).

Files:
 images/planet/station1*
 images/planet/station2*
 images/planet/station3*
 images/planet/station4*
 images/planet/station8*
 images/planet/station9*
 images/planet/station10*
 images/planet/station11*
 images/planet/station12*
 images/planet/station13*
 images/planet/station14*
 images/planet/station15*
 images/planet/station16*
 images/planet/station17*
 images/planet/station-bunrodea*
 images/ship/maeri'het*
 images/ship/subsidurial*
 images/ship/telis'het*
 images/ship/faes'mar*
 images/ship/selii'mar*
 images/ship/vareti'het*
 images/ship/fetri'sei*
 images/ship/ember?waste?node/*
 images/ship/void?sprite/*
 images/ship/ararebo*
 images/ship/chigiriki*
 images/ship/kaiken*
 images/ship/kama*
 images/ship/kunai*
 images/ship/sasumata*
 images/ship/tanto*
 images/ship/tekkan*
 images/thumbnail/maeri'het*
 images/thumbnail/telis'het*
 images/thumbnail/faes'mar*
 images/thumbnail/selii'mar*
 images/thumbnail/subsidurial*
 images/thumbnail/ember?waste?node*
 images/thumbnail/vareti'het*
 images/thumbnail/fetri'sei*
 images/thumbnail/void?sprite?adult*
 images/thumbnail/void?sprite?infant*
 images/thumbnail/ararebo*
 images/thumbnail/chigiriki*
 images/thumbnail/kaiken*
 images/thumbnail/kama*
 images/thumbnail/kunai*
 images/thumbnail/sasumata*
 images/thumbnail/tanto*
 images/thumbnail/tekkan*
 images/effect/ravager?impact*
 images/effect/swarm*
 images/hardpoint/buzzer?am*
 images/hardpoint/locust?turret*
 images/outfit/ka'het?annihilator?turret*
 images/outfit/ka'het?annihilator*
 images/outfit/ka'het?emp?deployer*
 images/outfit/ka'het?primary?cooling*
 images/outfit/ka'het?ravager?turret*
 images/outfit/ka'het?ravager?beam*
 images/outfit/ka'het?shield?restorer*
 images/outfit/ka'het?grand?restorer*
 images/outfit/ka'het?support?cooling*
 images/outfit/ka'het?mhd?generator*
 images/outfit/ka'het?reserve?accumulator*
 images/outfit/ka'het?nullifier*
 images/outfit/ka'het?mhd?deployer*
 images/outfit/mouthparts*
 images/outfit/excavator*
 images/outfit/fuel?pod*
 images/outfit/fusion*
 images/outfit/core*
 images/outfit/ionic?afterburner*
 images/outfit/tiny?ion*
 images/outfit/small?ion*
 images/outfit/medium?ion*
 images/outfit/large?ion*
 images/outfit/huge?ion*
 images/outfit/tiny?atomic*
 images/outfit/small?atomic*
 images/outfit/medium?atomic*
 images/outfit/large?atomic*
 images/outfit/huge?atomic*
 images/outfit/javelin*
 images/outfit/javelin?mini?pod*
 images/outfit/javelin?pod*
 images/outfit/javelin?storage*
 images/outfit/torpedo*
 images/outfit/torpedo?launcher*
 images/outfit/torpedo?storage*
 images/outfit/typhoon*
 images/outfit/typhoon?launcher*
 images/outfit/typhoon?storage*
 images/outfit/cooling?ducts*
 images/outfit/liquid?helium*
 images/outfit/liquid?nitrogen*
 images/outfit/water?cooling*
 images/outfit/large?regenerator*
 images/outfit/small?regenerator*
 images/outfit/cargo?scanner*
 images/outfit/outfit?scanner*
 images/outfit/outfit?expansion*
 images/outfit/cargo?expansion*
 images/outfit/control?transceiver*
 images/outfit/buzzer*
 images/outfit/dark?reactor*
 images/outfit/electroweak?reactor*
 images/outfit/quark?reactor*
 images/outfit/hai?jammer*
 images/outfit/hai?jammer?overclocked*
 images/outfit/hydra?pod*
 images/outfit/hydra*
 images/outfit/*nanite?fabricator*
 images/outfit/*shield?relay*
 images/outfit/lasher?pistol*
 images/outfit/locust?blaster*
 images/outfit/locust?turret*
 images/outfit/mandible?cannon*
 images/outfit/nanite?enhancer*
 images/outfit/nanite?limiter*
 images/outfit/reactor?overclocker*
 images/outfit/reactor?limiter*
 images/outfit/solar?battery*
 images/outfit/solar?cell*
 images/outfit/swarm?missile*
 images/outfit/swarm?pod*
 images/outfit/swarm?storage*
 images/outfit/swatter*
 images/outfit/thorax?cannon*
 images/outfit/*rift*
 images/planet/dyson1*
 images/planet/dyson2*
 images/planet/dyson3*
 images/planet/sheragi_postverta*
 images/planet/station0*
 images/planet/station1b*
 images/planet/station2b*
 images/planet/station3b*
 images/planet/station3bd*
 images/planet/station4b*
 images/planet/station4bd*
 images/projectile/annihilator*
 images/projectile/ravager?beam*
 images/projectile/mhd*
 images/scene/ringworld?debris*
 images/scene/remnant?station*
 images/scene/asteroid?scene*
Copyright: Becca Tommaso (tommasobecca03@gmail.com)
License: CC-BY-SA-4.0

Files:
 images/label/graveyard*
Copyright: @RestingImmortal
License: CC-BY-SA-4.0

Files:
 images/outfit/enforcer?confrontation?gear*
Copyright: 1010Todd (1010todd3d@gmail.com)
License: CC-BY-SA-4.0
Comment: Derived from works by Becca Tommaso (tommasobecca03@gmail.com) (under the same license) and Evan Fluharty (under the same license).

Files:
 images/outfit/hai?williwaw*
Copyright: Evan Fluharty (Evanfluharty@gmail.com)
License: CC-BY-SA-4.0
Comment: Made in cooperation with Becca Tommaso (tommasobecca03@gmail.com) and derived from works by Michael Zahniser (under the same license) and Maximilian Korber (under the same license)

Files:
 images/effect/remnant?leak*
 images/effect/remnant?leak?sparkle*
Copyright: Benjamin Jackson (gods.benyamin@outlook.com)
License: CC-BY-SA-4.0
Comment: Derived from works by Michael Zahniser (under the same license)

Files:
 images/ship/hai?ladybug*
 images/thumbnail/hai?ladybug*
 images/planet/station?hai?eight?geocoris*
Copyright: None (CC0: Public Domain)
License: CC0
Comment: Public domain textures from texture.ninja.

Files:
 images/planet/wormhole-syndicate-ad*
Copyright: Michael Zahniser
License: CC-BY-SA-4.0
Comment: Created by a past contributor derived from works by Michael Zahniser (under the same license). Rights relinquished to Michael Zahniser.

Files:
 images/planet/station?hai?geocoris*
Copyright: Michael Zahniser
License: CC-BY-SA-4.0
Comment: Created by a past contributor derived from works by Michael Zahniser (under the same license). Rights relinquished to Michael Zahniser.

Files:
 images/outfit/gold bars*
Copyright: Red-57 (github.com/Red-57)
License: CC-BY-SA-4.0

Files:
 images/effect/firestorm?ring*
Copyright: None (CC0: Public Domain)
License: CC0

Files:
 images/outfit/expeller*
 images/outfit/grab-strike*
 images/hardpoint/grab-strike*
 images/ship/bulk?freighter*
 images/ship/dredger*
 images/thumbnail/bulk?freighter*
 images/thumbnail/dredger*
Copyright: Lia Gerty (https://github.com/ravenshining)
License: CC-BY-SA-4.0
Comment: Derived from work by Michael Zahniser (under the same licence) and Becca Tomaso (under the same licence).

Files:
 images/ship/raider*
 images/thumbnail/raider*
Copyright: Lia Gerty (https://github.com/ravenshining)
License: CC-BY-SA-4.0
Comment: Derived from work by Michael Zahniser (under the same licence) and Red-57 (under the same licence).

Files:
 images/effect/korath?afterburner*
 images/ship/chaser*
 images/ship/world-ship*
 images/thumbnail/chaser*
 images/thumbnail/world-ship*
Copyright: Lia Gerty (https://github.com/ravenshining)
License: CC-BY-SA-4.0
Comment: Derived from work by Michael Zahniser (under the same licence)

Files:
 images/outfit/torpedopod*
 images/outfit/typhoonpod*
Copyright: Lia Gerty (https://github.com/ravenshining)
License: CC-BY-SA-4.0
Comment: Derived from work by Becca Tomaso (under the same licence).

Files:
 images/outfit/liquid?sodium*
Copyright: Lia Gerty (https://github.com/ravenshining)
Comment: Derived from works by Saugia (under the same licence) and public domain works previously submitted to Endless Sky.
License: CC-BY-SA-4.0

Files:
 images/_menu/haze-blackbody+*
 images/_menu/haze-full+*
 images/_menu/haze-yellow+*
 images/planet/browndwarf-l-rouge*
 images/planet/browndwarf-l*
 images/planet/browndwarf-y-rouge*
 images/planet/browndwarf-y*
Copyright: Lia Gerty (https://github.com/ravenshining)
License: CC-BY-SA-4.0

Files:
 images/projectile/digger*
Copyright: Lia Gerty (https://github.com/ravenshining)
License: CC-BY-SA-4.0
Comment: Derived from public domain work previously submitted to Endless Sky.

Files:
 images/planet/browndwarf-t-rouge*
 images/planet/browndwarf-t*
 images/planet/saturn*
Copyright: Lia Gerty (https://github.com/ravenshining)
License: CC-BY-SA-4.0
Comment: Derived from works by NASA (public domain)

Files:
 sounds/atomic?*
Copyright: Lia Gerty
License: CC-BY-SA-4.0
Comment: Derived from public domain sounds taken from freesound.org.

Files:
 images/ship/heliarch?breacher*
 images/ship/heliarch?hunter*
 images/ship/heliarch?judicator*
 images/ship/heliarch?pursuer*
 images/ship/heliarch?rover*
 images/ship/heliarch?stalker*
 images/thumbnail/heliarch?breacher*
 images/thumbnail/heliarch?hunter*
 images/thumbnail/heliarch?judicator*
 images/thumbnail/heliarch?pursuer*
 images/thumbnail/heliarch?rover*
 images/thumbnail/heliarch?stalker*
 images/outfit/finisher?storage*
 images/outfit/fuel?module*
 images/outfit/large?cogeneration?module*
 images/outfit/small?cogeneration?module*
 images/scene/councilofahr1*
 images/scene/councilofahr2*
Copyright: Arachi-Lover
License: CC-BY-SA-4.0
Comment: Derived from works by Michael Zahniser (under the same license).

Files:
 images/effect/heaver*
 images/effect/korath?digger*
 images/effect/shunt*
 images/hardpoint/korath?heaver*
 images/icon/korath?heaver*
 images/outfit/korath?heaver*
 images/outfit/*korath?reverser*
 images/projectile/expeller*
 images/projectile/heaver*
 images/projectile/shunt-strike*
 images/ship/kas-ik?tek?7*
 images/thumbnail/kas-ik?tek?7*
Copyright: None (CC0 Public Domain)
License: CC0
Comment: Uses public domain textures from texture.ninja

Files:
 images/hardpoint/digger?turret*
 images/outfit/korath?digger?turret*
 images/outfit/korath?digger*
Copyright: Becca Tommaso and Michael Zahniser
License: CC-BY-SA-4.0
Comment: Created by a past contributor derived from works by Becca Tommaso and Michael Zahniser (under the same license). Rights relinquished to Becca Tommaso and Michael Zahniser.

Files:
 images/*/korath*reverser*
Copyright: Michael Zahniser
License: CC-BY-SA-4.0
Comment: Created by a past contributor derived from works by Michael Zahniser (under the same license). Rights relinquished to Michael Zahniser.


Files:
 images/outfit/outskirts?gauger*
Copyright: Arachi-Lover
License: CC-BY-SA-4.0
Comment: Derived from works by Zachary Siple and Michael Zahniser (under the same license).

Files:
 images/effect/dragonflame*
 images/effect/fusionflare*
 images/effect/pwave?shot*
 images/effect/sheragiam*
 images/effect/pwavehp*
 images/effect/ka'het?flare/*
 images/effect/fissionflare*
 images/effect/pwtflare*
 images/effect/explosions/nuke*
 images/icon/dragonflame*
 images/icon/shard*
 images/outfit/dragonflame*
 images/outfit/pwave?turret*
 images/outfit/embattery*
 images/outfit/sheragicooling*
 images/outfit/fusiondrive*
 images/outfit/fissiondrive*
 images/outfit/hion*
 images/outfit/shard*
 images/outfit/sheragi?ews*
 images/outfit/small?embattery*
 images/outfit/small?sheragi?cooling*
 images/projectile/pwavecannon*
 images/projectile/hion*
 images/projectile/hionfrag*
 images/projectile/shardactive*
 images/projectile/shardinactive*
 images/projectile/ionball*
 images/scene/emeraldswordderelict*
 images/ship/emeraldsword*
 images/ship/blackdiamond*
 images/thumbnail/emeraldsword*
 images/thumbnail/blackdiamond*
Copyright: @Karirawri (crim@live.no)
License: CC-BY-SA-4.0

Files:
 images/effect/pwave?impact*
 images/effect/ionball?ring*
 images/effect/ion?explosion*
Copyright: @Karirawri (crim@live.no)
License: CC-BY-SA-4.0
Comment: Derived from works by Michael Zahniser (under the same license).

Files: sounds/dragonflame*
Copyright: TheHadnot
License: public-domain
Comment: Taken from https://freesound.org/people/TheHadnot/sounds/160880/

Files: sounds/pwave*
Copyright: aust_paul
License: public-domain
Comment: Taken from https://freesound.org/people/aust_paul/sounds/30935/

Files: sounds/hion*
Copyright: michael_kur95
License: CC-BY-3.0
Comment: Taken from https://freesound.org/people/michael_kur95/sounds/332993/ and modified.

Files: images/effect/archon?teleport/*
Copyright: @Karirawri (crim@live.no)
License: CC-BY-SA-4.0
Comment: Derived from works by Michael Zahniser and Becca Tommaso (under the same license).

Files: sounds/archonteleport*
Copyright: oldestmillennial
License: CC-BY-3.0
Comment: Taken from https://freesound.org/people/oldestmillennial/sounds/533025/ and modified.

Files: images/outfit/emp?rack*
Copyright: Anarchist2
License: CC-BY-SA-4.0
Comment: Derived from works by Michael Zahniser (under the same license).

Files: images/planet/*-hot*
Copyright: Becca Tommaso
License: CC-BY-SA-4.0
Comment: Derived from works by ESA/Hubble & NASA (under the same license)

Files:
 images/land/clouds*
Copyright: Benjamin Jackson (gods.benyamin@outlook.com)
License: CC-BY-SA-4.0

Files:
 images/outfit/ka'het?maeri?engine*
 images/outfit/ka'het?telis?engine*
 images/outfit/ka'het?sustainer?engine*
 images/outfit/ka'het?vareti?engine*
Copyright: Becca Tommaso (tommasobecca03@gmail.com)
License: CC-BY-SA-4.0
Comment: Original work by Griffin Schutte (theronepic@gmail.com), finished by Becca Tommaso.

Files: images/outfit/tiny?systems?core*
Copyright: Griffin Schutte (theronepic@gmail.com)
License: CC-BY-SA-4.0
Comment: Derived from work by Michael Zahniser (under the same license).

Files: images/outfit/ka'het?compact?engine*
Copyright: Griffin Schutte (theronepic@gmail.com)
License: CC-BY-SA-4.0

Files: images/outfit/plasma?repeater*
Copyright: Becca Tommaso
License: CC-BY-SA-4.0
Comment: Derived from works by Michael Zahniser (under the same license) and Darcy Manoel.

Files:
 images/outfit/proton?turret*
Copyright: Becca Tommaso
License: CC-BY-SA-4.0
Comment: Derived from works by Michael Zahniser (under the same license) and Nate Graham.

Files:
 images/outfit/brig*
Copyright: Becca Tommaso
License: CC-BY-SA-4.0
Comment: Derived from works by Nate Graham (under the same license).

Files:
 images/outfit/tripulse?shredder*
 images/outfit/value?detector*
Copyright: Ejo Thims
License: CC-BY-SA-4.0
Comment: Derived from works by Michael Zahniser (under the same license).

Files:
 images/star/a-dwarf*
 images/star/a-giant*
 images/star/a-supergiant*
 images/star/a0*
 images/star/a3*
 images/star/a5*
 images/star/a8*
 images/star/b-dwarf*
 images/star/b-giant*
 images/star/b-supergiant*
 images/star/b0*
 images/star/b3*
 images/star/b5*
 images/star/b8*
 images/star/black-hole*
 images/star/carbon*
 images/star/f-dwarf*
 images/star/f-giant*
 images/star/f-supergiant*
 images/star/f0*
 images/star/f3*
 images/star/f5-old*
 images/star/f5*
 images/star/f8*
 images/star/g-dwarf*
 images/star/g-giant*
 images/star/g-supergiant*
 images/star/g0-old*
 images/star/g0*
 images/star/g3*
 images/star/g5-old*
 images/star/g5*
 images/star/g8*
 images/star/k-dwarf*
 images/star/k-giant*
 images/star/k-supergiant*
 images/star/k0-old*
 images/star/k0*
 images/star/k3*
 images/star/k5-old*
 images/star/k5*
 images/star/k8*
 images/star/l-dwarf*
 images/star/m-dwarf*
 images/star/m-giant*
 images/star/m-supergiant*
 images/star/m0*
 images/star/m3*
 images/star/m5*
 images/star/m8*
 images/star/nova*
 images/star/nova-old*
 images/star/o-dwarf*
 images/star/o-giant*
 images/star/o-supergiant*
 images/star/o0*
 images/star/o3*
 images/star/o5*
 images/star/o8*
 images/star/wr*
Copyright: Matteo "Lead" M.
License: CC-BY-SA-4.0

Files:
 images/asteroid/livecrystal/livecrystal*
 images/effect/atomic?flare/*
 images/effect/burning?spark*
 images/effect/coalition?flare/*
 images/effect/corrosion?spark*
 images/effect/efreti?flare/*
 images/effect/explosion/pug/*
 images/effect/finisher?impact*
 images/effect/ion?flare/*
 images/effect/korath?flare/*
 images/effect/plasma?cloud*
 images/effect/plasma?flare/*
 images/effect/plasma?fire*
 images/effect/plasma?impact*
 images/effect/pug?flare/*
 images/effect/tracker?cloud*
 images/effect/wanderer?flare/*
 images/effect/zapper?impact*
 images/hardpoint/dual?sunbeam?turret*
 images/hardpoint/moonbeam?turret*
 images/hardpoint/nuke*
 images/hardpoint/sunbeam?turret*
 images/hardpoint/wanderer?anti-missile*
 images/_menu/haze-coal*
 images/outfit/*?korath?afterburner*
 images/outfit/afterburner*
 images/outfit/asteroid?scanner*
 images/outfit/blue?sun*
 images/outfit/bright?cloud*
 images/outfit/caldera?afterburner*
 images/outfit/dark?storm*
 images/outfit/double?plasma?core*
 images/outfit/dual?sunbeam?turret*
 images/outfit/*efreti?steering*
 images/outfit/*efreti?thruster*
 images/outfit/finisher?maegrolain*
 images/outfit/fusion?cannon*
 images/outfit/moonbeam*
 images/outfit/moonbeam?turret*
 images/outfit/nuke*
 images/outfit/plasma?core*
 images/outfit/red?sun*
 images/outfit/sunbeam*
 images/outfit/sunbeam?turret*
 images/outfit/thunderhead?launcher*
 images/outfit/thunderhead?storage*
 images/outfit/triple?plasma?core*
 images/outfit/wanderer?anti-missile*
 images/outfit/wanderer?heat?sink*
 images/outfit/white?sun*
 images/outfit/yellow?sun*
 images/planet/ringworld*
 images/planet/ringworld?broken?debris*
 images/planet/ringworld?broken?debris?small*
 images/planet/ringworld?broken?left*
 images/planet/ringworld?broken?right*
 images/planet/ringworld?left*
 images/planet/ringworld?right*
 images/projectile/fire-lance*
 images/projectile/fusion?gun?bolt*
 images/projectile/blaze-pike*
 images/projectile/korath?inferno*
 images/projectile/missile-0*
 images/projectile/missile-1*
 images/ship/battleship*
 images/ship/corvette*
 images/ship/dagger*
 images/ship/flivver*
 images/ship/mraven*
 images/ship/msplinter*
 images/ship/raven*
 images/ship/splinter*
 images/star/coal-black-hole*
 images/star/neutron*
 images/star/small-black-hole*
 images/thumbnail/battleship*
 images/thumbnail/corvette*
 images/thumbnail/dagger*
 images/thumbnail/flivver*
 images/thumbnail/mraven*
 images/thumbnail/msplinter*
 images/thumbnail/raven*
 images/thumbnail/splinter*
Copyright: Gefüllte Taubenbrust <jeaminer23@gmail.com>
License: CC-BY-SA-4.0

Files:
 images/outfit/small?photovoltaic*
 images/outfit/tiny?photovoltaic*
Copyright: Gefüllte Taubenbrust <jeaminer23@gmail.com>
License: CC-BY-SA-4.0
Comment: Derived from works by Michael Zahniser <mzahniser@gmail.com>, David Monniaux (commons.wikimedia.org/wiki/User:David.Monniaux) and Nick Barry (github.com/itsnickbarry)

Files:
 images/ship/manta*
 images/ship/mmanta*
 images/thumbnail/manta*
 images/thumbnail/mmanta*
Copyright: Gefüllte Taubenbrust <jeaminer23@gmail.com>
License: CC-BY-SA-4.0
Comment: Derived from works by Michael Zahniser and Maximilian Korber (under the same license).

Files: sounds/ionball*
Copyright: pluralz
License: public-domain
Comment: Taken from https://freesound.org/people/pluralz/sounds/475806/

Files:
 images/outfit/tiny?korath?engine*
 images/outfit/korath?bow?drive*
Copyright: Ejo Thims <https://github.com/EjoThims>
License: CC-BY-SA-4.0

Files:
 images/planet/stationh-ancient0*
 images/planet/stationh-ancient1*
 images/planet/stationh-ancient2*
Copyright: Becca Tommaso (tommasobecca03@gmail.com)
License: CC-BY-SA-3.0
Comment: Derived from works by Michael Zahniser (under the same license).

Files:
 images/scene/ssil?vida?alert?hologram*
 images/scene/remnant?remote?spaceport*
Copyright: J Everett Nichol (jeverett on Discord)
License: CC-BY-SA-3.0
Comment: Derived from works by Becca Tommaso (under the same license).

Files:
 images/ship/carrier*
 images/ship/combat?drone*
 images/ship/cruiser*
 images/ship/frigate*
 images/ship/gunboat*
 images/ship/lance*
 images/ship/rainmaker*
 images/ship/surveillance?drone*
 images/thumbnail/carrier*
 images/thumbnail/combat?drone*
 images/thumbnail/cruiser*
 images/thumbnail/frigate*
 images/thumbnail/gunboat*
 images/thumbnail/lance*
 images/thumbnail/rainmaker*
 images/thumbnail/surveillance?drone*
Copyright: Gefüllte Taubenbrust <jeaminer23@gmail.com>
License: CC-BY-SA-4.0
Comment: Derived from works by Michael Zahniser (under the same license).

Files:
 images/outfit/hai?dual?pulse?pistol*
 images/outfit/ionic?blade*
Copyright: Michael Arsollon
License: CC-BY-SA-4.0
Comment: Derived from works by Michael Zahniser (from under the same license) and Evan Fluharty (from under the same license).

Files:
 images/outfit/true?unfettered?license*
Copyright: todd1010
License: CC-BY-SA-4.0

Files:
 images/ship/auxiliary*
 images/thumbnail/auxiliary*
Copyright: Gefüllte Taubenbrust <jeaminer23@gmail.com>
License: CC-BY-SA-4.0
Comment: Derived from works by Evan Fluharty (under the same license).

Files:
 images/asteroid/*bioroid*
 images/effect/acuit?hit*
 images/effect/ast?hit*
 images/effect/balfire*
 images/effect/blink*
 images/effect/bunrodea?flare*
 images/effect/buzzer?am*
 images/effect/chfire*
 images/effect/composed*
 images/effect/drain*
 images/effect/irfite*
 images/effect/yellow?spark*
 images/effect/*scin?flare*
 images/effect/*vi?flare*
 images/hardpoint/acuit*
 images/hardpoint/ballistic*
 images/hardpoint/choleric*
 images/hardpoint/firestorm?battery*
 images/hardpoint/irate*
 images/outfit/acuit*
 images/outfit/ameliorate?cell*
 images/outfit/astuit*
 images/outfit/ballistic?cannon*
 images/outfit/ballistic?turret*
 images/outfit/battlezone?battery*
 images/outfit/brawl?cell*
 images/outfit/campaign?core*
 images/outfit/choleric?cannon*
 images/outfit/choleric?turret*
 images/outfit/crusade?battery*
 images/outfit/firestorm?battery*
 images/outfit/firestorm?rack*
 images/outfit/firestorm?torpedo*
 images/outfit/guile?pulse?laser*
 images/outfit/irate?carronade*
 images/outfit/irate?cannon*
 images/outfit/irate?turret*
 images/outfit/mcs?extractor*
 images/outfit/plasma?grenades*
 images/outfit/plasmasickle*
 images/outfit/*plasma?thruster?scin*
 images/outfit/*plasma?steering?scin*
 images/outfit/*plasma?engines?scin*
 images/outfit/savagery?pike*
 images/outfit/scrap?cell*
 images/outfit/skirmish?battery*
 images/outfit/*torch?thruster?vi*
 images/outfit/*torch?thruster?vi*
 images/outfit/warforge?battery*
 images/outfit/warzone?core*
 images/planet/asura*
 images/planet/tschyss*
 images/planet/*vajra*
 images/planet/vesvi*
 images/planet/yniu?eiu*
 images/planet/yniu?ena*
 images/projectile/acuit*
 images/projectile/astuit*
 images/projectile/ballistic*
 images/projectile/chloeric*
 images/projectile/firestorm?torpedo*
 images/projectile/guile?pulse?laser*
 images/projectile/irate*
 images/projectile/locust?blaster*
 images/projectile/mandible?cannon*
 images/projectile/thorax?cannon*
 images/scene/rulei?flash*
 images/ship/*astral*
 images/ship/*ayym*
 images/ship/embersylph*
 images/ship/gegno?augen*
 images/ship/gegno?coesite*
 images/ship/gegno?conglomerate*
 images/ship/gegno?dolomite*
 images/ship/gegno?dunite*
 images/ship/gegno?eclogite*
 images/ship/gegno?epidote*
 images/ship/gegno?feldspar*
 images/ship/gegno?felsic*
 images/ship/gegno?gneiss*
 images/ship/gegno?granulite*
 images/ship/gegno?gypsum*
 images/ship/gegno?halite*
 images/ship/gegno?mica*
 images/ship/gegno?schist*
 images/ship/gegno?shale*
 images/ship/gegno?slate*
 images/ship/gegno?tridymite*
 images/ship/*jje*
 images/ship/modified?dromedary*
 images/ship/modified?dromedary?wreck*
 images/ship/*vyrmeid*
 images/ship/*vyuir*
 images/thumbnail/gegno?augen*
 images/thumbnail/gegno?coesite*
 images/thumbnail/gegno?conglomerate*
 images/thumbnail/gegno?dolomite*
 images/thumbnail/gegno?dunite*
 images/thumbnail/gegno?eclogite*
 images/thumbnail/gegno?epidote*
 images/thumbnail/gegno?feldspar*
 images/thumbnail/gegno?felsic*
 images/thumbnail/gegno?gneiss*
 images/thumbnail/gegno?granulite*
 images/thumbnail/gegno?gypsum*
 images/thumbnail/gegno?halite*
 images/thumbnail/gegno?mica*
 images/thumbnail/gegno?schist*
 images/thumbnail/gegno?shale*
 images/thumbnail/gegno?slate*
 images/thumbnail/gegno?tridymite*
 images/thumbnail/modified?dromedary*
 images/thumbnail/modified?dromedary?wreck*
 images/thumbnail/vyuir*
Copyright: Saugia <https://github.com/Saugia>
License: CC-BY-SA-4.0

Files:
 images/effect/void?sprite?parts*
 images/outfit/void?sprite?parts*
 images/outfit/teciimach?bay*
 images/outfit/teciimach?pod*
 images/planet/gas3-c*
 images/planet/gas7-r*
 images/ship/aerie*
 images/ship/bactrian*
 images/ship/hailstone*
 images/ship/arch-carrack*
 images/ship/charm-shallop*
 images/ship/echo-galleon*
 images/ship/heavy?gust*
 images/ship/mining?drone*
 images/ship/mule*
 images/ship/squall*
 images/ship/sunder*
 images/ship/swan*
 images/thumbnail/aerie*
 images/thumbnail/bactrian*
 images/thumbnail/hailstone*
 images/thumbnail/arch-carrack*
 images/thumbnail/charm-shallop*
 images/thumbnail/echo-galleon*
 images/thumbnail/heavy?gust*
 images/thumbnail/mining?drone*
 images/thumbnail/mule*
 images/thumbnail/squall*
 images/thumbnail/sunder*
 images/thumbnail/swan*
 sounds/moonbeam*
Copyright: Saugia <https://github.com/Saugia>
License: CC-BY-SA-4.0
Comment: Derived from works by Michael Zahniser (under the same license).

Files:
 images/ship/pirate?valkyrie*
 images/thumbnail/pirate?valkyrie*
Copyright: Saugia <https://github.com/Saugia>
License: CC-BY-SA-4.0
Comment: Derived from works by Michael Zahniser (under the same license) and 1010todd (under the same license). Incorporating texture made with JSPlacement by WindMillArt <https://windmillart.net/>.

Files:
 sounds/bunrodea?am*
 sounds/coalition?launch*
 sounds/drill*
 sounds/ember?tear*
 sounds/ember?tear?hit*
 sounds/gravity?well*
 sounds/hai?launch*
 sounds/human?launch*
 sounds/human?launch?external*
 sounds/ion?rain*
 sounds/korath?afterburner*
 sounds/korath?launch*
 sounds/korath?launch?external*
 sounds/locust?blaster*
 sounds/mandible?cannon*
 sounds/remnant?afterburner*
 sounds/remnant?launch*
 sounds/remnant?launch?external*
 sounds/scin?launch*
 sounds/sheragi?launch*
 sounds/swarm?missile*
 sounds/thorax?cannon*
Copyright: Saugia <https://github.com/Saugia>
License: public-domain
Comment: Based on public domain sounds taken from freesound.org, edits done by Saugia.

Files:
 images/ship/hai?cicada*
 images/ship/hai?scarab*
 images/thumbnail/hai?cicada*
 images/thumbnail/hai?scarab*
Copyright: Saugia <https://github.com/Saugia>
License: CC-BY-SA-4.0
Comment: Derived from works by Michael Zahniser (under the same license) and Evan Fluharty (under the same license).

Files:
 images/hardpoint/blaze-pike*
 images/hardpoint/korath?inferno*
 images/hardpoint/shunt-strike*
 images/icon/firelight*
 images/outfit/blaze?pike*
 images/outfit/firelight*
 images/outfit/firelight?bank*
 images/outfit/firelight?rack*
 images/outfit/korath?inferno*
 images/outfit/shunt-strike*
 images/planet/station4c*
 images/planet/station5c*
 images/planet/station6c*
 images/planet/station7c*
 images/planet/station7cb*
 images/projectile/firelight*
 images/projectile/firelight?active*
 sounds/ionic?blast*
Copyright: Saugia <https://github.com/Saugia>
License: CC-BY-SA-4.0
Comment: Derived from works by Michael Zahniser (under the same license) and Becca Tommaso (under the same licence).

Files:
 images/ship/tubfalet*
 images/thumbnail/tubfalet*
Copyright: Saugia <https://github.com/Saugia>
License: CC-BY-SA-4.0
Comment: Derived from works by Michael Zahniser (under the same license) and Lia Gerty (under the same licence).

Files:
 images/hardpoint/microbot?factory*
 images/ship/-nra-ret*
 images/ship/ikatila-ej*
 images/ship/korsmanath?a-awoj*
 images/ship/modified?ladybug*
 images/ship/rai-alorej*
 images/thumbnail/-nra-ret*
 images/thumbnail/ikatila-ej*
 images/thumbnail/korsmanath?a-awoj*
 images/thumbnail/rai-alorej*
Copyright: Saugia <https://github.com/Saugia>
License: CC-BY-SA-4.0
Comment: Derived from public domain works previously submitted to Endless Sky

Files:
 images/outfit/microbot?defense?station*
Copyright: Saugia <https://github.com/Saugia>
Comment: Derived from work by Griffin Schutte (theronepic@gmail.com) (under same licence).
License: CC-BY-SA-4.0

Files:
 images/projectiles/ionic?blast*
 images/ship/kestrel*
 images/ship/kestrele*
 images/ship/kestrels*
 images/ship/kestrelw*
 images/ship/osprey*
 images/thumbnail/kestrel*
 images/thumbnail/kestrele*
 images/thumbnail/kestrels*
 images/thumbnail/kestrelw*
 images/thumbnail/osprey*
Copyright: Saugia <https://github.com/Saugia>
License: CC-BY-SA-4.0
Comment: Derived from works by Michael Zahniser (under the same license) and detailed by Anarchist2.

Files:
 sounds/remnant?afterburner.wav
Copyright: Public Domain
License: public-domain
Comment: Based on public domain sounds taken from freesound.org, edit done by Saugia.

Files:
 sounds/firelight.wav
 sounds/firelight?hit.wav
Copyright: Public Domain
License: public-domain
Comment: Based on public domain sounds taken from freesound.org, edits done by Saugia and Lia Gerty.

Files:
 images/effect/ember?tear/ember?tear?fire*
 images/effect/ember?tear/ember?tear?impact*
 images/effect/ember?tear/ember?tear?vortex*
 images/outfit/ember?tear*
Copyright: X-27 (youtube.com/x-27yt)
License: CC-BY-SA-3.0

Files:
 images/effect/ember?tear/ember?tear?spark*
Copyright: X-27 (youtube.com/x-27yt)
License: CC-BY-SA-3.0
Comment: Derived from works by Michael Zahniser (under the same license).

Files:
 images/land/fields16*
 images/land/fields17*
 images/land/fields18*
 images/land/fields19*
 images/land/fields20*
 images/land/fields21*
 images/land/fields22*
 images/land/fields23*
 images/land/fields24*
 images/land/fields25*
 images/land/fields26*
 images/land/fields27*
 images/land/hills10*
 images/land/sea20*
 images/land/sea21*
 images/land/water14*
 images/land/water15*
 images/land/water16*
 images/land/water17*
 images/land/water18*
 images/land/water19*
 images/land/water20*
Copyright: Peter van der Meer (peter.vd.meer@gmail.com)
License: CC-BY-SA-4.0

Files:
 images/outfit/jump?drive*
 images/outfit/jump?drive?(broken)*
Copyright: Scrinarii1337#0001
License: CC-BY-SA-4.0

Files:
 images/scene/citydark*
 images/scene/buildings*
 images/scene/busystreet*
 images/scene/iceplains*
 images/scene/iceplains2*
 images/scene/iceplains3*
 images/scene/lonelyrock*
 images/scene/redrocks*
 images/scene/seasidecliffs*
 images/scene/Seasunset*
 images/scene/smeer*
 images/scene/snowfield*
 images/scene/snowvillage*
 images/scene/sunset*
 images/scene/tower*
 images/scene/icepicture*
 images/scene/snowplain*
Copyright: unsplash.com/
License: CC0

Files:
 images/scene/hroar*
Copyright: Dane Crowton
License: CC-BY-SA-4.0

Files: images/land/asteroid0*
Copyright: Becca Tommaso
License: CC0
Comment: Derived from works by ESA/Rosetta spacecraft (under the same license).

Files:
 images/outfit/android*
 images/outfit/skadetear*
Copyright: Anarchist2
License: CC-BY-SA-4.0

Files:
 images/thumbnail/smew*
 images/ship/smew*
Copyright: Dschiltt
License: CC0
Comment: Derived from works by MZ (under the same license), and contributions by Zoura, Kitteh, Ejo Thims, and Saugia.

Files:
 images/ship/modified?dromedary?ghost*
 images/ship/modified?dromedary?specter*
Copyright: Saugia (https://github.com/Saugia)
License: CC-BY-SA-4.0
Comment: Transparent materials by scrinarii1337.

Files:
 images/land/nasa30*
Copyright: Brian Swift
License: CC-BY-SA-4.0
Comment: Image data: NASA/JPL-Caltech/SwRI/MSSS and Image processing by Brian Swift.

Files:
 images/outfit/twin?blaster*
 images/outfit/twin?mod?blaster*
 images/outfit/repeater*
 images/outfit/repeater?turret*
Copyright: Daeridanii (https://github.com/Daeridanii1)
License: CC-BY-SA-4.0
Comment: Derived from works by Becca Tommaso and Michael Zahniser (under the same license).

Files:
<<<<<<< HEAD
 images/scene/chootk?firelode*
Copyright: RisingLeaf (https://github.com/RisingLeaf)
License: CC-BY-SA-4.0

Files:
=======
 images/land/badlands13*
 images/land/beach15*
>>>>>>> 2464a811
 images/land/city19*
 images/land/city20*
 images/land/city21*
 images/land/city22*
 images/land/city23*
 images/land/city24*
 images/land/city25*
 images/land/desert14*
 images/land/desert15*
 images/land/forest10*
 images/land/mountain27*
 images/land/mountain28*
 images/land/mountain29*
 images/land/mountain30*
 images/land/sea22*
 images/land/snow22*
Copyright: Various
License: CC0
Comment: Taken from unsplash.com and cropped.

Files:
 images/ui/red?alert*
Copyright: Zitchas (zitchas.jma@gmail.com)
License: CC-BY-SA-4.0

Files:
 images/_menu/haze-brown*
Copyright: RisingLeaf (https://github.com/RisingLeaf)
License: CC-BY-SA-4.0
Comment: Derived from _menu/haze-133 (no copyright given).

Files:
 images/star/proto-planetary-disk*
Copyright: RisingLeaf (https://github.com/RisingLeaf)
License: CC-BY-SA-4.0

Files:
 images/land/hills11*
Copyright: CyberJudas (cyberjudas@dnmx.org)
License: CC-BY-SA-4.0

License: GPL-3+
 This program is free software: you can redistribute it and/or modify
 it under the terms of the GNU General Public License as published by
 the Free Software Foundation; either version 3 of the License, or
 (at your option) any later version.
 .
 This program is distributed in the hope that it will be useful,
 but WITHOUT ANY WARRANTY; without even the implied warranty of
 MERCHANTABILITY or FITNESS FOR A PARTICULAR PURPOSE.  See the
 GNU General Public License for more details.
 .
 You should have received a copy of the GNU General Public License
 along with this program.  If not, see <http://www.gnu.org/licenses/>.
 .
 On Debian systems, the complete text of the GNU General Public
 License version 3 can be found in "/usr/share/common-licenses/GPL-3".

License: CC-BY-SA-4.0
 By exercising the Licensed Rights (defined below), You accept and agree
 to be bound by the terms and conditions of this Creative Commons
 Attribution-ShareAlike 4.0 International Public License ("Public
 License"). To the extent this Public License may be interpreted as a
 contract, You are granted the Licensed Rights in consideration of Your
 acceptance of these terms and conditions, and the Licensor grants You
 such rights in consideration of benefits the Licensor receives from
 making the Licensed Material available under these terms and
 conditions.
 .
 Section 1 -- Definitions.
 .
 a. Adapted Material means material subject to Copyright and Similar
 Rights that is derived from or based upon the Licensed Material
 and in which the Licensed Material is translated, altered,
 arranged, transformed, or otherwise modified in a manner requiring
 permission under the Copyright and Similar Rights held by the
 Licensor. For purposes of this Public License, where the Licensed
 Material is a musical work, performance, or sound recording,
 Adapted Material is always produced where the Licensed Material is
 synched in timed relation with a moving image.
 .
 b. Adapter's License means the license You apply to Your Copyright
 and Similar Rights in Your contributions to Adapted Material in
 accordance with the terms and conditions of this Public License.
 .
 c. BY-SA Compatible License means a license listed at
 creativecommons.org/compatiblelicenses, approved by Creative
 Commons as essentially the equivalent of this Public License.
 .
 d. Copyright and Similar Rights means copyright and/or similar rights
 closely related to copyright including, without limitation,
 performance, broadcast, sound recording, and Sui Generis Database
 Rights, without regard to how the rights are labeled or
 categorized. For purposes of this Public License, the rights
 specified in Section 2(b)(1)-(2) are not Copyright and Similar
 Rights.
 .
 e. Effective Technological Measures means those measures that, in the
 absence of proper authority, may not be circumvented under laws
 fulfilling obligations under Article 11 of the WIPO Copyright
 Treaty adopted on December 20, 1996, and/or similar international
 agreements.
 .
 f. Exceptions and Limitations means fair use, fair dealing, and/or
 any other exception or limitation to Copyright and Similar Rights
 that applies to Your use of the Licensed Material.
 .
 g. License Elements means the license attributes listed in the name
 of a Creative Commons Public License. The License Elements of this
 Public License are Attribution and ShareAlike.
 .
 h. Licensed Material means the artistic or literary work, database,
 or other material to which the Licensor applied this Public
 License.
 .
 i. Licensed Rights means the rights granted to You subject to the
 terms and conditions of this Public License, which are limited to
 all Copyright and Similar Rights that apply to Your use of the
 Licensed Material and that the Licensor has authority to license.
 .
 j. Licensor means the individual(s) or entity(ies) granting rights
 under this Public License.
 .
 k. Share means to provide material to the public by any means or
 process that requires permission under the Licensed Rights, such
 as reproduction, public display, public performance, distribution,
 dissemination, communication, or importation, and to make material
 available to the public including in ways that members of the
 public may access the material from a place and at a time
 individually chosen by them.
 .
 l. Sui Generis Database Rights means rights other than copyright
 resulting from Directive 96/9/EC of the European Parliament and of
 the Council of 11 March 1996 on the legal protection of databases,
 as amended and/or succeeded, as well as other essentially
 equivalent rights anywhere in the world.
 .
 m. You means the individual or entity exercising the Licensed Rights
 under this Public License. Your has a corresponding meaning.
 .
 Section 2 -- Scope.
 .
 a. License grant.
 .
 1. Subject to the terms and conditions of this Public License,
 the Licensor hereby grants You a worldwide, royalty-free,
 non-sublicensable, non-exclusive, irrevocable license to
 exercise the Licensed Rights in the Licensed Material to:
 .
 a. reproduce and Share the Licensed Material, in whole or
 in part; and
 .
 b. produce, reproduce, and Share Adapted Material.
 .
 2. Exceptions and Limitations. For the avoidance of doubt, where
 Exceptions and Limitations apply to Your use, this Public
 License does not apply, and You do not need to comply with
 its terms and conditions.
 .
 3. Term. The term of this Public License is specified in Section
 6(a).
 .
 4. Media and formats; technical modifications allowed. The
 Licensor authorizes You to exercise the Licensed Rights in
 all media and formats whether now known or hereafter created,
 and to make technical modifications necessary to do so. The
 Licensor waives and/or agrees not to assert any right or
 authority to forbid You from making technical modifications
 necessary to exercise the Licensed Rights, including
 technical modifications necessary to circumvent Effective
 Technological Measures. For purposes of this Public License,
 simply making modifications authorized by this Section 2(a)
 (4) never produces Adapted Material.
 .
 5. Downstream recipients.
 .
 a. Offer from the Licensor -- Licensed Material. Every
 recipient of the Licensed Material automatically
 receives an offer from the Licensor to exercise the
 Licensed Rights under the terms and conditions of this
 Public License.
 .
 b. Additional offer from the Licensor -- Adapted Material.
 Every recipient of Adapted Material from You
 automatically receives an offer from the Licensor to
 exercise the Licensed Rights in the Adapted Material
 under the conditions of the Adapter's License You apply.
 .
 c. No downstream restrictions. You may not offer or impose
 any additional or different terms or conditions on, or
 apply any Effective Technological Measures to, the
 Licensed Material if doing so restricts exercise of the
 Licensed Rights by any recipient of the Licensed
 Material.
 .
 6. No endorsement. Nothing in this Public License constitutes or
 may be construed as permission to assert or imply that You
 are, or that Your use of the Licensed Material is, connected
 with, or sponsored, endorsed, or granted official status by,
 the Licensor or others designated to receive attribution as
 provided in Section 3(a)(1)(A)(i).
 .
 b. Other rights.
 .
 1. Moral rights, such as the right of integrity, are not
 licensed under this Public License, nor are publicity,
 privacy, and/or other similar personality rights; however, to
 the extent possible, the Licensor waives and/or agrees not to
 assert any such rights held by the Licensor to the limited
 extent necessary to allow You to exercise the Licensed
 Rights, but not otherwise.
 .
 2. Patent and trademark rights are not licensed under this
 Public License.
 .
 3. To the extent possible, the Licensor waives any right to
 collect royalties from You for the exercise of the Licensed
 Rights, whether directly or through a collecting society
 under any voluntary or waivable statutory or compulsory
 licensing scheme. In all other cases the Licensor expressly
 reserves any right to collect such royalties.
 .
 Section 3 -- License Conditions.
 .
 Your exercise of the Licensed Rights is expressly made subject to the
 following conditions.
 .
 a. Attribution.
 .
 1. If You Share the Licensed Material (including in modified
 form), You must:
 .
 a. retain the following if it is supplied by the Licensor
 with the Licensed Material:
 .
 i. identification of the creator(s) of the Licensed
 Material and any others designated to receive
 attribution, in any reasonable manner requested by
 the Licensor (including by pseudonym if
 designated);
 .
 ii. a copyright notice;
 .
 iii. a notice that refers to this Public License;
 .
 iv. a notice that refers to the disclaimer of
 warranties;
 .
 v. a URI or hyperlink to the Licensed Material to the
 extent reasonably practicable;
 .
 b. indicate if You modified the Licensed Material and
 retain an indication of any previous modifications; and
 .
 c. indicate the Licensed Material is licensed under this
 Public License, and include the text of, or the URI or
 hyperlink to, this Public License.
 .
 2. You may satisfy the conditions in Section 3(a)(1) in any
 reasonable manner based on the medium, means, and context in
 which You Share the Licensed Material. For example, it may be
 reasonable to satisfy the conditions by providing a URI or
 hyperlink to a resource that includes the required
 information.
 .
 3. If requested by the Licensor, You must remove any of the
 information required by Section 3(a)(1)(A) to the extent
 reasonably practicable.
 .
 b. ShareAlike.
 .
 In addition to the conditions in Section 3(a), if You Share
 Adapted Material You produce, the following conditions also apply.
 .
 1. The Adapter's License You apply must be a Creative Commons
 license with the same License Elements, this version or
 later, or a BY-SA Compatible License.
 .
 2. You must include the text of, or the URI or hyperlink to, the
 Adapter's License You apply. You may satisfy this condition
 in any reasonable manner based on the medium, means, and
 context in which You Share Adapted Material.
 .
 3. You may not offer or impose any additional or different terms
 or conditions on, or apply any Effective Technological
 Measures to, Adapted Material that restrict exercise of the
 rights granted under the Adapter's License You apply.
 .
 Section 4 -- Sui Generis Database Rights.
 .
 Where the Licensed Rights include Sui Generis Database Rights that
 apply to Your use of the Licensed Material:
 .
 a. for the avoidance of doubt, Section 2(a)(1) grants You the right
 to extract, reuse, reproduce, and Share all or a substantial
 portion of the contents of the database;
 .
 b. if You include all or a substantial portion of the database
 contents in a database in which You have Sui Generis Database
 Rights, then the database in which You have Sui Generis Database
 Rights (but not its individual contents) is Adapted Material,
 .
 including for purposes of Section 3(b); and
 c. You must comply with the conditions in Section 3(a) if You Share
 all or a substantial portion of the contents of the database.
 .
 For the avoidance of doubt, this Section 4 supplements and does not
 replace Your obligations under this Public License where the Licensed
 Rights include other Copyright and Similar Rights.
 .
 Section 5 -- Disclaimer of Warranties and Limitation of Liability.
 .
 a. UNLESS OTHERWISE SEPARATELY UNDERTAKEN BY THE LICENSOR, TO THE
 EXTENT POSSIBLE, THE LICENSOR OFFERS THE LICENSED MATERIAL AS-IS
 AND AS-AVAILABLE, AND MAKES NO REPRESENTATIONS OR WARRANTIES OF
 ANY KIND CONCERNING THE LICENSED MATERIAL, WHETHER EXPRESS,
 IMPLIED, STATUTORY, OR OTHER. THIS INCLUDES, WITHOUT LIMITATION,
 WARRANTIES OF TITLE, MERCHANTABILITY, FITNESS FOR A PARTICULAR
 PURPOSE, NON-INFRINGEMENT, ABSENCE OF LATENT OR OTHER DEFECTS,
 ACCURACY, OR THE PRESENCE OR ABSENCE OF ERRORS, WHETHER OR NOT
 KNOWN OR DISCOVERABLE. WHERE DISCLAIMERS OF WARRANTIES ARE NOT
 ALLOWED IN FULL OR IN PART, THIS DISCLAIMER MAY NOT APPLY TO YOU.
 .
 b. TO THE EXTENT POSSIBLE, IN NO EVENT WILL THE LICENSOR BE LIABLE
 TO YOU ON ANY LEGAL THEORY (INCLUDING, WITHOUT LIMITATION,
 NEGLIGENCE) OR OTHERWISE FOR ANY DIRECT, SPECIAL, INDIRECT,
 INCIDENTAL, CONSEQUENTIAL, PUNITIVE, EXEMPLARY, OR OTHER LOSSES,
 COSTS, EXPENSES, OR DAMAGES ARISING OUT OF THIS PUBLIC LICENSE OR
 USE OF THE LICENSED MATERIAL, EVEN IF THE LICENSOR HAS BEEN
 ADVISED OF THE POSSIBILITY OF SUCH LOSSES, COSTS, EXPENSES, OR
 DAMAGES. WHERE A LIMITATION OF LIABILITY IS NOT ALLOWED IN FULL OR
 IN PART, THIS LIMITATION MAY NOT APPLY TO YOU.
 .
 c. The disclaimer of warranties and limitation of liability provided
 above shall be interpreted in a manner that, to the extent
 possible, most closely approximates an absolute disclaimer and
 waiver of all liability.
 .
 Section 6 -- Term and Termination.
 .
 a. This Public License applies for the term of the Copyright and
 Similar Rights licensed here. However, if You fail to comply with
 this Public License, then Your rights under this Public License
 terminate automatically.
 .
 b. Where Your right to use the Licensed Material has terminated under
 Section 6(a), it reinstates:
 .
 1. automatically as of the date the violation is cured, provided
 it is cured within 30 days of Your discovery of the
 violation; or
 .
 2. upon express reinstatement by the Licensor.
 .
 For the avoidance of doubt, this Section 6(b) does not affect any
 right the Licensor may have to seek remedies for Your violations
 of this Public License.
 .
 c. For the avoidance of doubt, the Licensor may also offer the
 Licensed Material under separate terms or conditions or stop
 distributing the Licensed Material at any time; however, doing so
 will not terminate this Public License.
 .
 d. Sections 1, 5, 6, 7, and 8 survive termination of this Public
 License.
 .
 Section 7 -- Other Terms and Conditions.
 .
 a. The Licensor shall not be bound by any additional or different
 terms or conditions communicated by You unless expressly agreed.
 .
 b. Any arrangements, understandings, or agreements regarding the
 Licensed Material not stated herein are separate from and
 independent of the terms and conditions of this Public License.
 .
 Section 8 -- Interpretation.
 .
 a. For the avoidance of doubt, this Public License does not, and
 shall not be interpreted to, reduce, limit, restrict, or impose
 conditions on any use of the Licensed Material that could lawfully
 be made without permission under this Public License.
 .
 b. To the extent possible, if any provision of this Public License is
 deemed unenforceable, it shall be automatically reformed to the
 minimum extent necessary to make it enforceable. If the provision
 cannot be reformed, it shall be severed from this Public License
 without affecting the enforceability of the remaining terms and
 conditions.
 .
 c. No term or condition of this Public License will be waived and no
 failure to comply consented to unless expressly agreed to by the
 Licensor.
 .
 d. Nothing in this Public License constitutes or may be interpreted
 as a limitation upon, or waiver of, any privileges and immunities
 that apply to the Licensor or You, including from the legal
 processes of any jurisdiction or authority.

License: CC-BY-4.0
 By exercising the Licensed Rights (defined below), You accept and agree
 to be bound by the terms and conditions of this Creative Commons
 Attribution 4.0 International Public License ("Public
 License"). To the extent this Public License may be interpreted as a
 contract, You are granted the Licensed Rights in consideration of Your
 acceptance of these terms and conditions, and the Licensor grants You
 such rights in consideration of benefits the Licensor receives from
 making the Licensed Material available under these terms and
 conditions.
 .
 Section 1 -- Definitions.
 .
 a. Adapted Material means material subject to Copyright and Similar
 Rights that is derived from or based upon the Licensed Material
 and in which the Licensed Material is translated, altered,
 arranged, transformed, or otherwise modified in a manner requiring
 permission under the Copyright and Similar Rights held by the
 Licensor. For purposes of this Public License, where the Licensed
 Material is a musical work, performance, or sound recording,
 Adapted Material is always produced where the Licensed Material is
 synched in timed relation with a moving image.
 .
 b. Adapter's License means the license You apply to Your Copyright
 and Similar Rights in Your contributions to Adapted Material in
 accordance with the terms and conditions of this Public License.
 .
 c. Copyright and Similar Rights means copyright and/or similar rights
 closely related to copyright including, without limitation,
 performance, broadcast, sound recording, and Sui Generis Database
 Rights, without regard to how the rights are labeled or
 categorized. For purposes of this Public License, the rights
 specified in Section 2(b)(1)-(2) are not Copyright and Similar
 Rights.
 .
 d. Effective Technological Measures means those measures that, in the
 absence of proper authority, may not be circumvented under laws
 fulfilling obligations under Article 11 of the WIPO Copyright
 Treaty adopted on December 20, 1996, and/or similar international
 agreements.
 .
 e. Exceptions and Limitations means fair use, fair dealing, and/or
 any other exception or limitation to Copyright and Similar Rights
 that applies to Your use of the Licensed Material.
 .
 f. Licensed Material means the artistic or literary work, database,
 or other material to which the Licensor applied this Public
 License.
 .
 g. Licensed Rights means the rights granted to You subject to the
 terms and conditions of this Public License, which are limited to
 all Copyright and Similar Rights that apply to Your use of the
 Licensed Material and that the Licensor has authority to license.
 .
 h. Licensor means the individual(s) or entity(ies) granting rights
 under this Public License.
 .
 i. Share means to provide material to the public by any means or
 process that requires permission under the Licensed Rights, such
 as reproduction, public display, public performance, distribution,
 dissemination, communication, or importation, and to make material
 available to the public including in ways that members of the
 public may access the material from a place and at a time
 individually chosen by them.
 .
 j. Sui Generis Database Rights means rights other than copyright
 resulting from Directive 96/9/EC of the European Parliament and of
 the Council of 11 March 1996 on the legal protection of databases,
 as amended and/or succeeded, as well as other essentially
 equivalent rights anywhere in the world.
 .
 k. You means the individual or entity exercising the Licensed Rights
 under this Public License. Your has a corresponding meaning.
 .
 Section 2 -- Scope.
 .
 a. License grant.
 .
 1. Subject to the terms and conditions of this Public License,
 the Licensor hereby grants You a worldwide, royalty-free,
 non-sublicensable, non-exclusive, irrevocable license to
 exercise the Licensed Rights in the Licensed Material to:
 .
 a. reproduce and Share the Licensed Material, in whole or
 in part; and
 .
 b. produce, reproduce, and Share Adapted Material.
 .
 2. Exceptions and Limitations. For the avoidance of doubt, where
 Exceptions and Limitations apply to Your use, this Public
 License does not apply, and You do not need to comply with
 its terms and conditions.
 .
 3. Term. The term of this Public License is specified in Section
 6(a).
 .
 4. Media and formats; technical modifications allowed. The
 Licensor authorizes You to exercise the Licensed Rights in
 all media and formats whether now known or hereafter created,
 and to make technical modifications necessary to do so. The
 Licensor waives and/or agrees not to assert any right or
 authority to forbid You from making technical modifications
 necessary to exercise the Licensed Rights, including
 technical modifications necessary to circumvent Effective
 Technological Measures. For purposes of this Public License,
 simply making modifications authorized by this Section 2(a)
 (4) never produces Adapted Material.
 .
 5. Downstream recipients.
 .
 a. Offer from the Licensor -- Licensed Material. Every
 recipient of the Licensed Material automatically
 receives an offer from the Licensor to exercise the
 Licensed Rights under the terms and conditions of this
 Public License.
 .
 b. No downstream restrictions. You may not offer or impose
 any additional or different terms or conditions on, or
 apply any Effective Technological Measures to, the
 Licensed Material if doing so restricts exercise of the
 Licensed Rights by any recipient of the Licensed
 Material.
 .
 6. No endorsement. Nothing in this Public License constitutes or
 may be construed as permission to assert or imply that You
 are, or that Your use of the Licensed Material is, connected
 with, or sponsored, endorsed, or granted official status by,
 the Licensor or others designated to receive attribution as
 provided in Section 3(a)(1)(A)(i).
 .
 b. Other rights.
 .
 1. Moral rights, such as the right of integrity, are not
 licensed under this Public License, nor are publicity,
 privacy, and/or other similar personality rights; however, to
 the extent possible, the Licensor waives and/or agrees not to
 assert any such rights held by the Licensor to the limited
 extent necessary to allow You to exercise the Licensed
 Rights, but not otherwise.
 .
 2. Patent and trademark rights are not licensed under this
 Public License.
 .
 3. To the extent possible, the Licensor waives any right to
 collect royalties from You for the exercise of the Licensed
 Rights, whether directly or through a collecting society
 under any voluntary or waivable statutory or compulsory
 licensing scheme. In all other cases the Licensor expressly
 reserves any right to collect such royalties.
 .
 Section 3 -- License Conditions.
 .
 Your exercise of the Licensed Rights is expressly made subject to the
 following conditions.
 .
 a. Attribution.
 .
 1. If You Share the Licensed Material (including in modified
 form), You must:
 .
 a. retain the following if it is supplied by the Licensor
 with the Licensed Material:
 .
 i. identification of the creator(s) of the Licensed
 Material and any others designated to receive
 attribution, in any reasonable manner requested by
 the Licensor (including by pseudonym if
 designated);
 .
 ii. a copyright notice;
 .
 iii. a notice that refers to this Public License;
 .
 iv. a notice that refers to the disclaimer of
 warranties;
 .
 v. a URI or hyperlink to the Licensed Material to the
 extent reasonably practicable;
 .
 b. indicate if You modified the Licensed Material and
 retain an indication of any previous modifications; and
 .
 c. indicate the Licensed Material is licensed under this
 Public License, and include the text of, or the URI or
 hyperlink to, this Public License.
 .
 2. You may satisfy the conditions in Section 3(a)(1) in any
 reasonable manner based on the medium, means, and context in
 which You Share the Licensed Material. For example, it may be
 reasonable to satisfy the conditions by providing a URI or
 hyperlink to a resource that includes the required
 information.
 .
 3. If requested by the Licensor, You must remove any of the
 information required by Section 3(a)(1)(A) to the extent
 reasonably practicable.
 .
 4. If You Share Adapted Material You produce, the Adapter's
 License You apply must not prevent recipients of the Adapted
 Material from complying with this Public License.
 .
 Section 4 -- Sui Generis Database Rights.
 .
 Where the Licensed Rights include Sui Generis Database Rights that
 apply to Your use of the Licensed Material:
 .
 a. for the avoidance of doubt, Section 2(a)(1) grants You the right
 to extract, reuse, reproduce, and Share all or a substantial
 portion of the contents of the database;
 .
 b. if You include all or a substantial portion of the database
 contents in a database in which You have Sui Generis Database
 Rights, then the database in which You have Sui Generis Database
 Rights (but not its individual contents) is Adapted Material; and
 .
 c. You must comply with the conditions in Section 3(a) if You Share
 all or a substantial portion of the contents of the database.
 .
 For the avoidance of doubt, this Section 4 supplements and does not
 replace Your obligations under this Public License where the Licensed
 Rights include other Copyright and Similar Rights.
 .
 Section 5 -- Disclaimer of Warranties and Limitation of Liability.
 .
 a. UNLESS OTHERWISE SEPARATELY UNDERTAKEN BY THE LICENSOR, TO THE
 EXTENT POSSIBLE, THE LICENSOR OFFERS THE LICENSED MATERIAL AS-IS
 AND AS-AVAILABLE, AND MAKES NO REPRESENTATIONS OR WARRANTIES OF
 ANY KIND CONCERNING THE LICENSED MATERIAL, WHETHER EXPRESS,
 IMPLIED, STATUTORY, OR OTHER. THIS INCLUDES, WITHOUT LIMITATION,
 WARRANTIES OF TITLE, MERCHANTABILITY, FITNESS FOR A PARTICULAR
 PURPOSE, NON-INFRINGEMENT, ABSENCE OF LATENT OR OTHER DEFECTS,
 ACCURACY, OR THE PRESENCE OR ABSENCE OF ERRORS, WHETHER OR NOT
 KNOWN OR DISCOVERABLE. WHERE DISCLAIMERS OF WARRANTIES ARE NOT
 ALLOWED IN FULL OR IN PART, THIS DISCLAIMER MAY NOT APPLY TO YOU.
 .
 b. TO THE EXTENT POSSIBLE, IN NO EVENT WILL THE LICENSOR BE LIABLE
 TO YOU ON ANY LEGAL THEORY (INCLUDING, WITHOUT LIMITATION,
 NEGLIGENCE) OR OTHERWISE FOR ANY DIRECT, SPECIAL, INDIRECT,
 INCIDENTAL, CONSEQUENTIAL, PUNITIVE, EXEMPLARY, OR OTHER LOSSES,
 COSTS, EXPENSES, OR DAMAGES ARISING OUT OF THIS PUBLIC LICENSE OR
 USE OF THE LICENSED MATERIAL, EVEN IF THE LICENSOR HAS BEEN
 ADVISED OF THE POSSIBILITY OF SUCH LOSSES, COSTS, EXPENSES, OR
 DAMAGES. WHERE A LIMITATION OF LIABILITY IS NOT ALLOWED IN FULL OR
 IN PART, THIS LIMITATION MAY NOT APPLY TO YOU.
 .
 c. The disclaimer of warranties and limitation of liability provided
 above shall be interpreted in a manner that, to the extent
 possible, most closely approximates an absolute disclaimer and
 waiver of all liability.
 .
 Section 6 -- Term and Termination.
 .
 a. This Public License applies for the term of the Copyright and
 Similar Rights licensed here. However, if You fail to comply with
 this Public License, then Your rights under this Public License
 terminate automatically.
 .
 b. Where Your right to use the Licensed Material has terminated under
 Section 6(a), it reinstates:
 .
 1. automatically as of the date the violation is cured, provided
 it is cured within 30 days of Your discovery of the
 violation; or
 .
 2. upon express reinstatement by the Licensor.
 .
 For the avoidance of doubt, this Section 6(b) does not affect any
 right the Licensor may have to seek remedies for Your violations
 of this Public License.
 .
 c. For the avoidance of doubt, the Licensor may also offer the
 Licensed Material under separate terms or conditions or stop
 distributing the Licensed Material at any time; however, doing so
 will not terminate this Public License.
 .
 d. Sections 1, 5, 6, 7, and 8 survive termination of this Public
 License.
 .
 Section 7 -- Other Terms and Conditions.
 .
 a. The Licensor shall not be bound by any additional or different
 terms or conditions communicated by You unless expressly agreed.
 .
 b. Any arrangements, understandings, or agreements regarding the
 Licensed Material not stated herein are separate from and
 independent of the terms and conditions of this Public License.
 .
 Section 8 -- Interpretation.
 .
 a. For the avoidance of doubt, this Public License does not, and
 shall not be interpreted to, reduce, limit, restrict, or impose
 conditions on any use of the Licensed Material that could lawfully
 be made without permission under this Public License.
 .
 b. To the extent possible, if any provision of this Public License is
 deemed unenforceable, it shall be automatically reformed to the
 minimum extent necessary to make it enforceable. If the provision
 cannot be reformed, it shall be severed from this Public License
 without affecting the enforceability of the remaining terms and
 conditions.
 .
 c. No term or condition of this Public License will be waived and no
 failure to comply consented to unless expressly agreed to by the
 Licensor.
 .
 d. Nothing in this Public License constitutes or may be interpreted
 as a limitation upon, or waiver of, any privileges and immunities
 that apply to the Licensor or You, including from the legal
 processes of any jurisdiction or authority.

License: CC-BY-SA-3.0
 CREATIVE COMMONS CORPORATION IS NOT A LAW FIRM AND DOES NOT PROVIDE
 LEGAL SERVICES. DISTRIBUTION OF THIS LICENSE DOES NOT CREATE AN
 ATTORNEY-CLIENT RELATIONSHIP. CREATIVE COMMONS PROVIDES THIS
 INFORMATION ON AN "AS-IS" BASIS. CREATIVE COMMONS MAKES NO WARRANTIES
 REGARDING THE INFORMATION PROVIDED, AND DISCLAIMS LIABILITY FOR
 DAMAGES RESULTING FROM ITS USE.
 .
 License
 .
 THE WORK (AS DEFINED BELOW) IS PROVIDED UNDER THE TERMS OF THIS CREATIVE
 COMMONS PUBLIC LICENSE ("CCPL" OR "LICENSE"). THE WORK IS PROTECTED BY
 COPYRIGHT AND/OR OTHER APPLICABLE LAW. ANY USE OF THE WORK OTHER THAN AS
 AUTHORIZED UNDER THIS LICENSE OR COPYRIGHT LAW IS PROHIBITED.
 .
 BY EXERCISING ANY RIGHTS TO THE WORK PROVIDED HERE, YOU ACCEPT AND AGREE
 TO BE BOUND BY THE TERMS OF THIS LICENSE. TO THE EXTENT THIS LICENSE MAY
 BE CONSIDERED TO BE A CONTRACT, THE LICENSOR GRANTS YOU THE RIGHTS
 CONTAINED HERE IN CONSIDERATION OF YOUR ACCEPTANCE OF SUCH TERMS AND
 CONDITIONS.
 .
 1. Definitions
 .
 a. "Adaptation" means a work based upon the Work, or upon the Work and
 other pre-existing works, such as a translation, adaptation,
 derivative work, arrangement of music or other alterations of a
 literary or artistic work, or phonogram or performance and includes
 cinematographic adaptations or any other form in which the Work may be
 recast, transformed, or adapted including in any form recognizably
 derived from the original, except that a work that constitutes a
 Collection will not be considered an Adaptation for the purpose of
 this License. For the avoidance of doubt, where the Work is a musical
 work, performance or phonogram, the synchronization of the Work in
 timed-relation with a moving image ("synching") will be considered an
 Adaptation for the purpose of this License.
 .
 b. "Collection" means a collection of literary or artistic works, such as
 encyclopedias and anthologies, or performances, phonograms or
 broadcasts, or other works or subject matter other than works listed
 in Section 1(f) below, which, by reason of the selection and
 arrangement of their contents, constitute intellectual creations, in
 which the Work is included in its entirety in unmodified form along
 with one or more other contributions, each constituting separate and
 independent works in themselves, which together are assembled into a
 collective whole. A work that constitutes a Collection will not be
 considered an Adaptation (as defined below) for the purposes of this
 License.
 .
 c. "Creative Commons Compatible License" means a license that is listed
 at https://creativecommons.org/compatiblelicenses that has been
 approved by Creative Commons as being essentially equivalent to this
 License, including, at a minimum, because that license: (i) contains
 terms that have the same purpose, meaning and effect as the License
 Elements of this License; and, (ii) explicitly permits the relicensing
 of adaptations of works made available under that license under this
 License or a Creative Commons jurisdiction license with the same
 License Elements as this License.
 .
 d. "Distribute" means to make available to the public the original and
 copies of the Work or Adaptation, as appropriate, through sale or
 other transfer of ownership.
 .
 e. "License Elements" means the following high-level license attributes
 as selected by Licensor and indicated in the title of this License:
 Attribution, ShareAlike.
 .
 f. "Licensor" means the individual, individuals, entity or entities that
 offer(s) the Work under the terms of this License.
 .
 g. "Original Author" means, in the case of a literary or artistic work,
 the individual, individuals, entity or entities who created the Work
 or if no individual or entity can be identified, the publisher; and in
 addition (i) in the case of a performance the actors, singers,
 musicians, dancers, and other persons who act, sing, deliver, declaim,
 play in, interpret or otherwise perform literary or artistic works or
 expressions of folklore; (ii) in the case of a phonogram the producer
 being the person or legal entity who first fixes the sounds of a
 performance or other sounds; and, (iii) in the case of broadcasts, the
 organization that transmits the broadcast.
 .
 h. "Work" means the literary and/or artistic work offered under the terms
 of this License including without limitation any production in the
 literary, scientific and artistic domain, whatever may be the mode or
 form of its expression including digital form, such as a book,
 pamphlet and other writing; a lecture, address, sermon or other work
 of the same nature; a dramatic or dramatico-musical work; a
 choreographic work or entertainment in dumb show; a musical
 composition with or without words; a cinematographic work to which are
 assimilated works expressed by a process analogous to cinematography;
 a work of drawing, painting, architecture, sculpture, engraving or
 lithography; a photographic work to which are assimilated works
 expressed by a process analogous to photography; a work of applied
 art; an illustration, map, plan, sketch or three-dimensional work
 relative to geography, topography, architecture or science; a
 performance; a broadcast; a phonogram; a compilation of data to the
 extent it is protected as a copyrightable work; or a work performed by
 a variety or circus performer to the extent it is not otherwise
 considered a literary or artistic work.
 .
 i. "You" means an individual or entity exercising rights under this
 License who has not previously violated the terms of this License with
 respect to the Work, or who has received express permission from the
 Licensor to exercise rights under this License despite a previous
 violation.
 .
 j. "Publicly Perform" means to perform public recitations of the Work and
 to communicate to the public those public recitations, by any means or
 process, including by wire or wireless means or public digital
 performances; to make available to the public Works in such a way that
 members of the public may access these Works from a place and at a
 place individually chosen by them; to perform the Work to the public
 by any means or process and the communication to the public of the
 performances of the Work, including by public digital performance; to
 broadcast and rebroadcast the Work by any means including signs,
 sounds or images.
 .
 k. "Reproduce" means to make copies of the Work by any means including
 without limitation by sound or visual recordings and the right of
 fixation and reproducing fixations of the Work, including storage of a
 protected performance or phonogram in digital form or other electronic
 medium.
 .
 2. Fair Dealing Rights. Nothing in this License is intended to reduce,
 limit, or restrict any uses free from copyright or rights arising from
 limitations or exceptions that are provided for in connection with the
 copyright protection under copyright law or other applicable laws.
 .
 3. License Grant. Subject to the terms and conditions of this License,
 Licensor hereby grants You a worldwide, royalty-free, non-exclusive,
 perpetual (for the duration of the applicable copyright) license to
 exercise the rights in the Work as stated below:
 .
 a. to Reproduce the Work, to incorporate the Work into one or more
 Collections, and to Reproduce the Work as incorporated in the
 Collections;
 .
 b. to create and Reproduce Adaptations provided that any such Adaptation,
 including any translation in any medium, takes reasonable steps to
 clearly label, demarcate or otherwise identify that changes were made
 to the original Work. For example, a translation could be marked "The
 original work was translated from English to Spanish," or a
 modification could indicate "The original work has been modified.";
 .
 c. to Distribute and Publicly Perform the Work including as incorporated
 in Collections; and,
 .
 d. to Distribute and Publicly Perform Adaptations.
 .
 e. For the avoidance of doubt:
 .
 i. Non-waivable Compulsory License Schemes. In those jurisdictions in
 which the right to collect royalties through any statutory or
 compulsory licensing scheme cannot be waived, the Licensor
 reserves the exclusive right to collect such royalties for any
 exercise by You of the rights granted under this License;
 .
 ii. Waivable Compulsory License Schemes. In those jurisdictions in
 which the right to collect royalties through any statutory or
 compulsory licensing scheme can be waived, the Licensor waives the
 exclusive right to collect such royalties for any exercise by You
 of the rights granted under this License; and,
 .
 iii. Voluntary License Schemes. The Licensor waives the right to
 collect royalties, whether individually or, in the event that the
 Licensor is a member of a collecting society that administers
 voluntary licensing schemes, via that society, from any exercise
 by You of the rights granted under this License.
 .
 The above rights may be exercised in all media and formats whether now
 known or hereafter devised. The above rights include the right to make
 such modifications as are technically necessary to exercise the rights in
 other media and formats. Subject to Section 8(f), all rights not expressly
 granted by Licensor are hereby reserved.
 .
 4. Restrictions. The license granted in Section 3 above is expressly made
 subject to and limited by the following restrictions:
 .
 a. You may Distribute or Publicly Perform the Work only under the terms
 of this License. You must include a copy of, or the Uniform Resource
 Identifier (URI) for, this License with every copy of the Work You
 Distribute or Publicly Perform. You may not offer or impose any terms
 on the Work that restrict the terms of this License or the ability of
 the recipient of the Work to exercise the rights granted to that
 recipient under the terms of the License. You may not sublicense the
 Work. You must keep intact all notices that refer to this License and
 to the disclaimer of warranties with every copy of the Work You
 Distribute or Publicly Perform. When You Distribute or Publicly
 Perform the Work, You may not impose any effective technological
 measures on the Work that restrict the ability of a recipient of the
 Work from You to exercise the rights granted to that recipient under
 the terms of the License. This Section 4(a) applies to the Work as
 incorporated in a Collection, but this does not require the Collection
 apart from the Work itself to be made subject to the terms of this
 License. If You create a Collection, upon notice from any Licensor You
 must, to the extent practicable, remove from the Collection any credit
 as required by Section 4(c), as requested. If You create an
 Adaptation, upon notice from any Licensor You must, to the extent
 practicable, remove from the Adaptation any credit as required by
 Section 4(c), as requested.
 .
 b. You may Distribute or Publicly Perform an Adaptation only under the
 terms of: (i) this License; (ii) a later version of this License with
 the same License Elements as this License; (iii) a Creative Commons
 jurisdiction license (either this or a later license version) that
 contains the same License Elements as this License (e.g.,
 Attribution-ShareAlike 3.0 US)); (iv) a Creative Commons Compatible
 License. If you license the Adaptation under one of the licenses
 mentioned in (iv), you must comply with the terms of that license. If
 you license the Adaptation under the terms of any of the licenses
 mentioned in (i), (ii) or (iii) (the "Applicable License"), you must
 comply with the terms of the Applicable License generally and the
 following provisions: (I) You must include a copy of, or the URI for,
 the Applicable License with every copy of each Adaptation You
 Distribute or Publicly Perform; (II) You may not offer or impose any
 terms on the Adaptation that restrict the terms of the Applicable
 License or the ability of the recipient of the Adaptation to exercise
 the rights granted to that recipient under the terms of the Applicable
 License; (III) You must keep intact all notices that refer to the
 Applicable License and to the disclaimer of warranties with every copy
 of the Work as included in the Adaptation You Distribute or Publicly
 Perform; (IV) when You Distribute or Publicly Perform the Adaptation,
 You may not impose any effective technological measures on the
 Adaptation that restrict the ability of a recipient of the Adaptation
 from You to exercise the rights granted to that recipient under the
 terms of the Applicable License. This Section 4(b) applies to the
 Adaptation as incorporated in a Collection, but this does not require
 the Collection apart from the Adaptation itself to be made subject to
 the terms of the Applicable License.
 .
 c. If You Distribute, or Publicly Perform the Work or any Adaptations or
 Collections, You must, unless a request has been made pursuant to
 Section 4(a), keep intact all copyright notices for the Work and
 provide, reasonable to the medium or means You are utilizing: (i) the
 name of the Original Author (or pseudonym, if applicable) if supplied,
 and/or if the Original Author and/or Licensor designate another party
 or parties (e.g., a sponsor institute, publishing entity, journal) for
 attribution ("Attribution Parties") in Licensor's copyright notice,
 terms of service or by other reasonable means, the name of such party
 or parties; (ii) the title of the Work if supplied; (iii) to the
 extent reasonably practicable, the URI, if any, that Licensor
 specifies to be associated with the Work, unless such URI does not
 refer to the copyright notice or licensing information for the Work;
 and (iv) , consistent with Ssection 3(b), in the case of an
 Adaptation, a credit identifying the use of the Work in the Adaptation
 (e.g., "French translation of the Work by Original Author," or
 "Screenplay based on original Work by Original Author"). The credit
 required by this Section 4(c) may be implemented in any reasonable
 manner; provided, however, that in the case of a Adaptation or
 Collection, at a minimum such credit will appear, if a credit for all
 contributing authors of the Adaptation or Collection appears, then as
 part of these credits and in a manner at least as prominent as the
 credits for the other contributing authors. For the avoidance of
 doubt, You may only use the credit required by this Section for the
 purpose of attribution in the manner set out above and, by exercising
 Your rights under this License, You may not implicitly or explicitly
 assert or imply any connection with, sponsorship or endorsement by the
 Original Author, Licensor and/or Attribution Parties, as appropriate,
 of You or Your use of the Work, without the separate, express prior
 written permission of the Original Author, Licensor and/or Attribution
 Parties.
 .
 d. Except as otherwise agreed in writing by the Licensor or as may be
 otherwise permitted by applicable law, if You Reproduce, Distribute or
 Publicly Perform the Work either by itself or as part of any
 Adaptations or Collections, You must not distort, mutilate, modify or
 take other derogatory action in relation to the Work which would be
 prejudicial to the Original Author's honor or reputation. Licensor
 agrees that in those jurisdictions (e.g. Japan), in which any exercise
 of the right granted in Section 3(b) of this License (the right to
 make Adaptations) would be deemed to be a distortion, mutilation,
 modification or other derogatory action prejudicial to the Original
 Author's honor and reputation, the Licensor will waive or not assert,
 as appropriate, this Section, to the fullest extent permitted by the
 applicable national law, to enable You to reasonably exercise Your
 right under Section 3(b) of this License (right to make Adaptations)
 but not otherwise.
 .
 5. Representations, Warranties and Disclaimer
 .
 UNLESS OTHERWISE MUTUALLY AGREED TO BY THE PARTIES IN WRITING, LICENSOR
 OFFERS THE WORK AS-IS AND MAKES NO REPRESENTATIONS OR WARRANTIES OF ANY
 KIND CONCERNING THE WORK, EXPRESS, IMPLIED, STATUTORY OR OTHERWISE,
 INCLUDING, WITHOUT LIMITATION, WARRANTIES OF TITLE, MERCHANTIBILITY,
 FITNESS FOR A PARTICULAR PURPOSE, NONINFRINGEMENT, OR THE ABSENCE OF
 LATENT OR OTHER DEFECTS, ACCURACY, OR THE PRESENCE OF ABSENCE OF ERRORS,
 WHETHER OR NOT DISCOVERABLE. SOME JURISDICTIONS DO NOT ALLOW THE EXCLUSION
 OF IMPLIED WARRANTIES, SO SUCH EXCLUSION MAY NOT APPLY TO YOU.
 .
 6. Limitation on Liability. EXCEPT TO THE EXTENT REQUIRED BY APPLICABLE
 LAW, IN NO EVENT WILL LICENSOR BE LIABLE TO YOU ON ANY LEGAL THEORY FOR
 ANY SPECIAL, INCIDENTAL, CONSEQUENTIAL, PUNITIVE OR EXEMPLARY DAMAGES
 ARISING OUT OF THIS LICENSE OR THE USE OF THE WORK, EVEN IF LICENSOR HAS
 BEEN ADVISED OF THE POSSIBILITY OF SUCH DAMAGES.
 .
 7. Termination
 .
 a. This License and the rights granted hereunder will terminate
 automatically upon any breach by You of the terms of this License.
 Individuals or entities who have received Adaptations or Collections
 from You under this License, however, will not have their licenses
 terminated provided such individuals or entities remain in full
 compliance with those licenses. Sections 1, 2, 5, 6, 7, and 8 will
 survive any termination of this License.
 .
 b. Subject to the above terms and conditions, the license granted here is
 perpetual (for the duration of the applicable copyright in the Work).
 Notwithstanding the above, Licensor reserves the right to release the
 Work under different license terms or to stop distributing the Work at
 any time; provided, however that any such election will not serve to
 withdraw this License (or any other license that has been, or is
 required to be, granted under the terms of this License), and this
 License will continue in full force and effect unless terminated as
 stated above.
 .
 8. Miscellaneous
 .
 a. Each time You Distribute or Publicly Perform the Work or a Collection,
 the Licensor offers to the recipient a license to the Work on the same
 terms and conditions as the license granted to You under this License.
 .
 b. Each time You Distribute or Publicly Perform an Adaptation, Licensor
 offers to the recipient a license to the original Work on the same
 terms and conditions as the license granted to You under this License.
 .
 c. If any provision of this License is invalid or unenforceable under
 applicable law, it shall not affect the validity or enforceability of
 the remainder of the terms of this License, and without further action
 by the parties to this agreement, such provision shall be reformed to
 the minimum extent necessary to make such provision valid and
 enforceable.
 .
 d. No term or provision of this License shall be deemed waived and no
 breach consented to unless such waiver or consent shall be in writing
 and signed by the party to be charged with such waiver or consent.
 .
 e. This License constitutes the entire agreement between the parties with
 respect to the Work licensed here. There are no understandings,
 agreements or representations with respect to the Work not specified
 here. Licensor shall not be bound by any additional provisions that
 may appear in any communication from You. This License may not be
 modified without the mutual written agreement of the Licensor and You.
 .
 f. The rights granted under, and the subject matter referenced, in this
 License were drafted utilizing the terminology of the Berne Convention
 for the Protection of Literary and Artistic Works (as amended on
 September 28, 1979), the Rome Convention of 1961, the WIPO Copyright
 Treaty of 1996, the WIPO Performances and Phonograms Treaty of 1996
 and the Universal Copyright Convention (as revised on July 24, 1971).
 These rights and subject matter take effect in the relevant
 jurisdiction in which the License terms are sought to be enforced
 according to the corresponding provisions of the implementation of
 those treaty provisions in the applicable national law. If the
 standard suite of rights granted under applicable copyright law
 includes additional rights not granted under this License, such
 additional rights are deemed to be included in the License; this
 License is not intended to restrict the license of any rights under
 applicable law.

License: GPL-2
 Version 2, June 1991
 .
 Copyright (C) 1989, 1991 Free Software Foundation, Inc.,
 51 Franklin Street, Fifth Floor, Boston, MA 02110-1301 USA
 Everyone is permitted to copy and distribute verbatim copies
 of this license document, but changing it is not allowed.
 .
 Preamble
 .
 The licenses for most software are designed to take away your
 freedom to share and change it.  By contrast, the GNU General Public
 License is intended to guarantee your freedom to share and change free
 software--to make sure the software is free for all its users.  This
 General Public License applies to most of the Free Software
 Foundation's software and to any other program whose authors commit to
 using it.  (Some other Free Software Foundation software is covered by
 the GNU Lesser General Public License instead.)  You can apply it to
 your programs, too.
 .
 When we speak of free software, we are referring to freedom, not
 price.  Our General Public Licenses are designed to make sure that you
 have the freedom to distribute copies of free software (and charge for
 this service if you wish), that you receive source code or can get it
 if you want it, that you can change the software or use pieces of it
 in new free programs; and that you know you can do these things.
 .
 To protect your rights, we need to make restrictions that forbid
 anyone to deny you these rights or to ask you to surrender the rights.
 These restrictions translate to certain responsibilities for you if you
 distribute copies of the software, or if you modify it.
 .
 For example, if you distribute copies of such a program, whether
 gratis or for a fee, you must give the recipients all the rights that
 you have.  You must make sure that they, too, receive or can get the
 source code.  And you must show them these terms so they know their
 rights.
 .
 We protect your rights with two steps: (1) copyright the software, and
 (2) offer you this license which gives you legal permission to copy,
 distribute and/or modify the software.
 .
 Also, for each author's protection and ours, we want to make certain
 that everyone understands that there is no warranty for this free
 software.  If the software is modified by someone else and passed on, we
 want its recipients to know that what they have is not the original, so
 that any problems introduced by others will not reflect on the original
 authors' reputations.
 .
 Finally, any free program is threatened constantly by software
 patents.  We wish to avoid the danger that redistributors of a free
 program will individually obtain patent licenses, in effect making the
 program proprietary.  To prevent this, we have made it clear that any
 patent must be licensed for everyone's free use or not licensed at all.
 .
 The precise terms and conditions for copying, distribution and
 modification follow.
 .
 GNU GENERAL PUBLIC LICENSE
 TERMS AND CONDITIONS FOR COPYING, DISTRIBUTION AND MODIFICATION
 .
 0. This License applies to any program or other work which contains
 a notice placed by the copyright holder saying it may be distributed
 under the terms of this General Public License.  The "Program", below,
 refers to any such program or work, and a "work based on the Program"
 means either the Program or any derivative work under copyright law:
 that is to say, a work containing the Program or a portion of it,
 either verbatim or with modifications and/or translated into another
 language.  (Hereinafter, translation is included without limitation in
 the term "modification".)  Each licensee is addressed as "you".
 .
 Activities other than copying, distribution and modification are not
 covered by this License; they are outside its scope.  The act of
 running the Program is not restricted, and the output from the Program
 is covered only if its contents constitute a work based on the
 Program (independent of having been made by running the Program).
 Whether that is true depends on what the Program does.
 .
 1. You may copy and distribute verbatim copies of the Program's
 source code as you receive it, in any medium, provided that you
 conspicuously and appropriately publish on each copy an appropriate
 copyright notice and disclaimer of warranty; keep intact all the
 notices that refer to this License and to the absence of any warranty;
 and give any other recipients of the Program a copy of this License
 along with the Program.
 .
 You may charge a fee for the physical act of transferring a copy, and
 you may at your option offer warranty protection in exchange for a fee.
 .
 2. You may modify your copy or copies of the Program or any portion
 of it, thus forming a work based on the Program, and copy and
 distribute such modifications or work under the terms of Section 1
 above, provided that you also meet all of these conditions:
 .
 a) You must cause the modified files to carry prominent notices
 stating that you changed the files and the date of any change.
 .
 b) You must cause any work that you distribute or publish, that in
 whole or in part contains or is derived from the Program or any
 part thereof, to be licensed as a whole at no charge to all third
 parties under the terms of this License.
 .
 c) If the modified program normally reads commands interactively
 when run, you must cause it, when started running for such
 interactive use in the most ordinary way, to print or display an
 announcement including an appropriate copyright notice and a
 notice that there is no warranty (or else, saying that you provide
 a warranty) and that users may redistribute the program under
 these conditions, and telling the user how to view a copy of this
 License.  (Exception: if the Program itself is interactive but
 does not normally print such an announcement, your work based on
 the Program is not required to print an announcement.)
 .
 These requirements apply to the modified work as a whole.  If
 identifiable sections of that work are not derived from the Program,
 and can be reasonably considered independent and separate works in
 themselves, then this License, and its terms, do not apply to those
 sections when you distribute them as separate works.  But when you
 distribute the same sections as part of a whole which is a work based
 on the Program, the distribution of the whole must be on the terms of
 this License, whose permissions for other licensees extend to the
 entire whole, and thus to each and every part regardless of who wrote it.
 .
 Thus, it is not the intent of this section to claim rights or contest
 your rights to work written entirely by you; rather, the intent is to
 exercise the right to control the distribution of derivative or
 collective works based on the Program.
 .
 In addition, mere aggregation of another work not based on the Program
 with the Program (or with a work based on the Program) on a volume of
 a storage or distribution medium does not bring the other work under
 the scope of this License.
 .
 3. You may copy and distribute the Program (or a work based on it,
 under Section 2) in object code or executable form under the terms of
 Sections 1 and 2 above provided that you also do one of the following:
 .
 a) Accompany it with the complete corresponding machine-readable
 source code, which must be distributed under the terms of Sections
 1 and 2 above on a medium customarily used for software interchange; or,
 .
 b) Accompany it with a written offer, valid for at least three
 years, to give any third party, for a charge no more than your
 cost of physically performing source distribution, a complete
 machine-readable copy of the corresponding source code, to be
 distributed under the terms of Sections 1 and 2 above on a medium
 customarily used for software interchange; or,
 .
 c) Accompany it with the information you received as to the offer
 to distribute corresponding source code.  (This alternative is
 allowed only for noncommercial distribution and only if you
 received the program in object code or executable form with such
 an offer, in accord with Subsection b above.)
 .
 The source code for a work means the preferred form of the work for
 making modifications to it.  For an executable work, complete source
 code means all the source code for all modules it contains, plus any
 associated interface definition files, plus the scripts used to
 control compilation and installation of the executable.  However, as a
 special exception, the source code distributed need not include
 anything that is normally distributed (in either source or binary
 form) with the major components (compiler, kernel, and so on) of the
 operating system on which the executable runs, unless that component
 itself accompanies the executable.
 .
 If distribution of executable or object code is made by offering
 access to copy from a designated place, then offering equivalent
 access to copy the source code from the same place counts as
 distribution of the source code, even though third parties are not
 compelled to copy the source along with the object code.
 .
 4. You may not copy, modify, sublicense, or distribute the Program
 except as expressly provided under this License.  Any attempt
 otherwise to copy, modify, sublicense or distribute the Program is
 void, and will automatically terminate your rights under this License.
 However, parties who have received copies, or rights, from you under
 this License will not have their licenses terminated so long as such
 parties remain in full compliance.
 .
 5. You are not required to accept this License, since you have not
 signed it.  However, nothing else grants you permission to modify or
 distribute the Program or its derivative works.  These actions are
 prohibited by law if you do not accept this License.  Therefore, by
 modifying or distributing the Program (or any work based on the
 Program), you indicate your acceptance of this License to do so, and
 all its terms and conditions for copying, distributing or modifying
 the Program or works based on it.
 .
 6. Each time you redistribute the Program (or any work based on the
 Program), the recipient automatically receives a license from the
 original licensor to copy, distribute or modify the Program subject to
 these terms and conditions.  You may not impose any further
 restrictions on the recipients' exercise of the rights granted herein.
 You are not responsible for enforcing compliance by third parties to
 this License.
 .
 7. If, as a consequence of a court judgment or allegation of patent
 infringement or for any other reason (not limited to patent issues),
 conditions are imposed on you (whether by court order, agreement or
 otherwise) that contradict the conditions of this License, they do not
 excuse you from the conditions of this License.  If you cannot
 distribute so as to satisfy simultaneously your obligations under this
 License and any other pertinent obligations, then as a consequence you
 may not distribute the Program at all.  For example, if a patent
 license would not permit royalty-free redistribution of the Program by
 all those who receive copies directly or indirectly through you, then
 the only way you could satisfy both it and this License would be to
 refrain entirely from distribution of the Program.
 .
 If any portion of this section is held invalid or unenforceable under
 any particular circumstance, the balance of the section is intended to
 apply and the section as a whole is intended to apply in other
 circumstances.
 .
 It is not the purpose of this section to induce you to infringe any
 patents or other property right claims or to contest validity of any
 such claims; this section has the sole purpose of protecting the
 integrity of the free software distribution system, which is
 implemented by public license practices.  Many people have made
 generous contributions to the wide range of software distributed
 through that system in reliance on consistent application of that
 system; it is up to the author/donor to decide if he or she is willing
 to distribute software through any other system and a licensee cannot
 impose that choice.
 .
 This section is intended to make thoroughly clear what is believed to
 be a consequence of the rest of this License.
 .
 8. If the distribution and/or use of the Program is restricted in
 certain countries either by patents or by copyrighted interfaces, the
 original copyright holder who places the Program under this License
 may add an explicit geographical distribution limitation excluding
 those countries, so that distribution is permitted only in or among
 countries not thus excluded.  In such case, this License incorporates
 the limitation as if written in the body of this License.
 .
 9. The Free Software Foundation may publish revised and/or new versions
 of the General Public License from time to time.  Such new versions will
 be similar in spirit to the present version, but may differ in detail to
 address new problems or concerns.
 .
 Each version is given a distinguishing version number.  If the Program
 specifies a version number of this License which applies to it and "any
 later version", you have the option of following the terms and conditions
 either of that version or of any later version published by the Free
 Software Foundation.  If the Program does not specify a version number of
 this License, you may choose any version ever published by the Free Software
 Foundation.
 .
 10. If you wish to incorporate parts of the Program into other free
 programs whose distribution conditions are different, write to the author
 to ask for permission.  For software which is copyrighted by the Free
 Software Foundation, write to the Free Software Foundation; we sometimes
 make exceptions for this.  Our decision will be guided by the two goals
 of preserving the free status of all derivatives of our free software and
 of promoting the sharing and reuse of software generally.
 .
 11. BECAUSE THE PROGRAM IS LICENSED FREE OF CHARGE, THERE IS NO WARRANTY
 FOR THE PROGRAM, TO THE EXTENT PERMITTED BY APPLICABLE LAW.  EXCEPT WHEN
 OTHERWISE STATED IN WRITING THE COPYRIGHT HOLDERS AND/OR OTHER PARTIES
 PROVIDE THE PROGRAM "AS IS" WITHOUT WARRANTY OF ANY KIND, EITHER EXPRESSED
 OR IMPLIED, INCLUDING, BUT NOT LIMITED TO, THE IMPLIED WARRANTIES OF
 MERCHANTABILITY AND FITNESS FOR A PARTICULAR PURPOSE.  THE ENTIRE RISK AS
 TO THE QUALITY AND PERFORMANCE OF THE PROGRAM IS WITH YOU.  SHOULD THE
 PROGRAM PROVE DEFECTIVE, YOU ASSUME THE COST OF ALL NECESSARY SERVICING,
 REPAIR OR CORRECTION.
 .
 12. IN NO EVENT UNLESS REQUIRED BY APPLICABLE LAW OR AGREED TO IN WRITING
 WILL ANY COPYRIGHT HOLDER, OR ANY OTHER PARTY WHO MAY MODIFY AND/OR
 REDISTRIBUTE THE PROGRAM AS PERMITTED ABOVE, BE LIABLE TO YOU FOR DAMAGES,
 INCLUDING ANY GENERAL, SPECIAL, INCIDENTAL OR CONSEQUENTIAL DAMAGES ARISING
 OUT OF THE USE OR INABILITY TO USE THE PROGRAM (INCLUDING BUT NOT LIMITED
 TO LOSS OF DATA OR DATA BEING RENDERED INACCURATE OR LOSSES SUSTAINED BY
 YOU OR THIRD PARTIES OR A FAILURE OF THE PROGRAM TO OPERATE WITH ANY OTHER
 PROGRAMS), EVEN IF SUCH HOLDER OR OTHER PARTY HAS BEEN ADVISED OF THE
 POSSIBILITY OF SUCH DAMAGES.

License: CC-BY-3.0
 THE WORK (AS DEFINED BELOW) IS PROVIDED UNDER THE TERMS OF THIS CREATIVE COMMONS PUBLIC LICENSE ("CCPL" OR "LICENSE"). THE WORK IS PROTECTED BY COPYRIGHT AND/OR OTHER APPLICABLE LAW. ANY USE OF THE WORK OTHER THAN AS AUTHORIZED UNDER THIS LICENSE OR COPYRIGHT LAW IS PROHIBITED.
 .
 BY EXERCISING ANY RIGHTS TO THE WORK PROVIDED HERE, YOU ACCEPT AND AGREE TO BE BOUND BY THE TERMS OF THIS LICENSE. TO THE EXTENT THIS LICENSE MAY BE CONSIDERED TO BE A CONTRACT, THE LICENSOR GRANTS YOU THE RIGHTS CONTAINED HERE IN CONSIDERATION OF YOUR ACCEPTANCE OF SUCH TERMS AND CONDITIONS.
 .
 1. Definitions
 .
 "Adaptation" means a work based upon the Work, or upon the Work and other pre-existing works, such as a translation, adaptation, derivative work, arrangement of music or other alterations of a literary or artistic work, or phonogram or performance and includes cinematographic adaptations or any other form in which the Work may be recast, transformed, or adapted including in any form recognizably derived from the original, except that a work that constitutes a Collection will not be considered an Adaptation for the purpose of this License. For the avoidance of doubt, where the Work is a musical work, performance or phonogram, the synchronization of the Work in timed-relation with a moving image ("synching") will be considered an Adaptation for the purpose of this License.
 "Collection" means a collection of literary or artistic works, such as encyclopedias and anthologies, or performances, phonograms or broadcasts, or other works or subject matter other than works listed in Section 1(f) below, which, by reason of the selection and arrangement of their contents, constitute intellectual creations, in which the Work is included in its entirety in unmodified form along with one or more other contributions, each constituting separate and independent works in themselves, which together are assembled into a collective whole. A work that constitutes a Collection will not be considered an Adaptation (as defined above) for the purposes of this License.
 "Distribute" means to make available to the public the original and copies of the Work or Adaptation, as appropriate, through sale or other transfer of ownership.
 "Licensor" means the individual, individuals, entity or entities that offer(s) the Work under the terms of this License.
 "Original Author" means, in the case of a literary or artistic work, the individual, individuals, entity or entities who created the Work or if no individual or entity can be identified, the publisher; and in addition (i) in the case of a performance the actors, singers, musicians, dancers, and other persons who act, sing, deliver, declaim, play in, interpret or otherwise perform literary or artistic works or expressions of folklore; (ii) in the case of a phonogram the producer being the person or legal entity who first fixes the sounds of a performance or other sounds; and, (iii) in the case of broadcasts, the organization that transmits the broadcast.
 "Work" means the literary and/or artistic work offered under the terms of this License including without limitation any production in the literary, scientific and artistic domain, whatever may be the mode or form of its expression including digital form, such as a book, pamphlet and other writing; a lecture, address, sermon or other work of the same nature; a dramatic or dramatico-musical work; a choreographic work or entertainment in dumb show; a musical composition with or without words; a cinematographic work to which are assimilated works expressed by a process analogous to cinematography; a work of drawing, painting, architecture, sculpture, engraving or lithography; a photographic work to which are assimilated works expressed by a process analogous to photography; a work of applied art; an illustration, map, plan, sketch or three-dimensional work relative to geography, topography, architecture or science; a performance; a broadcast; a phonogram; a compilation of data to the extent it is protected as a copyrightable work; or a work performed by a variety or circus performer to the extent it is not otherwise considered a literary or artistic work.
 "You" means an individual or entity exercising rights under this License who has not previously violated the terms of this License with respect to the Work, or who has received express permission from the Licensor to exercise rights under this License despite a previous violation.
 "Publicly Perform" means to perform public recitations of the Work and to communicate to the public those public recitations, by any means or process, including by wire or wireless means or public digital performances; to make available to the public Works in such a way that members of the public may access these Works from a place and at a place individually chosen by them; to perform the Work to the public by any means or process and the communication to the public of the performances of the Work, including by public digital performance; to broadcast and rebroadcast the Work by any means including signs, sounds or images.
 "Reproduce" means to make copies of the Work by any means including without limitation by sound or visual recordings and the right of fixation and reproducing fixations of the Work, including storage of a protected performance or phonogram in digital form or other electronic medium.
 .
 2. Fair Dealing Rights. Nothing in this License is intended to reduce, limit, or restrict any uses free from copyright or rights arising from limitations or exceptions that are provided for in connection with the copyright protection under copyright law or other applicable laws.
 .
 3. License Grant. Subject to the terms and conditions of this License, Licensor hereby grants You a worldwide, royalty-free, non-exclusive, perpetual (for the duration of the applicable copyright) license to exercise the rights in the Work as stated below:
 .
 to Reproduce the Work, to incorporate the Work into one or more Collections, and to Reproduce the Work as incorporated in the Collections;
 to create and Reproduce Adaptations provided that any such Adaptation, including any translation in any medium, takes reasonable steps to clearly label, demarcate or otherwise identify that changes were made to the original Work. For example, a translation could be marked "The original work was translated from English to Spanish," or a modification could indicate "The original work has been modified.";
 to Distribute and Publicly Perform the Work including as incorporated in Collections; and,
 to Distribute and Publicly Perform Adaptations.
 .
 For the avoidance of doubt:
 Non-waivable Compulsory License Schemes. In those jurisdictions in which the right to collect royalties through any statutory or compulsory licensing scheme cannot be waived, the Licensor reserves the exclusive right to collect such royalties for any exercise by You of the rights granted under this License;
 Waivable Compulsory License Schemes. In those jurisdictions in which the right to collect royalties through any statutory or compulsory licensing scheme can be waived, the Licensor waives the exclusive right to collect such royalties for any exercise by You of the rights granted under this License; and,
 Voluntary License Schemes. The Licensor waives the right to collect royalties, whether individually or, in the event that the Licensor is a member of a collecting society that administers voluntary licensing schemes, via that society, from any exercise by You of the rights granted under this License.
 .
 The above rights may be exercised in all media and formats whether now known or hereafter devised. The above rights include the right to make such modifications as are technically necessary to exercise the rights in other media and formats. Subject to Section 8(f), all rights not expressly granted by Licensor are hereby reserved.
 .
 4. Restrictions. The license granted in Section 3 above is expressly made subject to and limited by the following restrictions:
 .
 You may Distribute or Publicly Perform the Work only under the terms of this License. You must include a copy of, or the Uniform Resource Identifier (URI) for, this License with every copy of the Work You Distribute or Publicly Perform. You may not offer or impose any terms on the Work that restrict the terms of this License or the ability of the recipient of the Work to exercise the rights granted to that recipient under the terms of the License. You may not sublicense the Work. You must keep intact all notices that refer to this License and to the disclaimer of warranties with every copy of the Work You Distribute or Publicly Perform. When You Distribute or Publicly Perform the Work, You may not impose any effective technological measures on the Work that restrict the ability of a recipient of the Work from You to exercise the rights granted to that recipient under the terms of the License. This Section 4(a) applies to the Work as incorporated in a Collection, but this does not require the Collection apart from the Work itself to be made subject to the terms of this License. If You create a Collection, upon notice from any Licensor You must, to the extent practicable, remove from the Collection any credit as required by Section 4(b), as requested. If You create an Adaptation, upon notice from any Licensor You must, to the extent practicable, remove from the Adaptation any credit as required by Section 4(b), as requested.
 If You Distribute, or Publicly Perform the Work or any Adaptations or Collections, You must, unless a request has been made pursuant to Section 4(a), keep intact all copyright notices for the Work and provide, reasonable to the medium or means You are utilizing: (i) the name of the Original Author (or pseudonym, if applicable) if supplied, and/or if the Original Author and/or Licensor designate another party or parties (e.g., a sponsor institute, publishing entity, journal) for attribution ("Attribution Parties") in Licensor's copyright notice, terms of service or by other reasonable means, the name of such party or parties; (ii) the title of the Work if supplied; (iii) to the extent reasonably practicable, the URI, if any, that Licensor specifies to be associated with the Work, unless such URI does not refer to the copyright notice or licensing information for the Work; and (iv) , consistent with Section 3(b), in the case of an Adaptation, a credit identifying the use of the Work in the Adaptation (e.g., "French translation of the Work by Original Author," or "Screenplay based on original Work by Original Author"). The credit required by this Section 4 (b) may be implemented in any reasonable manner; provided, however, that in the case of a Adaptation or Collection, at a minimum such credit will appear, if a credit for all contributing authors of the Adaptation or Collection appears, then as part of these credits and in a manner at least as prominent as the credits for the other contributing authors. For the avoidance of doubt, You may only use the credit required by this Section for the purpose of attribution in the manner set out above and, by exercising Your rights under this License, You may not implicitly or explicitly assert or imply any connection with, sponsorship or endorsement by the Original Author, Licensor and/or Attribution Parties, as appropriate, of You or Your use of the Work, without the separate, express prior written permission of the Original Author, Licensor and/or Attribution Parties.
 Except as otherwise agreed in writing by the Licensor or as may be otherwise permitted by applicable law, if You Reproduce, Distribute or Publicly Perform the Work either by itself or as part of any Adaptations or Collections, You must not distort, mutilate, modify or take other derogatory action in relation to the Work which would be prejudicial to the Original Author's honor or reputation. Licensor agrees that in those jurisdictions (e.g. Japan), in which any exercise of the right granted in Section 3(b) of this License (the right to make Adaptations) would be deemed to be a distortion, mutilation, modification or other derogatory action prejudicial to the Original Author's honor and reputation, the Licensor will waive or not assert, as appropriate, this Section, to the fullest extent permitted by the applicable national law, to enable You to reasonably exercise Your right under Section 3(b) of this License (right to make Adaptations) but not otherwise.
 .
 5. Representations, Warranties and Disclaimer
 .
 UNLESS OTHERWISE MUTUALLY AGREED TO BY THE PARTIES IN WRITING, LICENSOR OFFERS THE WORK AS-IS AND MAKES NO REPRESENTATIONS OR WARRANTIES OF ANY KIND CONCERNING THE WORK, EXPRESS, IMPLIED, STATUTORY OR OTHERWISE, INCLUDING, WITHOUT LIMITATION, WARRANTIES OF TITLE, MERCHANTIBILITY, FITNESS FOR A PARTICULAR PURPOSE, NONINFRINGEMENT, OR THE ABSENCE OF LATENT OR OTHER DEFECTS, ACCURACY, OR THE PRESENCE OF ABSENCE OF ERRORS, WHETHER OR NOT DISCOVERABLE. SOME JURISDICTIONS DO NOT ALLOW THE EXCLUSION OF IMPLIED WARRANTIES, SO SUCH EXCLUSION MAY NOT APPLY TO YOU.
 .
 6. Limitation on Liability. EXCEPT TO THE EXTENT REQUIRED BY APPLICABLE LAW, IN NO EVENT WILL LICENSOR BE LIABLE TO YOU ON ANY LEGAL THEORY FOR ANY SPECIAL, INCIDENTAL, CONSEQUENTIAL, PUNITIVE OR EXEMPLARY DAMAGES ARISING OUT OF THIS LICENSE OR THE USE OF THE WORK, EVEN IF LICENSOR HAS BEEN ADVISED OF THE POSSIBILITY OF SUCH DAMAGES.
 .
 7. Termination
 .
 This License and the rights granted hereunder will terminate automatically upon any breach by You of the terms of this License. Individuals or entities who have received Adaptations or Collections from You under this License, however, will not have their licenses terminated provided such individuals or entities remain in full compliance with those licenses. Sections 1, 2, 5, 6, 7, and 8 will survive any termination of this License.
 Subject to the above terms and conditions, the license granted here is perpetual (for the duration of the applicable copyright in the Work). Notwithstanding the above, Licensor reserves the right to release the Work under different license terms or to stop distributing the Work at any time; provided, however that any such election will not serve to withdraw this License (or any other license that has been, or is required to be, granted under the terms of this License), and this License will continue in full force and effect unless terminated as stated above.
 .
 8. Miscellaneous
 .
 Each time You Distribute or Publicly Perform the Work or a Collection, the Licensor offers to the recipient a license to the Work on the same terms and conditions as the license granted to You under this License.
 Each time You Distribute or Publicly Perform an Adaptation, Licensor offers to the recipient a license to the original Work on the same terms and conditions as the license granted to You under this License.
 If any provision of this License is invalid or unenforceable under applicable law, it shall not affect the validity or enforceability of the remainder of the terms of this License, and without further action by the parties to this agreement, such provision shall be reformed to the minimum extent necessary to make such provision valid and enforceable.
 No term or provision of this License shall be deemed waived and no breach consented to unless such waiver or consent shall be in writing and signed by the party to be charged with such waiver or consent.
 This License constitutes the entire agreement between the parties with respect to the Work licensed here. There are no understandings, agreements or representations with respect to the Work not specified here. Licensor shall not be bound by any additional provisions that may appear in any communication from You. This License may not be modified without the mutual written agreement of the Licensor and You.
 The rights granted under, and the subject matter referenced, in this License were drafted utilizing the terminology of the Berne Convention for the Protection of Literary and Artistic Works (as amended on September 28, 1979), the Rome Convention of 1961, the WIPO Copyright Treaty of 1996, the WIPO Performances and Phonograms Treaty of 1996 and the Universal Copyright Convention (as revised on July 24, 1971). These rights and subject matter take effect in the relevant jurisdiction in which the License terms are sought to be enforced according to the corresponding provisions of the implementation of those treaty provisions in the applicable national law. If the standard suite of rights granted under applicable copyright law includes additional rights not granted under this License, such additional rights are deemed to be included in the License; this License is not intended to restrict the license of any rights under applicable law.

License: CC0
 The laws of most jurisdictions throughout the world automatically confer exclusive Copyright and Related Rights (defined below) upon the creator and subsequent owner(s) (each and all, an "owner") of an original work of authorship and/or a database (each, a "Work").
 .
 Certain owners wish to permanently relinquish those rights to a Work for the purpose of contributing to a commons of creative, cultural and scientific works ("Commons") that the public can reliably and without fear of later claims of infringement build upon, modify, incorporate in other works, reuse and redistribute as freely as possible in any form whatsoever and for any purposes, including without limitation commercial purposes. These owners may contribute to the Commons to promote the ideal of a free culture and the further production of creative, cultural and scientific works, or to gain reputation or greater distribution for their Work in part through the use and efforts of others.
 .
 For these and/or other purposes and motivations, and without any expectation of additional consideration or compensation, the person associating CC0 with a Work (the "Affirmer"), to the extent that he or she is an owner of Copyright and Related Rights in the Work, voluntarily elects to apply CC0 to the Work and publicly distribute the Work under its terms, with knowledge of his or her Copyright and Related Rights in the Work and the meaning and intended legal effect of CC0 on those rights.
 .
 1. Copyright and Related Rights. A Work made available under CC0 may be protected by copyright and related or neighboring rights ("Copyright and Related Rights"). Copyright and Related Rights include, but are not limited to, the following:
 .
 the right to reproduce, adapt, distribute, perform, display, communicate, and translate a Work;
 moral rights retained by the original author(s) and/or performer(s);
 publicity and privacy rights pertaining to a person's image or likeness depicted in a Work;
 rights protecting against unfair competition in regards to a Work, subject to the limitations in paragraph 4(a), below;
 rights protecting the extraction, dissemination, use and reuse of data in a Work;
 database rights (such as those arising under Directive 96/9/EC of the European Parliament and of the Council of 11 March 1996 on the legal protection of databases, and under any national implementation thereof, including any amended or successor version of such directive); and
 other similar, equivalent or corresponding rights throughout the world based on applicable law or treaty, and any national implementations thereof.
 .
 2. Waiver. To the greatest extent permitted by, but not in contravention of, applicable law, Affirmer hereby overtly, fully, permanently, irrevocably and unconditionally waives, abandons, and surrenders all of Affirmer's Copyright and Related Rights and associated claims and causes of action, whether now known or unknown (including existing as well as future claims and causes of action), in the Work (i) in all territories worldwide, (ii) for the maximum duration provided by applicable law or treaty (including future time extensions), (iii) in any current or future medium and for any number of copies, and (iv) for any purpose whatsoever, including without limitation commercial, advertising or promotional purposes (the "Waiver"). Affirmer makes the Waiver for the benefit of each member of the public at large and to the detriment of Affirmer's heirs and successors, fully intending that such Waiver shall not be subject to revocation, rescission, cancellation, termination, or any other legal or equitable action to disrupt the quiet enjoyment of the Work by the public as contemplated by Affirmer's express Statement of Purpose.
 .
 3. Public License Fallback. Should any part of the Waiver for any reason be judged legally invalid or ineffective under applicable law, then the Waiver shall be preserved to the maximum extent permitted taking into account Affirmer's express Statement of Purpose. In addition, to the extent the Waiver is so judged Affirmer hereby grants to each affected person a royalty-free, non transferable, non sublicensable, non exclusive, irrevocable and unconditional license to exercise Affirmer's Copyright and Related Rights in the Work (i) in all territories worldwide, (ii) for the maximum duration provided by applicable law or treaty (including future time extensions), (iii) in any current or future medium and for any number of copies, and (iv) for any purpose whatsoever, including without limitation commercial, advertising or promotional purposes (the "License"). The License shall be deemed effective as of the date CC0 was applied by Affirmer to the Work. Should any part of the License for any reason be judged legally invalid or ineffective under applicable law, such partial invalidity or ineffectiveness shall not invalidate the remainder of the License, and in such case Affirmer hereby affirms that he or she will not (i) exercise any of his or her remaining Copyright and Related Rights in the Work or (ii) assert any associated claims and causes of action with respect to the Work, in either case contrary to Affirmer's express Statement of Purpose.
 .
 4. Limitations and Disclaimers.
 .
 No trademark or patent rights held by Affirmer are waived, abandoned, surrendered, licensed or otherwise affected by this document.
 Affirmer offers the Work as-is and makes no representations or warranties of any kind concerning the Work, express, implied, statutory or otherwise, including without limitation warranties of title, merchantability, fitness for a particular purpose, non infringement, or the absence of latent or other defects, accuracy, or the present or absence of errors, whether or not discoverable, all to the greatest extent permissible under applicable law.
 Affirmer disclaims responsibility for clearing rights of other persons that may apply to the Work or any use thereof, including without limitation any person's Copyright and Related Rights in the Work. Further, Affirmer disclaims responsibility for obtaining any necessary consents, permissions or other rights required for any use of the Work.
 Affirmer understands and acknowledges that Creative Commons is not a party to this document and has no duty or obligation with respect to this CC0 or use of the Work.

License: CC-BY-2.0
 THE WORK (AS DEFINED BELOW) IS PROVIDED UNDER THE TERMS OF THIS CREATIVE COMMONS PUBLIC LICENSE ("CCPL" OR "LICENSE"). THE WORK IS PROTECTED BY COPYRIGHT AND/OR OTHER APPLICABLE LAW. ANY USE OF THE WORK OTHER THAN AS AUTHORIZED UNDER THIS LICENSE OR COPYRIGHT LAW IS PROHIBITED.
 .
 BY EXERCISING ANY RIGHTS TO THE WORK PROVIDED HERE, YOU ACCEPT AND AGREE TO BE BOUND BY THE TERMS OF THIS LICENSE. THE LICENSOR GRANTS YOU THE RIGHTS CONTAINED HERE IN CONSIDERATION OF YOUR ACCEPTANCE OF SUCH TERMS AND CONDITIONS.
 .
 1. Definitions
 .
 "Collective Work" means a work, such as a periodical issue, anthology or encyclopedia, in which the Work in its entirety in unmodified form, along with a number of other contributions, constituting separate and independent works in themselves, are assembled into a collective whole. A work that constitutes a Collective Work will not be considered a Derivative Work (as defined below) for the purposes of this License.
 "Derivative Work" means a work based upon the Work or upon the Work and other pre-existing works, such as a translation, musical arrangement, dramatization, fictionalization, motion picture version, sound recording, art reproduction, abridgment, condensation, or any other form in which the Work may be recast, transformed, or adapted, except that a work that constitutes a Collective Work will not be considered a Derivative Work for the purpose of this License. For the avoidance of doubt, where the Work is a musical composition or sound recording, the synchronization of the Work in timed-relation with a moving image ("synching") will be considered a Derivative Work for the purpose of this License.
 "Licensor" means the individual or entity that offers the Work under the terms of this License.
 "Original Author" means the individual or entity who created the Work.
 "Work" means the copyrightable work of authorship offered under the terms of this License.
 "You" means an individual or entity exercising rights under this License who has not previously violated the terms of this License with respect to the Work, or who has received express permission from the Licensor to exercise rights under this License despite a previous violation.
 .
 2. Fair Use Rights. Nothing in this license is intended to reduce, limit, or restrict any rights arising from fair use, first sale or other limitations on the exclusive rights of the copyright owner under copyright law or other applicable laws.
 .
 3. License Grant. Subject to the terms and conditions of this License, Licensor hereby grants You a worldwide, royalty-free, non-exclusive, perpetual (for the duration of the applicable copyright) license to exercise the rights in the Work as stated below:
 .
 to reproduce the Work, to incorporate the Work into one or more Collective Works, and to reproduce the Work as incorporated in the Collective Works;
 to create and reproduce Derivative Works;
 to distribute copies or phonorecords of, display publicly, perform publicly, and perform publicly by means of a digital audio transmission the Work including as incorporated in Collective Works;
 to distribute copies or phonorecords of, display publicly, perform publicly, and perform publicly by means of a digital audio transmission Derivative Works.
 .
 For the avoidance of doubt, where the work is a musical composition:
 Performance Royalties Under Blanket Licenses. Licensor waives the exclusive right to collect, whether individually or via a performance rights society (e.g. ASCAP, BMI, SESAC), royalties for the public performance or public digital performance (e.g. webcast) of the Work.
 Mechanical Rights and Statutory Royalties. Licensor waives the exclusive right to collect, whether individually or via a music rights agency or designated agent (e.g. Harry Fox Agency), royalties for any phonorecord You create from the Work ("cover version") and distribute, subject to the compulsory license created by 17 USC Section 115 of the US Copyright Act (or the equivalent in other jurisdictions).
 Webcasting Rights and Statutory Royalties. For the avoidance of doubt, where the Work is a sound recording, Licensor waives the exclusive right to collect, whether individually or via a performance-rights society (e.g. SoundExchange), royalties for the public digital performance (e.g. webcast) of the Work, subject to the compulsory license created by 17 USC Section 114 of the US Copyright Act (or the equivalent in other jurisdictions).
 .
 The above rights may be exercised in all media and formats whether now known or hereafter devised. The above rights include the right to make such modifications as are technically necessary to exercise the rights in other media and formats. All rights not expressly granted by Licensor are hereby reserved.
 .
 4. Restrictions.The license granted in Section 3 above is expressly made subject to and limited by the following restrictions:
 .
 You may distribute, publicly display, publicly perform, or publicly digitally perform the Work only under the terms of this License, and You must include a copy of, or the Uniform Resource Identifier for, this License with every copy or phonorecord of the Work You distribute, publicly display, publicly perform, or publicly digitally perform. You may not offer or impose any terms on the Work that alter or restrict the terms of this License or the recipients' exercise of the rights granted hereunder. You may not sublicense the Work. You must keep intact all notices that refer to this License and to the disclaimer of warranties. You may not distribute, publicly display, publicly perform, or publicly digitally perform the Work with any technological measures that control access or use of the Work in a manner inconsistent with the terms of this License Agreement. The above applies to the Work as incorporated in a Collective Work, but this does not require the Collective Work apart from the Work itself to be made subject to the terms of this License. If You create a Collective Work, upon notice from any Licensor You must, to the extent practicable, remove from the Collective Work any reference to such Licensor or the Original Author, as requested. If You create a Derivative Work, upon notice from any Licensor You must, to the extent practicable, remove from the Derivative Work any reference to such Licensor or the Original Author, as requested.
 If you distribute, publicly display, publicly perform, or publicly digitally perform the Work or any Derivative Works or Collective Works, You must keep intact all copyright notices for the Work and give the Original Author credit reasonable to the medium or means You are utilizing by conveying the name (or pseudonym if applicable) of the Original Author if supplied; the title of the Work if supplied; to the extent reasonably practicable, the Uniform Resource Identifier, if any, that Licensor specifies to be associated with the Work, unless such URI does not refer to the copyright notice or licensing information for the Work; and in the case of a Derivative Work, a credit identifying the use of the Work in the Derivative Work (e.g., "French translation of the Work by Original Author," or "Screenplay based on original Work by Original Author"). Such credit may be implemented in any reasonable manner; provided, however, that in the case of a Derivative Work or Collective Work, at a minimum such credit will appear where any other comparable authorship credit appears and in a manner at least as prominent as such other comparable authorship credit.
 .
 5. Representations, Warranties and Disclaimer
 .
 UNLESS OTHERWISE MUTUALLY AGREED TO BY THE PARTIES IN WRITING, LICENSOR OFFERS THE WORK AS-IS AND MAKES NO REPRESENTATIONS OR WARRANTIES OF ANY KIND CONCERNING THE WORK, EXPRESS, IMPLIED, STATUTORY OR OTHERWISE, INCLUDING, WITHOUT LIMITATION, WARRANTIES OF TITLE, MERCHANTIBILITY, FITNESS FOR A PARTICULAR PURPOSE, NONINFRINGEMENT, OR THE ABSENCE OF LATENT OR OTHER DEFECTS, ACCURACY, OR THE PRESENCE OF ABSENCE OF ERRORS, WHETHER OR NOT DISCOVERABLE. SOME JURISDICTIONS DO NOT ALLOW THE EXCLUSION OF IMPLIED WARRANTIES, SO SUCH EXCLUSION MAY NOT APPLY TO YOU.
 .
 6. Limitation on Liability. EXCEPT TO THE EXTENT REQUIRED BY APPLICABLE LAW, IN NO EVENT WILL LICENSOR BE LIABLE TO YOU ON ANY LEGAL THEORY FOR ANY SPECIAL, INCIDENTAL, CONSEQUENTIAL, PUNITIVE OR EXEMPLARY DAMAGES ARISING OUT OF THIS LICENSE OR THE USE OF THE WORK, EVEN IF LICENSOR HAS BEEN ADVISED OF THE POSSIBILITY OF SUCH DAMAGES.
 .
 7. Termination
 .
 This License and the rights granted hereunder will terminate automatically upon any breach by You of the terms of this License. Individuals or entities who have received Derivative Works or Collective Works from You under this License, however, will not have their licenses terminated provided such individuals or entities remain in full compliance with those licenses. Sections 1, 2, 5, 6, 7, and 8 will survive any termination of this License.
 Subject to the above terms and conditions, the license granted here is perpetual (for the duration of the applicable copyright in the Work). Notwithstanding the above, Licensor reserves the right to release the Work under different license terms or to stop distributing the Work at any time; provided, however that any such election will not serve to withdraw this License (or any other license that has been, or is required to be, granted under the terms of this License), and this License will continue in full force and effect unless terminated as stated above.
 .
 8. Miscellaneous
 .
 Each time You distribute or publicly digitally perform the Work or a Collective Work, the Licensor offers to the recipient a license to the Work on the same terms and conditions as the license granted to You under this License.
 Each time You distribute or publicly digitally perform a Derivative Work, Licensor offers to the recipient a license to the original Work on the same terms and conditions as the license granted to You under this License.
 If any provision of this License is invalid or unenforceable under applicable law, it shall not affect the validity or enforceability of the remainder of the terms of this License, and without further action by the parties to this agreement, such provision shall be reformed to the minimum extent necessary to make such provision valid and enforceable.
 No term or provision of this License shall be deemed waived and no breach consented to unless such waiver or consent shall be in writing and signed by the party to be charged with such waiver or consent.
 This License constitutes the entire agreement between the parties with respect to the Work licensed here. There are no understandings, agreements or representations with respect to the Work not specified here. Licensor shall not be bound by any additional provisions that may appear in any communication from You. This License may not be modified without the mutual written agreement of the Licensor and You.<|MERGE_RESOLUTION|>--- conflicted
+++ resolved
@@ -2087,16 +2087,13 @@
 Comment: Derived from works by Becca Tommaso and Michael Zahniser (under the same license).
 
 Files:
-<<<<<<< HEAD
  images/scene/chootk?firelode*
 Copyright: RisingLeaf (https://github.com/RisingLeaf)
 License: CC-BY-SA-4.0
 
 Files:
-=======
  images/land/badlands13*
  images/land/beach15*
->>>>>>> 2464a811
  images/land/city19*
  images/land/city20*
  images/land/city21*
