Format: https://www.debian.org/doc/packaging-manuals/copyright-format/1.0/
Upstream-Name: endless-sky
Upstream-Contact: Michael Zahniser <mzahniser@gmail.com>
Source: https://github.com/endless-sky/endless-sky

Files: *
Copyright: Michael Zahniser <mzahniser@gmail.com>
           endless-sky contributors (see credits.txt and changelog)
License: GPL-3+

Files: images/*
Copyright: Michael Zahniser <mzahniser@gmail.com>
License: CC-BY-SA-4.0

Files:
 images/outfit/*battery?hai*
 images/outfit/anti-missile?hai*
 images/outfit/cooling ducts?hai*
 images/outfit/dwarf?core?hai*
 images/outfit/fission?hai*
 images/outfit/fusion?hai*
 images/outfit/heavy?anti-missile?hai*
 images/ship/mbounder*
 images/ship/mfury*
Copyright: Maximilian Korber
License: CC-BY-SA-4.0
Comment: Derived from works by Michael Zahniser (under the same license).

Files:
 images/outfit/gat*
 images/outfit/bullet*
 images/scene/sagittarius?a*
 images/ship/hai?solifuge*
Copyright: Maximilian Korber (github.com/wrzlprnft)
License: CC-BY-SA-4.0

Files:
 images/ship/hai?violin?spider*
Copyright: Maximilian Korber
License: CC-BY-SA-4.0
Comment: Derived from works by Christian Rhodes (under the same license).

Files:
 images/ship/pointedstick_vanguard*
Copyright: Maximilian Korber
License: CC-BY-SA-4.0
Comment: Derived from works by Nate Graham (under the same license).

Files:
 images/effect/railspark*
 images/projectile/tinyflare*
 images/outfit/*engines?hai*
 images/outfit/*steering?hai*
 images/outfit/*thruster?hai*
 images/outfit/tiny?ion?engines*
Copyright: Iaz Poolar
License: CC-BY-SA-4.0
Comment: Derived from works by Michael Zahniser (under the same license).

Files:
 images/projectile/bullet*
 images/outfit/bullet?impact*
Copyright: Iaz Poolar
License: CC-BY-SA-4.0
Comment: Derived from works by Amazinite derived from works by Michael Zahniser (under the same license).

Files:
 images/ship/hai?pond?strider*
 images/ship/barb*
Copyright: Iaz Poolar
License: CC-BY-SA-4.0

Files:
 images/outfit/railgun*
 images/outfit/railslug*
 images/projectile/rail?slug*
 images/ship/hai?flea*
Copyright: Matthew Smestad
License: CC-BY-SA-4.0

Files:
 images/ship/vanguard*
 images/outfit/luxury accommodations*
 images/outfit/proton turret*
 images/hardpoint/proton turret*
 images/outfit/brig*
Copyright: Nate Graham <pointedstick@zoho.com>
License: CC-BY-SA-4.0

Files:
 images/land/sky2*
 images/land/sea3*
 images/land/beach4*
 images/land/canyon9*
Copyright: Emily Mell <hasmidas@gmail.com>
License: public-domain
Comment: Based on public domain images taken from unsplash.com

Files:
 images/icon/gat*
Copyright: Amazinite
License: CC-BY-SA-4.0
Comment: Derived from works by Maximilian Korber (under the same license).

Files:
 images/icon/rail?gun*
Copyright: Amazinite
License: CC-BY-SA-4.0
Comment: Derived from works by Matthew Smestad (under the same license).

Files:
 images/outfit/pug*
 images/planet/*-b*
Copyright: Frederick Goy IV (https://github.com/comnom)
License: CC-BY-SA-4.0

Files: images/outfit/*storage*
Copyright: Amazinite
License: CC-BY-SA-4.0
Comment: Derived from works by Michael Zahniser and Maximilian Korber (under the same license).

Files: images/outfit/city-ship?license*
Copyright: Amazinite
License: CC-BY-SA-4.0
Comment: Derived from works by Michael Zahniser and Evan Fluharty (under the same license).

Files:
 images/outfit/harvested*
Copyright: Michael Zahniser (mzahniser@gmail.com)
License: CC-BY-SA-4.0
Comment: Unless otherwise noted below, mineral photos are by Rob Lavinsky, under
 the CC-BY-SA-3.0 license.

Files:
 images/outfit/harvested?copper*
 images/outfit/harvested?iron*
 images/outfit/harvested?platinum*
 images/outfit/harvested?silver*
Copyright: Michael Zahniser (mzahniser@gmail.com)
License: CC-BY-SA-4.0
Comment: Incorporating photos by James St. John, under the CC-BY-2.0 license.

Files:
 images/outfit/harvested?gold*
Copyright: Michael Zahniser (mzahniser@gmail.com)
License: CC-BY-SA-4.0
Comment: Incorporating a photo by Aram Dulyan, under the CC-BY-2.0 license.

Files:
 images/outfit/jump?drive?(broken)*
 images/outfit/plasma?repeater*
Copyright: Darcy Manoel <Darcman00@gmail.com>
License: CC-BY-SA-4.0
Comment: Derived from works by Michael Zahniser (under the same license).

Files:
 images/scene/plasma?scene*
Copyright: 1010todd <1010todd3d@gmail>
License: CC-BY-SA-4.0
Comment: Derived from works by Becca Tommaso, Darcy Manoel, and Michael Zahniser (under the same license). Incorporating texture made with JSPlacement by WindMillArt <https://windmillart.net/>.

Files:
 images/land/enceladus_1*
 images/land/enceladus_2*
 images/land/enceladus_3*
 images/land/enceladus_4*
 images/ui/galaxy*
 images/ui/pleiades*
 images/planet/callisto*
 images/planet/earth*
 images/planet/europa*
 images/planet/ganymede*
 images/planet/io*
 images/planet/jupiter*
 images/planet/luna*
 images/planet/mars*
 images/planet/mercury*
 images/planet/miranda*
 images/planet/neptune*
 images/planet/oberon*
 images/planet/rhea*
 images/planet/tethys*
 images/planet/titan*
 images/planet/uranus*
 images/planet/venus*
Copyright: NASA
License: public-domain
 From NASA, and therefore in the public domain because they were created by
 government employees while doing work for the government.

Files: images/scene/*
Copyright: Various
License: public-domain
 Taken from morguefile.com, a collection of photographs that have been donated
 and placed in the public domain. (Exceptions noted below.)

Files: images/scene/geoscan*
Copyright: Michael Zahniser <mzahniser@gmail.com>
License: CC-BY-SA-4.0

Files: images/scene/loc*
Copyright: Library of Congress
License: public-domain
 From the Library of Congress. Public domain because they are photographs taken
 by a government employee as part of their job.

Files: images/scene/army*
Copyright: US Army
License: public-domain
 From the US Army. Public domain because they are photographs taken by a
 government employee as part of their job.

Files: images/scene/eso*
Copyright: ESO/L. Calçada (European Southern Observatory)
License: CC-BY-4.0

Files:
 images/scene/engine*
 images/scene/engine2*
Copyright: NASA
License: public-domain
 From NASA, and therefore in the public domain because they were created by
 government employees while doing work for the government.

Files: images/land/*
Copyright: Various
License: public-domain
 Taken from morgue-file.com, a collection of photographs that have been donated
 and placed in the public domain. (Exceptions noted below.)

Files: images/land/bwerner*
Copyright: Berthold Werner (commons.wikimedia.org/wiki/User:Berthold_Werner)
License: CC-BY-SA-3.0
Comment: Taken from Wikimedia commons. Cropped and edited.

Files: images/land/myrabella*
Copyright: Myrabella (commons.wikimedia.org/wiki/User:Myrabella)
License: CC-BY-SA-3.0
Comment: Taken from Wikimedia commons. Cropped and edited.

Files: images/land/dmottl*
Copyright: Dmitry A. Mottl (commons.wikimedia.org/wiki/User:Dmottl)
License: CC-BY-SA-3.0
Comment: Taken from Wikimedia commons. Cropped and edited.

Files: images/land/mfield*
Copyright: Matthew Field (commons.wikimedia.org/wiki/User:Mfield)
License: CC-BY-SA-3.0
Comment: Taken from Wikimedia commons. Cropped and edited.

Files: images/land/*-sfiera*
Copyright: Chris Pickel (sfiera.net)
License: CC-BY-SA-4.0

Files: images/land/*-striker*
Copyright: Michael Wilso (sixfootplus@gmail.com)
License: CC-BY-SA-4.0

Files: images/land/*-harro*
Copyright: @harro.eu (copyright@harro.eu)
License: CC-BY-SA-4.0

Files: images/land/*-iridium*
Copyright: @Iridium Ore (blueajp@gmail.com)
License: CC-BY-SA-4.0

Files: images/land/lava11*
Copyright: National Archives and Records Administration
License: public-domain
Comment: Taken from Wikimedia Commons. Cropped and edited.

Files:
 images/land/station12*
Copyright: Office of War Information
License: public-domain
Comment: Taken from Wikimedia Commons. Cropped and edited.

Files: images/land/*-spfld*
Copyright: Eric Denni (spfldsatellite@gmail.com)
License: CC-BY-SA-4.0

Files: images/land/sivael*
Copyright: Tymoteusz Kapuściński (Sivael)
License: CC-BY-SA-4.0
Comment: Screenshots of environments created with assets purchased by Tymoteusz
 Kapuściński from the Unity Asset Store. Post-processing applied by Michael
 Zahniser to make the images look less artificial.

Files: images/outfit/scan?module*
Copyright: Zachary Siple
License: CC-BY-SA-4.0
Comment: Derived from works by Michael Zahniser (from under the same license).

Files:
 images/outfit/tactical?scanner*
 images/effect/jump?drive?red*
Copyright: Zachary Siple
License: CC-BY-SA-4.0

Files:
 images/outfit/korath?rifle*
 images/outfit/hai?rifle*
 images/outfit/scram?drive*
 images/outfit/korath?fuel?processor*
 images/outfit/remnant?rifle*
 images/ship/hai?centipede*
 images/ship/hai?geocoris*
 images/ship/hai?grasshopper*
 images/ship/gull*
 images/ship/pelican*
 images/ship/peregrine/peregrine*
 images/ship/riptide*
 images/ship/auxiliary*
 images/ship/dropship*
 images/ship/heron*
 images/thumbnail/hai?centipede*
 images/thumbnail/hai?geocoris*
 images/thumbnail/hai?grasshopper*
 images/thumbnail/gull*
 images/thumbnail/pelican*
 images/thumbnail/peregrine*
 images/thumbnail/riptide*
 images/thumbnail/auxiliary*
 images/thumbnail/dropship*
 images/outfit/auxiliary?license*
Copyright: Evan Fluharty (Evanfluharty@gmail.com)
License: CC-BY-SA-4.0
Comment: Derived from works by Michael Zahniser (under the same license).

Files:
 images/ship/modified?boxwing*
 images/thumbnail/modified?boxwing*
Copyright: Evan Fluharty (Evanfluharty@gmail.com)
License: CC-BY-SA-4.0
Comment: Derived from works by Iaz Poolar (under the same license).

Files: images/portrait/*
Copyright: Various
License: public-domain
 Taken from unsplash.com, a collection of photographs that have been donated and
 placed in the public domain.

Files:
 images/outfit/quarg?skylance*
 images/hardpoint/quarg?skylance*
Copyright: Evan Fluharty (Evanfluharty@gmail.com)
License: CC-BY-SA-4.0
Comment: Derived and completed from works by Maximilian Korber (Wrzlprnft), @Karirawri, and originally drawn up by Tommy Thach (Bladewood) (all under the same license)

Files:
 images/outfit/quarg*
 images/hardpoint/quarg*
 images/outfit/small?quarg*
 images/outfit/medium?quarg*
 images/outfit/large?quarg*
 images/outfit/enforcer?riot?staff*
 images/outfit/laser?rifle*
 images/outfit/hai?pebble?core*
 images/outfit/hai?boulder*
 images/outfit/hai?geode*
Copyright: Evan Fluharty (Evanfluharty@gmail.com)
License: CC-BY-SA-4.0

Files:
 images/effect/remnant?afterburner/remnant?afterburner*
 images/effect/mhd?spark*
 images/land/nasa9*
 images/hardpoint/annihilator?turret*
 images/hardpoint/inhibitor?turret*
 images/hardpoint/ion?hail?turret*
 images/hardpoint/ravager?turret*
 images/outfit/inhibitor?turret*
 images/outfit/ion?hail?turret*
 images/hardpoint/shooting?star?flare/ss-rays*
 images/outfit/overcharged?shield?module*
 images/outfit/overclocked?repair?module*
 images/outfit/ramscoop*
 images/outfit/remnant?afterburner*
 images/outfit/remnant?capital?license*
 images/outfit/research?laboratory*
 images/outfit/salvage?scanner*
 images/outfit/tiny?remnant?engine*
 images/outfit/void?rifle*
 images/outfit/fragmentation?grenades*
 images/outfit/nerve?gas*
 images/outfit/catalytic?ramscoop*
 images/outfit/plasma?repeater*
 images/outfit/anti-missile*
 images/outfit/blaster?turret*
 images/outfit/blaster*
 images/outfit/breeder*
 images/outfit/bunk?room*
 images/outfit/dwarf?core*
 images/outfit/electron?beam*
 images/outfit/electron?turret*
 images/outfit/fission*
 images/outfit/flamethrower*
 images/outfit/fuel?pod*
 images/outfit/gat*
 images/outfit/heavy?anti-missile*
 images/outfit/heavy?laser?turret*
 images/outfit/heavy?laser*
 images/outfit/huge?fuel?cell*
 images/outfit/large?fuel?cell*
 images/outfit/medium?fuel?cell*
 images/outfit/small?fuel?cell*
 images/outfit/tiny?fuel?cell*
 images/outfit/huge?shield*
 images/outfit/large?shield*
 images/outfit/medium?shield*
 images/outfit/small?shield*
 images/outfit/tiny?shield*
 images/outfit/hyperdrive*
 images/outfit/scram?drive*
 images/outfit/large?radar?jammer*
 images/outfit/small?radar?jammer*
 images/outfit/meteor*
 images/outfit/meteor?launcher*
 images/outfit/meteor?pod*
 images/outfit/meteor?storage*
 images/outfit/mod?blaster?turret*
 images/outfit/mod?blaster*
 images/outfit/particle?cannon*
 images/outfit/plasma?cannon*
 images/outfit/plasma?turret*
 images/outfit/proton?gun*
 images/outfit/quad?blaster?turret*
 images/outfit/rocket*
 images/outfit/rocket?launcher*
 images/outfit/rocket?pod*
 images/outfit/rocket?storage*
 images/outfit/sidewinder*
 images/outfit/sidewinder?launcher*
 images/outfit/sidewinder?pod*
 images/outfit/sidewinder?storage*
 images/outfit/small?bunk?room*
 images/outfit/small?nucleovoltaic*
 images/outfit/small?radiothermal*
 images/outfit/small?thermionic*
 images/outfit/stack?core*
 images/outfit/surveillance?pod*
 images/outfit/banisher*
 images/outfit/command?center*
 images/outfit/fire-lance*
 images/outfit/piercer*
 images/outfit/piercer?launcher*
 images/outfit/korath?piercer?storage*
 images/outfit/reverse?thruster?ion*
 images/outfit/reverse?thruster?plasma*
 images/outfit/rock?0*
 images/outfit/rock?1*
 images/outfit/rock?2*
 images/outfit/rock?3*
 images/outfit/rock?4*
 images/scene/penguinscene*
 images/ship/ibis*
 images/ship/mbactriane*
 images/ship/merganser*
 images/ship/penguin/*
 images/ship/petrel*
 images/ship/tern*
 images/ship/shooting?star/shooting?star*
 images/ship/pug?zibruka*
 images/ship/pug?enfolta*
 images/ship/pug?maboro*
 images/ship/pug?arfecta*
 images/thumbnail/ibis*
 images/thumbnails/merganser*
 images/thumbnail/penguin*
 images/thumbnail/petrel*
 images/thumbnail/tern*
 images/planet/station1c*
 images/planet/station2c*
 images/planet/station3c*
 images/ship/archon?b*
 images/ship/archon?c*
 images/asteroid/plant*
 images/asteroid/plant2*
 images/asteroid/plant?cluster*
 images/asteroid/space?flora*
 images/asteroid/large?plant*
 images/asteroid/large?plant2*
 images/asteroid/large?plant?cluster*
 images/asteroid/large?space?flora*
 images/asteroid/yottrite*
Copyright: Becca Tommaso (tommasobecca03@gmail.com)
License: CC-BY-SA-4.0
Comment: Derived from works by Michael Zahniser (under the same license).

Files:
 sounds/pincer*
Copyright: Nomadic Volcano (nomadicvolcano@gmail.com)
License: GPL-2
Comment: Nomadic Volcano modified these from Battle for Wesnoth (https://www.wesnoth.org) sounds, which are copyright David White <dave@whitevine.net> under GPL 2 or later.

Files:
 images/*/pincer*
Copyright: None; CC0 (Public Domain)
License: CC0
Comment: Textures by https://texture.ninja, other art by NomadicVolcano (nomadicvolcano@gmail.com).

Files:
 images/planet/rogue-radiating*
Copyright: None; CC0 (Public Domain)
License: CC0
Comment: Created by NomadicVolcano (nomadicvolcano@gmail.com)

Files: images/outfit/railslug?rack*
Copyright: Becca Tommaso (tommasobecca03@gmail.com)
License: CC-BY-SA-4.0
Comment: Derived from works by Matthew Smestad (under the same license).

Files:
 images/outfit/harvested?yottrite*
Copyright: Becca Tommaso (tommasobecca03@gmail.com)
License: CC-BY-SA-3.0
Comment: Derived from works by Michael Zahniser and Rob Lavinsky (under the same license).

Files:
 images/effect/flotsam?yottrite*
Copyright: Becca Tommaso (tommasobecca03@gmail.com)
License: CC-BY-SA-3.0
Comment: Derived from works by Rob Lavinsky (under the same license).

Files:
 images/land/badlands0*
 images/land/badlands1*
 images/land/badlands2*
 images/land/badlands5*
 images/land/badlands6*
 images/land/badlands7*
 images/land/badlands8*
 images/land/badlands10*
 images/land/badlands11*
 images/land/badlands12*
 images/land/beach0*
 images/land/beach2*
 images/land/beach3*
 images/land/beach5*
 images/land/beach6*
 images/land/beach13*
 images/land/beach14*
 images/land/canyon0*
 images/land/canyon1*
 images/land/canyon7*
 images/land/canyon8*
 images/land/canyon13*
 images/land/canyon14*
 images/land/canyon15*
 images/land/city2*
 images/land/city4*
 images/land/city6*
 images/land/city7*
 images/land/city8*
 images/land/city9*
 images/land/city10*
 images/land/city11*
 images/land/city12*
 images/land/desert1*
 images/land/desert2*
 images/land/desert11*
 images/land/desert12*
 images/land/deser13*
 images/land/dune1*
 images/land/fields1*
 images/land/fields2*
 images/land/fields3*
 images/land/fields5*
 images/land/fields6*
 images/land/fields7*
 images/land/fields9*
 images/land/fields13*
 images/land/fields14*
 images/land/fields15*
 images/land/fog0*
 images/land/fog1*
 images/land/fog2*
 images/land/fog4*
 images/land/fog6*
 images/land/fog8*
 images/land/fog9*
 images/land/fog10*
 images/land/fog11*
 images/land/forest1*
 images/land/forest2*
 images/land/forest3*
 images/land/forest4*
 images/land/forest5*
 images/land/forest6*
 images/land/forest7*
 images/land/forest8*
 images/land/forest9*
 images/land/garden1*
 images/land/hills0*
 images/land/hills2*
 images/land/hills8*
 images/land/lava1*
 images/land/lava2*
 images/land/lava6*
 images/land/lava12*
 images/land/lava13*
 images/land/loc3*
 images/land/mountain0*
 images/land/mountain1*
 images/land/mountain3*
 images/land/mountain4*
 images/land/mountain5*
 images/land/mountain6*
 images/land/mountain7*
 images/land/mountain8*
 images/land/mountain9*
 images/land/sea1*
 images/land/sea5*
 images/land/sea7*
 images/land/sea8*
 images/land/sea18*
 images/land/sea19*
 images/land/sky0*
 images/land/sky3*
 images/land/sky4*
 images/land/sky5*
 images/land/sky7*
 images/land/sky8*
 images/land/sky9*
 images/land/sky10*
 images/land/sky11*
 images/land/snow0*
 images/land/snow1*
 images/land/snow2*
 images/land/snow3*
 images/land/snow4*
 images/land/snow5*
 images/land/snow6*
 images/land/snow7*
 images/land/snow10*
 images/land/snow14*
 images/land/snow15*
 images/land/snow16*
 images/land/snow17*
 images/land/snow18*
 images/land/snow19*
 images/land/snow20*
 images/land/snow21*
 images/land/space2*
 images/land/station4*
 images/land/station6*
 images/land/station7*
 images/land/station9*
 images/land/station10*
 images/land/station11*
 images/land/station13*
 images/land/station14*
 images/land/station16*
 images/land/station17*
 images/land/station18*
 images/land/station19*
 images/land/station20*
 images/land/station21*
 images/land/station22*
 images/land/station23*
 images/land/station24*
 images/land/station25*
 images/land/station26*
 images/land/station29*
 images/land/station30*
 images/land/station31*
 images/land/station32*
 images/land/station33*
 images/land/station34*
 images/land/station35*
 images/land/station36*
 images/land/station37*
 images/land/station38*
 images/land/station39*
 images/land/station40*
 images/land/station41*
 images/land/station42*
 images/land/station43*
 images/land/station44*
 images/land/station45*
 images/land/station46*
 images/land/water0*
 images/land/water3*
 images/land/water4*
 images/land/water8*
 images/land/water12*
 images/land/water13*
Copyright: Various
License: public-domain
 Taken from unsplash.com, a collection of photographs that have been donated and
 placed in the public domain.

Files:
 images/land/lava0*
Copyright: USGS
License: public-domain
 From the USGS, and therefore in the public domain because they were created by
 government employees while doing work for the government.

Files:
 images/land/desert0*
 images/land/earthrise*
 images/land/nasa*
 images/land/space*
 images/land/station1*
 images/land/station2*
 images/land/station3*
Copyright: NASA
License: public-domain
 From NASA, and therefore in the public domain because they were created by
 government employees while doing work for the government.

Files:
 images/land/station8*
Copyright: MTA of the State of New York
License: CC-BY-2.0
Comment: Taken from https://www.flickr.com/photos/61135621@N03/5836687124 and cropped.

Files:
 images/land/station27*
Copyright: Sebastian Sinisterra
License: CC-BY-2.0
Comment: Taken from https://www.flickr.com/photos/61135621@N03/17755765778 and cropped.

Files:
 images/land/station28*
Copyright: N/A (CC0 Public Domain)
License: CC0
Comment: Taken from https://pxhere.com/en/photo/1071635 and cropped.

Files:
 images/land/station15*
Copyright: N/A (CC0 Public Domain)
License: CC0
Comment: Taken from https://pxhere.com/en/photo/119196 and cropped.

Files:
 images/land/station5.jpg
Copyright: Damien Jemison
License: CC-BY-SA-3.0
Comment: Taken from https://commons.wikimedia.org/wiki/File:Preamplifier_at_the_National_Ignition_Facility.jpg

Files:
 images/land/lava5*
Copyright: Michael Zahniser <mzahniser@gmail.com>
License: CC-BY-SA-4.0

Files:
 images/planet/nebula1*
Copyright: Azure
License: CC-BY-SA-4.0

Files: sounds/*
Copyright: Various
License: public-domain
Comment: Based on public domain sounds taken from freesound.org.

Files: sounds/heavy?rocket?hit.wav
Copyright: Copyright Mike Koenig
License: CC-BY-SA-3.0
Comment: Taken from http://soundbible.com/1467-Grenade-Explosion.html

Files: sounds/missile?hit.wav
Copyright: Copyright "Nbs Dark"
License: public-domain
Comment: Taken from https://freesound.org/people/Nbs%20Dark/sounds/94185/

Files: sounds/torpedo?hit.wav
Copyright: Public Domain
License: public-domain

Files: sounds/meteor.wav
Copyright: Copyright "18hiltc"
License: CC-BY-SA-3.0
Comment: Taken from https://freesound.org/people/18hiltc/sounds/202725/

Files: sounds/sidewinder.wav
Copyright: Copyright "NHMWretched"
License: public-domain
Comment: Taken from https://freesound.org/people/NHMWretched/sounds/151858/

Files: sounds/explosion?huge.wav
Copyright: Copyright Mike Koenig
License: CC-BY-SA-3.0
Comment: Taken from http://soundbible.com/1151-Grenade.html

Files:
 sounds/asteroid crunch small.wav
 sounds/asteroid crunch medium.wav
Copyright: Copyright AlanCat
License: public-domain
Comment: Derived from https://freesound.org/people/AlanCat/sounds/381645/

Files: sounds/asteroid crunch large.wav
Copyright: Copyright "BW_Clowes"
License: CC-BY-3.0
Comment: Derived from https://freesound.org/people/BW_Clowes/sounds/128126/

Files:
 sounds/thrasher.wav
 sounds/point?defense.wav
Copyright: Lineth (https://github.com/Lineth)
License: CC-BY-SA-4.0
Comment: Derived from public domain sounds taken from freesound.org.

Files:
 images/outfit/T3?anti?missile*
 images/outfit/pug?gridfire?turret*
 images/hardpoint/T3?anti?missile*
 images/hardpoint/pug?gridfire?turret*
Copyright: Becca Tommaso (tommasobecca03@gmail.com)
License: CC-BY-SA-4.0
Comment: Derived from works by Frederick Goy IV (under the same license).

Files:
 images/outfit/security?station*
 images/ship/peregrine/*
Copyright: Becca Tommaso (tommasobecca03@gmail.com)
License: CC-BY-SA-4.0
Comment: Derived from works by Michael Zahniser and Evan Fluharty (under the same license).

Files:
 images/ship/nest*
 images/ship/roost*
 images/ship/skein*
 images/thumbnail/nest*
 images/thumbnail/roost*
 images/thumbnail/skein*
Copyright: Iaz Poolar
License: CC-BY-SA-4.0
Comment: Derived from works by Michael Zahniser (under the same license) and detailed by Becca Tommaso (tommasobecca03@gmail.com).

Files:
 images/ship/barb*
 images/ship/boxwing*
 images/thumbnail/barb*
 images/thumbnail/boxwing*
Copyright: Iaz Poolar
License: CC-BY-SA-4.0
Comment: Detailed by Becca Tommaso (tommasobecca03@gmail.com).

Files:
 images/ship/argosy*
 images/ship/clipper*
 images/ship/dreadnought*
 images/ship/fury*
 images/ship/hauler?i*
 images/ship/hauler?ii*
 images/ship/hauler?iii*
 images/ship/modified argosy*
 images/ship/bastion*
 images/ship/behemoth*
 images/ship/heavy?shuttle*
 images/ship/firebird*
 images/ship/leviathan*
 images/ship/shuttle*
 images/ship/star?queen*
 images/ship/localworldship*
 images/ship/arrow*
 images/ship/container?transport*
 images/ship/freighter*
 images/ship/protector*
 images/ship/star?barge*
 images/ship/wasp*
 images/thumbnail/argosy*
 images/thumbnail/clipper*
 images/thumbnail/dreadnought*
 images/thumbnail/fury*
 images/thumbnail/hauler?i*
 images/thumbnail/hauler?ii*
 images/thumbnail/hauler?iii*
 images/thumbnail/modified argosy*
 images/thumbnail/bastion*
 images/thumbnail/behemoth*
 images/thumbnail/heavy?shuttle*
 images/thumbnail/firebird*
 images/thumbnail/leviathan*
 images/thumbnail/shuttle*
 images/thumbnail/star?queen*
 images/thumbnail/arrow*
 images/thumbnail/container?transport*
 images/thumbnail/freighter*
 images/thumbnail/protector*
 images/thumbnail/star?barge*
 images/thumbnail/wasp*
Copyright: Michael Zahniser <mzahniser@gmail.com>
License: CC-BY-SA-4.0
Comment: Detailed by Becca Tommaso (tommasobecca03@gmail.com).

Files:
 images/ship/mfirebird*
 images/ship/mleviathan*
 images/ship/marrow*
 images/thumbnail/mfirebird*
 images/thumbnail/mleviathan*
 images/thumbnail/marrow*
Copyright: Maximilian Korber
License: CC-BY-SA-4.0
Comment: Derived from works by Michael Zahniser (under the same license) and detailed by Becca Tommaso (tommasobecca03@gmail.com).

Files:
 images/ship/pointedstick vanguard*
Copyright: Maximilian Korber
License: CC-BY-SA-4.0
Comment: Derived from works by Nate Graham (under the same license) and detailed by Becca Tommaso (tommasobecca03@gmail.com).

Files:
 images/ship/vanguard*
 images/thumbnail/vanguard*
Copyright: Nate Graham <pointedstick@zoho.com>
License: CC-BY-SA-4.0
Comment: Detailed by Becca Tommaso (tommasobecca03@gmail.com).

Files:
 images/ship/blackbird*
 images/ship/falcon*
 images/ship/hawk*
 images/ship/quicksilver*
 images/ship/scout*
 images/ship/sparrow*
 images/thumbnail/blackbird*
 images/thumbnail/falcon*
 images/thumbnail/hawk*
 images/thumbnail/quicksilver*
 images/thumbnail/scout*
 images/thumbnail/sparrow*
Copyright: Michael Zahniser <mzahniser@gmail.com>
License: CC-BY-SA-4.0
Comment: Detailed by Anarchist2.

Files:
 images/ship/mfalcon*
 images/ship/mquicksilver*
 images/thumbnail/mfalcon*
 images/thumbnail/mquicksilver*
Copyright: Maximilian Korber
License: CC-BY-SA-4.0
Comment: Derived from works by Michael Zahniser (under the same license) and detailed by Anarchist2.

Files:
 images/ship/finch*
 images/thumbnail/finch*
Copyright: Iaz Poolar
License: CC-BY-SA-4.0
Comment: Derived from works by Michael Zahniser (under the same license) and detailed by Anarchist2.

Files: images/ship/mosprey*
Copyright: Benjamin Hauch (https://github.com/tehhowch)
License: CC-BY-SA-4.0
Comment: Derived from works by Michael Zahniser (under the same license) and detailed by Anarchist2.

Files:
 images/outfit/pug?staff*
Copyright: Evan Fluharty (Evanfluharty@gmail.com)
License: CC-BY-SA-4.0
Comment: Derived from works by Frederick Goy IV (under the same license).

Files:
 images/planet/station1*
 images/planet/station2*
 images/planet/station3*
 images/planet/station4*
 images/planet/station8*
 images/planet/station9*
 images/planet/station10*
 images/planet/station11*
 images/planet/station12*
 images/planet/station13*
 images/planet/station14*
 images/planet/station15*
 images/planet/station16*
 images/planet/station17*
 images/ship/maeri'het*
 images/ship/subsidurial*
 images/ship/telis'het*
 images/ship/faes'mar*
 images/ship/selii'mar*
 images/ship/vareti'het*
 images/ship/fetri'sei*
 images/ship/ember?waste?node/*
 images/ship/void?sprite/*
 images/thumbnail/maeri'het*
 images/thumbnail/telis'het*
 images/thumbnail/faes'mar*
 images/thumbnail/selii'mar*
 images/thumbnail/subsidurial*
 images/thumbnail/ember?waste?node*
 images/thumbnail/vareti'het*
 images/thumbnail/fetri'sei*
 images/thumbnail/void?sprite?adult*
 images/thumbnail/void?sprite?infant*
 images/effect/ravager?impact*
 images/outfit/ka'het?annihilator?turret*
 images/outfit/ka'het?annihilator*
 images/outfit/ka'het?emp?deployer*
 images/outfit/ka'het?primary?cooling*
 images/outfit/ka'het?ravager?turret*
 images/outfit/ka'het?ravager?beam*
 images/outfit/ka'het?shield?restorer*
 images/outfit/ka'het?grand?restorer*
 images/outfit/ka'het?support?cooling*
 images/outfit/ka'het?mhd?generator*
 images/outfit/ka'het?reserve?accumulator*
 images/outfit/ka'het?nullifier*
 images/outfit/ka'het?mhd?deployer*
 images/outfit/mouthparts*
 images/outfit/fuel?pod*
 images/outfit/fusion*
 images/outfit/core*
 images/outfit/ionic?afterburner*
 images/outfit/tiny?ion*
 images/outfit/small?ion*
 images/outfit/medium?ion*
 images/outfit/large?ion*
 images/outfit/huge?ion*
 images/outfit/tiny?atomic*
 images/outfit/small?atomic*
 images/outfit/medium?atomic*
 images/outfit/large?atomic*
 images/outfit/huge?atomic*
 images/outfit/javelin*
 images/outfit/javelin?mini?pod*
 images/outfit/javelin?pod*
 images/outfit/javelin?storage*
 images/outfit/torpedo*
 images/outfit/torpedo?launcher*
 images/outfit/torpedo?storage*
 images/outfit/typhoon*
 images/outfit/typhoon?launcher*
 images/outfit/typhoon?storage*
 images/outfit/cooling?ducts*
 images/outfit/liquid?helium*
 images/outfit/liquid?nitrogen*
 images/outfit/water?cooling*
 images/outfit/large?regenerator*
 images/outfit/small?regenerator*
 images/outfit/cargo?scanner*
 images/outfit/outfit?scanner*
 images/outfit/outfit?expansion*
 images/outfit/cargo?expansion*
 images/outfit/control?transceiver*
 images/planet/dyson1*
 images/planet/dyson2*
 images/planet/dyson3*
 images/planet/sheragi_postverta*
 images/planet/station0*
 images/planet/station1b*
 images/planet/station2b*
 images/planet/station3b*
 images/planet/station3bd*
 images/planet/station4b*
 images/planet/station4bd*
 images/projectile/annihilator*
 images/projectile/ravager?beam*
 images/projectile/mhd*
 images/scene/ringworld?debris*
 images/scene/remnant?station*
 images/scene/asteroid?scene*
Copyright: Becca Tommaso (tommasobecca03@gmail.com)
License: CC-BY-SA-4.0

Files:
 images/label/graveyard*
Copyright: @RestingImmortal
License: CC-BY-SA-4.0

Files:
 images/outfit/enforcer?confrontation?gear*
Copyright: 1010Todd (1010todd3d@gmail.com)
License: CC-BY-SA-4.0
Comment: Derived from works by Becca Tommaso (tommasobecca03@gmail.com) (under the same license) and Evan Fluharty (under the same license).

Files:
 images/outfit/hai?williwaw*
Copyright: Evan Fluharty (Evanfluharty@gmail.com)
License: CC-BY-SA-4.0
Comment: Made in cooperation with Becca Tommaso (tommasobecca03@gmail.com) and derived from works by Michael Zahniser (under the same license) and Maximilian Korber (under the same license)

Files:
 images/effect/remnant?leak*
 images/effect/remnant?leak?sparkle*
Copyright: Benjamin Jackson (gods.benyamin@outlook.com)
License: CC-BY-SA-4.0
Comment: Derived from works by Michael Zahniser (under the same license)

Files:
 images/ship/hai?ladybug*
 images/thumbnail/hai?ladybug*
 images/planet/station?hai?eight?geocoris*
Copyright: None (CC0: Public Domain)
License: CC0
Comment: Made by Nomadic Volcano with textures from texture.ninja.

Files:
 images/planet/wormhole-syndicate-ad*
Copyright: NomadicVolcano (NomadicVolcano@gmail.com)
License: CC-BY-SA-4.0
Comment: Derived from works by Michael Zahniser (under the same license)

Files:
 images/planet/station?hai?geocoris*
Copyright: Nomadic Volcano (NomadicVolcano@gmail.com)
License: CC-BY-SA-4.0
Comment: rotate, flip, scale the "images/thumbnail/hai geocoris@2x.png" by Michael Zahniser (under the same license)

Files:
 image/effect/firestorm?ring*
Copyright: NomadicVolcano (NomadicVolcano@gmail.com).
License: CC0

Files:
 images/outfit/expeller*
 images/outfit/grab-strike*
 images/hardpoint/grab-strike*
 images/ship/bulk?freighter*
 images/ship/dredger*
 images/thumbnail/bulk?freighter*
 images/thumbnail/dredger*
Copyright: Lia Gerty (https://github.com/ravenshining)
License: CC-BY-SA-4.0
Comment: Derived from work by Michael Zahniser (under the same licence) and Becca Tomaso (under the same licence).

Files:
 images/ship/raider*
 images/thumbnail/raider*
Copyright: Lia Gerty (https://github.com/ravenshining)
License: CC-BY-SA-4.0
Comment: Derived from work by Michael Zahniser (under the same licence) and Red-57 (under the same licence).

Files:
 images/effect/korath?afterburner*
 images/ship/chaser*
 images/ship/world-ship*
 images/thumbnail/chaser*
 images/thumbnail/world-ship*
Copyright: Lia Gerty (https://github.com/ravenshining)
License: CC-BY-SA-4.0
Comment: Derived from work by Michael Zahniser (under the same licence)

Files:
 images/outfit/torpedopod*
 images/outfit/typhoonpod*
Copyright: Lia Gerty (https://github.com/ravenshining)
License: CC-BY-SA-4.0
Comment: Derived from work by Becca Tomaso (under the same licence).

Files:
 images/outfit/liquid?sodium*
Copyright: Lia Gerty (https://github.com/ravenshining)
Comment: Derived from works by Saugia (under the same licence) and NomadicVolcano (public domain).
License: CC-BY-SA-4.0

Files:
 images/_menu/haze-blackbody+*
 images/_menu/haze-full+*
 images/_menu/haze-yellow+*
 images/planet/browndwarf-l-rouge*
 images/planet/browndwarf-l*
 images/planet/browndwarf-y-rouge*
 images/planet/browndwarf-y*
Copyright: Lia Gerty (https://github.com/ravenshining)
License: CC-BY-SA-4.0

Files:
 images/projectile/korath?digger*
Copyright: Lia Gerty (https://github.com/ravenshining)
License: CC-BY-SA-4.0
Comment: Derived from work by NomadicVolcano (public domain).

Files:
 images/planet/browndwarf-t-rouge*
 images/planet/browndwarf-t*
 images/planet/saturn*
Copyright: Lia Gerty (https://github.com/ravenshining)
License: CC-BY-SA-4.0
Comment: Derived from works by NASA (public domain)

Files:
 sounds/atomic?*
Copyright: Lia Gerty
License: CC-BY-SA-4.0
Comment: Derived from public domain sounds taken from freesound.org.

Files:
 images/ship/heliarch?breacher*
 images/ship/heliarch?hunter*
 images/ship/heliarch?judicator*
 images/ship/heliarch?pursuer*
 images/ship/heliarch?rover*
 images/ship/heliarch?stalker*
 images/thumbnail/heliarch?breacher*
 images/thumbnail/heliarch?hunter*
 images/thumbnail/heliarch?judicator*
 images/thumbnail/heliarch?pursuer*
 images/thumbnail/heliarch?rover*
 images/thumbnail/heliarch?stalker*
 images/outfit/finisher?storage*
 images/outfit/fuel?module*
 images/outfit/large?cogeneration?module*
 images/outfit/small?cogeneration?module*
 images/scene/councilofahr1*
 images/scene/councilofahr2*
Copyright: Arachi-Lover
License: CC-BY-SA-4.0
Comment: Derived from works by Michael Zahniser (under the same license).

Files:
 images/effect/heaver*
 images/effect/korath?digger*
 images/effect/shunt*
 images/hardpoint/korath?heaver*
 images/icon/korath?heaver*
 images/outfit/korath?heaver*
 images/outfit/*korath?reverser*
 images/projectile/expeller*
 images/projectile/heaver*
 images/projectile/korath?digger*
 images/projectile/shunt-strike*
Copyright: None (CC0 Public Domain)
License: CC0
Comment: Work by Nomadic Volcano (NomadicVolcano@gmail.com) based on textures from texture.ninja

Files:
 images/hardpoint/digger?turret*
 images/outfit/korath?digger?turret*
 images/outfit/korath?digger*
Copyright: Nomadic Volcano (NomadicVolcano@gmail.com)
License: CC-BY-SA-4.0
Comment: Derived from works by Becca Tommaso and Michael Zahniser (under the same license).

Files:
 images/*/korath*reverser*
Copyright: Nomadic Volcano (NomadicVolcano@gmail.com)
License: CC-BY-SA-4.0
Comment: Derived from works by Michael Zahniser (under the same license).


Files:
 images/outfit/outskirts?gauger*
Copyright: Arachi-Lover
License: CC-BY-SA-4.0
Comment: Derived from works by Zachary Siple and Michael Zahniser (under the same license).

Files:
 images/effect/dragonflame*
 images/effect/fusionflare*
 images/effect/pwave?shot*
 images/effect/sheragiam*
 images/effect/pwavehp*
 images/effect/ka'het?flare/*
 images/effect/fissionflare*
 images/effect/pwtflare*
 images/effect/nuke*
 images/icon/dragonflame*
 images/icon/shard*
 images/outfit/dragonflame*
 images/outfit/pwave?turret*
 images/outfit/embattery*
 images/outfit/sheragicooling*
 images/outfit/fusiondrive*
 images/outfit/fissiondrive*
 images/outfit/hion*
 images/outfit/shard*
 images/outfit/sheragi?ews*
 images/outfit/small?embattery*
 images/outfit/small?sheragi?cooling*
 images/projectile/pwavecannon*
 images/projectile/hion*
 images/projectile/hionfrag*
 images/projectile/shardactive*
 images/projectile/shardinactive*
 images/projectile/ionball*
 images/scene/emeraldswordderelict*
 images/ship/emeraldsword*
 images/ship/blackdiamond*
 images/thumbnail/emeraldsword*
 images/thumbnail/blackdiamond*
Copyright: @Karirawri (crim@live.no)
License: CC-BY-SA-4.0

Files:
 images/effect/pwave?impact*
 images/effect/ionball?ring*
 images/effect/ion?explosion*
Copyright: @Karirawri (crim@live.no)
License: CC-BY-SA-4.0
Comment: Derived from works by Michael Zahniser (under the same license).

Files: sounds/dragonflame*
Copyright: TheHadnot
License: public-domain
Comment: Taken from https://freesound.org/people/TheHadnot/sounds/160880/

Files: sounds/pwave*
Copyright: aust_paul
License: public-domain
Comment: Taken from https://freesound.org/people/aust_paul/sounds/30935/

Files: sounds/hion*
Copyright: michael_kur95
License: CC-BY-3.0
Comment: Taken from https://freesound.org/people/michael_kur95/sounds/332993/ and modified.

Files: images/effect/archon?teleport/*
Copyright: @Karirawri (crim@live.no)
License: CC-BY-SA-4.0
Comment: Derived from works by Michael Zahniser and Becca Tommaso (under the same license).

Files: sounds/archonteleport*
Copyright: oldestmillennial
License: CC-BY-3.0
Comment: Taken from https://freesound.org/people/oldestmillennial/sounds/533025/ and modified.

Files: images/outfit/emp?rack*
Copyright: Anarchist2
License: CC-BY-SA-4.0
Comment: Derived from works by Michael Zahniser (under the same license).

Files: images/planet/*-hot*
Copyright: Becca Tommaso
License: CC-BY-SA-4.0
Comment: Derived from works by ESA/Hubble & NASA (under the same license)

Files:
 images/land/clouds*
Copyright: Benjamin Jackson (gods.benyamin@outlook.com)
License: CC-BY-SA-4.0

Files:
 images/outfit/ka'het?maeri?engine*
 images/outfit/ka'het?telis?engine*
 images/outfit/ka'het?sustainer?engine*
 images/outfit/ka'het?vareti?engine*
Copyright: Becca Tommaso (tommasobecca03@gmail.com)
License: CC-BY-SA-4.0
Comment: Original work by Griffin Schutte (theronepic@gmail.com), finished by Becca Tommaso.

Files: images/outfit/tiny?systems?core*
Copyright: Griffin Schutte (theronepic@gmail.com)
License: CC-BY-SA-4.0
Comment: Derived from work by Michael Zahniser (under the same license).

Files: images/outfit/ka'het?compact?engine*
Copyright: Griffin Schutte (theronepic@gmail.com)
License: CC-BY-SA-4.0

Files: images/outfit/plasma?repeater*
Copyright: Becca Tommaso
License: CC-BY-SA-4.0
Comment: Derived from works by Michael Zahniser (under the same license) and Darcy Manoel.

Files:
 images/outfit/proton?turret*
Copyright: Becca Tommaso
License: CC-BY-SA-4.0
Comment: Derived from works by Michael Zahniser (under the same license) and Nate Graham.

Files:
 images/outfit/brig*
Copyright: Becca Tommaso
License: CC-BY-SA-4.0
Comment: Derived from works by Nate Graham (under the same license).

Files:
 images/star/a-dwarf*
 images/star/a-giant*
 images/star/a-supergiant*
 images/star/a0*
 images/star/a3*
 images/star/a5*
 images/star/a8*
 images/star/b-dwarf*
 images/star/b-giant*
 images/star/b-supergiant*
 images/star/b0*
 images/star/b3*
 images/star/b5*
 images/star/b8*
 images/star/black-hole*
 images/star/carbon*
 images/star/f-dwarf*
 images/star/f-giant*
 images/star/f-supergiant*
 images/star/f0*
 images/star/f3*
 images/star/f5-old*
 images/star/f5*
 images/star/f8*
 images/star/g-dwarf*
 images/star/g-giant*
 images/star/g-supergiant*
 images/star/g0-old*
 images/star/g0*
 images/star/g3*
 images/star/g5-old*
 images/star/g5*
 images/star/g8*
 images/star/k-dwarf*
 images/star/k-giant*
 images/star/k-supergiant*
 images/star/k0-old*
 images/star/k0*
 images/star/k3*
 images/star/k5-old*
 images/star/k5*
 images/star/k8*
 images/star/l-dwarf*
 images/star/m-dwarf*
 images/star/m-giant*
 images/star/m-supergiant*
 images/star/m0*
 images/star/m3*
 images/star/m5*
 images/star/m8*
 images/star/nova*
 images/star/nova-old*
 images/star/o-dwarf*
 images/star/o-giant*
 images/star/o-supergiant*
 images/star/o0*
 images/star/o3*
 images/star/o5*
 images/star/o8*
 images/star/wr*
Copyright: Matteo "Lead" M.
License: CC-BY-SA-4.0

Files:
 images/asteroid/livecrystal/livecrystal*
 images/effect/atomic?flare/*
 images/effect/burning?spark*
 images/effect/coalition?flare/*
 images/effect/corrosion?spark*
 images/effect/efreti?flare/*
 images/effect/explosion/pug/*
 images/effect/finisher?impact*
 images/effect/ion?flare/*
 images/effect/korath?flare/*
 images/effect/plasma?cloud*
 images/effect/plasma?flare/*
 images/effect/plasma?fire*
 images/effect/plasma?impact*
 images/effect/pug?flare/*
 images/effect/tracker?cloud*
 images/effect/wanderer?flare/*
 images/effect/zapper?impact*
 images/hardpoint/dual?sunbeam?turret*
 images/hardpoint/moonbeam?turret*
 images/hardpoint/nuke*
 images/hardpoint/sunbeam?turret*
 images/hardpoint/wanderer?anti-missile*
 images/outfit/*?korath?afterburner*
 images/outfit/afterburner*
 images/outfit/asteroid?scanner*
 images/outfit/blue?sun*
 images/outfit/bright?cloud*
 images/outfit/caldera?afterburner*
 images/outfit/dark?storm*
 images/outfit/double?plasma?core*
 images/outfit/dual?sunbeam?turret*
 images/outfit/*efreti?steering*
 images/outfit/*efreti?thruster*
 images/outfit/finisher?maegrolain*
 images/outfit/fusion?cannon*
 images/outfit/moonbeam*
 images/outfit/moonbeam?turret*
 images/outfit/nuke*
 images/outfit/plasma?core*
 images/outfit/red?sun*
 images/outfit/sunbeam*
 images/outfit/sunbeam?turret*
 images/outfit/thunderhead?launcher*
 images/outfit/thunderhead?storage*
 images/outfit/triple?plasma?core*
 images/outfit/wanderer?anti-missile*
 images/outfit/wanderer?heat?sink*
 images/outfit/white?sun*
 images/outfit/yellow?sun*
 images/planet/ringworld*
 images/planet/ringworld?broken?debris*
 images/planet/ringworld?broken?debris?small*
 images/planet/ringworld?broken?left*
 images/planet/ringworld?broken?right*
 images/planet/ringworld?left*
 images/planet/ringworld?right*
 images/projectile/fire-lance*
 images/projectile/fusion?gun?bolt*
 images/projectile/blaze-pike*
 images/projectile/korath?inferno*
 images/projectile/missile-0*
 images/projectile/missile-1*
 images/ship/battleship*
 images/ship/corvette*
 images/ship/dagger*
 images/ship/flivver*
 images/ship/mraven*
 images/ship/msplinter*
 images/ship/raven*
 images/ship/splinter*
 images/star/neutron*
 images/thumbnail/battleship*
 images/thumbnail/corvette*
 images/thumbnail/dagger*
 images/thumbnail/flivver*
 images/thumbnail/mraven*
 images/thumbnail/msplinter*
 images/thumbnail/raven*
 images/thumbnail/splinter*
Copyright: Gefüllte Taubenbrust <jeaminer23@gmail.com>
License: CC-BY-SA-4.0

Files:
 images/outfit/small?photovoltaic*
 images/outfit/tiny?photovoltaic*
Copyright: Gefüllte Taubenbrust <jeaminer23@gmail.com>
License: CC-BY-SA-4.0
Comment: Derived from works by Michael Zahniser <mzahniser@gmail.com>, David Monniaux (commons.wikimedia.org/wiki/User:David.Monniaux) and Nick Barry (github.com/itsnickbarry)

Files:
 images/ship/manta*
 images/ship/mmanta*
 images/thumbnail/manta*
 images/thumbnail/mmanta*
Copyright: Gefüllte Taubenbrust <jeaminer23@gmail.com>
License: CC-BY-SA-4.0
Comment: Derived from works by Michael Zahniser and Maximilian Korber (under the same license).

Files: sounds/ionball*
Copyright: pluralz
License: public-domain
Comment: Taken from https://freesound.org/people/pluralz/sounds/475806/

Files:
 images/outfit/tiny?korath?engine*
 images/outfit/korath?bow?drive*
Copyright: Ejo Thims <https://github.com/EjoThims>
License: CC-BY-SA-4.0

Files:
 images/planet/stationh-ancient0*
 images/planet/stationh-ancient1*
 images/planet/stationh-ancient2*
Copyright: Becca Tommaso (tommasobecca03@gmail.com)
License: CC-BY-SA-3.0
Comment: Derived from works by Michael Zahniser (under the same license).

Files:
 images/scene/ssil?vida?alert?hologram*
 images/scene/remnant?remote?spaceport*
Copyright: J Everett Nichol (jeverett on Discord)
License: CC-BY-SA-3.0
Comment: Derived from works by Becca Tommaso (under the same license).

Files:
 images/ship/auxiliary*
 images/ship/carrier*
 images/ship/combat?drone*
 images/ship/cruiser*
 images/ship/frigate*
 images/ship/gunboat*
 images/ship/lance*
 images/ship/rainmaker*
 images/ship/surveillance?drone*
 images/thumbnail/auxiliary*
 images/thumbnail/carrier*
 images/thumbnail/combat?drone*
 images/thumbnail/cruiser*
 images/thumbnail/frigate*
 images/thumbnail/gunboat*
 images/thumbnail/lance*
 images/thumbnail/rainmaker*
 images/thumbnail/surveillance?drone*
Copyright: Gefüllte Taubenbrust <jeaminer23@gmail.com>
License: CC-BY-SA-4.0
Comment: Derived from works by Michael Zahniser (under the same license).

Files:
 images/hardpoint/firestorm battery*
 images/outfit/firestorm?battery*
 images/outfit/firestorm?rack*
 images/outfit/firestorm?torpedo*
 images/outfit/mcs?exctractor*
 images/projectile/firestorm?torpedo*
 images/ship/modified?dromedary*
 images/ship/modified?dromedary?wreck*
 images/thumbnail/modified?dromedary*
 images/thumbnail/modified?dromedary?wreck*
 sound/drill*
 sound/korath?afterburner*
Copyright: Saugia <https://github.com/Saugia>
License: CC-BY-SA-4.0

Files:
 images/outfit/teciimach?bay*
 images/outfit/teciimach?pod*
 images/planet/gas3-c*
 images/ship/aerie*
 images/ship/bactrian*
 images/ship/hailstone*
 images/ship/arch-carrack*
 images/ship/charm-shallop*
 images/ship/echo-galleon*
 images/ship/heavy?gust*
 images/ship/mining?drone*
 images/ship/mule*
 images/ship/squall*
 images/ship/sunder*
 images/ship/swan*
 images/thumbnail/aerie*
 images/thumbnail/bactrian*
 images/thumbnail/hailstone*
 images/thumbnail/arch-carrack*
 images/thumbnail/charm-shallop*
 images/thumbnail/echo-galleon*
 images/thumbnail/heavy?gust*
 images/thumbnail/mining?drone*
 images/thumbnail/mule*
 images/thumbnail/squall*
 images/thumbnail/sunder*
 images/thumbnail/swan*
Copyright: Saugia <https://github.com/Saugia>
License: CC-BY-SA-4.0
Comment: Derived from works by Michael Zahniser (under the same license).

Files:
 sounds/remnant?afterburner*
Copyright: Saugia <https://github.com/Saugia>
License: public-domain
Comment: Based on public domain sounds taken from freesound.org, edit done by Saugia.

Files:
 images/hardpoint/blaze-pike*
 images/hardpoint/korath?inferno*
 images/hardpoint/shunt-strike*
 images/icon/firelight*
 images/outfit/blaze?pike*
 images/outfit/firelight*
 images/outfit/firelight?bank*
 images/outfit/firelight?rack*
 images/outfit/korath?inferno*
 images/outfit/shunt-strike*
 images/planet/station4c*
 images/planet/station5c*
 images/planet/station6c*
 images/planet/station7c*
 images/planet/station7cb*
 images/projectile/firelight*
 images/projectile/firelight?active*
Copyright: Saugia <https://github.com/Saugia>
License: CC-BY-SA-4.0
Comment: Derived from works by Michael Zahniser (under the same license) and Becca Tommaso (under the same licence).

Files:
 images/ship/tubfalet*
 images/thumbnail/tubfalet*
Copyright: Saugia <https://github.com/Saugia>
License: CC-BY-SA-4.0
Comment: Derived from works by Michael Zahniser (under the same license) and Lia Gerty (under the same licence).

Files:
 images/ship/-nra-ret*
 images/ship/korsmanath?a-awoj*
 images/thumbnail/-nra-ret*
 images/thumbnail/korsmanath?a-awoj*
Copyright: Saugia <https://github.com/Saugia>
License: CC-BY-SA-4.0
Comment: Derived from works by NomadicVolcano (public domain).

Files:
 images/outfit/microbot?defense?station*
Copyright: Saugia <https://github.com/Saugia>
Comment: Derived from work by Griffin Schutte (theronepic@gmail.com) (under same licence).
License: CC-BY-SA-4.0

Files:
 images/ship/kestrel*
 images/ship/kestrele*
 images/ship/kestrels*
 images/ship/kestrelw*
 images/ship/osprey*
 images/thumbnail/kestrel*
 images/thumbnail/kestrele*
 images/thumbnail/kestrels*
 images/thumbnail/kestrelw*
 images/thumbnail/osprey*
Copyright: Saugia <https://github.com/Saugia>
License: CC-BY-SA-4.0
Comment: Derived from works by Michael Zahniser (under the same license) and detailed by Anarchist2.

Files:
 sounds/remnant?afterburner.wav
Copyright: Public Domain
License: public-domain
Comment: Based on public domain sounds taken from freesound.org, edit done by Saugia.

Files:
 sounds/firelight.wav
 sounds/firelight?hit.wav
Copyright: Public Domain
License: public-domain
Comment: Based on public domain sounds taken from freesound.org, edits done by Saugia and Lia Gerty.

Files:
 images/effect/ember?tear/ember?tear?fire*
 images/effect/ember?tear/ember?tear?impact*
 images/effect/ember?tear/ember?tear?vortex*
 images/outfit/ember?tear*
Copyright: X-27 (youtube.com/x-27yt)
License: CC-BY-SA-3.0

Files:
 images/effect/ember?tear/ember?tear?spark*
Copyright: X-27 (youtube.com/x-27yt)
License: CC-BY-SA-3.0
Comment: Derived from works by Michael Zahniser (under the same license).

Files:
 images/land/fields16*
 images/land/fields17*
 images/land/fields18*
 images/land/fields19*
 images/land/fields20*
 images/land/fields21*
 images/land/fields22*
 images/land/fields23*
 images/land/fields24*
 images/land/fields25*
 images/land/fields26*
 images/land/fields27*
 images/land/hills10*
 images/land/sea20*
 images/land/sea21*
 images/land/water14*
 images/land/water15*
 images/land/water16*
 images/land/water17*
 images/land/water18*
 images/land/water19*
 images/land/water20*
Copyright: Peter van der Meer (peter.vd.meer@gmail.com)
License: CC-BY-SA-4.0

Files:
 images/outfit/jump?drive*
 images/outfit/jump?drive?(broken)*
Copyright: Scrinarii1337#0001
License: CC-BY-SA-4.0

Files:
 images/scene/citydark*
 images/scene/buildings*
 images/scene/busysteet*
 images/scene/iceplains*
 images/scene/iceplains2*
 images/scene/iceplains3*
 images/scene/lonelyrock*
 images/scene/redrocks*
 images/scene/seasidecliffs*
 images/scene/Seasunset*
 images/scene/smeer*
 images/scene/snowfield*
 images/scene/snowvillage*
 images/scene/sunet*
 images/scene/tower*
 images/scene/icepicture*
 images/scene/snowplains*
Copyright: unsplash.com/
License: CC0

Files:
 images/scenes/hroar*
Copyright: Dane Crowton
License: CC-BY-SA-4.0

Files: images/land/asteroid0*
Copyright: Becca Tommaso
License: CC0
Comment: Derived from works by ESA/Rosetta spacecraft (under the same license).

Files:
 images/outfit/android*
 images/outfit/skadetear*
Copyright: Anarchist2
License: CC-BY-SA-4.0

Files:
 images/thumbnail/smew*
 images/ship/smew*
Copyright: Dschiltt
License: CC0
Comment: Derived from works by MZ (under the same license), and contributions by Zoura, Kitteh, Ejo Thims, and Saugia.

Files:
 images/ship/modified?dromedary?ghost*
 images/ship/modified?dromedary?spectre*
Copyright: Saugia (https://github.com/Saugia)
License: CC-BY-SA-4.0
Comment: Transparent materials by scrinarii1337.

Files:
 images/land/nasa30*
Copyright: Brian Swift
License: CC-BY-SA-4.0
Comment: Image data: NASA/JPL-Caltech/SwRI/MSSS and Image processing by Brian Swift.

Files:
<<<<<<< HEAD
 images/effect/incipias flare/flare*
 images/effect/plasma particle.png
 images/outfit/gas class shield.png
 images/outfit/liquid class shield.png
 images/outfit/liquid hydrogen cell.png
Copyright: RisingLeaf (https://github.com/RisingLeaf)
License: CC-BY-SA-4.0
Comment: Artwork for the Incipias
=======
 images/outfit/twin?blaster*
 images/outfit/twin?mod?blaster*
 images/outfit/repeater*
 images/outfit/repeater?turret*
Copyright: Daeridanii (https://github.com/Daeridanii1)
License: CC-BY-SA-4.0
Comment: Derived from works by Becca Tommaso and Michael Zahniser (under the same license).
>>>>>>> b1dc5a21

License: GPL-3+
 This program is free software: you can redistribute it and/or modify
 it under the terms of the GNU General Public License as published by
 the Free Software Foundation; either version 3 of the License, or
 (at your option) any later version.
 .
 This program is distributed in the hope that it will be useful,
 but WITHOUT ANY WARRANTY; without even the implied warranty of
 MERCHANTABILITY or FITNESS FOR A PARTICULAR PURPOSE.  See the
 GNU General Public License for more details.
 .
 You should have received a copy of the GNU General Public License
 along with this program.  If not, see <http://www.gnu.org/licenses/>.
 .
 On Debian systems, the complete text of the GNU General Public
 License version 3 can be found in "/usr/share/common-licenses/GPL-3".

License: CC-BY-SA-4.0
 By exercising the Licensed Rights (defined below), You accept and agree
 to be bound by the terms and conditions of this Creative Commons
 Attribution-ShareAlike 4.0 International Public License ("Public
 License"). To the extent this Public License may be interpreted as a
 contract, You are granted the Licensed Rights in consideration of Your
 acceptance of these terms and conditions, and the Licensor grants You
 such rights in consideration of benefits the Licensor receives from
 making the Licensed Material available under these terms and
 conditions.
 .
 Section 1 -- Definitions.
 .
 a. Adapted Material means material subject to Copyright and Similar
 Rights that is derived from or based upon the Licensed Material
 and in which the Licensed Material is translated, altered,
 arranged, transformed, or otherwise modified in a manner requiring
 permission under the Copyright and Similar Rights held by the
 Licensor. For purposes of this Public License, where the Licensed
 Material is a musical work, performance, or sound recording,
 Adapted Material is always produced where the Licensed Material is
 synched in timed relation with a moving image.
 .
 b. Adapter's License means the license You apply to Your Copyright
 and Similar Rights in Your contributions to Adapted Material in
 accordance with the terms and conditions of this Public License.
 .
 c. BY-SA Compatible License means a license listed at
 creativecommons.org/compatiblelicenses, approved by Creative
 Commons as essentially the equivalent of this Public License.
 .
 d. Copyright and Similar Rights means copyright and/or similar rights
 closely related to copyright including, without limitation,
 performance, broadcast, sound recording, and Sui Generis Database
 Rights, without regard to how the rights are labeled or
 categorized. For purposes of this Public License, the rights
 specified in Section 2(b)(1)-(2) are not Copyright and Similar
 Rights.
 .
 e. Effective Technological Measures means those measures that, in the
 absence of proper authority, may not be circumvented under laws
 fulfilling obligations under Article 11 of the WIPO Copyright
 Treaty adopted on December 20, 1996, and/or similar international
 agreements.
 .
 f. Exceptions and Limitations means fair use, fair dealing, and/or
 any other exception or limitation to Copyright and Similar Rights
 that applies to Your use of the Licensed Material.
 .
 g. License Elements means the license attributes listed in the name
 of a Creative Commons Public License. The License Elements of this
 Public License are Attribution and ShareAlike.
 .
 h. Licensed Material means the artistic or literary work, database,
 or other material to which the Licensor applied this Public
 License.
 .
 i. Licensed Rights means the rights granted to You subject to the
 terms and conditions of this Public License, which are limited to
 all Copyright and Similar Rights that apply to Your use of the
 Licensed Material and that the Licensor has authority to license.
 .
 j. Licensor means the individual(s) or entity(ies) granting rights
 under this Public License.
 .
 k. Share means to provide material to the public by any means or
 process that requires permission under the Licensed Rights, such
 as reproduction, public display, public performance, distribution,
 dissemination, communication, or importation, and to make material
 available to the public including in ways that members of the
 public may access the material from a place and at a time
 individually chosen by them.
 .
 l. Sui Generis Database Rights means rights other than copyright
 resulting from Directive 96/9/EC of the European Parliament and of
 the Council of 11 March 1996 on the legal protection of databases,
 as amended and/or succeeded, as well as other essentially
 equivalent rights anywhere in the world.
 .
 m. You means the individual or entity exercising the Licensed Rights
 under this Public License. Your has a corresponding meaning.
 .
 Section 2 -- Scope.
 .
 a. License grant.
 .
 1. Subject to the terms and conditions of this Public License,
 the Licensor hereby grants You a worldwide, royalty-free,
 non-sublicensable, non-exclusive, irrevocable license to
 exercise the Licensed Rights in the Licensed Material to:
 .
 a. reproduce and Share the Licensed Material, in whole or
 in part; and
 .
 b. produce, reproduce, and Share Adapted Material.
 .
 2. Exceptions and Limitations. For the avoidance of doubt, where
 Exceptions and Limitations apply to Your use, this Public
 License does not apply, and You do not need to comply with
 its terms and conditions.
 .
 3. Term. The term of this Public License is specified in Section
 6(a).
 .
 4. Media and formats; technical modifications allowed. The
 Licensor authorizes You to exercise the Licensed Rights in
 all media and formats whether now known or hereafter created,
 and to make technical modifications necessary to do so. The
 Licensor waives and/or agrees not to assert any right or
 authority to forbid You from making technical modifications
 necessary to exercise the Licensed Rights, including
 technical modifications necessary to circumvent Effective
 Technological Measures. For purposes of this Public License,
 simply making modifications authorized by this Section 2(a)
 (4) never produces Adapted Material.
 .
 5. Downstream recipients.
 .
 a. Offer from the Licensor -- Licensed Material. Every
 recipient of the Licensed Material automatically
 receives an offer from the Licensor to exercise the
 Licensed Rights under the terms and conditions of this
 Public License.
 .
 b. Additional offer from the Licensor -- Adapted Material.
 Every recipient of Adapted Material from You
 automatically receives an offer from the Licensor to
 exercise the Licensed Rights in the Adapted Material
 under the conditions of the Adapter's License You apply.
 .
 c. No downstream restrictions. You may not offer or impose
 any additional or different terms or conditions on, or
 apply any Effective Technological Measures to, the
 Licensed Material if doing so restricts exercise of the
 Licensed Rights by any recipient of the Licensed
 Material.
 .
 6. No endorsement. Nothing in this Public License constitutes or
 may be construed as permission to assert or imply that You
 are, or that Your use of the Licensed Material is, connected
 with, or sponsored, endorsed, or granted official status by,
 the Licensor or others designated to receive attribution as
 provided in Section 3(a)(1)(A)(i).
 .
 b. Other rights.
 .
 1. Moral rights, such as the right of integrity, are not
 licensed under this Public License, nor are publicity,
 privacy, and/or other similar personality rights; however, to
 the extent possible, the Licensor waives and/or agrees not to
 assert any such rights held by the Licensor to the limited
 extent necessary to allow You to exercise the Licensed
 Rights, but not otherwise.
 .
 2. Patent and trademark rights are not licensed under this
 Public License.
 .
 3. To the extent possible, the Licensor waives any right to
 collect royalties from You for the exercise of the Licensed
 Rights, whether directly or through a collecting society
 under any voluntary or waivable statutory or compulsory
 licensing scheme. In all other cases the Licensor expressly
 reserves any right to collect such royalties.
 .
 Section 3 -- License Conditions.
 .
 Your exercise of the Licensed Rights is expressly made subject to the
 following conditions.
 .
 a. Attribution.
 .
 1. If You Share the Licensed Material (including in modified
 form), You must:
 .
 a. retain the following if it is supplied by the Licensor
 with the Licensed Material:
 .
 i. identification of the creator(s) of the Licensed
 Material and any others designated to receive
 attribution, in any reasonable manner requested by
 the Licensor (including by pseudonym if
 designated);
 .
 ii. a copyright notice;
 .
 iii. a notice that refers to this Public License;
 .
 iv. a notice that refers to the disclaimer of
 warranties;
 .
 v. a URI or hyperlink to the Licensed Material to the
 extent reasonably practicable;
 .
 b. indicate if You modified the Licensed Material and
 retain an indication of any previous modifications; and
 .
 c. indicate the Licensed Material is licensed under this
 Public License, and include the text of, or the URI or
 hyperlink to, this Public License.
 .
 2. You may satisfy the conditions in Section 3(a)(1) in any
 reasonable manner based on the medium, means, and context in
 which You Share the Licensed Material. For example, it may be
 reasonable to satisfy the conditions by providing a URI or
 hyperlink to a resource that includes the required
 information.
 .
 3. If requested by the Licensor, You must remove any of the
 information required by Section 3(a)(1)(A) to the extent
 reasonably practicable.
 .
 b. ShareAlike.
 .
 In addition to the conditions in Section 3(a), if You Share
 Adapted Material You produce, the following conditions also apply.
 .
 1. The Adapter's License You apply must be a Creative Commons
 license with the same License Elements, this version or
 later, or a BY-SA Compatible License.
 .
 2. You must include the text of, or the URI or hyperlink to, the
 Adapter's License You apply. You may satisfy this condition
 in any reasonable manner based on the medium, means, and
 context in which You Share Adapted Material.
 .
 3. You may not offer or impose any additional or different terms
 or conditions on, or apply any Effective Technological
 Measures to, Adapted Material that restrict exercise of the
 rights granted under the Adapter's License You apply.
 .
 Section 4 -- Sui Generis Database Rights.
 .
 Where the Licensed Rights include Sui Generis Database Rights that
 apply to Your use of the Licensed Material:
 .
 a. for the avoidance of doubt, Section 2(a)(1) grants You the right
 to extract, reuse, reproduce, and Share all or a substantial
 portion of the contents of the database;
 .
 b. if You include all or a substantial portion of the database
 contents in a database in which You have Sui Generis Database
 Rights, then the database in which You have Sui Generis Database
 Rights (but not its individual contents) is Adapted Material,
 .
 including for purposes of Section 3(b); and
 c. You must comply with the conditions in Section 3(a) if You Share
 all or a substantial portion of the contents of the database.
 .
 For the avoidance of doubt, this Section 4 supplements and does not
 replace Your obligations under this Public License where the Licensed
 Rights include other Copyright and Similar Rights.
 .
 Section 5 -- Disclaimer of Warranties and Limitation of Liability.
 .
 a. UNLESS OTHERWISE SEPARATELY UNDERTAKEN BY THE LICENSOR, TO THE
 EXTENT POSSIBLE, THE LICENSOR OFFERS THE LICENSED MATERIAL AS-IS
 AND AS-AVAILABLE, AND MAKES NO REPRESENTATIONS OR WARRANTIES OF
 ANY KIND CONCERNING THE LICENSED MATERIAL, WHETHER EXPRESS,
 IMPLIED, STATUTORY, OR OTHER. THIS INCLUDES, WITHOUT LIMITATION,
 WARRANTIES OF TITLE, MERCHANTABILITY, FITNESS FOR A PARTICULAR
 PURPOSE, NON-INFRINGEMENT, ABSENCE OF LATENT OR OTHER DEFECTS,
 ACCURACY, OR THE PRESENCE OR ABSENCE OF ERRORS, WHETHER OR NOT
 KNOWN OR DISCOVERABLE. WHERE DISCLAIMERS OF WARRANTIES ARE NOT
 ALLOWED IN FULL OR IN PART, THIS DISCLAIMER MAY NOT APPLY TO YOU.
 .
 b. TO THE EXTENT POSSIBLE, IN NO EVENT WILL THE LICENSOR BE LIABLE
 TO YOU ON ANY LEGAL THEORY (INCLUDING, WITHOUT LIMITATION,
 NEGLIGENCE) OR OTHERWISE FOR ANY DIRECT, SPECIAL, INDIRECT,
 INCIDENTAL, CONSEQUENTIAL, PUNITIVE, EXEMPLARY, OR OTHER LOSSES,
 COSTS, EXPENSES, OR DAMAGES ARISING OUT OF THIS PUBLIC LICENSE OR
 USE OF THE LICENSED MATERIAL, EVEN IF THE LICENSOR HAS BEEN
 ADVISED OF THE POSSIBILITY OF SUCH LOSSES, COSTS, EXPENSES, OR
 DAMAGES. WHERE A LIMITATION OF LIABILITY IS NOT ALLOWED IN FULL OR
 IN PART, THIS LIMITATION MAY NOT APPLY TO YOU.
 .
 c. The disclaimer of warranties and limitation of liability provided
 above shall be interpreted in a manner that, to the extent
 possible, most closely approximates an absolute disclaimer and
 waiver of all liability.
 .
 Section 6 -- Term and Termination.
 .
 a. This Public License applies for the term of the Copyright and
 Similar Rights licensed here. However, if You fail to comply with
 this Public License, then Your rights under this Public License
 terminate automatically.
 .
 b. Where Your right to use the Licensed Material has terminated under
 Section 6(a), it reinstates:
 .
 1. automatically as of the date the violation is cured, provided
 it is cured within 30 days of Your discovery of the
 violation; or
 .
 2. upon express reinstatement by the Licensor.
 .
 For the avoidance of doubt, this Section 6(b) does not affect any
 right the Licensor may have to seek remedies for Your violations
 of this Public License.
 .
 c. For the avoidance of doubt, the Licensor may also offer the
 Licensed Material under separate terms or conditions or stop
 distributing the Licensed Material at any time; however, doing so
 will not terminate this Public License.
 .
 d. Sections 1, 5, 6, 7, and 8 survive termination of this Public
 License.
 .
 Section 7 -- Other Terms and Conditions.
 .
 a. The Licensor shall not be bound by any additional or different
 terms or conditions communicated by You unless expressly agreed.
 .
 b. Any arrangements, understandings, or agreements regarding the
 Licensed Material not stated herein are separate from and
 independent of the terms and conditions of this Public License.
 .
 Section 8 -- Interpretation.
 .
 a. For the avoidance of doubt, this Public License does not, and
 shall not be interpreted to, reduce, limit, restrict, or impose
 conditions on any use of the Licensed Material that could lawfully
 be made without permission under this Public License.
 .
 b. To the extent possible, if any provision of this Public License is
 deemed unenforceable, it shall be automatically reformed to the
 minimum extent necessary to make it enforceable. If the provision
 cannot be reformed, it shall be severed from this Public License
 without affecting the enforceability of the remaining terms and
 conditions.
 .
 c. No term or condition of this Public License will be waived and no
 failure to comply consented to unless expressly agreed to by the
 Licensor.
 .
 d. Nothing in this Public License constitutes or may be interpreted
 as a limitation upon, or waiver of, any privileges and immunities
 that apply to the Licensor or You, including from the legal
 processes of any jurisdiction or authority.

License: CC-BY-4.0
 By exercising the Licensed Rights (defined below), You accept and agree
 to be bound by the terms and conditions of this Creative Commons
 Attribution 4.0 International Public License ("Public
 License"). To the extent this Public License may be interpreted as a
 contract, You are granted the Licensed Rights in consideration of Your
 acceptance of these terms and conditions, and the Licensor grants You
 such rights in consideration of benefits the Licensor receives from
 making the Licensed Material available under these terms and
 conditions.
 .
 Section 1 -- Definitions.
 .
 a. Adapted Material means material subject to Copyright and Similar
 Rights that is derived from or based upon the Licensed Material
 and in which the Licensed Material is translated, altered,
 arranged, transformed, or otherwise modified in a manner requiring
 permission under the Copyright and Similar Rights held by the
 Licensor. For purposes of this Public License, where the Licensed
 Material is a musical work, performance, or sound recording,
 Adapted Material is always produced where the Licensed Material is
 synched in timed relation with a moving image.
 .
 b. Adapter's License means the license You apply to Your Copyright
 and Similar Rights in Your contributions to Adapted Material in
 accordance with the terms and conditions of this Public License.
 .
 c. Copyright and Similar Rights means copyright and/or similar rights
 closely related to copyright including, without limitation,
 performance, broadcast, sound recording, and Sui Generis Database
 Rights, without regard to how the rights are labeled or
 categorized. For purposes of this Public License, the rights
 specified in Section 2(b)(1)-(2) are not Copyright and Similar
 Rights.
 .
 d. Effective Technological Measures means those measures that, in the
 absence of proper authority, may not be circumvented under laws
 fulfilling obligations under Article 11 of the WIPO Copyright
 Treaty adopted on December 20, 1996, and/or similar international
 agreements.
 .
 e. Exceptions and Limitations means fair use, fair dealing, and/or
 any other exception or limitation to Copyright and Similar Rights
 that applies to Your use of the Licensed Material.
 .
 f. Licensed Material means the artistic or literary work, database,
 or other material to which the Licensor applied this Public
 License.
 .
 g. Licensed Rights means the rights granted to You subject to the
 terms and conditions of this Public License, which are limited to
 all Copyright and Similar Rights that apply to Your use of the
 Licensed Material and that the Licensor has authority to license.
 .
 h. Licensor means the individual(s) or entity(ies) granting rights
 under this Public License.
 .
 i. Share means to provide material to the public by any means or
 process that requires permission under the Licensed Rights, such
 as reproduction, public display, public performance, distribution,
 dissemination, communication, or importation, and to make material
 available to the public including in ways that members of the
 public may access the material from a place and at a time
 individually chosen by them.
 .
 j. Sui Generis Database Rights means rights other than copyright
 resulting from Directive 96/9/EC of the European Parliament and of
 the Council of 11 March 1996 on the legal protection of databases,
 as amended and/or succeeded, as well as other essentially
 equivalent rights anywhere in the world.
 .
 k. You means the individual or entity exercising the Licensed Rights
 under this Public License. Your has a corresponding meaning.
 .
 Section 2 -- Scope.
 .
 a. License grant.
 .
 1. Subject to the terms and conditions of this Public License,
 the Licensor hereby grants You a worldwide, royalty-free,
 non-sublicensable, non-exclusive, irrevocable license to
 exercise the Licensed Rights in the Licensed Material to:
 .
 a. reproduce and Share the Licensed Material, in whole or
 in part; and
 .
 b. produce, reproduce, and Share Adapted Material.
 .
 2. Exceptions and Limitations. For the avoidance of doubt, where
 Exceptions and Limitations apply to Your use, this Public
 License does not apply, and You do not need to comply with
 its terms and conditions.
 .
 3. Term. The term of this Public License is specified in Section
 6(a).
 .
 4. Media and formats; technical modifications allowed. The
 Licensor authorizes You to exercise the Licensed Rights in
 all media and formats whether now known or hereafter created,
 and to make technical modifications necessary to do so. The
 Licensor waives and/or agrees not to assert any right or
 authority to forbid You from making technical modifications
 necessary to exercise the Licensed Rights, including
 technical modifications necessary to circumvent Effective
 Technological Measures. For purposes of this Public License,
 simply making modifications authorized by this Section 2(a)
 (4) never produces Adapted Material.
 .
 5. Downstream recipients.
 .
 a. Offer from the Licensor -- Licensed Material. Every
 recipient of the Licensed Material automatically
 receives an offer from the Licensor to exercise the
 Licensed Rights under the terms and conditions of this
 Public License.
 .
 b. No downstream restrictions. You may not offer or impose
 any additional or different terms or conditions on, or
 apply any Effective Technological Measures to, the
 Licensed Material if doing so restricts exercise of the
 Licensed Rights by any recipient of the Licensed
 Material.
 .
 6. No endorsement. Nothing in this Public License constitutes or
 may be construed as permission to assert or imply that You
 are, or that Your use of the Licensed Material is, connected
 with, or sponsored, endorsed, or granted official status by,
 the Licensor or others designated to receive attribution as
 provided in Section 3(a)(1)(A)(i).
 .
 b. Other rights.
 .
 1. Moral rights, such as the right of integrity, are not
 licensed under this Public License, nor are publicity,
 privacy, and/or other similar personality rights; however, to
 the extent possible, the Licensor waives and/or agrees not to
 assert any such rights held by the Licensor to the limited
 extent necessary to allow You to exercise the Licensed
 Rights, but not otherwise.
 .
 2. Patent and trademark rights are not licensed under this
 Public License.
 .
 3. To the extent possible, the Licensor waives any right to
 collect royalties from You for the exercise of the Licensed
 Rights, whether directly or through a collecting society
 under any voluntary or waivable statutory or compulsory
 licensing scheme. In all other cases the Licensor expressly
 reserves any right to collect such royalties.
 .
 Section 3 -- License Conditions.
 .
 Your exercise of the Licensed Rights is expressly made subject to the
 following conditions.
 .
 a. Attribution.
 .
 1. If You Share the Licensed Material (including in modified
 form), You must:
 .
 a. retain the following if it is supplied by the Licensor
 with the Licensed Material:
 .
 i. identification of the creator(s) of the Licensed
 Material and any others designated to receive
 attribution, in any reasonable manner requested by
 the Licensor (including by pseudonym if
 designated);
 .
 ii. a copyright notice;
 .
 iii. a notice that refers to this Public License;
 .
 iv. a notice that refers to the disclaimer of
 warranties;
 .
 v. a URI or hyperlink to the Licensed Material to the
 extent reasonably practicable;
 .
 b. indicate if You modified the Licensed Material and
 retain an indication of any previous modifications; and
 .
 c. indicate the Licensed Material is licensed under this
 Public License, and include the text of, or the URI or
 hyperlink to, this Public License.
 .
 2. You may satisfy the conditions in Section 3(a)(1) in any
 reasonable manner based on the medium, means, and context in
 which You Share the Licensed Material. For example, it may be
 reasonable to satisfy the conditions by providing a URI or
 hyperlink to a resource that includes the required
 information.
 .
 3. If requested by the Licensor, You must remove any of the
 information required by Section 3(a)(1)(A) to the extent
 reasonably practicable.
 .
 4. If You Share Adapted Material You produce, the Adapter's
 License You apply must not prevent recipients of the Adapted
 Material from complying with this Public License.
 .
 Section 4 -- Sui Generis Database Rights.
 .
 Where the Licensed Rights include Sui Generis Database Rights that
 apply to Your use of the Licensed Material:
 .
 a. for the avoidance of doubt, Section 2(a)(1) grants You the right
 to extract, reuse, reproduce, and Share all or a substantial
 portion of the contents of the database;
 .
 b. if You include all or a substantial portion of the database
 contents in a database in which You have Sui Generis Database
 Rights, then the database in which You have Sui Generis Database
 Rights (but not its individual contents) is Adapted Material; and
 .
 c. You must comply with the conditions in Section 3(a) if You Share
 all or a substantial portion of the contents of the database.
 .
 For the avoidance of doubt, this Section 4 supplements and does not
 replace Your obligations under this Public License where the Licensed
 Rights include other Copyright and Similar Rights.
 .
 Section 5 -- Disclaimer of Warranties and Limitation of Liability.
 .
 a. UNLESS OTHERWISE SEPARATELY UNDERTAKEN BY THE LICENSOR, TO THE
 EXTENT POSSIBLE, THE LICENSOR OFFERS THE LICENSED MATERIAL AS-IS
 AND AS-AVAILABLE, AND MAKES NO REPRESENTATIONS OR WARRANTIES OF
 ANY KIND CONCERNING THE LICENSED MATERIAL, WHETHER EXPRESS,
 IMPLIED, STATUTORY, OR OTHER. THIS INCLUDES, WITHOUT LIMITATION,
 WARRANTIES OF TITLE, MERCHANTABILITY, FITNESS FOR A PARTICULAR
 PURPOSE, NON-INFRINGEMENT, ABSENCE OF LATENT OR OTHER DEFECTS,
 ACCURACY, OR THE PRESENCE OR ABSENCE OF ERRORS, WHETHER OR NOT
 KNOWN OR DISCOVERABLE. WHERE DISCLAIMERS OF WARRANTIES ARE NOT
 ALLOWED IN FULL OR IN PART, THIS DISCLAIMER MAY NOT APPLY TO YOU.
 .
 b. TO THE EXTENT POSSIBLE, IN NO EVENT WILL THE LICENSOR BE LIABLE
 TO YOU ON ANY LEGAL THEORY (INCLUDING, WITHOUT LIMITATION,
 NEGLIGENCE) OR OTHERWISE FOR ANY DIRECT, SPECIAL, INDIRECT,
 INCIDENTAL, CONSEQUENTIAL, PUNITIVE, EXEMPLARY, OR OTHER LOSSES,
 COSTS, EXPENSES, OR DAMAGES ARISING OUT OF THIS PUBLIC LICENSE OR
 USE OF THE LICENSED MATERIAL, EVEN IF THE LICENSOR HAS BEEN
 ADVISED OF THE POSSIBILITY OF SUCH LOSSES, COSTS, EXPENSES, OR
 DAMAGES. WHERE A LIMITATION OF LIABILITY IS NOT ALLOWED IN FULL OR
 IN PART, THIS LIMITATION MAY NOT APPLY TO YOU.
 .
 c. The disclaimer of warranties and limitation of liability provided
 above shall be interpreted in a manner that, to the extent
 possible, most closely approximates an absolute disclaimer and
 waiver of all liability.
 .
 Section 6 -- Term and Termination.
 .
 a. This Public License applies for the term of the Copyright and
 Similar Rights licensed here. However, if You fail to comply with
 this Public License, then Your rights under this Public License
 terminate automatically.
 .
 b. Where Your right to use the Licensed Material has terminated under
 Section 6(a), it reinstates:
 .
 1. automatically as of the date the violation is cured, provided
 it is cured within 30 days of Your discovery of the
 violation; or
 .
 2. upon express reinstatement by the Licensor.
 .
 For the avoidance of doubt, this Section 6(b) does not affect any
 right the Licensor may have to seek remedies for Your violations
 of this Public License.
 .
 c. For the avoidance of doubt, the Licensor may also offer the
 Licensed Material under separate terms or conditions or stop
 distributing the Licensed Material at any time; however, doing so
 will not terminate this Public License.
 .
 d. Sections 1, 5, 6, 7, and 8 survive termination of this Public
 License.
 .
 Section 7 -- Other Terms and Conditions.
 .
 a. The Licensor shall not be bound by any additional or different
 terms or conditions communicated by You unless expressly agreed.
 .
 b. Any arrangements, understandings, or agreements regarding the
 Licensed Material not stated herein are separate from and
 independent of the terms and conditions of this Public License.
 .
 Section 8 -- Interpretation.
 .
 a. For the avoidance of doubt, this Public License does not, and
 shall not be interpreted to, reduce, limit, restrict, or impose
 conditions on any use of the Licensed Material that could lawfully
 be made without permission under this Public License.
 .
 b. To the extent possible, if any provision of this Public License is
 deemed unenforceable, it shall be automatically reformed to the
 minimum extent necessary to make it enforceable. If the provision
 cannot be reformed, it shall be severed from this Public License
 without affecting the enforceability of the remaining terms and
 conditions.
 .
 c. No term or condition of this Public License will be waived and no
 failure to comply consented to unless expressly agreed to by the
 Licensor.
 .
 d. Nothing in this Public License constitutes or may be interpreted
 as a limitation upon, or waiver of, any privileges and immunities
 that apply to the Licensor or You, including from the legal
 processes of any jurisdiction or authority.

License: CC-BY-SA-3.0
 CREATIVE COMMONS CORPORATION IS NOT A LAW FIRM AND DOES NOT PROVIDE
 LEGAL SERVICES. DISTRIBUTION OF THIS LICENSE DOES NOT CREATE AN
 ATTORNEY-CLIENT RELATIONSHIP. CREATIVE COMMONS PROVIDES THIS
 INFORMATION ON AN "AS-IS" BASIS. CREATIVE COMMONS MAKES NO WARRANTIES
 REGARDING THE INFORMATION PROVIDED, AND DISCLAIMS LIABILITY FOR
 DAMAGES RESULTING FROM ITS USE.
 .
 License
 .
 THE WORK (AS DEFINED BELOW) IS PROVIDED UNDER THE TERMS OF THIS CREATIVE
 COMMONS PUBLIC LICENSE ("CCPL" OR "LICENSE"). THE WORK IS PROTECTED BY
 COPYRIGHT AND/OR OTHER APPLICABLE LAW. ANY USE OF THE WORK OTHER THAN AS
 AUTHORIZED UNDER THIS LICENSE OR COPYRIGHT LAW IS PROHIBITED.
 .
 BY EXERCISING ANY RIGHTS TO THE WORK PROVIDED HERE, YOU ACCEPT AND AGREE
 TO BE BOUND BY THE TERMS OF THIS LICENSE. TO THE EXTENT THIS LICENSE MAY
 BE CONSIDERED TO BE A CONTRACT, THE LICENSOR GRANTS YOU THE RIGHTS
 CONTAINED HERE IN CONSIDERATION OF YOUR ACCEPTANCE OF SUCH TERMS AND
 CONDITIONS.
 .
 1. Definitions
 .
 a. "Adaptation" means a work based upon the Work, or upon the Work and
 other pre-existing works, such as a translation, adaptation,
 derivative work, arrangement of music or other alterations of a
 literary or artistic work, or phonogram or performance and includes
 cinematographic adaptations or any other form in which the Work may be
 recast, transformed, or adapted including in any form recognizably
 derived from the original, except that a work that constitutes a
 Collection will not be considered an Adaptation for the purpose of
 this License. For the avoidance of doubt, where the Work is a musical
 work, performance or phonogram, the synchronization of the Work in
 timed-relation with a moving image ("synching") will be considered an
 Adaptation for the purpose of this License.
 .
 b. "Collection" means a collection of literary or artistic works, such as
 encyclopedias and anthologies, or performances, phonograms or
 broadcasts, or other works or subject matter other than works listed
 in Section 1(f) below, which, by reason of the selection and
 arrangement of their contents, constitute intellectual creations, in
 which the Work is included in its entirety in unmodified form along
 with one or more other contributions, each constituting separate and
 independent works in themselves, which together are assembled into a
 collective whole. A work that constitutes a Collection will not be
 considered an Adaptation (as defined below) for the purposes of this
 License.
 .
 c. "Creative Commons Compatible License" means a license that is listed
 at https://creativecommons.org/compatiblelicenses that has been
 approved by Creative Commons as being essentially equivalent to this
 License, including, at a minimum, because that license: (i) contains
 terms that have the same purpose, meaning and effect as the License
 Elements of this License; and, (ii) explicitly permits the relicensing
 of adaptations of works made available under that license under this
 License or a Creative Commons jurisdiction license with the same
 License Elements as this License.
 .
 d. "Distribute" means to make available to the public the original and
 copies of the Work or Adaptation, as appropriate, through sale or
 other transfer of ownership.
 .
 e. "License Elements" means the following high-level license attributes
 as selected by Licensor and indicated in the title of this License:
 Attribution, ShareAlike.
 .
 f. "Licensor" means the individual, individuals, entity or entities that
 offer(s) the Work under the terms of this License.
 .
 g. "Original Author" means, in the case of a literary or artistic work,
 the individual, individuals, entity or entities who created the Work
 or if no individual or entity can be identified, the publisher; and in
 addition (i) in the case of a performance the actors, singers,
 musicians, dancers, and other persons who act, sing, deliver, declaim,
 play in, interpret or otherwise perform literary or artistic works or
 expressions of folklore; (ii) in the case of a phonogram the producer
 being the person or legal entity who first fixes the sounds of a
 performance or other sounds; and, (iii) in the case of broadcasts, the
 organization that transmits the broadcast.
 .
 h. "Work" means the literary and/or artistic work offered under the terms
 of this License including without limitation any production in the
 literary, scientific and artistic domain, whatever may be the mode or
 form of its expression including digital form, such as a book,
 pamphlet and other writing; a lecture, address, sermon or other work
 of the same nature; a dramatic or dramatico-musical work; a
 choreographic work or entertainment in dumb show; a musical
 composition with or without words; a cinematographic work to which are
 assimilated works expressed by a process analogous to cinematography;
 a work of drawing, painting, architecture, sculpture, engraving or
 lithography; a photographic work to which are assimilated works
 expressed by a process analogous to photography; a work of applied
 art; an illustration, map, plan, sketch or three-dimensional work
 relative to geography, topography, architecture or science; a
 performance; a broadcast; a phonogram; a compilation of data to the
 extent it is protected as a copyrightable work; or a work performed by
 a variety or circus performer to the extent it is not otherwise
 considered a literary or artistic work.
 .
 i. "You" means an individual or entity exercising rights under this
 License who has not previously violated the terms of this License with
 respect to the Work, or who has received express permission from the
 Licensor to exercise rights under this License despite a previous
 violation.
 .
 j. "Publicly Perform" means to perform public recitations of the Work and
 to communicate to the public those public recitations, by any means or
 process, including by wire or wireless means or public digital
 performances; to make available to the public Works in such a way that
 members of the public may access these Works from a place and at a
 place individually chosen by them; to perform the Work to the public
 by any means or process and the communication to the public of the
 performances of the Work, including by public digital performance; to
 broadcast and rebroadcast the Work by any means including signs,
 sounds or images.
 .
 k. "Reproduce" means to make copies of the Work by any means including
 without limitation by sound or visual recordings and the right of
 fixation and reproducing fixations of the Work, including storage of a
 protected performance or phonogram in digital form or other electronic
 medium.
 .
 2. Fair Dealing Rights. Nothing in this License is intended to reduce,
 limit, or restrict any uses free from copyright or rights arising from
 limitations or exceptions that are provided for in connection with the
 copyright protection under copyright law or other applicable laws.
 .
 3. License Grant. Subject to the terms and conditions of this License,
 Licensor hereby grants You a worldwide, royalty-free, non-exclusive,
 perpetual (for the duration of the applicable copyright) license to
 exercise the rights in the Work as stated below:
 .
 a. to Reproduce the Work, to incorporate the Work into one or more
 Collections, and to Reproduce the Work as incorporated in the
 Collections;
 .
 b. to create and Reproduce Adaptations provided that any such Adaptation,
 including any translation in any medium, takes reasonable steps to
 clearly label, demarcate or otherwise identify that changes were made
 to the original Work. For example, a translation could be marked "The
 original work was translated from English to Spanish," or a
 modification could indicate "The original work has been modified.";
 .
 c. to Distribute and Publicly Perform the Work including as incorporated
 in Collections; and,
 .
 d. to Distribute and Publicly Perform Adaptations.
 .
 e. For the avoidance of doubt:
 .
 i. Non-waivable Compulsory License Schemes. In those jurisdictions in
 which the right to collect royalties through any statutory or
 compulsory licensing scheme cannot be waived, the Licensor
 reserves the exclusive right to collect such royalties for any
 exercise by You of the rights granted under this License;
 .
 ii. Waivable Compulsory License Schemes. In those jurisdictions in
 which the right to collect royalties through any statutory or
 compulsory licensing scheme can be waived, the Licensor waives the
 exclusive right to collect such royalties for any exercise by You
 of the rights granted under this License; and,
 .
 iii. Voluntary License Schemes. The Licensor waives the right to
 collect royalties, whether individually or, in the event that the
 Licensor is a member of a collecting society that administers
 voluntary licensing schemes, via that society, from any exercise
 by You of the rights granted under this License.
 .
 The above rights may be exercised in all media and formats whether now
 known or hereafter devised. The above rights include the right to make
 such modifications as are technically necessary to exercise the rights in
 other media and formats. Subject to Section 8(f), all rights not expressly
 granted by Licensor are hereby reserved.
 .
 4. Restrictions. The license granted in Section 3 above is expressly made
 subject to and limited by the following restrictions:
 .
 a. You may Distribute or Publicly Perform the Work only under the terms
 of this License. You must include a copy of, or the Uniform Resource
 Identifier (URI) for, this License with every copy of the Work You
 Distribute or Publicly Perform. You may not offer or impose any terms
 on the Work that restrict the terms of this License or the ability of
 the recipient of the Work to exercise the rights granted to that
 recipient under the terms of the License. You may not sublicense the
 Work. You must keep intact all notices that refer to this License and
 to the disclaimer of warranties with every copy of the Work You
 Distribute or Publicly Perform. When You Distribute or Publicly
 Perform the Work, You may not impose any effective technological
 measures on the Work that restrict the ability of a recipient of the
 Work from You to exercise the rights granted to that recipient under
 the terms of the License. This Section 4(a) applies to the Work as
 incorporated in a Collection, but this does not require the Collection
 apart from the Work itself to be made subject to the terms of this
 License. If You create a Collection, upon notice from any Licensor You
 must, to the extent practicable, remove from the Collection any credit
 as required by Section 4(c), as requested. If You create an
 Adaptation, upon notice from any Licensor You must, to the extent
 practicable, remove from the Adaptation any credit as required by
 Section 4(c), as requested.
 .
 b. You may Distribute or Publicly Perform an Adaptation only under the
 terms of: (i) this License; (ii) a later version of this License with
 the same License Elements as this License; (iii) a Creative Commons
 jurisdiction license (either this or a later license version) that
 contains the same License Elements as this License (e.g.,
 Attribution-ShareAlike 3.0 US)); (iv) a Creative Commons Compatible
 License. If you license the Adaptation under one of the licenses
 mentioned in (iv), you must comply with the terms of that license. If
 you license the Adaptation under the terms of any of the licenses
 mentioned in (i), (ii) or (iii) (the "Applicable License"), you must
 comply with the terms of the Applicable License generally and the
 following provisions: (I) You must include a copy of, or the URI for,
 the Applicable License with every copy of each Adaptation You
 Distribute or Publicly Perform; (II) You may not offer or impose any
 terms on the Adaptation that restrict the terms of the Applicable
 License or the ability of the recipient of the Adaptation to exercise
 the rights granted to that recipient under the terms of the Applicable
 License; (III) You must keep intact all notices that refer to the
 Applicable License and to the disclaimer of warranties with every copy
 of the Work as included in the Adaptation You Distribute or Publicly
 Perform; (IV) when You Distribute or Publicly Perform the Adaptation,
 You may not impose any effective technological measures on the
 Adaptation that restrict the ability of a recipient of the Adaptation
 from You to exercise the rights granted to that recipient under the
 terms of the Applicable License. This Section 4(b) applies to the
 Adaptation as incorporated in a Collection, but this does not require
 the Collection apart from the Adaptation itself to be made subject to
 the terms of the Applicable License.
 .
 c. If You Distribute, or Publicly Perform the Work or any Adaptations or
 Collections, You must, unless a request has been made pursuant to
 Section 4(a), keep intact all copyright notices for the Work and
 provide, reasonable to the medium or means You are utilizing: (i) the
 name of the Original Author (or pseudonym, if applicable) if supplied,
 and/or if the Original Author and/or Licensor designate another party
 or parties (e.g., a sponsor institute, publishing entity, journal) for
 attribution ("Attribution Parties") in Licensor's copyright notice,
 terms of service or by other reasonable means, the name of such party
 or parties; (ii) the title of the Work if supplied; (iii) to the
 extent reasonably practicable, the URI, if any, that Licensor
 specifies to be associated with the Work, unless such URI does not
 refer to the copyright notice or licensing information for the Work;
 and (iv) , consistent with Ssection 3(b), in the case of an
 Adaptation, a credit identifying the use of the Work in the Adaptation
 (e.g., "French translation of the Work by Original Author," or
 "Screenplay based on original Work by Original Author"). The credit
 required by this Section 4(c) may be implemented in any reasonable
 manner; provided, however, that in the case of a Adaptation or
 Collection, at a minimum such credit will appear, if a credit for all
 contributing authors of the Adaptation or Collection appears, then as
 part of these credits and in a manner at least as prominent as the
 credits for the other contributing authors. For the avoidance of
 doubt, You may only use the credit required by this Section for the
 purpose of attribution in the manner set out above and, by exercising
 Your rights under this License, You may not implicitly or explicitly
 assert or imply any connection with, sponsorship or endorsement by the
 Original Author, Licensor and/or Attribution Parties, as appropriate,
 of You or Your use of the Work, without the separate, express prior
 written permission of the Original Author, Licensor and/or Attribution
 Parties.
 .
 d. Except as otherwise agreed in writing by the Licensor or as may be
 otherwise permitted by applicable law, if You Reproduce, Distribute or
 Publicly Perform the Work either by itself or as part of any
 Adaptations or Collections, You must not distort, mutilate, modify or
 take other derogatory action in relation to the Work which would be
 prejudicial to the Original Author's honor or reputation. Licensor
 agrees that in those jurisdictions (e.g. Japan), in which any exercise
 of the right granted in Section 3(b) of this License (the right to
 make Adaptations) would be deemed to be a distortion, mutilation,
 modification or other derogatory action prejudicial to the Original
 Author's honor and reputation, the Licensor will waive or not assert,
 as appropriate, this Section, to the fullest extent permitted by the
 applicable national law, to enable You to reasonably exercise Your
 right under Section 3(b) of this License (right to make Adaptations)
 but not otherwise.
 .
 5. Representations, Warranties and Disclaimer
 .
 UNLESS OTHERWISE MUTUALLY AGREED TO BY THE PARTIES IN WRITING, LICENSOR
 OFFERS THE WORK AS-IS AND MAKES NO REPRESENTATIONS OR WARRANTIES OF ANY
 KIND CONCERNING THE WORK, EXPRESS, IMPLIED, STATUTORY OR OTHERWISE,
 INCLUDING, WITHOUT LIMITATION, WARRANTIES OF TITLE, MERCHANTIBILITY,
 FITNESS FOR A PARTICULAR PURPOSE, NONINFRINGEMENT, OR THE ABSENCE OF
 LATENT OR OTHER DEFECTS, ACCURACY, OR THE PRESENCE OF ABSENCE OF ERRORS,
 WHETHER OR NOT DISCOVERABLE. SOME JURISDICTIONS DO NOT ALLOW THE EXCLUSION
 OF IMPLIED WARRANTIES, SO SUCH EXCLUSION MAY NOT APPLY TO YOU.
 .
 6. Limitation on Liability. EXCEPT TO THE EXTENT REQUIRED BY APPLICABLE
 LAW, IN NO EVENT WILL LICENSOR BE LIABLE TO YOU ON ANY LEGAL THEORY FOR
 ANY SPECIAL, INCIDENTAL, CONSEQUENTIAL, PUNITIVE OR EXEMPLARY DAMAGES
 ARISING OUT OF THIS LICENSE OR THE USE OF THE WORK, EVEN IF LICENSOR HAS
 BEEN ADVISED OF THE POSSIBILITY OF SUCH DAMAGES.
 .
 7. Termination
 .
 a. This License and the rights granted hereunder will terminate
 automatically upon any breach by You of the terms of this License.
 Individuals or entities who have received Adaptations or Collections
 from You under this License, however, will not have their licenses
 terminated provided such individuals or entities remain in full
 compliance with those licenses. Sections 1, 2, 5, 6, 7, and 8 will
 survive any termination of this License.
 .
 b. Subject to the above terms and conditions, the license granted here is
 perpetual (for the duration of the applicable copyright in the Work).
 Notwithstanding the above, Licensor reserves the right to release the
 Work under different license terms or to stop distributing the Work at
 any time; provided, however that any such election will not serve to
 withdraw this License (or any other license that has been, or is
 required to be, granted under the terms of this License), and this
 License will continue in full force and effect unless terminated as
 stated above.
 .
 8. Miscellaneous
 .
 a. Each time You Distribute or Publicly Perform the Work or a Collection,
 the Licensor offers to the recipient a license to the Work on the same
 terms and conditions as the license granted to You under this License.
 .
 b. Each time You Distribute or Publicly Perform an Adaptation, Licensor
 offers to the recipient a license to the original Work on the same
 terms and conditions as the license granted to You under this License.
 .
 c. If any provision of this License is invalid or unenforceable under
 applicable law, it shall not affect the validity or enforceability of
 the remainder of the terms of this License, and without further action
 by the parties to this agreement, such provision shall be reformed to
 the minimum extent necessary to make such provision valid and
 enforceable.
 .
 d. No term or provision of this License shall be deemed waived and no
 breach consented to unless such waiver or consent shall be in writing
 and signed by the party to be charged with such waiver or consent.
 .
 e. This License constitutes the entire agreement between the parties with
 respect to the Work licensed here. There are no understandings,
 agreements or representations with respect to the Work not specified
 here. Licensor shall not be bound by any additional provisions that
 may appear in any communication from You. This License may not be
 modified without the mutual written agreement of the Licensor and You.
 .
 f. The rights granted under, and the subject matter referenced, in this
 License were drafted utilizing the terminology of the Berne Convention
 for the Protection of Literary and Artistic Works (as amended on
 September 28, 1979), the Rome Convention of 1961, the WIPO Copyright
 Treaty of 1996, the WIPO Performances and Phonograms Treaty of 1996
 and the Universal Copyright Convention (as revised on July 24, 1971).
 These rights and subject matter take effect in the relevant
 jurisdiction in which the License terms are sought to be enforced
 according to the corresponding provisions of the implementation of
 those treaty provisions in the applicable national law. If the
 standard suite of rights granted under applicable copyright law
 includes additional rights not granted under this License, such
 additional rights are deemed to be included in the License; this
 License is not intended to restrict the license of any rights under
 applicable law.

License: GPL-2
 Version 2, June 1991
 .
 Copyright (C) 1989, 1991 Free Software Foundation, Inc.,
 51 Franklin Street, Fifth Floor, Boston, MA 02110-1301 USA
 Everyone is permitted to copy and distribute verbatim copies
 of this license document, but changing it is not allowed.
 .
 Preamble
 .
 The licenses for most software are designed to take away your
 freedom to share and change it.  By contrast, the GNU General Public
 License is intended to guarantee your freedom to share and change free
 software--to make sure the software is free for all its users.  This
 General Public License applies to most of the Free Software
 Foundation's software and to any other program whose authors commit to
 using it.  (Some other Free Software Foundation software is covered by
 the GNU Lesser General Public License instead.)  You can apply it to
 your programs, too.
 .
 When we speak of free software, we are referring to freedom, not
 price.  Our General Public Licenses are designed to make sure that you
 have the freedom to distribute copies of free software (and charge for
 this service if you wish), that you receive source code or can get it
 if you want it, that you can change the software or use pieces of it
 in new free programs; and that you know you can do these things.
 .
 To protect your rights, we need to make restrictions that forbid
 anyone to deny you these rights or to ask you to surrender the rights.
 These restrictions translate to certain responsibilities for you if you
 distribute copies of the software, or if you modify it.
 .
 For example, if you distribute copies of such a program, whether
 gratis or for a fee, you must give the recipients all the rights that
 you have.  You must make sure that they, too, receive or can get the
 source code.  And you must show them these terms so they know their
 rights.
 .
 We protect your rights with two steps: (1) copyright the software, and
 (2) offer you this license which gives you legal permission to copy,
 distribute and/or modify the software.
 .
 Also, for each author's protection and ours, we want to make certain
 that everyone understands that there is no warranty for this free
 software.  If the software is modified by someone else and passed on, we
 want its recipients to know that what they have is not the original, so
 that any problems introduced by others will not reflect on the original
 authors' reputations.
 .
 Finally, any free program is threatened constantly by software
 patents.  We wish to avoid the danger that redistributors of a free
 program will individually obtain patent licenses, in effect making the
 program proprietary.  To prevent this, we have made it clear that any
 patent must be licensed for everyone's free use or not licensed at all.
 .
 The precise terms and conditions for copying, distribution and
 modification follow.
 .
 GNU GENERAL PUBLIC LICENSE
 TERMS AND CONDITIONS FOR COPYING, DISTRIBUTION AND MODIFICATION
 .
 0. This License applies to any program or other work which contains
 a notice placed by the copyright holder saying it may be distributed
 under the terms of this General Public License.  The "Program", below,
 refers to any such program or work, and a "work based on the Program"
 means either the Program or any derivative work under copyright law:
 that is to say, a work containing the Program or a portion of it,
 either verbatim or with modifications and/or translated into another
 language.  (Hereinafter, translation is included without limitation in
 the term "modification".)  Each licensee is addressed as "you".
 .
 Activities other than copying, distribution and modification are not
 covered by this License; they are outside its scope.  The act of
 running the Program is not restricted, and the output from the Program
 is covered only if its contents constitute a work based on the
 Program (independent of having been made by running the Program).
 Whether that is true depends on what the Program does.
 .
 1. You may copy and distribute verbatim copies of the Program's
 source code as you receive it, in any medium, provided that you
 conspicuously and appropriately publish on each copy an appropriate
 copyright notice and disclaimer of warranty; keep intact all the
 notices that refer to this License and to the absence of any warranty;
 and give any other recipients of the Program a copy of this License
 along with the Program.
 .
 You may charge a fee for the physical act of transferring a copy, and
 you may at your option offer warranty protection in exchange for a fee.
 .
 2. You may modify your copy or copies of the Program or any portion
 of it, thus forming a work based on the Program, and copy and
 distribute such modifications or work under the terms of Section 1
 above, provided that you also meet all of these conditions:
 .
 a) You must cause the modified files to carry prominent notices
 stating that you changed the files and the date of any change.
 .
 b) You must cause any work that you distribute or publish, that in
 whole or in part contains or is derived from the Program or any
 part thereof, to be licensed as a whole at no charge to all third
 parties under the terms of this License.
 .
 c) If the modified program normally reads commands interactively
 when run, you must cause it, when started running for such
 interactive use in the most ordinary way, to print or display an
 announcement including an appropriate copyright notice and a
 notice that there is no warranty (or else, saying that you provide
 a warranty) and that users may redistribute the program under
 these conditions, and telling the user how to view a copy of this
 License.  (Exception: if the Program itself is interactive but
 does not normally print such an announcement, your work based on
 the Program is not required to print an announcement.)
 .
 These requirements apply to the modified work as a whole.  If
 identifiable sections of that work are not derived from the Program,
 and can be reasonably considered independent and separate works in
 themselves, then this License, and its terms, do not apply to those
 sections when you distribute them as separate works.  But when you
 distribute the same sections as part of a whole which is a work based
 on the Program, the distribution of the whole must be on the terms of
 this License, whose permissions for other licensees extend to the
 entire whole, and thus to each and every part regardless of who wrote it.
 .
 Thus, it is not the intent of this section to claim rights or contest
 your rights to work written entirely by you; rather, the intent is to
 exercise the right to control the distribution of derivative or
 collective works based on the Program.
 .
 In addition, mere aggregation of another work not based on the Program
 with the Program (or with a work based on the Program) on a volume of
 a storage or distribution medium does not bring the other work under
 the scope of this License.
 .
 3. You may copy and distribute the Program (or a work based on it,
 under Section 2) in object code or executable form under the terms of
 Sections 1 and 2 above provided that you also do one of the following:
 .
 a) Accompany it with the complete corresponding machine-readable
 source code, which must be distributed under the terms of Sections
 1 and 2 above on a medium customarily used for software interchange; or,
 .
 b) Accompany it with a written offer, valid for at least three
 years, to give any third party, for a charge no more than your
 cost of physically performing source distribution, a complete
 machine-readable copy of the corresponding source code, to be
 distributed under the terms of Sections 1 and 2 above on a medium
 customarily used for software interchange; or,
 .
 c) Accompany it with the information you received as to the offer
 to distribute corresponding source code.  (This alternative is
 allowed only for noncommercial distribution and only if you
 received the program in object code or executable form with such
 an offer, in accord with Subsection b above.)
 .
 The source code for a work means the preferred form of the work for
 making modifications to it.  For an executable work, complete source
 code means all the source code for all modules it contains, plus any
 associated interface definition files, plus the scripts used to
 control compilation and installation of the executable.  However, as a
 special exception, the source code distributed need not include
 anything that is normally distributed (in either source or binary
 form) with the major components (compiler, kernel, and so on) of the
 operating system on which the executable runs, unless that component
 itself accompanies the executable.
 .
 If distribution of executable or object code is made by offering
 access to copy from a designated place, then offering equivalent
 access to copy the source code from the same place counts as
 distribution of the source code, even though third parties are not
 compelled to copy the source along with the object code.
 .
 4. You may not copy, modify, sublicense, or distribute the Program
 except as expressly provided under this License.  Any attempt
 otherwise to copy, modify, sublicense or distribute the Program is
 void, and will automatically terminate your rights under this License.
 However, parties who have received copies, or rights, from you under
 this License will not have their licenses terminated so long as such
 parties remain in full compliance.
 .
 5. You are not required to accept this License, since you have not
 signed it.  However, nothing else grants you permission to modify or
 distribute the Program or its derivative works.  These actions are
 prohibited by law if you do not accept this License.  Therefore, by
 modifying or distributing the Program (or any work based on the
 Program), you indicate your acceptance of this License to do so, and
 all its terms and conditions for copying, distributing or modifying
 the Program or works based on it.
 .
 6. Each time you redistribute the Program (or any work based on the
 Program), the recipient automatically receives a license from the
 original licensor to copy, distribute or modify the Program subject to
 these terms and conditions.  You may not impose any further
 restrictions on the recipients' exercise of the rights granted herein.
 You are not responsible for enforcing compliance by third parties to
 this License.
 .
 7. If, as a consequence of a court judgment or allegation of patent
 infringement or for any other reason (not limited to patent issues),
 conditions are imposed on you (whether by court order, agreement or
 otherwise) that contradict the conditions of this License, they do not
 excuse you from the conditions of this License.  If you cannot
 distribute so as to satisfy simultaneously your obligations under this
 License and any other pertinent obligations, then as a consequence you
 may not distribute the Program at all.  For example, if a patent
 license would not permit royalty-free redistribution of the Program by
 all those who receive copies directly or indirectly through you, then
 the only way you could satisfy both it and this License would be to
 refrain entirely from distribution of the Program.
 .
 If any portion of this section is held invalid or unenforceable under
 any particular circumstance, the balance of the section is intended to
 apply and the section as a whole is intended to apply in other
 circumstances.
 .
 It is not the purpose of this section to induce you to infringe any
 patents or other property right claims or to contest validity of any
 such claims; this section has the sole purpose of protecting the
 integrity of the free software distribution system, which is
 implemented by public license practices.  Many people have made
 generous contributions to the wide range of software distributed
 through that system in reliance on consistent application of that
 system; it is up to the author/donor to decide if he or she is willing
 to distribute software through any other system and a licensee cannot
 impose that choice.
 .
 This section is intended to make thoroughly clear what is believed to
 be a consequence of the rest of this License.
 .
 8. If the distribution and/or use of the Program is restricted in
 certain countries either by patents or by copyrighted interfaces, the
 original copyright holder who places the Program under this License
 may add an explicit geographical distribution limitation excluding
 those countries, so that distribution is permitted only in or among
 countries not thus excluded.  In such case, this License incorporates
 the limitation as if written in the body of this License.
 .
 9. The Free Software Foundation may publish revised and/or new versions
 of the General Public License from time to time.  Such new versions will
 be similar in spirit to the present version, but may differ in detail to
 address new problems or concerns.
 .
 Each version is given a distinguishing version number.  If the Program
 specifies a version number of this License which applies to it and "any
 later version", you have the option of following the terms and conditions
 either of that version or of any later version published by the Free
 Software Foundation.  If the Program does not specify a version number of
 this License, you may choose any version ever published by the Free Software
 Foundation.
 .
 10. If you wish to incorporate parts of the Program into other free
 programs whose distribution conditions are different, write to the author
 to ask for permission.  For software which is copyrighted by the Free
 Software Foundation, write to the Free Software Foundation; we sometimes
 make exceptions for this.  Our decision will be guided by the two goals
 of preserving the free status of all derivatives of our free software and
 of promoting the sharing and reuse of software generally.
 .
 11. BECAUSE THE PROGRAM IS LICENSED FREE OF CHARGE, THERE IS NO WARRANTY
 FOR THE PROGRAM, TO THE EXTENT PERMITTED BY APPLICABLE LAW.  EXCEPT WHEN
 OTHERWISE STATED IN WRITING THE COPYRIGHT HOLDERS AND/OR OTHER PARTIES
 PROVIDE THE PROGRAM "AS IS" WITHOUT WARRANTY OF ANY KIND, EITHER EXPRESSED
 OR IMPLIED, INCLUDING, BUT NOT LIMITED TO, THE IMPLIED WARRANTIES OF
 MERCHANTABILITY AND FITNESS FOR A PARTICULAR PURPOSE.  THE ENTIRE RISK AS
 TO THE QUALITY AND PERFORMANCE OF THE PROGRAM IS WITH YOU.  SHOULD THE
 PROGRAM PROVE DEFECTIVE, YOU ASSUME THE COST OF ALL NECESSARY SERVICING,
 REPAIR OR CORRECTION.
 .
 12. IN NO EVENT UNLESS REQUIRED BY APPLICABLE LAW OR AGREED TO IN WRITING
 WILL ANY COPYRIGHT HOLDER, OR ANY OTHER PARTY WHO MAY MODIFY AND/OR
 REDISTRIBUTE THE PROGRAM AS PERMITTED ABOVE, BE LIABLE TO YOU FOR DAMAGES,
 INCLUDING ANY GENERAL, SPECIAL, INCIDENTAL OR CONSEQUENTIAL DAMAGES ARISING
 OUT OF THE USE OR INABILITY TO USE THE PROGRAM (INCLUDING BUT NOT LIMITED
 TO LOSS OF DATA OR DATA BEING RENDERED INACCURATE OR LOSSES SUSTAINED BY
 YOU OR THIRD PARTIES OR A FAILURE OF THE PROGRAM TO OPERATE WITH ANY OTHER
 PROGRAMS), EVEN IF SUCH HOLDER OR OTHER PARTY HAS BEEN ADVISED OF THE
 POSSIBILITY OF SUCH DAMAGES.

License: CC-BY-3.0
 THE WORK (AS DEFINED BELOW) IS PROVIDED UNDER THE TERMS OF THIS CREATIVE COMMONS PUBLIC LICENSE ("CCPL" OR "LICENSE"). THE WORK IS PROTECTED BY COPYRIGHT AND/OR OTHER APPLICABLE LAW. ANY USE OF THE WORK OTHER THAN AS AUTHORIZED UNDER THIS LICENSE OR COPYRIGHT LAW IS PROHIBITED.
 .
 BY EXERCISING ANY RIGHTS TO THE WORK PROVIDED HERE, YOU ACCEPT AND AGREE TO BE BOUND BY THE TERMS OF THIS LICENSE. TO THE EXTENT THIS LICENSE MAY BE CONSIDERED TO BE A CONTRACT, THE LICENSOR GRANTS YOU THE RIGHTS CONTAINED HERE IN CONSIDERATION OF YOUR ACCEPTANCE OF SUCH TERMS AND CONDITIONS.
 .
 1. Definitions
 .
 "Adaptation" means a work based upon the Work, or upon the Work and other pre-existing works, such as a translation, adaptation, derivative work, arrangement of music or other alterations of a literary or artistic work, or phonogram or performance and includes cinematographic adaptations or any other form in which the Work may be recast, transformed, or adapted including in any form recognizably derived from the original, except that a work that constitutes a Collection will not be considered an Adaptation for the purpose of this License. For the avoidance of doubt, where the Work is a musical work, performance or phonogram, the synchronization of the Work in timed-relation with a moving image ("synching") will be considered an Adaptation for the purpose of this License.
 "Collection" means a collection of literary or artistic works, such as encyclopedias and anthologies, or performances, phonograms or broadcasts, or other works or subject matter other than works listed in Section 1(f) below, which, by reason of the selection and arrangement of their contents, constitute intellectual creations, in which the Work is included in its entirety in unmodified form along with one or more other contributions, each constituting separate and independent works in themselves, which together are assembled into a collective whole. A work that constitutes a Collection will not be considered an Adaptation (as defined above) for the purposes of this License.
 "Distribute" means to make available to the public the original and copies of the Work or Adaptation, as appropriate, through sale or other transfer of ownership.
 "Licensor" means the individual, individuals, entity or entities that offer(s) the Work under the terms of this License.
 "Original Author" means, in the case of a literary or artistic work, the individual, individuals, entity or entities who created the Work or if no individual or entity can be identified, the publisher; and in addition (i) in the case of a performance the actors, singers, musicians, dancers, and other persons who act, sing, deliver, declaim, play in, interpret or otherwise perform literary or artistic works or expressions of folklore; (ii) in the case of a phonogram the producer being the person or legal entity who first fixes the sounds of a performance or other sounds; and, (iii) in the case of broadcasts, the organization that transmits the broadcast.
 "Work" means the literary and/or artistic work offered under the terms of this License including without limitation any production in the literary, scientific and artistic domain, whatever may be the mode or form of its expression including digital form, such as a book, pamphlet and other writing; a lecture, address, sermon or other work of the same nature; a dramatic or dramatico-musical work; a choreographic work or entertainment in dumb show; a musical composition with or without words; a cinematographic work to which are assimilated works expressed by a process analogous to cinematography; a work of drawing, painting, architecture, sculpture, engraving or lithography; a photographic work to which are assimilated works expressed by a process analogous to photography; a work of applied art; an illustration, map, plan, sketch or three-dimensional work relative to geography, topography, architecture or science; a performance; a broadcast; a phonogram; a compilation of data to the extent it is protected as a copyrightable work; or a work performed by a variety or circus performer to the extent it is not otherwise considered a literary or artistic work.
 "You" means an individual or entity exercising rights under this License who has not previously violated the terms of this License with respect to the Work, or who has received express permission from the Licensor to exercise rights under this License despite a previous violation.
 "Publicly Perform" means to perform public recitations of the Work and to communicate to the public those public recitations, by any means or process, including by wire or wireless means or public digital performances; to make available to the public Works in such a way that members of the public may access these Works from a place and at a place individually chosen by them; to perform the Work to the public by any means or process and the communication to the public of the performances of the Work, including by public digital performance; to broadcast and rebroadcast the Work by any means including signs, sounds or images.
 "Reproduce" means to make copies of the Work by any means including without limitation by sound or visual recordings and the right of fixation and reproducing fixations of the Work, including storage of a protected performance or phonogram in digital form or other electronic medium.
 .
 2. Fair Dealing Rights. Nothing in this License is intended to reduce, limit, or restrict any uses free from copyright or rights arising from limitations or exceptions that are provided for in connection with the copyright protection under copyright law or other applicable laws.
 .
 3. License Grant. Subject to the terms and conditions of this License, Licensor hereby grants You a worldwide, royalty-free, non-exclusive, perpetual (for the duration of the applicable copyright) license to exercise the rights in the Work as stated below:
 .
 to Reproduce the Work, to incorporate the Work into one or more Collections, and to Reproduce the Work as incorporated in the Collections;
 to create and Reproduce Adaptations provided that any such Adaptation, including any translation in any medium, takes reasonable steps to clearly label, demarcate or otherwise identify that changes were made to the original Work. For example, a translation could be marked "The original work was translated from English to Spanish," or a modification could indicate "The original work has been modified.";
 to Distribute and Publicly Perform the Work including as incorporated in Collections; and,
 to Distribute and Publicly Perform Adaptations.
 .
 For the avoidance of doubt:
 Non-waivable Compulsory License Schemes. In those jurisdictions in which the right to collect royalties through any statutory or compulsory licensing scheme cannot be waived, the Licensor reserves the exclusive right to collect such royalties for any exercise by You of the rights granted under this License;
 Waivable Compulsory License Schemes. In those jurisdictions in which the right to collect royalties through any statutory or compulsory licensing scheme can be waived, the Licensor waives the exclusive right to collect such royalties for any exercise by You of the rights granted under this License; and,
 Voluntary License Schemes. The Licensor waives the right to collect royalties, whether individually or, in the event that the Licensor is a member of a collecting society that administers voluntary licensing schemes, via that society, from any exercise by You of the rights granted under this License.
 .
 The above rights may be exercised in all media and formats whether now known or hereafter devised. The above rights include the right to make such modifications as are technically necessary to exercise the rights in other media and formats. Subject to Section 8(f), all rights not expressly granted by Licensor are hereby reserved.
 .
 4. Restrictions. The license granted in Section 3 above is expressly made subject to and limited by the following restrictions:
 .
 You may Distribute or Publicly Perform the Work only under the terms of this License. You must include a copy of, or the Uniform Resource Identifier (URI) for, this License with every copy of the Work You Distribute or Publicly Perform. You may not offer or impose any terms on the Work that restrict the terms of this License or the ability of the recipient of the Work to exercise the rights granted to that recipient under the terms of the License. You may not sublicense the Work. You must keep intact all notices that refer to this License and to the disclaimer of warranties with every copy of the Work You Distribute or Publicly Perform. When You Distribute or Publicly Perform the Work, You may not impose any effective technological measures on the Work that restrict the ability of a recipient of the Work from You to exercise the rights granted to that recipient under the terms of the License. This Section 4(a) applies to the Work as incorporated in a Collection, but this does not require the Collection apart from the Work itself to be made subject to the terms of this License. If You create a Collection, upon notice from any Licensor You must, to the extent practicable, remove from the Collection any credit as required by Section 4(b), as requested. If You create an Adaptation, upon notice from any Licensor You must, to the extent practicable, remove from the Adaptation any credit as required by Section 4(b), as requested.
 If You Distribute, or Publicly Perform the Work or any Adaptations or Collections, You must, unless a request has been made pursuant to Section 4(a), keep intact all copyright notices for the Work and provide, reasonable to the medium or means You are utilizing: (i) the name of the Original Author (or pseudonym, if applicable) if supplied, and/or if the Original Author and/or Licensor designate another party or parties (e.g., a sponsor institute, publishing entity, journal) for attribution ("Attribution Parties") in Licensor's copyright notice, terms of service or by other reasonable means, the name of such party or parties; (ii) the title of the Work if supplied; (iii) to the extent reasonably practicable, the URI, if any, that Licensor specifies to be associated with the Work, unless such URI does not refer to the copyright notice or licensing information for the Work; and (iv) , consistent with Section 3(b), in the case of an Adaptation, a credit identifying the use of the Work in the Adaptation (e.g., "French translation of the Work by Original Author," or "Screenplay based on original Work by Original Author"). The credit required by this Section 4 (b) may be implemented in any reasonable manner; provided, however, that in the case of a Adaptation or Collection, at a minimum such credit will appear, if a credit for all contributing authors of the Adaptation or Collection appears, then as part of these credits and in a manner at least as prominent as the credits for the other contributing authors. For the avoidance of doubt, You may only use the credit required by this Section for the purpose of attribution in the manner set out above and, by exercising Your rights under this License, You may not implicitly or explicitly assert or imply any connection with, sponsorship or endorsement by the Original Author, Licensor and/or Attribution Parties, as appropriate, of You or Your use of the Work, without the separate, express prior written permission of the Original Author, Licensor and/or Attribution Parties.
 Except as otherwise agreed in writing by the Licensor or as may be otherwise permitted by applicable law, if You Reproduce, Distribute or Publicly Perform the Work either by itself or as part of any Adaptations or Collections, You must not distort, mutilate, modify or take other derogatory action in relation to the Work which would be prejudicial to the Original Author's honor or reputation. Licensor agrees that in those jurisdictions (e.g. Japan), in which any exercise of the right granted in Section 3(b) of this License (the right to make Adaptations) would be deemed to be a distortion, mutilation, modification or other derogatory action prejudicial to the Original Author's honor and reputation, the Licensor will waive or not assert, as appropriate, this Section, to the fullest extent permitted by the applicable national law, to enable You to reasonably exercise Your right under Section 3(b) of this License (right to make Adaptations) but not otherwise.
 .
 5. Representations, Warranties and Disclaimer
 .
 UNLESS OTHERWISE MUTUALLY AGREED TO BY THE PARTIES IN WRITING, LICENSOR OFFERS THE WORK AS-IS AND MAKES NO REPRESENTATIONS OR WARRANTIES OF ANY KIND CONCERNING THE WORK, EXPRESS, IMPLIED, STATUTORY OR OTHERWISE, INCLUDING, WITHOUT LIMITATION, WARRANTIES OF TITLE, MERCHANTIBILITY, FITNESS FOR A PARTICULAR PURPOSE, NONINFRINGEMENT, OR THE ABSENCE OF LATENT OR OTHER DEFECTS, ACCURACY, OR THE PRESENCE OF ABSENCE OF ERRORS, WHETHER OR NOT DISCOVERABLE. SOME JURISDICTIONS DO NOT ALLOW THE EXCLUSION OF IMPLIED WARRANTIES, SO SUCH EXCLUSION MAY NOT APPLY TO YOU.
 .
 6. Limitation on Liability. EXCEPT TO THE EXTENT REQUIRED BY APPLICABLE LAW, IN NO EVENT WILL LICENSOR BE LIABLE TO YOU ON ANY LEGAL THEORY FOR ANY SPECIAL, INCIDENTAL, CONSEQUENTIAL, PUNITIVE OR EXEMPLARY DAMAGES ARISING OUT OF THIS LICENSE OR THE USE OF THE WORK, EVEN IF LICENSOR HAS BEEN ADVISED OF THE POSSIBILITY OF SUCH DAMAGES.
 .
 7. Termination
 .
 This License and the rights granted hereunder will terminate automatically upon any breach by You of the terms of this License. Individuals or entities who have received Adaptations or Collections from You under this License, however, will not have their licenses terminated provided such individuals or entities remain in full compliance with those licenses. Sections 1, 2, 5, 6, 7, and 8 will survive any termination of this License.
 Subject to the above terms and conditions, the license granted here is perpetual (for the duration of the applicable copyright in the Work). Notwithstanding the above, Licensor reserves the right to release the Work under different license terms or to stop distributing the Work at any time; provided, however that any such election will not serve to withdraw this License (or any other license that has been, or is required to be, granted under the terms of this License), and this License will continue in full force and effect unless terminated as stated above.
 .
 8. Miscellaneous
 .
 Each time You Distribute or Publicly Perform the Work or a Collection, the Licensor offers to the recipient a license to the Work on the same terms and conditions as the license granted to You under this License.
 Each time You Distribute or Publicly Perform an Adaptation, Licensor offers to the recipient a license to the original Work on the same terms and conditions as the license granted to You under this License.
 If any provision of this License is invalid or unenforceable under applicable law, it shall not affect the validity or enforceability of the remainder of the terms of this License, and without further action by the parties to this agreement, such provision shall be reformed to the minimum extent necessary to make such provision valid and enforceable.
 No term or provision of this License shall be deemed waived and no breach consented to unless such waiver or consent shall be in writing and signed by the party to be charged with such waiver or consent.
 This License constitutes the entire agreement between the parties with respect to the Work licensed here. There are no understandings, agreements or representations with respect to the Work not specified here. Licensor shall not be bound by any additional provisions that may appear in any communication from You. This License may not be modified without the mutual written agreement of the Licensor and You.
 The rights granted under, and the subject matter referenced, in this License were drafted utilizing the terminology of the Berne Convention for the Protection of Literary and Artistic Works (as amended on September 28, 1979), the Rome Convention of 1961, the WIPO Copyright Treaty of 1996, the WIPO Performances and Phonograms Treaty of 1996 and the Universal Copyright Convention (as revised on July 24, 1971). These rights and subject matter take effect in the relevant jurisdiction in which the License terms are sought to be enforced according to the corresponding provisions of the implementation of those treaty provisions in the applicable national law. If the standard suite of rights granted under applicable copyright law includes additional rights not granted under this License, such additional rights are deemed to be included in the License; this License is not intended to restrict the license of any rights under applicable law.

License: CC0
 The laws of most jurisdictions throughout the world automatically confer exclusive Copyright and Related Rights (defined below) upon the creator and subsequent owner(s) (each and all, an "owner") of an original work of authorship and/or a database (each, a "Work").
 .
 Certain owners wish to permanently relinquish those rights to a Work for the purpose of contributing to a commons of creative, cultural and scientific works ("Commons") that the public can reliably and without fear of later claims of infringement build upon, modify, incorporate in other works, reuse and redistribute as freely as possible in any form whatsoever and for any purposes, including without limitation commercial purposes. These owners may contribute to the Commons to promote the ideal of a free culture and the further production of creative, cultural and scientific works, or to gain reputation or greater distribution for their Work in part through the use and efforts of others.
 .
 For these and/or other purposes and motivations, and without any expectation of additional consideration or compensation, the person associating CC0 with a Work (the "Affirmer"), to the extent that he or she is an owner of Copyright and Related Rights in the Work, voluntarily elects to apply CC0 to the Work and publicly distribute the Work under its terms, with knowledge of his or her Copyright and Related Rights in the Work and the meaning and intended legal effect of CC0 on those rights.
 .
 1. Copyright and Related Rights. A Work made available under CC0 may be protected by copyright and related or neighboring rights ("Copyright and Related Rights"). Copyright and Related Rights include, but are not limited to, the following:
 .
 the right to reproduce, adapt, distribute, perform, display, communicate, and translate a Work;
 moral rights retained by the original author(s) and/or performer(s);
 publicity and privacy rights pertaining to a person's image or likeness depicted in a Work;
 rights protecting against unfair competition in regards to a Work, subject to the limitations in paragraph 4(a), below;
 rights protecting the extraction, dissemination, use and reuse of data in a Work;
 database rights (such as those arising under Directive 96/9/EC of the European Parliament and of the Council of 11 March 1996 on the legal protection of databases, and under any national implementation thereof, including any amended or successor version of such directive); and
 other similar, equivalent or corresponding rights throughout the world based on applicable law or treaty, and any national implementations thereof.
 .
 2. Waiver. To the greatest extent permitted by, but not in contravention of, applicable law, Affirmer hereby overtly, fully, permanently, irrevocably and unconditionally waives, abandons, and surrenders all of Affirmer's Copyright and Related Rights and associated claims and causes of action, whether now known or unknown (including existing as well as future claims and causes of action), in the Work (i) in all territories worldwide, (ii) for the maximum duration provided by applicable law or treaty (including future time extensions), (iii) in any current or future medium and for any number of copies, and (iv) for any purpose whatsoever, including without limitation commercial, advertising or promotional purposes (the "Waiver"). Affirmer makes the Waiver for the benefit of each member of the public at large and to the detriment of Affirmer's heirs and successors, fully intending that such Waiver shall not be subject to revocation, rescission, cancellation, termination, or any other legal or equitable action to disrupt the quiet enjoyment of the Work by the public as contemplated by Affirmer's express Statement of Purpose.
 .
 3. Public License Fallback. Should any part of the Waiver for any reason be judged legally invalid or ineffective under applicable law, then the Waiver shall be preserved to the maximum extent permitted taking into account Affirmer's express Statement of Purpose. In addition, to the extent the Waiver is so judged Affirmer hereby grants to each affected person a royalty-free, non transferable, non sublicensable, non exclusive, irrevocable and unconditional license to exercise Affirmer's Copyright and Related Rights in the Work (i) in all territories worldwide, (ii) for the maximum duration provided by applicable law or treaty (including future time extensions), (iii) in any current or future medium and for any number of copies, and (iv) for any purpose whatsoever, including without limitation commercial, advertising or promotional purposes (the "License"). The License shall be deemed effective as of the date CC0 was applied by Affirmer to the Work. Should any part of the License for any reason be judged legally invalid or ineffective under applicable law, such partial invalidity or ineffectiveness shall not invalidate the remainder of the License, and in such case Affirmer hereby affirms that he or she will not (i) exercise any of his or her remaining Copyright and Related Rights in the Work or (ii) assert any associated claims and causes of action with respect to the Work, in either case contrary to Affirmer's express Statement of Purpose.
 .
 4. Limitations and Disclaimers.
 .
 No trademark or patent rights held by Affirmer are waived, abandoned, surrendered, licensed or otherwise affected by this document.
 Affirmer offers the Work as-is and makes no representations or warranties of any kind concerning the Work, express, implied, statutory or otherwise, including without limitation warranties of title, merchantability, fitness for a particular purpose, non infringement, or the absence of latent or other defects, accuracy, or the present or absence of errors, whether or not discoverable, all to the greatest extent permissible under applicable law.
 Affirmer disclaims responsibility for clearing rights of other persons that may apply to the Work or any use thereof, including without limitation any person's Copyright and Related Rights in the Work. Further, Affirmer disclaims responsibility for obtaining any necessary consents, permissions or other rights required for any use of the Work.
 Affirmer understands and acknowledges that Creative Commons is not a party to this document and has no duty or obligation with respect to this CC0 or use of the Work.

License: CC-BY-2.0
 THE WORK (AS DEFINED BELOW) IS PROVIDED UNDER THE TERMS OF THIS CREATIVE COMMONS PUBLIC LICENSE ("CCPL" OR "LICENSE"). THE WORK IS PROTECTED BY COPYRIGHT AND/OR OTHER APPLICABLE LAW. ANY USE OF THE WORK OTHER THAN AS AUTHORIZED UNDER THIS LICENSE OR COPYRIGHT LAW IS PROHIBITED.
 .
 BY EXERCISING ANY RIGHTS TO THE WORK PROVIDED HERE, YOU ACCEPT AND AGREE TO BE BOUND BY THE TERMS OF THIS LICENSE. THE LICENSOR GRANTS YOU THE RIGHTS CONTAINED HERE IN CONSIDERATION OF YOUR ACCEPTANCE OF SUCH TERMS AND CONDITIONS.
 .
 1. Definitions
 .
 "Collective Work" means a work, such as a periodical issue, anthology or encyclopedia, in which the Work in its entirety in unmodified form, along with a number of other contributions, constituting separate and independent works in themselves, are assembled into a collective whole. A work that constitutes a Collective Work will not be considered a Derivative Work (as defined below) for the purposes of this License.
 "Derivative Work" means a work based upon the Work or upon the Work and other pre-existing works, such as a translation, musical arrangement, dramatization, fictionalization, motion picture version, sound recording, art reproduction, abridgment, condensation, or any other form in which the Work may be recast, transformed, or adapted, except that a work that constitutes a Collective Work will not be considered a Derivative Work for the purpose of this License. For the avoidance of doubt, where the Work is a musical composition or sound recording, the synchronization of the Work in timed-relation with a moving image ("synching") will be considered a Derivative Work for the purpose of this License.
 "Licensor" means the individual or entity that offers the Work under the terms of this License.
 "Original Author" means the individual or entity who created the Work.
 "Work" means the copyrightable work of authorship offered under the terms of this License.
 "You" means an individual or entity exercising rights under this License who has not previously violated the terms of this License with respect to the Work, or who has received express permission from the Licensor to exercise rights under this License despite a previous violation.
 .
 2. Fair Use Rights. Nothing in this license is intended to reduce, limit, or restrict any rights arising from fair use, first sale or other limitations on the exclusive rights of the copyright owner under copyright law or other applicable laws.
 .
 3. License Grant. Subject to the terms and conditions of this License, Licensor hereby grants You a worldwide, royalty-free, non-exclusive, perpetual (for the duration of the applicable copyright) license to exercise the rights in the Work as stated below:
 .
 to reproduce the Work, to incorporate the Work into one or more Collective Works, and to reproduce the Work as incorporated in the Collective Works;
 to create and reproduce Derivative Works;
 to distribute copies or phonorecords of, display publicly, perform publicly, and perform publicly by means of a digital audio transmission the Work including as incorporated in Collective Works;
 to distribute copies or phonorecords of, display publicly, perform publicly, and perform publicly by means of a digital audio transmission Derivative Works.
 .
 For the avoidance of doubt, where the work is a musical composition:
 Performance Royalties Under Blanket Licenses. Licensor waives the exclusive right to collect, whether individually or via a performance rights society (e.g. ASCAP, BMI, SESAC), royalties for the public performance or public digital performance (e.g. webcast) of the Work.
 Mechanical Rights and Statutory Royalties. Licensor waives the exclusive right to collect, whether individually or via a music rights agency or designated agent (e.g. Harry Fox Agency), royalties for any phonorecord You create from the Work ("cover version") and distribute, subject to the compulsory license created by 17 USC Section 115 of the US Copyright Act (or the equivalent in other jurisdictions).
 Webcasting Rights and Statutory Royalties. For the avoidance of doubt, where the Work is a sound recording, Licensor waives the exclusive right to collect, whether individually or via a performance-rights society (e.g. SoundExchange), royalties for the public digital performance (e.g. webcast) of the Work, subject to the compulsory license created by 17 USC Section 114 of the US Copyright Act (or the equivalent in other jurisdictions).
 .
 The above rights may be exercised in all media and formats whether now known or hereafter devised. The above rights include the right to make such modifications as are technically necessary to exercise the rights in other media and formats. All rights not expressly granted by Licensor are hereby reserved.
 .
 4. Restrictions.The license granted in Section 3 above is expressly made subject to and limited by the following restrictions:
 .
 You may distribute, publicly display, publicly perform, or publicly digitally perform the Work only under the terms of this License, and You must include a copy of, or the Uniform Resource Identifier for, this License with every copy or phonorecord of the Work You distribute, publicly display, publicly perform, or publicly digitally perform. You may not offer or impose any terms on the Work that alter or restrict the terms of this License or the recipients' exercise of the rights granted hereunder. You may not sublicense the Work. You must keep intact all notices that refer to this License and to the disclaimer of warranties. You may not distribute, publicly display, publicly perform, or publicly digitally perform the Work with any technological measures that control access or use of the Work in a manner inconsistent with the terms of this License Agreement. The above applies to the Work as incorporated in a Collective Work, but this does not require the Collective Work apart from the Work itself to be made subject to the terms of this License. If You create a Collective Work, upon notice from any Licensor You must, to the extent practicable, remove from the Collective Work any reference to such Licensor or the Original Author, as requested. If You create a Derivative Work, upon notice from any Licensor You must, to the extent practicable, remove from the Derivative Work any reference to such Licensor or the Original Author, as requested.
 If you distribute, publicly display, publicly perform, or publicly digitally perform the Work or any Derivative Works or Collective Works, You must keep intact all copyright notices for the Work and give the Original Author credit reasonable to the medium or means You are utilizing by conveying the name (or pseudonym if applicable) of the Original Author if supplied; the title of the Work if supplied; to the extent reasonably practicable, the Uniform Resource Identifier, if any, that Licensor specifies to be associated with the Work, unless such URI does not refer to the copyright notice or licensing information for the Work; and in the case of a Derivative Work, a credit identifying the use of the Work in the Derivative Work (e.g., "French translation of the Work by Original Author," or "Screenplay based on original Work by Original Author"). Such credit may be implemented in any reasonable manner; provided, however, that in the case of a Derivative Work or Collective Work, at a minimum such credit will appear where any other comparable authorship credit appears and in a manner at least as prominent as such other comparable authorship credit.
 .
 5. Representations, Warranties and Disclaimer
 .
 UNLESS OTHERWISE MUTUALLY AGREED TO BY THE PARTIES IN WRITING, LICENSOR OFFERS THE WORK AS-IS AND MAKES NO REPRESENTATIONS OR WARRANTIES OF ANY KIND CONCERNING THE WORK, EXPRESS, IMPLIED, STATUTORY OR OTHERWISE, INCLUDING, WITHOUT LIMITATION, WARRANTIES OF TITLE, MERCHANTIBILITY, FITNESS FOR A PARTICULAR PURPOSE, NONINFRINGEMENT, OR THE ABSENCE OF LATENT OR OTHER DEFECTS, ACCURACY, OR THE PRESENCE OF ABSENCE OF ERRORS, WHETHER OR NOT DISCOVERABLE. SOME JURISDICTIONS DO NOT ALLOW THE EXCLUSION OF IMPLIED WARRANTIES, SO SUCH EXCLUSION MAY NOT APPLY TO YOU.
 .
 6. Limitation on Liability. EXCEPT TO THE EXTENT REQUIRED BY APPLICABLE LAW, IN NO EVENT WILL LICENSOR BE LIABLE TO YOU ON ANY LEGAL THEORY FOR ANY SPECIAL, INCIDENTAL, CONSEQUENTIAL, PUNITIVE OR EXEMPLARY DAMAGES ARISING OUT OF THIS LICENSE OR THE USE OF THE WORK, EVEN IF LICENSOR HAS BEEN ADVISED OF THE POSSIBILITY OF SUCH DAMAGES.
 .
 7. Termination
 .
 This License and the rights granted hereunder will terminate automatically upon any breach by You of the terms of this License. Individuals or entities who have received Derivative Works or Collective Works from You under this License, however, will not have their licenses terminated provided such individuals or entities remain in full compliance with those licenses. Sections 1, 2, 5, 6, 7, and 8 will survive any termination of this License.
 Subject to the above terms and conditions, the license granted here is perpetual (for the duration of the applicable copyright in the Work). Notwithstanding the above, Licensor reserves the right to release the Work under different license terms or to stop distributing the Work at any time; provided, however that any such election will not serve to withdraw this License (or any other license that has been, or is required to be, granted under the terms of this License), and this License will continue in full force and effect unless terminated as stated above.
 .
 8. Miscellaneous
 .
 Each time You distribute or publicly digitally perform the Work or a Collective Work, the Licensor offers to the recipient a license to the Work on the same terms and conditions as the license granted to You under this License.
 Each time You distribute or publicly digitally perform a Derivative Work, Licensor offers to the recipient a license to the original Work on the same terms and conditions as the license granted to You under this License.
 If any provision of this License is invalid or unenforceable under applicable law, it shall not affect the validity or enforceability of the remainder of the terms of this License, and without further action by the parties to this agreement, such provision shall be reformed to the minimum extent necessary to make such provision valid and enforceable.
 No term or provision of this License shall be deemed waived and no breach consented to unless such waiver or consent shall be in writing and signed by the party to be charged with such waiver or consent.
 This License constitutes the entire agreement between the parties with respect to the Work licensed here. There are no understandings, agreements or representations with respect to the Work not specified here. Licensor shall not be bound by any additional provisions that may appear in any communication from You. This License may not be modified without the mutual written agreement of the Licensor and You.<|MERGE_RESOLUTION|>--- conflicted
+++ resolved
@@ -1804,8 +1804,16 @@
 Comment: Image data: NASA/JPL-Caltech/SwRI/MSSS and Image processing by Brian Swift.
 
 Files:
-<<<<<<< HEAD
- images/effect/incipias flare/flare*
+ images/outfit/twin?blaster*
+ images/outfit/twin?mod?blaster*
+ images/outfit/repeater*
+ images/outfit/repeater?turret*
+Copyright: Daeridanii (https://github.com/Daeridanii1)
+License: CC-BY-SA-4.0
+Comment: Derived from works by Becca Tommaso and Michael Zahniser (under the same license).
+
+Files:
+images/effect/incipias flare/flare*
  images/effect/plasma particle.png
  images/outfit/gas class shield.png
  images/outfit/liquid class shield.png
@@ -1813,15 +1821,6 @@
 Copyright: RisingLeaf (https://github.com/RisingLeaf)
 License: CC-BY-SA-4.0
 Comment: Artwork for the Incipias
-=======
- images/outfit/twin?blaster*
- images/outfit/twin?mod?blaster*
- images/outfit/repeater*
- images/outfit/repeater?turret*
-Copyright: Daeridanii (https://github.com/Daeridanii1)
-License: CC-BY-SA-4.0
-Comment: Derived from works by Becca Tommaso and Michael Zahniser (under the same license).
->>>>>>> b1dc5a21
 
 License: GPL-3+
  This program is free software: you can redistribute it and/or modify
