﻿Format: https://www.debian.org/doc/packaging-manuals/copyright-format/1.0/
Upstream-Name: endless-sky
Upstream-Contact: Michael Zahniser <mzahniser@gmail.com>
Source: https://github.com/endless-sky/endless-sky

Files: *
Copyright: Michael Zahniser <mzahniser@gmail.com>
License: GPL-3+

Files: images/*
Copyright: Michael Zahniser <mzahniser@gmail.com>
License: CC-BY-SA-4.0

Files:
 images/outfit/*battery?hai*
 images/outfit/anti-missile?hai*
 images/outfit/cooling ducts?hai*
 images/outfit/dwarf?core?hai*
 images/outfit/fission?hai*
 images/outfit/fusion?hai*
 images/outfit/heavy?anti-missile?hai*
 images/ship/marrow*
 images/ship/mbounder*
 images/ship/mfalcon*
 images/ship/mfury*
 images/ship/mmanta*
 images/ship/mquicksilver*
 images/ship/mraven*
 images/ship/msplinter*
Copyright: Maximilian Korber
License: CC-BY-SA-4.0
Comment: Derived from works by Michael Zahniser (under the same license).

Files:
 images/outfit/gat*
 images/outfit/bullet*
 images/ship/hai?solifuge*
Copyright: Maximilian Korber
License: CC-BY-SA-4.0

Files:
 images/ship/hai?violin?spider*
Copyright: Maximilian Korber
License: CC-BY-SA-4.0
Comment: Derived from works by Christian Rhodes (under the same license).

Files:
 images/ship/pointedstick_vanguard*
Copyright: Maximilian Korber
License: CC-BY-SA-4.0
Comment: Derived from works by Nate Graham (under the same license).

Files:
 images/effect/railspark*
 images/projectile/tinyflare*
 images/outfit/*engines?hai*
 images/outfit/*steering?hai*
 images/outfit/*thruster?hai*
 images/outfit/tiny?ion?engines*
 images/ship/finch*
Copyright: Iaz Poolar
License: CC-BY-SA-4.0
Comment: Derived from works by Michael Zahniser (under the same license).

Files:
 images/projectile/bullet*
 images/outfit/bullet?impact*
Copyright: Iaz Poolar
License: CC-BY-SA-4.0
Comment: Derived from works by Jonathan Steck derived from works by Michael Zahniser (under the same license).

Files:
 images/ship/hai?pond?strider*
 images/ship/barb*
Copyright: Iaz Poolar
License: CC-BY-SA-4.0

Files:
 images/outfit/railgun*
 images/outfit/railslug*
 images/projectile/rail?slug*
 images/ship/hai?flea*
Copyright: Matthew Smestad
License: CC-BY-SA-4.0

Files:
 images/ship/vanguard*
 images/outfit/luxury accommodations*
 images/outfit/proton turret*
 images/hardpoint/proton turret*
 images/outfit/brig*
Copyright: Nate Graham <pointedstick@zoho.com>
License: CC-BY-SA-4.0

Files:
 images/land/sky2*
 images/land/sea3*
 images/land/beach4*
 images/land/canyon9*
Copyright: Emily Mell <hasmidas@gmail.com>
License: public domain
Based on public domain images taken from unsplash.com

Files:
 images/icon/gat*
Copyright: Jonathan Steck
License: CC-BY-SA-4.0
Comment: Derived from works by Maximilian Korber (under the same license).

Files:
 images/icon/rail?gun*
Copyright: Jonathan Steck
License: CC-BY-SA-4.0
Comment: Derived from works by Matthew Smestad (under the same license).

Files: images/outfit/*photovoltaic*
Copyright: Nick Barry (github.com/itsnickbarry)
License: CC-BY-SA-3.0
Comment: Derived from works by Michael Zahniser <mzahniser@gmail.com> and
 David Monniaux (commons.wikimedia.org/wiki/User:David.Monniaux)

Files:
 images/outfit/pug*
 images/planet/*-b*
Copyright: Frederick Goy IV (https://github.com/comnom)
License: CC-BY-SA-4.0

Files: images/outfit/*storage*
Copyright: Jonathan Steck
License: CC-BY-SA-4.0
Comment: Derived from works by Michael Zahniser and Maximilian Korber (under the same license).

Files: images/outfit/city-ship?license*
Copyright: Jonathan Steck
License: CC-BY-SA-4.0
Comment: Derived from works by Michael Zahniser and Evan Fluharty (under the same license).

Files:
 images/outfit/harvested*
Copyright: Michael Zahniser (mzahniser@gmail.com)
License: CC-BY-SA-4.0
Comment: Unless otherwise noted below, mineral photos are by Rob Lavinsky, under
 the CC-BY-SA-3.0 license.

Files:
 images/outfit/harvested?copper*
 images/outfit/harvested?iron*
 images/outfit/harvested?platinum*
 images/outfit/harvested?silver*
Copyright: Michael Zahniser (mzahniser@gmail.com)
License: CC-BY-SA-4.0
Comment: Incorporating photos by James St. John, under the CC-BY-2.0 license.

Files:
 images/outfit/harvested?gold*
Copyright: Michael Zahniser (mzahniser@gmail.com)
License: CC-BY-SA-4.0
Comment: Incorporating a photo by Aram Dulyan, under the CC-BY-2.0 license.

Files:
 images/outfit/jump?drive?(broken)*
Copyright: Darcy Manoel <Darcman00@gmail.com>
License: CC-BY-SA-4.0
Comment: Derived from works by Michael Zahniser (under the same license).

Files:
 images/ui/galaxy*
 images/ui/pleiades*
 images/planet/callisto*
 images/planet/earth*
 images/planet/europa*
 images/planet/ganymede*
 images/planet/io*
 images/planet/jupiter*
 images/planet/luna*
 images/planet/mars*
 images/planet/mercury*
 images/planet/miranda*
 images/planet/neptune*
 images/planet/oberon*
 images/planet/rhea*
 images/planet/tethys*
 images/planet/titan*
 images/planet/uranus*
 images/planet/venus*
Copyright: NASA
License: public-domain
 From NASA, and therefore in the public domain because they were created by
 government employees while doing work for the government.

Files: images/scene/*
Copyright: Various
License: public-domain
 Taken from morguefile.com, a collection of photographs that have been donated
 and placed in the public domain. (Exceptions noted below.)

Files: images/scene/geoscan*
Copyright: Michael Zahniser <mzahniser@gmail.com>
License: CC-BY-SA-4.0

Files: images/scene/loc*
Copyright: Library of Congress
License: public-domain
 From the Library of Congress. Public domain because they are photographs taken
 by a government employee as part of their job.

Files: images/scene/army*
Copyright: US Army
License: public-domain
 From the US Army. Public domain because they are photographs taken by a
 government employee as part of their job.

Files: images/scene/eso*
Copyright: ESO/L. Calçada (European Southern Observatory)
License: CC-BY-4.0

Files:
 images/scene/engine*
 images/scene/engine2*
Copyright: NASA
License: public-domain
 From NASA, and therefore in the public domain because they were created by
 government employees while doing work for the government.

Files: images/land/*
Copyright: Various
License: public-domain
 Taken from morgue-file.com, a collection of photographs that have been donated
 and placed in the public domain. (Exceptions noted below.)

Files: images/land/bwerner*
Copyright: Berthold Werner (commons.wikimedia.org/wiki/User:Berthold_Werner)
License: CC-BY-SA-3.0
Comment: Taken from Wikimedia commons. Cropped and edited.

Files: images/land/myrabella*
Copyright: Myrabella (commons.wikimedia.org/wiki/User:Myrabella)
License: CC-BY-SA-3.0
Comment: Taken from Wikimedia commons. Cropped and edited.

Files: images/land/dmottl*
Copyright: Dmitry A. Mottl (commons.wikimedia.org/wiki/User:Dmottl)
License: CC-BY-SA-3.0
Comment: Taken from Wikimedia commons. Cropped and edited.

Files: images/land/mfield*
Copyright: Matthew Field (commons.wikimedia.org/wiki/User:Mfield)
License: CC-BY-SA-3.0
Comment: Taken from Wikimedia commons. Cropped and edited.

Files: images/land/*-sfiera*
Copyright: Chris Pickel (sfiera.net)
License: CC-BY-SA-4.0

Files: images/land/*-striker*
Copyright: Michael Wilso (sixfootplus@gmail.com)
License: CC-BY-SA-4.0

Files: images/land/*-harro*
Copyright: @harro.eu (copyright@harro.eu)
License: CC-BY-SA-4.0

Files: images/land/*-iridium*
Copyright: @Iridium Ore (blueajp@gmail.com)
License: CC-BY-SA-4.0

Files: images/land/*-spfld*
Copyright: Eric Denni (spfldsatellite@gmail.com)
License: CC-BY-SA-4.0

Files: images/land/sivael*
Copyright: Tymoteusz Kapuściński (Sivael)
License: CC-BY-SA-4.0
Comment: Screenshots of environments created with assets purchased by Tymoteusz
 Kapuściński from the Unity Asset Store. Post-processing applied by Michael
 Zahniser to make the images look less artificial.
 
Files: images/outfit/scan?module*
Copyright: Zachary Siple
License: CC-BY-SA-4.0
Comment: Derived from works by Michael Zahniser (from under the same license).
 
Files: images/outfit/tactical?scanner*
Copyright: Zachary Siple
License: CC-BY-SA-4.0

Files:
 images/outfit/korath?rifle*
 images/outfit/hai?rifle*
 images/outfit/scram?drive*
 images/outfit/korath?fuel?processor*
 images/outfit/remnant?rifle*
 images/ship/hai?centipede*
 images/ship/hai?geocoris*
 images/ship/hai?grasshopper*
 images/ship/gull*
 images/ship/pelican*
 images/ship/riptide*
 images/thumbnail/hai?centipede*
 images/thumbnail/hai?geocoris*
 images/thumbnail/hai?grasshopper*
 images/thumbnail/gull*
 images/thumbnail/pelican*
 images/thumbnail/riptide*
Copyright: Evan Fluharty (Evanfluharty@gmail.com)
License: CC-BY-SA-4.0
Comment: Derived from works by Michael Zahniser (under the same license).

Files: images/portrait/*
Copyright: Various
License: public-domain
 Taken from unsplash.com, a collection of photographs that have been donated and
 placed in the public domain.
 
Files:
 images/outfit/quarg?skylance*
 images/hardpoint/quarg?skylance*
Copyright: Evan Fluharty (Evanfluharty@gmail.com)
License: CC-BY-SA-4.0
Comment: Derived and completed from works by Maximilian Korber (Wrzlprnft), Fernando S. Sáez (Azure Nyoki), and originally drawn up by Tommy Thach (Bladewood) (all under the same license)

Files:
 images/outfit/quarg*
 images/hardpoint/quarg*
 images/outfit/small?quarg*
 images/outfit/medium?quarg*
 images/outfit/large?quarg*
 images/outfit/enforcer?riot?staff*
 images/outfit/laser?rifle*
 images/outfit/hai?pebble?core*
 images/outfit/hai?boulder*
 images/outfit/hai?geode*
Copyright: Evan Fluharty (Evanfluharty@gmail.com)
License: CC-BY-SA-4.0

Files:
 images/effect/remnant?afterburner/remnant?afterburner*
 images/hardpoint/annihilator?turret*
 images/hardpoint/inhibitor?turret*
 images/hardpoint/ion?hail?turret*
 images/hardpoint/ravager?turret*
 images/outfit/inhibitor?turret*
 images/outfit/ion?hail?turret*
 images/outfit/overcharged?shield?module*
 images/outfit/overclocked?repair?module*
 images/outfit/remnant?afterburner*
 images/outfit/remnant?capital?license*
 images/outfit/salvage?scanner*
 images/outfit/tiny?remnant?engine*
 images/outfit/void?rifle*
 images/scene/penguinscene*
 images/ship/ibis*
 images/ship/penguin/penguin*
 images/ship/petrel*
 images/ship/tern*
 images/thumbnail/ibis*
 images/thumbnail/penguin*
 images/thumbnail/petrel*
 images/thumbnail/tern*
 images/planet/station1c*
 images/planet/station2c*
 images/planet/station3c*
 images/ship/archon?b*
 images/ship/archon?c*
 images/asteroid/yottrite*
Copyright: Becca Tommaso (tommasobecca03@gmail.com)
License: CC-BY-SA-4.0
Comment: Derived from works by Michael Zahniser (under the same license).

Files
 sounds/pincer*
Copyright: Nomadic Volcano (nomadicvolcano@gmail.com)
License: GPL 2.0
Comment: Nomadic Volcano modified these from Battle for Wesnoth (https://www.wesnoth.org) sounds, which are copyright David White <dave@whitevine.net> under GPL 2.0

Files:
 images/*/pincer*
Copyright: None; CC0 (Public Domain)
License: None; CC0 (Public Domain)
Comment: Textures by https://texture.ninja, other art by NomadicVolcano (nomadicvolcano@gmail.com).

Files:
 images/planet/rogue-radiating.png
Copyright: None; CC0 (Public Domain)
License: None; CC0 (Public Domain)
Comment: Created by NomadicVolcano (nomadicvolcano@gmail.com)

Files:
 images/outfit/harvested?yottrite*
Copyright: Becca Tommaso (tommasobecca03@gmail.com)
License: CC-BY-SA-3.0
Comment: Derived from works by Michael Zahniser and Rob Lavinsky (under the same license).

Files:
 images/effect/flotsam?yottrite*
Copyright: Becca Tommaso (tommasobecca03@gmail.com)
License: CC-BY-SA-3.0
Comment: Derived from works by Rob Lavinsky (under the same license).

Files:
 images/star/m-brown-dwarf*
Copyright: NASA
License: public-domain
 From NASA, and therefore in the public domain because they were created by
 government employees while doing work for the government.

Files:
 images/star/neutron-star-purple*
Copyright: None; CC0 (Public Domain)
License: None; CC0 (Public Domain)
Comment: Gimping by NomadicVolcano based on Photoshopping by Daniel Molybdenum (https://www.flickr.com/photos/165445115@N07/48756086492) based on NASA simulations.


Files:
 images/land/badlands0*
 images/land/badlands1*
 images/land/badlands2*
 images/land/badlands5*
 images/land/badlands6*
 images/land/badlands7*
 images/land/badlands8*
 images/land/beach0*
 images/land/beach2*
 images/land/beach3*
 images/land/beach5*
 images/land/beach6*
 images/land/canyon0*
 images/land/canyon1*
 images/land/canyon7*
 images/land/canyon8*
 images/land/city2*
 images/land/city4*
 images/land/city6*
 images/land/city7*
 images/land/city8*
 images/land/city9*
 images/land/city10*
 images/land/city11*
 images/land/city12*
 images/land/desert1*
 images/land/desert2*
 images/land/dune1*
 images/land/fields1*
 images/land/fields2*
 images/land/fields3*
 images/land/fields5*
 images/land/fields6*
 images/land/fields7*
 images/land/fields9*
 images/land/fog0*
 images/land/fog1*
 images/land/fog2*
 images/land/fog4*
 images/land/fog6*
 images/land/forest1*
 images/land/forest2*
 images/land/forest3*
 images/land/forest4*
 images/land/forest5*
 images/land/hills0*
 images/land/hills2*
 images/land/lava1*
 images/land/lava2*
 images/land/lava6*
 images/land/mountain0*
 images/land/mountain1*
 images/land/mountain3*
 images/land/mountain4*
 images/land/mountain5*
 images/land/mountain6*
 images/land/mountain7*
 images/land/mountain8*
 images/land/mountain9*
 images/land/sea1*
 images/land/sea5*
 images/land/sea7*
 images/land/sea8*
 images/land/sky0*
 images/land/sky3*
 images/land/sky4*
 images/land/sky5*
 images/land/sky7*
 images/land/sky8*
 images/land/sky9*
 images/land/snow0*
 images/land/snow1*
 images/land/snow2*
 images/land/snow3*
 images/land/snow4*
 images/land/snow5*
 images/land/snow6*
 images/land/snow7*
 images/land/snow10*
 images/land/space2*
 images/land/water0*
 images/land/water3*
 images/land/water4*
 images/land/water8*
Copyright: Various
License: public-domain
 Taken from unsplash.com, a collection of photographs that have been donated and
 placed in the public domain.

Files:
 images/land/lava0*
Copyright: USGS
License: public-domain
 From the USGS, and therefore in the public domain because they were created by
 government employees while doing work for the government.

Files:
 images/land/desert0*
 images/land/earthrise*
 images/land/nasa*
 images/land/space*
 images/land/station1*
 images/land/station2*
 images/land/station3*
 images/land/station4*
Copyright: NASA
License: public-domain
 From NASA, and therefore in the public domain because they were created by
 government employees while doing work for the government.

Files:
 images/land/station5.jpg
Copyright: Damien Jemison
License: CC-BY-SA-3.0
Comment: Taken from https://commons.wikimedia.org/wiki/File:Preamplifier_at_the_National_Ignition_Facility.jpg

Files:
 images/land/lava5*
Copyright: Michael Zahniser <mzahniser@gmail.com>
License: CC-BY-SA-4.0

Files: sounds/*
Copyright: Various
License: public-domain
 Based on public domain sounds taken from freesound.org.

Files: sounds/heavy?rocket?hit.wav
Copyright: Copyright Mike Koenig
License: CC-BY-SA-3.0
Comment: Taken from http://soundbible.com/1467-Grenade-Explosion.html

Files: sounds/missile?hit.wav
Copyright: Copyright "Nbs Dark"
License: public-domain
Comment: Taken from https://freesound.org/people/Nbs%20Dark/sounds/94185/

Files: sounds/torpedo?hit.wav
License: public-domain

Files: sounds/meteor.wav
Copyright: Copyright "18hiltc"
License: CC-BY-SA-3.0
Comment: Taken from https://freesound.org/people/18hiltc/sounds/202725/

Files: sounds/sidewinder.wav
License: public-domain
Comment: Taken from https://freesound.org/people/NHMWretched/sounds/151858/

Files: sounds/explosion?huge.wav
Copyright: Copyright Mike Koenig
License: CC-BY-SA-3.0
Comment: Taken from http://soundbible.com/1151-Grenade.html

Files: images/ship/mosprey*
Copyright: tehhowch (https://github.com/tehhowch)
License: CC-BY-SA-4.0
Comment: Derived from works by Michael Zahniser (under the same license).

Files: images/effect/explosion/pug/*
Copyright: Vilhelm (https://github.com/Vilhelm16)
License: CC-BY-SA-4.0
Comment: Derived from works by Michael Zahniser (under the same license).

Files:
 sounds/thrasher.wav
 sounds/point?defense.wav
Copyright: Lineth (https://github.com/Lineth)
License: CC-BY-SA-4.0
Comment: Derived from public domain sounds taken from freesound.org.

Files:
 images/outfit/T3?anti?missile*
 images/outfit/pug?gridfire?turret*
 images/hardpoint/T3?anti?missile*
 images/hardpoint/pug?gridfire?turret*
Copyright: Becca Tommaso (tommasobecca03@gmail.com)
License: CC-BY-SA-4.0
Comment: Derived from works by Frederick Goy IV (under the same license).

Files: images/outfit/security?station*
Copyright: Becca Tommaso (tommasobecca03@gmail.com)
License: CC-BY-SA-4.0
Comment: Derived from works by Michael Zahniser and Evan Fluharty (under the same license).

Files:
 images/ship/nest*
 images/ship/roost*
 images/ship/skein*
 images/thumbnail/nest*
 images/thumbnail/roost*
 images/thumbnail/skein*
Copyright: Iaz Poolar
License: CC-BY-SA-4.0
Comment: Derived from works by Michael Zahniser (under the same license) and detailed by Becca Tommaso (tommasobecca03@gmail.com).

Files:
 images/ship/boxwing*
 images/thumbnail/boxwing*
Copyright: Iaz Poolar
License: CC-BY-SA-4.0
Comment: Detailed by Becca Tommaso (tommasobecca03@gmail.com).

Files:
 images/ship/argosy*
 images/ship/clipper*
 images/ship/dreadnought*
 images/ship/fury*
 images/ship/hauler?i*
 images/ship/hauler?ii*
 images/ship/hauler?iii*
 images/ship/modified argosy*
 images/ship/bastion*
 images/ship/behemoth*
 images/ship/heavy?shuttle*
 images/ship/firebird*
 images/ship/leviathan*
 images/ship/shuttle*
 images/ship/star?queen*
 images/thumbnail/argosy*
 images/thumbnail/clipper*
 images/thumbnail/dreadnought*
 images/thumbnail/fury*
 images/thumbnail/hauler?i*
 images/thumbnail/hauler?ii*
 images/thumbnail/hauler?iii*
 images/thumbnail/modified argosy*
 images/thumbnail/bastion*
 images/thumbnail/behemoth*
 images/thumbnail/heavy?shuttle*
 images/thumbnail/firebird*
 images/thumbnail/leviathan*
 images/thumbnail/shuttle*
 images/thumbnail/star?queen*
 images/ship/localworldship*
Copyright: Michael Zahniser <mzahniser@gmail.com>
License: CC-BY-SA-4.0
Comment: Detailed by Becca Tommaso (tommasobecca03@gmail.com).

Files:
 images/ship/mfirebird*
 images/ship/mleviathan*
 images/thumbnail/mfirebird*
 images/thumbnail/mleviathan*
Copyright: Maximilian Korber
License: CC-BY-SA-4.0
Comment: Derived from works by Michael Zahniser (under the same license) and detailed by Becca Tommaso (tommasobecca03@gmail.com).

Files:
 images/outfit/pug?staff*
Copyright: Evan Fluharty (Evanfluharty@gmail.com)
License: CC-BY-SA-4.0
Comment: Derived from works by Frederick Goy IV (under the same license).

Files:
 images/planet/station1*
 images/planet/station2*
 images/planet/station3*
 images/planet/station4*
 images/planet/station8*
 images/planet/station9*
 images/planet/station10*
 images/planet/station11*
 images/planet/station12*
 images/planet/station13*
 images/planet/station14*
 images/planet/station15*
 images/planet/station16*
 images/planet/station17*
 images/ship/maeri'het*
 images/ship/subsidurial*
 images/ship/telis'het*
 images/ship/faes'mar*
 images/ship/selii'mar*
 images/thumbnail/maeri'het*
 images/thumbnail/telis'het*
 images/thumbnail/faes'mar*
 images/thumbnail/selii'mar*
 images/thumbnail/subsidurial*
 images/effect/ravager?impact*
 images/outfit/ka'het?annihilator?turret*
 images/outfit/ka'het?annihilator*
 images/outfit/ka'het?emp?deployer*
 images/outfit/ka'het?primary?cooling*
 images/outfit/ka'het?ravager?turret*
 images/outfit/ka'het?ravager?beam*
 images/outfit/ka'het?shield?restorer*
 images/outfit/ka'het?support?cooling*
 images/planet/dyson1*
 images/planet/dyson2*
 images/planet/dyson3*
 images/planet/station0*
 images/planet/station1b*
 images/planet/station2b*
 images/planet/station3b*
 images/planet/station3bd*
 images/projectile/annihilator*
 images/projectile/ravager?beam*
Copyright: Becca Tommaso (tommasobecca03@gmail.com)
License: CC-BY-SA-4.0

Files:
 images/label/graveyard*
Copyright: @RestingImmortal
License: CC-BY-SA-4.0

Files:
 images/outfit/enforcer?confrontation?gear*
Copyright: Becca Tommaso (tommasobecca03@gmail.com)
License: CC-BY-SA-4.0
Comment: Derived from works by Evan Fluharty (under the same license).

Files:
 images/outfit/hai?williwaw*
Copyright: Evan Fluharty (Evanfluharty@gmail.com)
License: CC-BY-SA-4.0
Comment: Made in cooperation with Becca Tommaso (tommasobecca03@gmail.com) and derived from works by Michael Zahniser (under the same license) and Maximilian Korber (under the same license)

Files
 images/effect/remnant leak*
 images/effect/remnant leak sparkle*
Copyright: Benjamin Jackson (gods.benyamin@outlook.com)
License: CC-BY-SA-4.0
Comment: Derived from works by Michael Zahniser (under the same license)

Files
<<<<<<< HEAD
 images/*/*ladybug*
 images/planet/station hai eight geocoris*
Copyright: None (CC0: Public Domain)
License: CC0: Public Domain
Comment: Made by Nomadic Volcano with textures from texture.ninja.

Files
 images/planet/wormhole-syndicate-ad*
Copyright: NomadicVolcano (NomadicVolcano@gmail.com)
License: CC-BY-SA-4.0
Comment: Derived from works by Michael Zahniser (under the same license)

Files
 images/planet/station hai geocoris*
Copyright: Nomadic Volcano (NomadicVolcano@gmail.com)
License: CC-BY-SA-4.0
Comment: rotate, flip, scale the "images/thumbnail/hai geocoris@2x.png" by Michael Zahniser (under the same license)

=======
 images/planet/browndwarf-l-rouge*
 images/planet/browndwarf-l*
 images/planet/browndwarf-y-rouge*
 images/planet/browndwarf-y*
Copyright: Lia Gerty (https://github.com/ravenshining)
License: CC-BY-SA-4.0

Files
 images/planet/browndwarf-t-rouge*
 images/planet/browndwarf-t*
Copyright: Lia Gerty (https://github.com/ravenshining)
License: CC-BY-SA-4.0
Comment: Derived from works by NASA (public domain)
 
>>>>>>> b521bfff

License: GPL-3+
 This program is free software: you can redistribute it and/or modify
 it under the terms of the GNU General Public License as published by
 the Free Software Foundation; either version 3 of the License, or
 (at your option) any later version.
 .
 This program is distributed in the hope that it will be useful,
 but WITHOUT ANY WARRANTY; without even the implied warranty of
 MERCHANTABILITY or FITNESS FOR A PARTICULAR PURPOSE.  See the
 GNU General Public License for more details.
 .
 You should have received a copy of the GNU General Public License
 along with this program.  If not, see <http://www.gnu.org/licenses/>.
 .
 On Debian systems, the complete text of the GNU General Public
 License version 3 can be found in "/usr/share/common-licenses/GPL-3".

License: CC-BY-SA-4.0
 By exercising the Licensed Rights (defined below), You accept and agree
 to be bound by the terms and conditions of this Creative Commons
 Attribution-ShareAlike 4.0 International Public License ("Public
 License"). To the extent this Public License may be interpreted as a
 contract, You are granted the Licensed Rights in consideration of Your
 acceptance of these terms and conditions, and the Licensor grants You
 such rights in consideration of benefits the Licensor receives from
 making the Licensed Material available under these terms and
 conditions.
 .
 Section 1 -- Definitions.
 .
 a. Adapted Material means material subject to Copyright and Similar
 Rights that is derived from or based upon the Licensed Material
 and in which the Licensed Material is translated, altered,
 arranged, transformed, or otherwise modified in a manner requiring
 permission under the Copyright and Similar Rights held by the
 Licensor. For purposes of this Public License, where the Licensed
 Material is a musical work, performance, or sound recording,
 Adapted Material is always produced where the Licensed Material is
 synched in timed relation with a moving image.
 .
 b. Adapter's License means the license You apply to Your Copyright
 and Similar Rights in Your contributions to Adapted Material in
 accordance with the terms and conditions of this Public License.
 .
 c. BY-SA Compatible License means a license listed at
 creativecommons.org/compatiblelicenses, approved by Creative
 Commons as essentially the equivalent of this Public License.
 .
 d. Copyright and Similar Rights means copyright and/or similar rights
 closely related to copyright including, without limitation,
 performance, broadcast, sound recording, and Sui Generis Database
 Rights, without regard to how the rights are labeled or
 categorized. For purposes of this Public License, the rights
 specified in Section 2(b)(1)-(2) are not Copyright and Similar
 Rights.
 .
 e. Effective Technological Measures means those measures that, in the
 absence of proper authority, may not be circumvented under laws
 fulfilling obligations under Article 11 of the WIPO Copyright
 Treaty adopted on December 20, 1996, and/or similar international
 agreements.
 .
 f. Exceptions and Limitations means fair use, fair dealing, and/or
 any other exception or limitation to Copyright and Similar Rights
 that applies to Your use of the Licensed Material.
 .
 g. License Elements means the license attributes listed in the name
 of a Creative Commons Public License. The License Elements of this
 Public License are Attribution and ShareAlike.
 .
 h. Licensed Material means the artistic or literary work, database,
 or other material to which the Licensor applied this Public
 License.
 .
 i. Licensed Rights means the rights granted to You subject to the
 terms and conditions of this Public License, which are limited to
 all Copyright and Similar Rights that apply to Your use of the
 Licensed Material and that the Licensor has authority to license.
 .
 j. Licensor means the individual(s) or entity(ies) granting rights
 under this Public License.
 .
 k. Share means to provide material to the public by any means or
 process that requires permission under the Licensed Rights, such
 as reproduction, public display, public performance, distribution,
 dissemination, communication, or importation, and to make material
 available to the public including in ways that members of the
 public may access the material from a place and at a time
 individually chosen by them.
 .
 l. Sui Generis Database Rights means rights other than copyright
 resulting from Directive 96/9/EC of the European Parliament and of
 the Council of 11 March 1996 on the legal protection of databases,
 as amended and/or succeeded, as well as other essentially
 equivalent rights anywhere in the world.
 .
 m. You means the individual or entity exercising the Licensed Rights
 under this Public License. Your has a corresponding meaning.
 .
 Section 2 -- Scope.
 .
 a. License grant.
 .
 1. Subject to the terms and conditions of this Public License,
 the Licensor hereby grants You a worldwide, royalty-free,
 non-sublicensable, non-exclusive, irrevocable license to
 exercise the Licensed Rights in the Licensed Material to:
 .
 a. reproduce and Share the Licensed Material, in whole or
 in part; and
 .
 b. produce, reproduce, and Share Adapted Material.
 .
 2. Exceptions and Limitations. For the avoidance of doubt, where
 Exceptions and Limitations apply to Your use, this Public
 License does not apply, and You do not need to comply with
 its terms and conditions.
 .
 3. Term. The term of this Public License is specified in Section
 6(a).
 .
 4. Media and formats; technical modifications allowed. The
 Licensor authorizes You to exercise the Licensed Rights in
 all media and formats whether now known or hereafter created,
 and to make technical modifications necessary to do so. The
 Licensor waives and/or agrees not to assert any right or
 authority to forbid You from making technical modifications
 necessary to exercise the Licensed Rights, including
 technical modifications necessary to circumvent Effective
 Technological Measures. For purposes of this Public License,
 simply making modifications authorized by this Section 2(a)
 (4) never produces Adapted Material.
 .
 5. Downstream recipients.
 .
 a. Offer from the Licensor -- Licensed Material. Every
 recipient of the Licensed Material automatically
 receives an offer from the Licensor to exercise the
 Licensed Rights under the terms and conditions of this
 Public License.
 .
 b. Additional offer from the Licensor -- Adapted Material.
 Every recipient of Adapted Material from You
 automatically receives an offer from the Licensor to
 exercise the Licensed Rights in the Adapted Material
 under the conditions of the Adapter's License You apply.
 .
 c. No downstream restrictions. You may not offer or impose
 any additional or different terms or conditions on, or
 apply any Effective Technological Measures to, the
 Licensed Material if doing so restricts exercise of the
 Licensed Rights by any recipient of the Licensed
 Material.
 .
 6. No endorsement. Nothing in this Public License constitutes or
 may be construed as permission to assert or imply that You
 are, or that Your use of the Licensed Material is, connected
 with, or sponsored, endorsed, or granted official status by,
 the Licensor or others designated to receive attribution as
 provided in Section 3(a)(1)(A)(i).
 .
 b. Other rights.
 .
 1. Moral rights, such as the right of integrity, are not
 licensed under this Public License, nor are publicity,
 privacy, and/or other similar personality rights; however, to
 the extent possible, the Licensor waives and/or agrees not to
 assert any such rights held by the Licensor to the limited
 extent necessary to allow You to exercise the Licensed
 Rights, but not otherwise.
 .
 2. Patent and trademark rights are not licensed under this
 Public License.
 .
 3. To the extent possible, the Licensor waives any right to
 collect royalties from You for the exercise of the Licensed
 Rights, whether directly or through a collecting society
 under any voluntary or waivable statutory or compulsory
 licensing scheme. In all other cases the Licensor expressly
 reserves any right to collect such royalties.
 .
 Section 3 -- License Conditions.
 .
 Your exercise of the Licensed Rights is expressly made subject to the
 following conditions.
 .
 a. Attribution.
 .
 1. If You Share the Licensed Material (including in modified
 form), You must:
 .
 a. retain the following if it is supplied by the Licensor
 with the Licensed Material:
 .
 i. identification of the creator(s) of the Licensed
 Material and any others designated to receive
 attribution, in any reasonable manner requested by
 the Licensor (including by pseudonym if
 designated);
 .
 ii. a copyright notice;
 .
 iii. a notice that refers to this Public License;
 .
 iv. a notice that refers to the disclaimer of
 warranties;
 .
 v. a URI or hyperlink to the Licensed Material to the
 extent reasonably practicable;
 .
 b. indicate if You modified the Licensed Material and
 retain an indication of any previous modifications; and
 .
 c. indicate the Licensed Material is licensed under this
 Public License, and include the text of, or the URI or
 hyperlink to, this Public License.
 .
 2. You may satisfy the conditions in Section 3(a)(1) in any
 reasonable manner based on the medium, means, and context in
 which You Share the Licensed Material. For example, it may be
 reasonable to satisfy the conditions by providing a URI or
 hyperlink to a resource that includes the required
 information.
 .
 3. If requested by the Licensor, You must remove any of the
 information required by Section 3(a)(1)(A) to the extent
 reasonably practicable.
 .
 b. ShareAlike.
 .
 In addition to the conditions in Section 3(a), if You Share
 Adapted Material You produce, the following conditions also apply.
 .
 1. The Adapter's License You apply must be a Creative Commons
 license with the same License Elements, this version or
 later, or a BY-SA Compatible License.
 .
 2. You must include the text of, or the URI or hyperlink to, the
 Adapter's License You apply. You may satisfy this condition
 in any reasonable manner based on the medium, means, and
 context in which You Share Adapted Material.
 .
 3. You may not offer or impose any additional or different terms
 or conditions on, or apply any Effective Technological
 Measures to, Adapted Material that restrict exercise of the
 rights granted under the Adapter's License You apply.
 .
 Section 4 -- Sui Generis Database Rights.
 .
 Where the Licensed Rights include Sui Generis Database Rights that
 apply to Your use of the Licensed Material:
 .
 a. for the avoidance of doubt, Section 2(a)(1) grants You the right
 to extract, reuse, reproduce, and Share all or a substantial
 portion of the contents of the database;
 .
 b. if You include all or a substantial portion of the database
 contents in a database in which You have Sui Generis Database
 Rights, then the database in which You have Sui Generis Database
 Rights (but not its individual contents) is Adapted Material,
 .
 including for purposes of Section 3(b); and
 c. You must comply with the conditions in Section 3(a) if You Share
 all or a substantial portion of the contents of the database.
 .
 For the avoidance of doubt, this Section 4 supplements and does not
 replace Your obligations under this Public License where the Licensed
 Rights include other Copyright and Similar Rights.
 .
 Section 5 -- Disclaimer of Warranties and Limitation of Liability.
 .
 a. UNLESS OTHERWISE SEPARATELY UNDERTAKEN BY THE LICENSOR, TO THE
 EXTENT POSSIBLE, THE LICENSOR OFFERS THE LICENSED MATERIAL AS-IS
 AND AS-AVAILABLE, AND MAKES NO REPRESENTATIONS OR WARRANTIES OF
 ANY KIND CONCERNING THE LICENSED MATERIAL, WHETHER EXPRESS,
 IMPLIED, STATUTORY, OR OTHER. THIS INCLUDES, WITHOUT LIMITATION,
 WARRANTIES OF TITLE, MERCHANTABILITY, FITNESS FOR A PARTICULAR
 PURPOSE, NON-INFRINGEMENT, ABSENCE OF LATENT OR OTHER DEFECTS,
 ACCURACY, OR THE PRESENCE OR ABSENCE OF ERRORS, WHETHER OR NOT
 KNOWN OR DISCOVERABLE. WHERE DISCLAIMERS OF WARRANTIES ARE NOT
 ALLOWED IN FULL OR IN PART, THIS DISCLAIMER MAY NOT APPLY TO YOU.
 .
 b. TO THE EXTENT POSSIBLE, IN NO EVENT WILL THE LICENSOR BE LIABLE
 TO YOU ON ANY LEGAL THEORY (INCLUDING, WITHOUT LIMITATION,
 NEGLIGENCE) OR OTHERWISE FOR ANY DIRECT, SPECIAL, INDIRECT,
 INCIDENTAL, CONSEQUENTIAL, PUNITIVE, EXEMPLARY, OR OTHER LOSSES,
 COSTS, EXPENSES, OR DAMAGES ARISING OUT OF THIS PUBLIC LICENSE OR
 USE OF THE LICENSED MATERIAL, EVEN IF THE LICENSOR HAS BEEN
 ADVISED OF THE POSSIBILITY OF SUCH LOSSES, COSTS, EXPENSES, OR
 DAMAGES. WHERE A LIMITATION OF LIABILITY IS NOT ALLOWED IN FULL OR
 IN PART, THIS LIMITATION MAY NOT APPLY TO YOU.
 .
 c. The disclaimer of warranties and limitation of liability provided
 above shall be interpreted in a manner that, to the extent
 possible, most closely approximates an absolute disclaimer and
 waiver of all liability.
 .
 Section 6 -- Term and Termination.
 .
 a. This Public License applies for the term of the Copyright and
 Similar Rights licensed here. However, if You fail to comply with
 this Public License, then Your rights under this Public License
 terminate automatically.
 .
 b. Where Your right to use the Licensed Material has terminated under
 Section 6(a), it reinstates:
 .
 1. automatically as of the date the violation is cured, provided
 it is cured within 30 days of Your discovery of the
 violation; or
 .
 2. upon express reinstatement by the Licensor.
 .
 For the avoidance of doubt, this Section 6(b) does not affect any
 right the Licensor may have to seek remedies for Your violations
 of this Public License.
 .
 c. For the avoidance of doubt, the Licensor may also offer the
 Licensed Material under separate terms or conditions or stop
 distributing the Licensed Material at any time; however, doing so
 will not terminate this Public License.
 .
 d. Sections 1, 5, 6, 7, and 8 survive termination of this Public
 License.
 .
 Section 7 -- Other Terms and Conditions.
 .
 a. The Licensor shall not be bound by any additional or different
 terms or conditions communicated by You unless expressly agreed.
 .
 b. Any arrangements, understandings, or agreements regarding the
 Licensed Material not stated herein are separate from and
 independent of the terms and conditions of this Public License.
 .
 Section 8 -- Interpretation.
 .
 a. For the avoidance of doubt, this Public License does not, and
 shall not be interpreted to, reduce, limit, restrict, or impose
 conditions on any use of the Licensed Material that could lawfully
 be made without permission under this Public License.
 .
 b. To the extent possible, if any provision of this Public License is
 deemed unenforceable, it shall be automatically reformed to the
 minimum extent necessary to make it enforceable. If the provision
 cannot be reformed, it shall be severed from this Public License
 without affecting the enforceability of the remaining terms and
 conditions.
 .
 c. No term or condition of this Public License will be waived and no
 failure to comply consented to unless expressly agreed to by the
 Licensor.
 .
 d. Nothing in this Public License constitutes or may be interpreted
 as a limitation upon, or waiver of, any privileges and immunities
 that apply to the Licensor or You, including from the legal
 processes of any jurisdiction or authority.

License: CC-BY-4.0
 By exercising the Licensed Rights (defined below), You accept and agree
 to be bound by the terms and conditions of this Creative Commons
 Attribution 4.0 International Public License ("Public
 License"). To the extent this Public License may be interpreted as a
 contract, You are granted the Licensed Rights in consideration of Your
 acceptance of these terms and conditions, and the Licensor grants You
 such rights in consideration of benefits the Licensor receives from
 making the Licensed Material available under these terms and
 conditions.
 .
 Section 1 -- Definitions.
 .
 a. Adapted Material means material subject to Copyright and Similar
 Rights that is derived from or based upon the Licensed Material
 and in which the Licensed Material is translated, altered,
 arranged, transformed, or otherwise modified in a manner requiring
 permission under the Copyright and Similar Rights held by the
 Licensor. For purposes of this Public License, where the Licensed
 Material is a musical work, performance, or sound recording,
 Adapted Material is always produced where the Licensed Material is
 synched in timed relation with a moving image.
 .
 b. Adapter's License means the license You apply to Your Copyright
 and Similar Rights in Your contributions to Adapted Material in
 accordance with the terms and conditions of this Public License.
 .
 c. Copyright and Similar Rights means copyright and/or similar rights
 closely related to copyright including, without limitation,
 performance, broadcast, sound recording, and Sui Generis Database
 Rights, without regard to how the rights are labeled or
 categorized. For purposes of this Public License, the rights
 specified in Section 2(b)(1)-(2) are not Copyright and Similar
 Rights.
 .
 d. Effective Technological Measures means those measures that, in the
 absence of proper authority, may not be circumvented under laws
 fulfilling obligations under Article 11 of the WIPO Copyright
 Treaty adopted on December 20, 1996, and/or similar international
 agreements.
 .
 e. Exceptions and Limitations means fair use, fair dealing, and/or
 any other exception or limitation to Copyright and Similar Rights
 that applies to Your use of the Licensed Material.
 .
 f. Licensed Material means the artistic or literary work, database,
 or other material to which the Licensor applied this Public
 License.
 .
 g. Licensed Rights means the rights granted to You subject to the
 terms and conditions of this Public License, which are limited to
 all Copyright and Similar Rights that apply to Your use of the
 Licensed Material and that the Licensor has authority to license.
 .
 h. Licensor means the individual(s) or entity(ies) granting rights
 under this Public License.
 .
 i. Share means to provide material to the public by any means or
 process that requires permission under the Licensed Rights, such
 as reproduction, public display, public performance, distribution,
 dissemination, communication, or importation, and to make material
 available to the public including in ways that members of the
 public may access the material from a place and at a time
 individually chosen by them.
 .
 j. Sui Generis Database Rights means rights other than copyright
 resulting from Directive 96/9/EC of the European Parliament and of
 the Council of 11 March 1996 on the legal protection of databases,
 as amended and/or succeeded, as well as other essentially
 equivalent rights anywhere in the world.
 .
 k. You means the individual or entity exercising the Licensed Rights
 under this Public License. Your has a corresponding meaning.
 .
 Section 2 -- Scope.
 .
 a. License grant.
 .
 1. Subject to the terms and conditions of this Public License,
 the Licensor hereby grants You a worldwide, royalty-free,
 non-sublicensable, non-exclusive, irrevocable license to
 exercise the Licensed Rights in the Licensed Material to:
 .
 a. reproduce and Share the Licensed Material, in whole or
 in part; and
 .
 b. produce, reproduce, and Share Adapted Material.
 .
 2. Exceptions and Limitations. For the avoidance of doubt, where
 Exceptions and Limitations apply to Your use, this Public
 License does not apply, and You do not need to comply with
 its terms and conditions.
 .
 3. Term. The term of this Public License is specified in Section
 6(a).
 .
 4. Media and formats; technical modifications allowed. The
 Licensor authorizes You to exercise the Licensed Rights in
 all media and formats whether now known or hereafter created,
 and to make technical modifications necessary to do so. The
 Licensor waives and/or agrees not to assert any right or
 authority to forbid You from making technical modifications
 necessary to exercise the Licensed Rights, including
 technical modifications necessary to circumvent Effective
 Technological Measures. For purposes of this Public License,
 simply making modifications authorized by this Section 2(a)
 (4) never produces Adapted Material.
 .
 5. Downstream recipients.
 .
 a. Offer from the Licensor -- Licensed Material. Every
 recipient of the Licensed Material automatically
 receives an offer from the Licensor to exercise the
 Licensed Rights under the terms and conditions of this
 Public License.
 .
 b. No downstream restrictions. You may not offer or impose
 any additional or different terms or conditions on, or
 apply any Effective Technological Measures to, the
 Licensed Material if doing so restricts exercise of the
 Licensed Rights by any recipient of the Licensed
 Material.
 .
 6. No endorsement. Nothing in this Public License constitutes or
 may be construed as permission to assert or imply that You
 are, or that Your use of the Licensed Material is, connected
 with, or sponsored, endorsed, or granted official status by,
 the Licensor or others designated to receive attribution as
 provided in Section 3(a)(1)(A)(i).
 .
 b. Other rights.
 .
 1. Moral rights, such as the right of integrity, are not
 licensed under this Public License, nor are publicity,
 privacy, and/or other similar personality rights; however, to
 the extent possible, the Licensor waives and/or agrees not to
 assert any such rights held by the Licensor to the limited
 extent necessary to allow You to exercise the Licensed
 Rights, but not otherwise.
 .
 2. Patent and trademark rights are not licensed under this
 Public License.
 .
 3. To the extent possible, the Licensor waives any right to
 collect royalties from You for the exercise of the Licensed
 Rights, whether directly or through a collecting society
 under any voluntary or waivable statutory or compulsory
 licensing scheme. In all other cases the Licensor expressly
 reserves any right to collect such royalties.
 .
 Section 3 -- License Conditions.
 .
 Your exercise of the Licensed Rights is expressly made subject to the
 following conditions.
 .
 a. Attribution.
 .
 1. If You Share the Licensed Material (including in modified
 form), You must:
 .
 a. retain the following if it is supplied by the Licensor
 with the Licensed Material:
 .
 i. identification of the creator(s) of the Licensed
 Material and any others designated to receive
 attribution, in any reasonable manner requested by
 the Licensor (including by pseudonym if
 designated);
 .
 ii. a copyright notice;
 .
 iii. a notice that refers to this Public License;
 .
 iv. a notice that refers to the disclaimer of
 warranties;
 .
 v. a URI or hyperlink to the Licensed Material to the
 extent reasonably practicable;
 .
 b. indicate if You modified the Licensed Material and
 retain an indication of any previous modifications; and
 .
 c. indicate the Licensed Material is licensed under this
 Public License, and include the text of, or the URI or
 hyperlink to, this Public License.
 .
 2. You may satisfy the conditions in Section 3(a)(1) in any
 reasonable manner based on the medium, means, and context in
 which You Share the Licensed Material. For example, it may be
 reasonable to satisfy the conditions by providing a URI or
 hyperlink to a resource that includes the required
 information.
 .
 3. If requested by the Licensor, You must remove any of the
 information required by Section 3(a)(1)(A) to the extent
 reasonably practicable.
 .
 4. If You Share Adapted Material You produce, the Adapter's
 License You apply must not prevent recipients of the Adapted
 Material from complying with this Public License.
 .
 Section 4 -- Sui Generis Database Rights.
 .
 Where the Licensed Rights include Sui Generis Database Rights that
 apply to Your use of the Licensed Material:
 .
 a. for the avoidance of doubt, Section 2(a)(1) grants You the right
 to extract, reuse, reproduce, and Share all or a substantial
 portion of the contents of the database;
 .
 b. if You include all or a substantial portion of the database
 contents in a database in which You have Sui Generis Database
 Rights, then the database in which You have Sui Generis Database
 Rights (but not its individual contents) is Adapted Material; and
 .
 c. You must comply with the conditions in Section 3(a) if You Share
 all or a substantial portion of the contents of the database.
 .
 For the avoidance of doubt, this Section 4 supplements and does not
 replace Your obligations under this Public License where the Licensed
 Rights include other Copyright and Similar Rights.
 .
 Section 5 -- Disclaimer of Warranties and Limitation of Liability.
 .
 a. UNLESS OTHERWISE SEPARATELY UNDERTAKEN BY THE LICENSOR, TO THE
 EXTENT POSSIBLE, THE LICENSOR OFFERS THE LICENSED MATERIAL AS-IS
 AND AS-AVAILABLE, AND MAKES NO REPRESENTATIONS OR WARRANTIES OF
 ANY KIND CONCERNING THE LICENSED MATERIAL, WHETHER EXPRESS,
 IMPLIED, STATUTORY, OR OTHER. THIS INCLUDES, WITHOUT LIMITATION,
 WARRANTIES OF TITLE, MERCHANTABILITY, FITNESS FOR A PARTICULAR
 PURPOSE, NON-INFRINGEMENT, ABSENCE OF LATENT OR OTHER DEFECTS,
 ACCURACY, OR THE PRESENCE OR ABSENCE OF ERRORS, WHETHER OR NOT
 KNOWN OR DISCOVERABLE. WHERE DISCLAIMERS OF WARRANTIES ARE NOT
 ALLOWED IN FULL OR IN PART, THIS DISCLAIMER MAY NOT APPLY TO YOU.
 .
 b. TO THE EXTENT POSSIBLE, IN NO EVENT WILL THE LICENSOR BE LIABLE
 TO YOU ON ANY LEGAL THEORY (INCLUDING, WITHOUT LIMITATION,
 NEGLIGENCE) OR OTHERWISE FOR ANY DIRECT, SPECIAL, INDIRECT,
 INCIDENTAL, CONSEQUENTIAL, PUNITIVE, EXEMPLARY, OR OTHER LOSSES,
 COSTS, EXPENSES, OR DAMAGES ARISING OUT OF THIS PUBLIC LICENSE OR
 USE OF THE LICENSED MATERIAL, EVEN IF THE LICENSOR HAS BEEN
 ADVISED OF THE POSSIBILITY OF SUCH LOSSES, COSTS, EXPENSES, OR
 DAMAGES. WHERE A LIMITATION OF LIABILITY IS NOT ALLOWED IN FULL OR
 IN PART, THIS LIMITATION MAY NOT APPLY TO YOU.
 .
 c. The disclaimer of warranties and limitation of liability provided
 above shall be interpreted in a manner that, to the extent
 possible, most closely approximates an absolute disclaimer and
 waiver of all liability.
 .
 Section 6 -- Term and Termination.
 .
 a. This Public License applies for the term of the Copyright and
 Similar Rights licensed here. However, if You fail to comply with
 this Public License, then Your rights under this Public License
 terminate automatically.
 .
 b. Where Your right to use the Licensed Material has terminated under
 Section 6(a), it reinstates:
 .
 1. automatically as of the date the violation is cured, provided
 it is cured within 30 days of Your discovery of the
 violation; or
 .
 2. upon express reinstatement by the Licensor.
 .
 For the avoidance of doubt, this Section 6(b) does not affect any
 right the Licensor may have to seek remedies for Your violations
 of this Public License.
 .
 c. For the avoidance of doubt, the Licensor may also offer the
 Licensed Material under separate terms or conditions or stop
 distributing the Licensed Material at any time; however, doing so
 will not terminate this Public License.
 .
 d. Sections 1, 5, 6, 7, and 8 survive termination of this Public
 License.
 .
 Section 7 -- Other Terms and Conditions.
 .
 a. The Licensor shall not be bound by any additional or different
 terms or conditions communicated by You unless expressly agreed.
 .
 b. Any arrangements, understandings, or agreements regarding the
 Licensed Material not stated herein are separate from and
 independent of the terms and conditions of this Public License.
 .
 Section 8 -- Interpretation.
 .
 a. For the avoidance of doubt, this Public License does not, and
 shall not be interpreted to, reduce, limit, restrict, or impose
 conditions on any use of the Licensed Material that could lawfully
 be made without permission under this Public License.
 .
 b. To the extent possible, if any provision of this Public License is
 deemed unenforceable, it shall be automatically reformed to the
 minimum extent necessary to make it enforceable. If the provision
 cannot be reformed, it shall be severed from this Public License
 without affecting the enforceability of the remaining terms and
 conditions.
 .
 c. No term or condition of this Public License will be waived and no
 failure to comply consented to unless expressly agreed to by the
 Licensor.
 .
 d. Nothing in this Public License constitutes or may be interpreted
 as a limitation upon, or waiver of, any privileges and immunities
 that apply to the Licensor or You, including from the legal
 processes of any jurisdiction or authority.

License: CC-BY-SA-3.0
 CREATIVE COMMONS CORPORATION IS NOT A LAW FIRM AND DOES NOT PROVIDE
 LEGAL SERVICES. DISTRIBUTION OF THIS LICENSE DOES NOT CREATE AN
 ATTORNEY-CLIENT RELATIONSHIP. CREATIVE COMMONS PROVIDES THIS
 INFORMATION ON AN "AS-IS" BASIS. CREATIVE COMMONS MAKES NO WARRANTIES
 REGARDING THE INFORMATION PROVIDED, AND DISCLAIMS LIABILITY FOR
 DAMAGES RESULTING FROM ITS USE.
 .
 License
 .
 THE WORK (AS DEFINED BELOW) IS PROVIDED UNDER THE TERMS OF THIS CREATIVE
 COMMONS PUBLIC LICENSE ("CCPL" OR "LICENSE"). THE WORK IS PROTECTED BY
 COPYRIGHT AND/OR OTHER APPLICABLE LAW. ANY USE OF THE WORK OTHER THAN AS
 AUTHORIZED UNDER THIS LICENSE OR COPYRIGHT LAW IS PROHIBITED.
 .
 BY EXERCISING ANY RIGHTS TO THE WORK PROVIDED HERE, YOU ACCEPT AND AGREE
 TO BE BOUND BY THE TERMS OF THIS LICENSE. TO THE EXTENT THIS LICENSE MAY
 BE CONSIDERED TO BE A CONTRACT, THE LICENSOR GRANTS YOU THE RIGHTS
 CONTAINED HERE IN CONSIDERATION OF YOUR ACCEPTANCE OF SUCH TERMS AND
 CONDITIONS.
 .
 1. Definitions
 .
 a. "Adaptation" means a work based upon the Work, or upon the Work and
 other pre-existing works, such as a translation, adaptation,
 derivative work, arrangement of music or other alterations of a
 literary or artistic work, or phonogram or performance and includes
 cinematographic adaptations or any other form in which the Work may be
 recast, transformed, or adapted including in any form recognizably
 derived from the original, except that a work that constitutes a
 Collection will not be considered an Adaptation for the purpose of
 this License. For the avoidance of doubt, where the Work is a musical
 work, performance or phonogram, the synchronization of the Work in
 timed-relation with a moving image ("synching") will be considered an
 Adaptation for the purpose of this License.
 .
 b. "Collection" means a collection of literary or artistic works, such as
 encyclopedias and anthologies, or performances, phonograms or
 broadcasts, or other works or subject matter other than works listed
 in Section 1(f) below, which, by reason of the selection and
 arrangement of their contents, constitute intellectual creations, in
 which the Work is included in its entirety in unmodified form along
 with one or more other contributions, each constituting separate and
 independent works in themselves, which together are assembled into a
 collective whole. A work that constitutes a Collection will not be
 considered an Adaptation (as defined below) for the purposes of this
 License.
 .
 c. "Creative Commons Compatible License" means a license that is listed
 at https://creativecommons.org/compatiblelicenses that has been
 approved by Creative Commons as being essentially equivalent to this
 License, including, at a minimum, because that license: (i) contains
 terms that have the same purpose, meaning and effect as the License
 Elements of this License; and, (ii) explicitly permits the relicensing
 of adaptations of works made available under that license under this
 License or a Creative Commons jurisdiction license with the same
 License Elements as this License.
 .
 d. "Distribute" means to make available to the public the original and
 copies of the Work or Adaptation, as appropriate, through sale or
 other transfer of ownership.
 .
 e. "License Elements" means the following high-level license attributes
 as selected by Licensor and indicated in the title of this License:
 Attribution, ShareAlike.
 .
 f. "Licensor" means the individual, individuals, entity or entities that
 offer(s) the Work under the terms of this License.
 .
 g. "Original Author" means, in the case of a literary or artistic work,
 the individual, individuals, entity or entities who created the Work
 or if no individual or entity can be identified, the publisher; and in
 addition (i) in the case of a performance the actors, singers,
 musicians, dancers, and other persons who act, sing, deliver, declaim,
 play in, interpret or otherwise perform literary or artistic works or
 expressions of folklore; (ii) in the case of a phonogram the producer
 being the person or legal entity who first fixes the sounds of a
 performance or other sounds; and, (iii) in the case of broadcasts, the
 organization that transmits the broadcast.
 .
 h. "Work" means the literary and/or artistic work offered under the terms
 of this License including without limitation any production in the
 literary, scientific and artistic domain, whatever may be the mode or
 form of its expression including digital form, such as a book,
 pamphlet and other writing; a lecture, address, sermon or other work
 of the same nature; a dramatic or dramatico-musical work; a
 choreographic work or entertainment in dumb show; a musical
 composition with or without words; a cinematographic work to which are
 assimilated works expressed by a process analogous to cinematography;
 a work of drawing, painting, architecture, sculpture, engraving or
 lithography; a photographic work to which are assimilated works
 expressed by a process analogous to photography; a work of applied
 art; an illustration, map, plan, sketch or three-dimensional work
 relative to geography, topography, architecture or science; a
 performance; a broadcast; a phonogram; a compilation of data to the
 extent it is protected as a copyrightable work; or a work performed by
 a variety or circus performer to the extent it is not otherwise
 considered a literary or artistic work.
 .
 i. "You" means an individual or entity exercising rights under this
 License who has not previously violated the terms of this License with
 respect to the Work, or who has received express permission from the
 Licensor to exercise rights under this License despite a previous
 violation.
 .
 j. "Publicly Perform" means to perform public recitations of the Work and
 to communicate to the public those public recitations, by any means or
 process, including by wire or wireless means or public digital
 performances; to make available to the public Works in such a way that
 members of the public may access these Works from a place and at a
 place individually chosen by them; to perform the Work to the public
 by any means or process and the communication to the public of the
 performances of the Work, including by public digital performance; to
 broadcast and rebroadcast the Work by any means including signs,
 sounds or images.
 .
 k. "Reproduce" means to make copies of the Work by any means including
 without limitation by sound or visual recordings and the right of
 fixation and reproducing fixations of the Work, including storage of a
 protected performance or phonogram in digital form or other electronic
 medium.
 .
 2. Fair Dealing Rights. Nothing in this License is intended to reduce,
 limit, or restrict any uses free from copyright or rights arising from
 limitations or exceptions that are provided for in connection with the
 copyright protection under copyright law or other applicable laws.
 .
 3. License Grant. Subject to the terms and conditions of this License,
 Licensor hereby grants You a worldwide, royalty-free, non-exclusive,
 perpetual (for the duration of the applicable copyright) license to
 exercise the rights in the Work as stated below:
 .
 a. to Reproduce the Work, to incorporate the Work into one or more
 Collections, and to Reproduce the Work as incorporated in the
 Collections;
 .
 b. to create and Reproduce Adaptations provided that any such Adaptation,
 including any translation in any medium, takes reasonable steps to
 clearly label, demarcate or otherwise identify that changes were made
 to the original Work. For example, a translation could be marked "The
 original work was translated from English to Spanish," or a
 modification could indicate "The original work has been modified.";
 .
 c. to Distribute and Publicly Perform the Work including as incorporated
 in Collections; and,
 .
 d. to Distribute and Publicly Perform Adaptations.
 .
 e. For the avoidance of doubt:
 .
 i. Non-waivable Compulsory License Schemes. In those jurisdictions in
 which the right to collect royalties through any statutory or
 compulsory licensing scheme cannot be waived, the Licensor
 reserves the exclusive right to collect such royalties for any
 exercise by You of the rights granted under this License;
 .
 ii. Waivable Compulsory License Schemes. In those jurisdictions in
 which the right to collect royalties through any statutory or
 compulsory licensing scheme can be waived, the Licensor waives the
 exclusive right to collect such royalties for any exercise by You
 of the rights granted under this License; and,
 .
 iii. Voluntary License Schemes. The Licensor waives the right to
 collect royalties, whether individually or, in the event that the
 Licensor is a member of a collecting society that administers
 voluntary licensing schemes, via that society, from any exercise
 by You of the rights granted under this License.
 .
 The above rights may be exercised in all media and formats whether now
 known or hereafter devised. The above rights include the right to make
 such modifications as are technically necessary to exercise the rights in
 other media and formats. Subject to Section 8(f), all rights not expressly
 granted by Licensor are hereby reserved.
 .
 4. Restrictions. The license granted in Section 3 above is expressly made
 subject to and limited by the following restrictions:
 .
 a. You may Distribute or Publicly Perform the Work only under the terms
 of this License. You must include a copy of, or the Uniform Resource
 Identifier (URI) for, this License with every copy of the Work You
 Distribute or Publicly Perform. You may not offer or impose any terms
 on the Work that restrict the terms of this License or the ability of
 the recipient of the Work to exercise the rights granted to that
 recipient under the terms of the License. You may not sublicense the
 Work. You must keep intact all notices that refer to this License and
 to the disclaimer of warranties with every copy of the Work You
 Distribute or Publicly Perform. When You Distribute or Publicly
 Perform the Work, You may not impose any effective technological
 measures on the Work that restrict the ability of a recipient of the
 Work from You to exercise the rights granted to that recipient under
 the terms of the License. This Section 4(a) applies to the Work as
 incorporated in a Collection, but this does not require the Collection
 apart from the Work itself to be made subject to the terms of this
 License. If You create a Collection, upon notice from any Licensor You
 must, to the extent practicable, remove from the Collection any credit
 as required by Section 4(c), as requested. If You create an
 Adaptation, upon notice from any Licensor You must, to the extent
 practicable, remove from the Adaptation any credit as required by
 Section 4(c), as requested.
 .
 b. You may Distribute or Publicly Perform an Adaptation only under the
 terms of: (i) this License; (ii) a later version of this License with
 the same License Elements as this License; (iii) a Creative Commons
 jurisdiction license (either this or a later license version) that
 contains the same License Elements as this License (e.g.,
 Attribution-ShareAlike 3.0 US)); (iv) a Creative Commons Compatible
 License. If you license the Adaptation under one of the licenses
 mentioned in (iv), you must comply with the terms of that license. If
 you license the Adaptation under the terms of any of the licenses
 mentioned in (i), (ii) or (iii) (the "Applicable License"), you must
 comply with the terms of the Applicable License generally and the
 following provisions: (I) You must include a copy of, or the URI for,
 the Applicable License with every copy of each Adaptation You
 Distribute or Publicly Perform; (II) You may not offer or impose any
 terms on the Adaptation that restrict the terms of the Applicable
 License or the ability of the recipient of the Adaptation to exercise
 the rights granted to that recipient under the terms of the Applicable
 License; (III) You must keep intact all notices that refer to the
 Applicable License and to the disclaimer of warranties with every copy
 of the Work as included in the Adaptation You Distribute or Publicly
 Perform; (IV) when You Distribute or Publicly Perform the Adaptation,
 You may not impose any effective technological measures on the
 Adaptation that restrict the ability of a recipient of the Adaptation
 from You to exercise the rights granted to that recipient under the
 terms of the Applicable License. This Section 4(b) applies to the
 Adaptation as incorporated in a Collection, but this does not require
 the Collection apart from the Adaptation itself to be made subject to
 the terms of the Applicable License.
 .
 c. If You Distribute, or Publicly Perform the Work or any Adaptations or
 Collections, You must, unless a request has been made pursuant to
 Section 4(a), keep intact all copyright notices for the Work and
 provide, reasonable to the medium or means You are utilizing: (i) the
 name of the Original Author (or pseudonym, if applicable) if supplied,
 and/or if the Original Author and/or Licensor designate another party
 or parties (e.g., a sponsor institute, publishing entity, journal) for
 attribution ("Attribution Parties") in Licensor's copyright notice,
 terms of service or by other reasonable means, the name of such party
 or parties; (ii) the title of the Work if supplied; (iii) to the
 extent reasonably practicable, the URI, if any, that Licensor
 specifies to be associated with the Work, unless such URI does not
 refer to the copyright notice or licensing information for the Work;
 and (iv) , consistent with Ssection 3(b), in the case of an
 Adaptation, a credit identifying the use of the Work in the Adaptation
 (e.g., "French translation of the Work by Original Author," or
 "Screenplay based on original Work by Original Author"). The credit
 required by this Section 4(c) may be implemented in any reasonable
 manner; provided, however, that in the case of a Adaptation or
 Collection, at a minimum such credit will appear, if a credit for all
 contributing authors of the Adaptation or Collection appears, then as
 part of these credits and in a manner at least as prominent as the
 credits for the other contributing authors. For the avoidance of
 doubt, You may only use the credit required by this Section for the
 purpose of attribution in the manner set out above and, by exercising
 Your rights under this License, You may not implicitly or explicitly
 assert or imply any connection with, sponsorship or endorsement by the
 Original Author, Licensor and/or Attribution Parties, as appropriate,
 of You or Your use of the Work, without the separate, express prior
 written permission of the Original Author, Licensor and/or Attribution
 Parties.
 .
 d. Except as otherwise agreed in writing by the Licensor or as may be
 otherwise permitted by applicable law, if You Reproduce, Distribute or
 Publicly Perform the Work either by itself or as part of any
 Adaptations or Collections, You must not distort, mutilate, modify or
 take other derogatory action in relation to the Work which would be
 prejudicial to the Original Author's honor or reputation. Licensor
 agrees that in those jurisdictions (e.g. Japan), in which any exercise
 of the right granted in Section 3(b) of this License (the right to
 make Adaptations) would be deemed to be a distortion, mutilation,
 modification or other derogatory action prejudicial to the Original
 Author's honor and reputation, the Licensor will waive or not assert,
 as appropriate, this Section, to the fullest extent permitted by the
 applicable national law, to enable You to reasonably exercise Your
 right under Section 3(b) of this License (right to make Adaptations)
 but not otherwise.
 .
 5. Representations, Warranties and Disclaimer
 .
 UNLESS OTHERWISE MUTUALLY AGREED TO BY THE PARTIES IN WRITING, LICENSOR
 OFFERS THE WORK AS-IS AND MAKES NO REPRESENTATIONS OR WARRANTIES OF ANY
 KIND CONCERNING THE WORK, EXPRESS, IMPLIED, STATUTORY OR OTHERWISE,
 INCLUDING, WITHOUT LIMITATION, WARRANTIES OF TITLE, MERCHANTIBILITY,
 FITNESS FOR A PARTICULAR PURPOSE, NONINFRINGEMENT, OR THE ABSENCE OF
 LATENT OR OTHER DEFECTS, ACCURACY, OR THE PRESENCE OF ABSENCE OF ERRORS,
 WHETHER OR NOT DISCOVERABLE. SOME JURISDICTIONS DO NOT ALLOW THE EXCLUSION
 OF IMPLIED WARRANTIES, SO SUCH EXCLUSION MAY NOT APPLY TO YOU.
 .
 6. Limitation on Liability. EXCEPT TO THE EXTENT REQUIRED BY APPLICABLE
 LAW, IN NO EVENT WILL LICENSOR BE LIABLE TO YOU ON ANY LEGAL THEORY FOR
 ANY SPECIAL, INCIDENTAL, CONSEQUENTIAL, PUNITIVE OR EXEMPLARY DAMAGES
 ARISING OUT OF THIS LICENSE OR THE USE OF THE WORK, EVEN IF LICENSOR HAS
 BEEN ADVISED OF THE POSSIBILITY OF SUCH DAMAGES.
 .
 7. Termination
 .
 a. This License and the rights granted hereunder will terminate
 automatically upon any breach by You of the terms of this License.
 Individuals or entities who have received Adaptations or Collections
 from You under this License, however, will not have their licenses
 terminated provided such individuals or entities remain in full
 compliance with those licenses. Sections 1, 2, 5, 6, 7, and 8 will
 survive any termination of this License.
 .
 b. Subject to the above terms and conditions, the license granted here is
 perpetual (for the duration of the applicable copyright in the Work).
 Notwithstanding the above, Licensor reserves the right to release the
 Work under different license terms or to stop distributing the Work at
 any time; provided, however that any such election will not serve to
 withdraw this License (or any other license that has been, or is
 required to be, granted under the terms of this License), and this
 License will continue in full force and effect unless terminated as
 stated above.
 .
 8. Miscellaneous
 .
 a. Each time You Distribute or Publicly Perform the Work or a Collection,
 the Licensor offers to the recipient a license to the Work on the same
 terms and conditions as the license granted to You under this License.
 .
 b. Each time You Distribute or Publicly Perform an Adaptation, Licensor
 offers to the recipient a license to the original Work on the same
 terms and conditions as the license granted to You under this License.
 .
 c. If any provision of this License is invalid or unenforceable under
 applicable law, it shall not affect the validity or enforceability of
 the remainder of the terms of this License, and without further action
 by the parties to this agreement, such provision shall be reformed to
 the minimum extent necessary to make such provision valid and
 enforceable.
 .
 d. No term or provision of this License shall be deemed waived and no
 breach consented to unless such waiver or consent shall be in writing
 and signed by the party to be charged with such waiver or consent.
 .
 e. This License constitutes the entire agreement between the parties with
 respect to the Work licensed here. There are no understandings,
 agreements or representations with respect to the Work not specified
 here. Licensor shall not be bound by any additional provisions that
 may appear in any communication from You. This License may not be
 modified without the mutual written agreement of the Licensor and You.
 .
 f. The rights granted under, and the subject matter referenced, in this
 License were drafted utilizing the terminology of the Berne Convention
 for the Protection of Literary and Artistic Works (as amended on
 September 28, 1979), the Rome Convention of 1961, the WIPO Copyright
 Treaty of 1996, the WIPO Performances and Phonograms Treaty of 1996
 and the Universal Copyright Convention (as revised on July 24, 1971).
 These rights and subject matter take effect in the relevant
 jurisdiction in which the License terms are sought to be enforced
 according to the corresponding provisions of the implementation of
 those treaty provisions in the applicable national law. If the
 standard suite of rights granted under applicable copyright law
 includes additional rights not granted under this License, such
 additional rights are deemed to be included in the License; this
 License is not intended to restrict the license of any rights under
 applicable law.<|MERGE_RESOLUTION|>--- conflicted
+++ resolved
@@ -737,7 +737,6 @@
 Comment: Derived from works by Michael Zahniser (under the same license)
 
 Files
-<<<<<<< HEAD
  images/*/*ladybug*
  images/planet/station hai eight geocoris*
 Copyright: None (CC0: Public Domain)
@@ -756,7 +755,7 @@
 License: CC-BY-SA-4.0
 Comment: rotate, flip, scale the "images/thumbnail/hai geocoris@2x.png" by Michael Zahniser (under the same license)
 
-=======
+Files
  images/planet/browndwarf-l-rouge*
  images/planet/browndwarf-l*
  images/planet/browndwarf-y-rouge*
@@ -770,8 +769,6 @@
 Copyright: Lia Gerty (https://github.com/ravenshining)
 License: CC-BY-SA-4.0
 Comment: Derived from works by NASA (public domain)
- 
->>>>>>> b521bfff
 
 License: GPL-3+
  This program is free software: you can redistribute it and/or modify
