Format: https://www.debian.org/doc/packaging-manuals/copyright-format/1.0/
Upstream-Name: endless-sky
Upstream-Contact: Michael Zahniser <mzahniser@gmail.com>
Source: https://github.com/endless-sky/endless-sky

Files: *
Copyright: Michael Zahniser <mzahniser@gmail.com>
           endless-sky contributors (see credits.txt and changelog)
License: GPL-3+

Files: images/*
Copyright: Michael Zahniser <mzahniser@gmail.com>
License: CC-BY-SA-4.0

Files: images/land/*
Copyright: Various
License: public-domain
 Taken from morgue-file.com, a collection of photographs that have been donated
 and placed in the public domain. (Exceptions noted below.)

Files: images/scene/*
Copyright: Various
License: public-domain
 Taken from morguefile.com, a collection of photographs that have been donated
 and placed in the public domain. (Exceptions noted below.)

Files:
 images/outfit/bullet*
 images/scene/sagittarius?a*
 images/ship/hai?solifuge*
Copyright: Maximilian Korber (github.com/wrzlprnft)
License: CC-BY-SA-4.0

Files:
 images/ship/hai?violin?spider*
Copyright: Maximilian Korber
License: CC-BY-SA-4.0
Comment: Derived from works by Christian Rhodes (under the same license).

Files:
 images/projectile/bullet*
 images/effect/bullet?impact*
Copyright: Iaz Poolar
License: CC-BY-SA-4.0
Comment: Derived from works by Amazinite derived from works by Michael Zahniser (under the same license).

Files:
 images/ship/hai?pond?strider*
Copyright: Iaz Poolar
License: CC-BY-SA-4.0

Files:
 images/ship/hai?flea*
 images/projectile/rail?slug*
Copyright: Matthew Smestad
License: CC-BY-SA-4.0

Files:
 images/outfit/railgun*
 images/outfit/railslug*
Copyright: 1010todd
Comment: Derived from works by Matthew Smestad (under the same license).
License: CC-BY-SA-4.0

Files:
 images/outfit/luxury?accommodations*
 images/hardpoint/proton?turret*
Copyright: Nate Graham <pointedstick@zoho.com>
License: CC-BY-SA-4.0

Files:
 images/land/sky2*
 images/land/sea3*
 images/land/beach4*
 images/land/canyon9*
Copyright: Emily Mell <hasmidas@gmail.com>
License: public-domain
 Based on images taken from unsplash.com before June 2017, when all images
 uploaded to that site were donated to the public domain.

Files:
 images/icon/gat*
Copyright: Amazinite
License: CC-BY-SA-4.0
Comment: Derived from works by Maximilian Korber (under the same license).

Files:
 images/outfit/gat*
Copyright: Becca Tommaso
License: CC-BY-SA-4.0
Comment: Derived from works by Maximilian Korber (under the same license).


Files:
 images/outfit/scram?drive*
Copyright: Becca Tommaso
License: CC-BY-SA-4.0
Comment: Derived from works by Evan Fluharty (under the same license).

Files:
 images/icon/rail?gun*
Copyright: Amazinite
License: CC-BY-SA-4.0
Comment: Derived from works by Matthew Smestad (under the same license).

Files:
 images/outfit/pug*
 images/planet/*-b*
Copyright: Frederick Goy IV (https://github.com/comnom)
License: CC-BY-SA-4.0

Files: images/outfit/*storage*
Copyright: Amazinite
License: CC-BY-SA-4.0
Comment: Derived from works by Michael Zahniser and Maximilian Korber (under the same license).

Files: images/outfit/city-ship?license*
Copyright: Amazinite
License: CC-BY-SA-4.0
Comment: Derived from works by Michael Zahniser and Evan Fluharty (under the same license).

Files:
 images/outfit/harvested*
Copyright: Michael Zahniser (mzahniser@gmail.com)
License: CC-BY-SA-4.0
Comment: Unless otherwise noted below, mineral photos are by Rob Lavinsky, under
 the CC-BY-SA-3.0 license.

Files:
 images/outfit/harvested?copper*
 images/outfit/harvested?iron*
 images/outfit/harvested?platinum*
 images/outfit/harvested?silver*
Copyright: Michael Zahniser (mzahniser@gmail.com)
License: CC-BY-SA-4.0
Comment: Incorporating photos by James St. John, under the CC-BY-2.0 license.

Files:
 images/outfit/harvested?gold*
Copyright: Michael Zahniser (mzahniser@gmail.com)
License: CC-BY-SA-4.0
Comment: Incorporating a photo by Aram Dulyan, under the CC-BY-2.0 license.

Files:
 images/scene/plasma?scene*
Copyright: 1010todd <1010todd3d@gmail>
License: CC-BY-SA-4.0
Comment: Derived from works by Becca Tommaso, Darcy Manoel, and Michael Zahniser (under the same license). Incorporating texture made with JSPlacement by WindMillArt <https://windmillart.net/>.

Files:
 images/land/moon0*
Copyright: NASA/GSFC/Arizona State University
License: public-domain
 From NASA, and therefore in the public domain because they were created by
 government employees while doing work for the government.

Files:
 images/land/enceladus_1*
 images/land/enceladus_2*
 images/land/enceladus_3*
 images/land/enceladus_4*
 images/land/moon1*
 images/ui/galaxy*
 images/ui/pleiades*
 images/planet/callisto*
 images/planet/earth*
 images/planet/europa*
 images/planet/ganymede*
 images/planet/io*
 images/planet/jupiter*
 images/planet/luna*
 images/planet/mars*
 images/planet/mercury*
 images/planet/miranda*
 images/planet/neptune*
 images/planet/oberon*
 images/planet/rhea*
 images/planet/tethys*
 images/planet/titan*
 images/planet/uranus*
 images/planet/venus*
Copyright: NASA
License: public-domain
 From NASA, and therefore in the public domain because they were created by
 government employees while doing work for the government.

Files: images/scene/geoscan*
Copyright: Michael Zahniser <mzahniser@gmail.com>
License: CC-BY-SA-4.0

Files: images/scene/loc*
Copyright: Library of Congress
License: public-domain
 From the Library of Congress. Public domain because they are photographs taken
 by a government employee as part of their job.

Files: images/scene/army*
Copyright: US Army
License: public-domain
 From the US Army. Public domain because they are photographs taken by a
 government employee as part of their job.

Files: images/scene/eso*
Copyright: ESO/L. Calçada (European Southern Observatory)
License: CC-BY-4.0

Files:
 images/scene/engine*
 images/scene/engine2*
Copyright: NASA
License: public-domain
 From NASA, and therefore in the public domain because they were created by
 government employees while doing work for the government.

Files:
 images/land/mercury1*
Copyright: NASA/Johns Hopkins University Applied Physics Laboratory/Carnegie Institution of Washington
License: public-domain
 Taken from https://archive.is/dd4hA. This image is an
 artist's impression of the surface of Mercury, produced
 for the MESSENGER mission. Because it was produced for
 a NASA mission, it is in the public domain.

Files:
 images/land/haze0*
Copyright: Izaac Hewitt-Lawrence
License: Unsplash
 Taken from https://archive.is/LZQbZ and cropped. This image was
 uploaded to unsplash.com after June 2017, so it is subject
 to the Unsplash License. It was also uploaded after February
 2018, so it is subject to an additional restriction limiting
 the sale of unaltered copies.

Files:
 images/land/haze1*
Copyright: Tobias Rademacher
License: Unsplash
 Taken from https://archive.is/Rc9fs and cropped. This image was
 uploaded to unsplash.com after June 2017, so it is subject
 to the Unsplash License. It was also uploaded after February
 2018, so it is subject to an additional restriction limiting
 the sale of unaltered copies.

Files:
 images/land/haze2*
Copyright: Marek Piwnicki
License: Unsplash
 Taken from https://archive.is/iVNGc and cropped. This image was
 uploaded to unsplash.com after June 2017, so it is subject
 to the Unsplash License. It was also uploaded after February
 2018, so it is subject to an additional restriction limiting
 the sale of unaltered copies.

Files:
 images/land/sea23*
Copyright: Dan Stark
License: public-domain
 Taken from https://archive.is/qvHPl. This image was
 uploaded to unsplash.com before June 2017, so it is
 in the public domain.

Files: images/land/bwerner*
Copyright: Berthold Werner (commons.wikimedia.org/wiki/User:Berthold_Werner)
License: CC-BY-SA-3.0
Comment: Taken from Wikimedia commons. Cropped and edited.

Files: images/land/myrabella*
Copyright: Myrabella (commons.wikimedia.org/wiki/User:Myrabella)
License: CC-BY-SA-3.0
Comment: Taken from Wikimedia commons. Cropped and edited.

Files: images/land/dmottl*
Copyright: Dmitry A. Mottl (commons.wikimedia.org/wiki/User:Dmottl)
License: CC-BY-SA-3.0
Comment: Taken from Wikimedia commons. Cropped and edited.

Files: images/land/mfield*
Copyright: Matthew Field (commons.wikimedia.org/wiki/User:Mfield)
License: CC-BY-SA-3.0
Comment: Taken from Wikimedia commons. Cropped and edited.

Files: images/land/*-sfiera*
Copyright: Chris Pickel (sfiera.net)
License: CC-BY-SA-4.0

Files: images/land/*-striker*
Copyright: Michael Wilso (sixfootplus@gmail.com)
License: CC-BY-SA-4.0

Files: images/land/*-harro*
Copyright: @harro.eu (copyright@harro.eu)
License: CC-BY-SA-4.0

Files: images/land/*-iridium*
Copyright: @Iridium Ore (blueajp@gmail.com)
License: CC-BY-SA-4.0

Files: images/land/*-spfld*
Copyright: Eric Denni (spfldsatellite@gmail.com)
License: CC-BY-SA-4.0

Files: images/land/sivael*
Copyright: Tymoteusz Kapuściński (Sivael)
License: CC-BY-SA-4.0
Comment:
 Screenshots of environments created with assets purchased by Tymoteusz
 Kapuściński from the Unity Asset Store. Post-processing applied by Michael
 Zahniser to make the images look less artificial.

Files: images/outfit/scan?module*
Copyright: Zachary Siple
License: CC-BY-SA-4.0
Comment: Derived from works by Michael Zahniser (from under the same license).

Files:
 images/outfit/tactical?scanner*
 images/effect/jump?drive?red*
Copyright: Zachary Siple
License: CC-BY-SA-4.0

Files:
 images/outfit/security?station*
 images/ship/peregrine/*
Copyright: Becca Tommaso (tommasobecca03@gmail.com)
License: CC-BY-SA-4.0
Comment: Derived from works by Michael Zahniser and Evan Fluharty (under the same license).

Files:
 images/outfit/korath?rifle*
 images/outfit/hai?rifle*
 images/outfit/korath?fuel?processor*
 images/outfit/remnant?rifle*
 images/ship/hai?centipede*
 images/ship/hai?geocoris*
 images/ship/hai?grasshopper*
 images/ship/gull*
 images/ship/pelican*
 images/ship/peregrine/peregrine*
 images/ship/riptide*
 images/ship/dropship*
 images/ship/heron*
 images/thumbnail/hai?centipede*
 images/thumbnail/hai?geocoris*
 images/thumbnail/hai?grasshopper*
 images/thumbnail/gull*
 images/thumbnail/pelican*
 images/thumbnail/peregrine*
 images/thumbnail/riptide*
 images/thumbnail/dropship*
 images/outfit/auxiliary?license*
Copyright: Evan Fluharty (Evanfluharty@gmail.com)
License: CC-BY-SA-4.0
Comment: Derived from works by Michael Zahniser (under the same license).

Files:
 images/ship/waverider*
Copyright: Evan Fluharty (Evanfluharty@gmail.com)
License: CC-BY-SA-4.0
Comment: Derived from works by Michael Zahniser (under the same license) and detailed by Saugia (<https://github.com/Saugia>).

Files:
 images/ship/modified?boxwing*
 images/thumbnail/modified?boxwing*
Copyright: Evan Fluharty (Evanfluharty@gmail.com)
License: CC-BY-SA-4.0
Comment: Derived from works by Iaz Poolar (under the same license).

Files: images/portrait/*
Copyright: Various
License: Depends
Comment:
 Taken from unsplash.com and added to the game after June 2017. If the pictures were
 uploaded to unsplash.com before June 2017, they were donated and placed in the public
 domain. If the pictures were uploaded to unsplash.com on or after June 2017, they are
 subject to the Unsplash License. If they were also uploaded after February 2018, they
 are subject to additional restrictions.

Files:
 images/outfit/quarg*
 images/hardpoint/quarg*
 images/outfit/small?quarg*
 images/outfit/medium?quarg*
 images/outfit/large?quarg*
 images/outfit/laser?rifle*
 images/outfit/hai?pebble?core*
 images/outfit/hai?boulder*
 images/outfit/hai?geode*
Copyright: Evan Fluharty (Evanfluharty@gmail.com)
License: CC-BY-SA-4.0

Files:
 images/outfit/quarg?skylance*
 images/hardpoint/quarg?skylance*
Copyright: Evan Fluharty (Evanfluharty@gmail.com)
License: CC-BY-SA-4.0
Comment: Derived and completed from works by Maximilian Korber (Wrzlprnft), @Karirawri, and originally drawn up by Tommy Thach (Bladewood) (all under the same license)

Files:
 images/outfit/enforcer?riot?staff*
Copyright: 1010todd
Comment: Derived from works by Evan Fluharty (under the same license).
License: CC-BY-SA-4.0

Files:
 images/land/desert0*
 images/land/earthrise*
 images/land/nasa*
 images/land/space*
 images/land/station1*
 images/land/station2*
 images/land/station3*
Copyright: NASA
License: public-domain
 From NASA, and therefore in the public domain because they were created by
 government employees while doing work for the government.

Files:
 images/land/station12*
Copyright: Office of War Information
License: public-domain
 Taken from Wikimedia Commons. Cropped and edited.

Files:
 images/*/pincer*
Copyright: None; CC0 (Public Domain)
License: CC0
Comment: Public domain textures by https://texture.ninja

Files:
 images/planet/rogue-radiating*
Copyright: None; CC0 (Public Domain)
License: CC0

Files: images/outfit/railslug?rack*
Copyright: Becca Tommaso (tommasobecca03@gmail.com)
License: CC-BY-SA-4.0
Comment: Derived from works by Matthew Smestad (under the same license).

Files:
 images/outfit/harvested?yottrite*
Copyright: Becca Tommaso (tommasobecca03@gmail.com)
License: CC-BY-SA-3.0
Comment: Derived from works by Michael Zahniser and Rob Lavinsky (under the same license).

Files:
 images/effect/flotsam?yottrite*
Copyright: Becca Tommaso (tommasobecca03@gmail.com)
License: CC-BY-SA-3.0
Comment: Derived from works by Rob Lavinsky (under the same license).

Files:
 images/scene/hai?bank*
Copyright: Tomasz Frankowski
License: public-domain
 Taken from https://archive.is/uZuiY. This image was uploaded to
 unsplash.com before June 2017, so it is in the public domain.

Files:
 images/scene/hai?shipyard*
Copyright: Dan Asaki
License: Unsplash
Comment:
 Taken from https://archive.is/OcBnr. This image was uploaded to
 unsplash.com after June 2017, so it is subject to the
 Unsplash License. It was also uploaded after February 2018,
 so it is subject to an additional restriction limiting the
 sale of unaltered copies.

Files:
 images/scene/hai?start*
Copyright: Willian Justen de Vasconcellos
License: Unsplash
Comment:
 Taken from https://archive.is/7WLG3. This image was uploaded
 to unsplash.com after June 2017, so it is subject to the
 Unsplash License. It was also uploaded on February 11, 2018,
 so it is not subject to additional restrictions, as this is
 a week before the additional restrictions were added.

Files:
 images/land/badlands0*
 images/land/badlands5*
 images/land/badlands7*
 images/land/badlands8*
 images/land/beach0*
 images/land/beach2*
 images/land/beach3*
 images/land/beach5*
 images/land/beach6*
 images/land/canyon0*
 images/land/canyon7*
 images/land/city4*
 images/land/city6*
 images/land/city8*
 images/land/city9*
 images/land/city10*
 images/land/desert1*
 images/land/desert2*
 images/land/fields1*
 images/land/fields2*
 images/land/fields5*
 images/land/fields6*
 images/land/fields7*
 images/land/fields9*
 images/land/fog0*
 images/land/fog2*
 images/land/fog4*
 images/land/forest1*
 images/land/forest2*
 images/land/forest3*
 images/land/forest4*
 images/land/hills2*
 images/land/lava1*
 images/land/lava2*
 images/land/lava6*
 images/land/mountain1*
 images/land/mountain3*
 images/land/mountain4*
 images/land/mountain5*
 images/land/mountain6*
 images/land/mountain7*
 images/land/mountain8*
 images/land/mountain9*
 images/land/sea8*
 images/land/sky0*
 images/land/sky3*
 images/land/sky7*
 images/land/sky8*
 images/land/sky9*
 images/land/snow0*
 images/land/snow1*
 images/land/snow2*
 images/land/snow3*
 images/land/snow4*
 images/land/snow6*
 images/land/snow7*
 images/land/space2*
 images/land/water0*
 images/land/water8*
Copyright: Various
License: public-domain
 Taken from unsplash.com and added to the game before June 2017, when it was
 a collection of photographs that had been donated and placed in the public domain.

Files:
 images/land/badlands1*
Copyright: Jason Thompson
License: public-domain
 Taken from https://archive.is/arYCs. This image was uploaded to
 unsplash.com before June 2017, so it is in the public domain.

Files:
 images/land/badlands2*
Copyright: Koen van Gilst
License: Unsplash
Comment:
 Taken from https://archive.is/Syt9W. This image was uploaded to
 unsplash.com in June 2017, so it is subject to the Unsplash
 License. It was uploaded before February 2018, so it is not
 subject to additional restrictions.

Files:
 images/land/badlands6*
Copyright: John Fowler
License: Unsplash
Comment:
 Taken from https://archive.is/u0tLY. This image was uploaded to
 unsplash.com after June 2017, so it is subject to the
 Unsplash License. It was uploaded before February 2018, so
 it is not subject to additional restrictions.

Files:
 images/land/canyon1*
Copyright: Ana Filipa Neves
License: public-domain
 Taken from https://archive.is/cFMrt. This image was uploaded to
 unsplash.com before June 2017, so it is in the public domain.

Files:
 images/land/canyon8*
Copyright: Benjaimn Esteves
License: public-domain
 Taken from https://archive.is/uHKHC. This image was uploaded to
 unsplash.com before June 2017, so it is in the public domain.

Files:
 images/land/city2*
Copyright: timJ
License: Unsplash
Comment:
 Taken from https://archive.is/Wqo8m. This image was uploaded to
 unsplash.com after June 2017, so it is subject to the
 Unsplash License. It was uploaded before February 2018, so
 it is not subject to additional restrictions. The link to
 the image on the archive is broken and the published date
 can't be seen if you just look at the site. If you click
 view source and search `"id":"EJ4qfFp1g8Q",` you will see
 it was published in July 2017. You will also see in the
 source that the image is
 https://images.unsplash.com/photo-1500021804447-2ca2eaaaabeb,
 which matches the image as per https://archive.is/zU3K5.

Files:
 images/land/city7*
Copyright: Jason Wong
License: Unsplash
Comment:
 Taken from https://archive.is/AmgC4. This image was uploaded to
 unsplash.com in June 2017, so it is subject to the Unsplash
 License. It was uploaded before February 2018, so it is not
 subject to additional restrictions.

Files:
 images/land/city11*
Copyright: Bon Bahar
License: Unsplash
Comment:
 Taken from https://archive.is/fWfhb. This image was uploaded to
 unsplash.com after June 2017, so it is subject to the
 Unsplash License. It was uploaded before February 2018, so
 it is not subject to additional restrictions. The link to
 the image on the archive is broken and the published date
 can't be seen if you just look at the site. If you click
 view source and search "datePublished," you will see it
 was published in August 2017. You will also see in the
 source that the image is
 https://images.unsplash.com/photo-1501607087079-27057d2fdc93,
 which matches the image as per https://archive.is/7id7h.

Files:
 images/land/city12*
Copyright: Steven Pahel
License: Unsplash
Comment:
 Taken from https://archive.is/xYdxk. This image was uploaded to
 unsplash.com after June 2017, so it is subject to the
 Unsplash License. It was uploaded before February 2018, so
 it is not subject to additional restrictions.

Files:
 images/land/dune1*
Copyright: Wilson Ye
License: public-domain
 Taken from https://archive.is/qmRn7. This image was uploaded to
 unsplash.com before June 2017, so it is in the public domain.

Files:
 images/land/fields3*
Copyright: Doan Tuan
License: public-domain
 Taken from https://archive.is/yH9tF. This image was uploaded to
 unsplash.com before June 2017, so it is in the public domain.

Files:
 images/land/fog1*
Copyright: Peter Hammer
License: Unsplash
Comment:
 Taken from https://archive.is/eh77M. This image was uploaded to
 unsplash.com after June 2017, so it is subject to the
 Unsplash License. It was uploaded before February 2018, so
 it is not subject to additional restrictions.

Files:
 images/land/fog6*
Copyright: Michael Dam
License: public-domain
 Taken from https://archive.is/vhrne. This image was uploaded to
 unsplash.com before June 2017, so it is in the public domain.

Files:
 images/land/forest5*
Copyright: Wei Pan
License: public-domain
 Taken from https://archive.is/zr5p0. This image was uploaded to
 unsplash.com before June 2017, so it is in the public domain.

Files:
 images/land/hills0*
Copyright: Baptist Standaert
License: Unsplash
Comment:
 Taken from https://archive.is/bT412. This image was uploaded to
 unsplash.com after June 2017, so it is subject to the
 Unsplash License. It was uploaded before February 2018, so
 it is not subject to additional restrictions.

Files:
 images/land/mountain0*
Copyright: Karsten Wurth
License: public-domain
 Taken from https://archive.is/QroFs. This image was uploaded to
 unsplash.com before June 2017, so it is in the public domain.

Files:
 images/land/sea1*
Copyright: Christian Joudrey
License: public-domain
 Taken from https://archive.is/uYIiS. This image was uploaded to
 unsplash.com before June 2017, so it is in the public domain.

Files:
 images/land/sea5*
Copyright: Johannes Plenio
License: Unsplash
Comment:
 Taken from https://archive.is/WHmJC. This image was uploaded to
 unsplash.com after June 2017, so it is subject to the
 Unsplash License. It was uploaded before February 2018, so
 it is not subject to additional restrictions.

Files:
 images/land/sea7*
Copyright: Johannes Plenio
License: public-domain
 Taken from https://archive.is/Ab1ml. This image was uploaded to
 unsplash.com before June 2017, so it is in the public domain.

Files:
 images/land/sky4*
Copyright: Sergey Pesterev
License: Unsplash
Comment:
 Taken from https://archive.is/psGa3. This image was uploaded to
 unsplash.com after June 2017, so it is subject to the
 Unsplash License. It was uploaded before February 2018, so
 it is not subject to additional restrictions.

Files:
 images/land/sky5*
Copyright: Nathan Hulsey
License: public-domain
 Taken from https://archive.is/J1nTb. This image was uploaded to
 unsplash.com before June 2017, so it is in the public domain.

Files:
 images/land/snow5*
Copyright: Jay Ruzesky
License: public-domain
 Taken from https://archive.is/cMHkC. This image was uploaded to
 unsplash.com before June 2017, so it is in the public domain.

Files:
 images/land/snow10*
Copyright: Mathias Herheim
License: Unsplash
Comment:
 Taken from https://archive.is/25091. This image was uploaded to
 unsplash.com after June 2017, so it is subject to the
 Unsplash License. It was uploaded before February 2018, so
 it is not subject to additional restrictions.

Files:
 images/land/water3*
Copyright: Jacek Smoter
License: public-domain
 Taken from https://archive.is/9lZeb. This image was uploaded to
 unsplash.com before June 2017, so it is in the public domain.

Files:
 images/land/water4*
Copyright: Unknown
License: Depends
Comment:
 Cannot source. The image was probably removed from unsplash.

Files:
 images/land/badlands10*
Copyright: Jean Beller
License: Unsplash
Comment:
 Taken from https://archive.is/0HX4h. This image was uploaded to
 unsplash.com after June 2017, so it is subject to the
 Unsplash License. It was also uploaded after February 2018,
 so it is subject to an additional restriction limiting the
 sale of unaltered copies.

Files:
 images/land/badlands11*
Copyright: Luemen Rutkowski
License: Unsplash
Comment:
 Taken from https://archive.is/HkBI5. This image was uploaded to
 unsplash.com after June 2017, so it is subject to the
 Unsplash License. It was also uploaded after February 2018,
 so it is subject to an additional restriction limiting the
 sale of unaltered copies.

Files:
 images/land/badlands12*
Copyright: Tim Mossholder
License: Unsplash
Comment:
 Taken from https://archive.is/KsALa. This image was uploaded to
 unsplash.com after June 2017, so it is subject to the
 Unsplash License. It was also uploaded after February 2018,
 so it is subject to an additional restriction limiting the
 sale of unaltered copies.

Files:
 images/land/beach13*
Copyright: Mads Sonne
License: Unsplash
Comment:
 Taken from https://archive.is/ZmzZe. This image was uploaded to
 unsplash.com after June 2017, so it is subject to the
 Unsplash License. It was also uploaded after February 2018,
 so it is subject to an additional restriction limiting the
 sale of unaltered copies.

Files:
 images/land/beach14*
Copyright: Silas Baisch
License: Unsplash
Comment:
 Taken from https://archive.is/uMT7F. This image was uploaded to
 unsplash.com after June 2017, so it is subject to the
 Unsplash License. It was also uploaded after February 2018,
 so it is subject to an additional restriction limiting the
 sale of unaltered copies.

Files:
 images/land/canyon13*
Copyright: Miriam Mica
License: Unsplash
Comment:
 Taken from https://archive.is/CyvxB. This image was uploaded to
 unsplash.com after June 2017, so it is subject to the
 Unsplash License. It was uploaded before February 2018, so
 it is not subject to additional restrictions.

Files:
 images/land/canyon14*
Copyright: John Towner
License: public-domain
 Taken from https://archive.is/3euXE. This image was uploaded to
 unsplash.com before June 2017, so it is in the public domain.

Files:
 images/land/canyon15*
Copyright: Nathan Anderson
License: public-domain
 Taken from https://archive.is/8rN07. This image was uploaded to
 unsplash.com before June 2017, so it is in the public domain.

Files:
 images/land/desert11*
Copyright: Robert Murray
License: public-domain
 Taken from https://archive.is/DirtW. This image was uploaded to
 unsplash.com before June 2017, so it is in the public domain.

Files:
 images/land/desert12*
Copyright: Joe Mania
License: public-domain
 Taken from https://archive.is/3FHPD. This image was uploaded to
 unsplash.com before June 2017, so it is in the public domain.

Files:
 images/land/desert13*
Copyright: Mikk Tonissoo
License: Unsplash
Comment:
 Taken from https://archive.is/KqPh4. This image was uploaded to
 unsplash.com after June 2017, so it is subject to the
 Unsplash License. It was also uploaded after February 2018,
 so it is subject to an additional restriction limiting the
 sale of unaltered copies.

Files:
 images/land/fields13*
Copyright: Jeff King
License: public-domain
 Taken from https://archive.is/b9tIO. This image was uploaded to
 unsplash.com before June 2017, so it is in the public domain.

Files:
 images/land/fields14*
Copyright: Jeroen van Dijk
License: Unsplash
Comment:
 Taken from https://archive.is/gj7LA. This image was uploaded to
 unsplash.com after June 2017, so it is subject to the
 Unsplash License. It was also uploaded after February 2018,
 so it is subject to an additional restriction limiting the
 sale of unaltered copies.

Files:
 images/land/fields15*
Copyright: Ales Krivec
License: public-domain
 Taken from https://archive.is/i9nJj. This image was uploaded to
 unsplash.com before June 2017, so it is in the public domain.

Files:
 images/land/fog8*
Copyright: Dawid Zawila
License: public-domain
 Taken from https://archive.is/XGHmJ. This image was uploaded to
 unsplash.com before June 2017, so it is in the public domain.

Files:
 images/land/fog9*
Copyright: J. P. Valery
License: Unsplash
Comment:
 Taken from https://archive.is/Ih53u. This image was uploaded to
 unsplash.com after June 2017, so it is subject to the
 Unsplash License. It was also uploaded after February 2018,
 so it is subject to an additional restriction limiting the
 sale of unaltered copies.

Files:
 images/land/fog10*
Copyright: Weronika
License: Unsplash
Comment:
 Taken from https://archive.is/qZ3JG. This image was uploaded to
 unsplash.com after June 2017, so it is subject to the
 Unsplash License. It was also uploaded after February 2018,
 so it is subject to an additional restriction limiting the
 sale of unaltered copies.

Files:
 images/land/fog11*
Copyright: Jay Mantri
License: public-domain
 Taken from https://archive.is/t72LL. This image was uploaded to
 unsplash.com before June 2017, so it is in the public domain.

Files:
 images/land/forest6*
Copyright: Inggrid Koe
License: public-domain
 Taken from https://archive.is/yiGOx. This image was uploaded to
 unsplash.com before June 2017, so it is in the public domain.

Files:
 images/land/forest7*
Copyright: Eutah Mizushima
License: public-domain
 Taken from https://archive.is/fXZt2. This image was uploaded to
 unsplash.com before June 2017, so it is in the public domain.

Files:
 images/land/forest8*
Copyright: Gez Xavier Mansfield
License: public-domain
 Taken from https://archive.is/WAC8Q. This image was uploaded to
 unsplash.com before June 2017, so it is in the public domain.

Files:
 images/land/forest9*
Copyright: Ekaterina Novitskaya
License: Unsplash
Comment:
 Taken from https://archive.is/YFXae. This image was uploaded to
 unsplash.com after June 2017, so it is subject to the
 Unsplash License. It was also uploaded after February 2018,
 so it is subject to an additional restriction limiting the
 sale of unaltered copies.

Files:
 images/land/garden1*
Copyright: Jon Canty
License: Unsplash
Comment:
 Taken from https://archive.is/ceyjf. This image was uploaded to
 unsplash.com after June 2017, so it is subject to the
 Unsplash License. It was also uploaded after February 2018,
 so it is subject to an additional restriction limiting the
 sale of unaltered copies.

Files:
 images/land/hills8*
Copyright: Joshua Sortino
License: public-domain
 Taken from https://archive.is/SRbX3. This image was uploaded to
 unsplash.com before June 2017, so it is in the public domain.

Files:
 images/land/lava12*
Copyright: Hannah Wright
License: Unsplash
Comment:
 Taken from https://archive.is/xovBt. This image was uploaded to
 unsplash.com after June 2017, so it is subject to the
 Unsplash License. It was also uploaded after February 2018,
 so it is subject to an additional restriction limiting the
 sale of unaltered copies.

Files:
 images/land/lava13*
Copyright: Marc Szeglat
License: Unsplash
Comment:
 Taken from https://archive.is/nHPqS. This image was uploaded to
 unsplash.com after June 2017, so it is subject to the
 Unsplash License. It was also uploaded on February 12, 2018,
 so it is not subject to additional restrictions, as this is
 a week before the additional restrictions were added.

Files:
 images/land/loc3*
Copyright: Hafidh Satyanto
License: Unsplash
Comment:
 Taken from https://archive.is/6pM64. This image was uploaded to
 unsplash.com after June 2017, so it is subject to the
 Unsplash License. It was also uploaded after February 2018,
 so it is subject to an additional restriction limiting the
 sale of unaltered copies.

Files:
 images/land/sea18*
Copyright: Marcus Woodbridge
License: Unsplash
Comment:
 Taken from https://archive.is/mmrlP. This image was uploaded to
 unsplash.com after June 2017, so it is subject to the
 Unsplash License. It was also uploaded after February 2018,
 so it is subject to an additional restriction limiting the
 sale of unaltered copies.

Files:
 images/land/sea19*
Copyright: Michael Owen
License: Unsplash
Comment:
 Taken from https://archive.is/N45Mz. This image was uploaded to
 unsplash.com after June 2017, so it is subject to the
 Unsplash License. It was uploaded before February 2018, so
 it is not subject to additional restrictions.

Files:
 images/land/sky10*
Copyright: Marek Piwnicki
License: Unsplash
Comment:
 Taken from https://archive.is/GtJDm. This image was uploaded to
 unsplash.com after June 2017, so it is subject to the
 Unsplash License. It was also uploaded after February 2018,
 so it is subject to an additional restriction limiting the
 sale of unaltered copies.

Files:
 images/land/sky11*
Copyright: Benjamin Voros
License: Unsplash
Comment:
 Taken from https://archive.is/JBIFr. This image was uploaded to
 unsplash.com after June 2017, so it is subject to the
 Unsplash License. It was also uploaded on February 26, 2018,
 so it is subject to an additional restriction limiting the
 sale of unaltered copies, as this is a week after the
 restriction was added.

Files:
 images/land/snow14*
Copyright: Alto Crew
License: Unsplash
Comment:
 Taken from https://archive.is/0A1UT. This image was uploaded to
 unsplash.com after June 2017, so it is subject to the
 Unsplash License. It was uploaded before February 2018, so
 it is not subject to additional restrictions.

Files:
 images/land/snow16*
Copyright: Alberto Restifo
License: public-domain
 Taken from https://archive.is/tmlmk. This image was uploaded to
 unsplash.com before June 2017, so it is in the public domain.

Files:
 images/land/snow17*
Copyright: Denis Linine
License: Unsplash
Comment:
 Taken from https://archive.is/zCjqu. This image was uploaded to
 unsplash.com after June 2017, so it is subject to the
 Unsplash License. It was uploaded before February 2018, so
 it is not subject to additional restrictions.

Files:
 images/land/snow18*
Copyright: Jeremy Bishop
License: public-domain
 Taken from https://archive.is/d9C3U. This image was uploaded to
 unsplash.com before June 2017, so it is in the public domain.

Files:
 images/land/snow19*
Copyright: Greg Garnhart
License: Unsplash
Comment:
 Taken from https://archive.is/JmYfL. This image was uploaded to
 unsplash.com after June 2017, so it is subject to the
 Unsplash License. It was also uploaded after February 2018,
 so it is subject to an additional restriction limiting the
 sale of unaltered copies.

Files:
 images/land/snow20*
Copyright: Sergey Pesterev
License: Unsplash
Comment:
 Taken from https://archive.is/5SjC2. This image was uploaded to
 unsplash.com after June 2017, so it is subject to the
 Unsplash License. It was also uploaded after February 2018,
 so it is subject to an additional restriction limiting the
 sale of unaltered copies.

Files:
 images/land/snow21*
Copyright: Clement Rothen
License: Unsplash
Comment:
 Taken from https://archive.is/gBEOk. This image was uploaded to
 unsplash.com after June 2017, so it is subject to the
 Unsplash License. It was also uploaded on February 20, 2018,
 so it is subject to an additional restriction limiting the
 sale of unaltered copies, as this is a day after the
 restriction was added.

Files:
 images/land/station4*
Copyright: Alek Kalinowski
License: Unsplash
Comment:
 Taken from https://archive.is/2KkAX. This image was uploaded to
 unsplash.com after June 2017, so it is subject to the
 Unsplash License. It was also uploaded after February 2018,
 so it is subject to an additional restriction limiting the
 sale of unaltered copies.

Files:
 images/land/station6*
Copyright: Alvaro Pinot
License: Unsplash
Comment:
 Taken from https://archive.is/pfFYe. This image was uploaded to
 unsplash.com after June 2017, so it is subject to the
 Unsplash License. It was also uploaded after February 2018,
 so it is subject to an additional restriction limiting the
 sale of unaltered copies.

Files:
 images/land/station9*
Copyright: Tony Dinh
License: Unsplash
Comment:
 Taken from https://archive.is/xsuf9. This image was uploaded to
 unsplash.com after June 2017, so it is subject to the
 Unsplash License. It was also uploaded after February 2018,
 so it is subject to an additional restriction limiting the
 sale of unaltered copies.

Files:
 images/land/station10*
Copyright: Upal Patel
License: Unsplash
Comment:
 Taken from https://archive.is/TXPDq. This image was uploaded to
 unsplash.com after June 2017, so it is subject to the
 Unsplash License. It was also uploaded after February 2018,
 so it is subject to an additional restriction limiting the
 sale of unaltered copies.

Files:
 images/land/station11*
Copyright: Aurelien Thomas
License: Unsplash
Comment:
 Taken from https://archive.is/hvP1o. This image was uploaded to
 unsplash.com after June 2017, so it is subject to the
 Unsplash License. It was also uploaded after February 2018,
 so it is subject to an additional restriction limiting the
 sale of unaltered copies.

Files:
 images/land/station13*
Copyright: Brayden Law
License: Unsplash
Comment:
 Taken from https://archive.is/CYwnY. This image was uploaded to
 unsplash.com after June 2017, so it is subject to the
 Unsplash License. It was also uploaded after February 2018,
 so it is subject to an additional restriction limiting the
 sale of unaltered copies. The published date can't be seen
 if you just look at the site. If you click view source and
 search "datePublished," you will see it was published in
 December 2018.

Files:
 images/land/station14*
Copyright: Ferdinand Stohr
License: public-domain
 Taken from https://archive.is/ZtRLf. This image was uploaded to
 unsplash.com before June 2017, so it is in the public domain.

Files:
 images/land/station16*
Copyright: Aron Yigin
License: Unsplash
Comment:
 Taken from https://archive.is/IuyvN. This image was uploaded to
 unsplash.com after June 2017, so it is subject to the
 Unsplash License. It was also uploaded after February 2018,
 so it is subject to an additional restriction limiting the
 sale of unaltered copies.

Files:
 images/land/station17*
Copyright: Upal Patel
License: Unsplash
Comment:
 Taken from https://archive.is/tAzhJ. This image was uploaded to
 unsplash.com after June 2017, so it is subject to the
 Unsplash License. It was also uploaded after February 2018,
 so it is subject to an additional restriction limiting the
 sale of unaltered copies.

Files:
 images/land/station18*
Copyright: Will Dunkley
License: Unsplash
Comment:
 Taken from https://archive.is/ptsa9. This image was uploaded to
 unsplash.com after June 2017, so it is subject to the
 Unsplash License. It was uploaded before February 2018, so
 it is not subject to additional restrictions.

Files:
 images/land/station19*
Copyright: Bradley Jasper Ybanez
License: Unsplash
Comment:
 Taken from https://archive.is/EvVcQ. This image was uploaded to
 unsplash.com after June 2017, so it is subject to the
 Unsplash License. It was also uploaded after February 2018,
 so it is subject to an additional restriction limiting the
 sale of unaltered copies.

Files:
 images/land/station20*
Copyright: Dan Asaki
License: Unsplash
Comment:
 Taken from https://archive.is/OcBnr. This image was uploaded to
 unsplash.com after June 2017, so it is subject to the
 Unsplash License. It was also uploaded after February 2018,
 so it is subject to an additional restriction limiting the
 sale of unaltered copies.

Files:
 images/land/station21*
Copyright: Ryan Tang
License: Unsplash
Comment:
 Taken from https://archive.is/Uj5DY. This image was uploaded to
 unsplash.com in June 2017, so it is subject to the Unsplash
 License. It was uploaded before February 2018, so it is not
 subject to additional restrictions.

Files:
 images/land/station22*
Copyright: Jonathan Gallegos
License: Unsplash
Comment:
 Taken from https://archive.is/Kaq8i. This image was uploaded to
 unsplash.com after June 2017, so it is subject to the
 Unsplash License. It was also uploaded after February 2018,
 so it is subject to an additional restriction limiting the
 sale of unaltered copies.

Files:
 images/land/station23*
Copyright: Patrick Robert Doyle
License: Unsplash
Comment:
 Taken from https://archive.is/Qf9VJ. This image was uploaded to
 unsplash.com after June 2017, so it is subject to the
 Unsplash License. It was also uploaded after February 2018, so
 it is subject to an additional restriction limiting the sale of
 unaltered copies. The link to the image on the archive is broken
 and the published date can't be seen if you just look at the
 site. If you click view source and search `"id":"b-FRIPfxcj4",`
 you will see it was published in May 2019. You will also see
 in the source that the image is
 https://images.unsplash.com/photo-1557153334-3480a560a36e,
 which matches the image as per https://archive.is/WH8JI.

Files:
 images/land/station24*
Copyright: Tomasz Frankowski
License: public-domain
 Taken from https://archive.is/uZuiY. This image was uploaded to
 unsplash.com before June 2017, so it is in the public domain.

Files:
 images/land/station25*
Copyright: Claudia Soraya
License: public-domain
 Taken from https://archive.is/fk8aQ. This image was uploaded to
 unsplash.com before June 2017, so it is in the public domain.

Files:
 images/land/station26*
Copyright: Graphic Node
License: Unsplash
Comment:
 Taken from https://archive.is/TSrOg. This image was uploaded to
 unsplash.com after June 2017, so it is subject to the
 Unsplash License. It was also uploaded after February 2018,
 so it is subject to an additional restriction limiting the
 sale of unaltered copies.

Files:
 images/land/station29*
Copyright: Unknown
License: Depends
Comment:
 Cannot source. The image was probably removed from unsplash.

Files:
 images/land/station30*
Copyright: Bradley Dunn
License: Unsplash
Comment:
 Taken from https://archive.is/3exZC. This image was
 uploaded to unsplash.com after June 2017, so it is subject
 to the Unsplash License. It was also uploaded after
 February 2018, so it is subject to an additional restriction
 limiting the sale of unaltered copies.

Files:
 images/land/station31*
Copyright: Andra Taylor
License: Unsplash
Comment:
 Taken from https://archive.is/tLH4b. This image was
 uploaded to unsplash.com after June 2017, so it is subject
 to the Unsplash License. It was also uploaded after
 February 2018, so it is subject to an additional restriction
 limiting the sale of unaltered copies.

Files:
 images/land/station32*
Copyright: Liam Drinan
License: Unsplash
Comment:
 Taken from https://archive.is/Bvx01. This image was
 uploaded to unsplash.com after June 2017, so it is subject
 to the Unsplash License. It was also uploaded after
 February 2018, so it is subject to an additional restriction
 limiting the sale of unaltered copies.

Files:
 images/land/station33*
Copyright: Miguel Bruna
License: Unsplash
Comment:
 Taken from https://archive.is/wqILb. This image was
 uploaded to unsplash.com after June 2017, so it is subject
 to the Unsplash License. It was also uploaded after
 February 2018, so it is subject to an additional restriction
 limiting the sale of unaltered copies.

Files:
 images/land/station34*
Copyright: Monty Lov
License: public-domain
 Taken from https://archive.is/c1AWT. This image was uploaded
 to unsplash.com before June 2017, so it is in the public
 domain.

Files:
 images/land/station35*
Copyright: Willian Justen de Vasconcellos
License: Unsplash
Comment:
 Taken from https://archive.is/7WLG3. This image was uploaded
 to unsplash.com after June 2017, so it is subject to the
 Unsplash License. It was also uploaded on February 11, 2018,
 so it is not subject to additional restrictions, as this is
 a week before the additional restrictions were added.

Files:
 images/land/station36*
Copyright: Anderson Djumin
License: Unsplash
Comment:
 Taken from https://archive.is/Vo35D. This image was
 uploaded to unsplash.com after June 2017, so it is subject
 to the Unsplash License. It was also uploaded after
 February 2018, so it is subject to an additional restriction
 limiting the sale of unaltered copies.

Files:
 images/land/station37*
Copyright: Alexandra Nicolae
License: Unsplash
Comment:
 Taken from https://archive.is/iMtE1. This image was uploaded
 to unsplash.com after June 2017, so it is subject to the
 Unsplash License. It was uploaded before February 2018, so
 it is not subject to additional restrictions.

Files:
 images/land/station38*
Copyright: Clare Whiting
License: Unsplash
Comment:
 Taken from https://archive.is/yZ5u2. This image was
 uploaded to unsplash.com after June 2017, so it is subject
 to the Unsplash License. It was also uploaded after
 February 2018, so it is subject to an additional restriction
 limiting the sale of unaltered copies.

Files:
 images/land/station39*
Copyright: Silvio Kundt
License: public-domain
 Taken from https://archive.is/OCfcl. This image was uploaded
 to unsplash.com before June 2017, so it is in the public
 domain.

Files:
 images/land/station40*
Copyright: Ussama Azam
License: Unsplash
Comment:
 Taken from https://archive.is/WEOdx. This image was
 uploaded to unsplash.com after June 2017, so it is subject
 to the Unsplash License. It was also uploaded after
 February 2018, so it is subject to an additional restriction
 limiting the sale of unaltered copies.

Files:
 images/land/station41*
Copyright: Angelika Yakymenko
License: Unsplash
Comment:
 Taken from https://archive.is/BDkIW. This image was
 uploaded to unsplash.com after June 2017, so it is subject
 to the Unsplash License. It was also uploaded after
 February 2018, so it is subject to an additional restriction
 limiting the sale of unaltered copies.

Files:
 images/land/station42*
Copyright: Gil Ribeiro
License: Unsplash
Comment:
 Taken from https://archive.is/80u48. This image was
 uploaded to unsplash.com after June 2017, so it is subject
 to the Unsplash License. It was also uploaded after
 February 2018, so it is subject to an additional restriction
 limiting the sale of unaltered copies.

Files:
 images/land/station43*
Copyright: Unknown
License: Depends
Comment:
 Cannot source. The image was probably removed from unsplash.

Files:
 images/land/station44*
Copyright: Alvaro Pinot
License: Unsplash
Comment:
 Taken from https://archive.is/3TUmc. This image was uploaded
 to unsplash.com after June 2017, so it is subject to the
 Unsplash License. It was uploaded before February 2018, so
 it is not subject to additional restrictions.

Files:
 images/land/station45*
Copyright: Maxime Lebrun
License: Unsplash
Comment:
 Taken from https://archive.is/oK8z4. This image was
 uploaded to unsplash.com after June 2017, so it is subject
 to the Unsplash License. It was also uploaded after
 February 2018, so it is subject to an additional restriction
 limiting the sale of unaltered copies.

Files:
 images/land/water12*
Copyright: Steve Adams
License: Unsplash
Comment:
 Taken from https://archive.is/Qa3Ws. This image was
 uploaded to unsplash.com after June 2017, so it is subject
 to the Unsplash License. It was also uploaded after
 February 2018, so it is subject to an additional restriction
 limiting the sale of unaltered copies.

Files:
 images/land/water13*
Copyright: JuniperPhoton
License: public-domain
 Taken from https://archive.is/mvzhX. This image was uploaded
 to unsplash.com before June 2017, so it is in the public
 domain.

Files:
 images/land/station46*
Copyright: Bruno Thethe
License: Unsplash
Comment:
 Taken from https://archive.is/FpG3p. This image was uploaded to
 unsplash.com after June 2017, so it is subject to the
 Unsplash License. It was also uploaded after February 2018,
 so it is subject to an additional restriction limiting the
 sale of unaltered copies.

Files:
 images/land/station47*
Copyright: Adrien Olichon
License: Unsplash
Comment:
 Taken from https://archive.is/zTEVA. This image was uploaded to
 unsplash.com after June 2017, so it is subject to the
 Unsplash License. It was also uploaded after February 2018,
 so it is subject to an additional restriction limiting the
 sale of unaltered copies.

Files:
 images/land/station48*
Copyright: Miquel Parera
License: Unsplash
Comment:
 Taken from https://archive.is/UjGht. This image was uploaded to
 unsplash.com after June 2017, so it is subject to the
 Unsplash License. It was also uploaded after February 2018,
 so it is subject to an additional restriction limiting the
 sale of unaltered copies.

Files:
 images/land/station49*
Copyright: Andrea De Santis
License: Unsplash
Comment:
 Taken from https://archive.is/jIP5x and cropped. This image was
 uploaded to unsplash.com after June 2017, so it is subject
 to the Unsplash License. It was also uploaded after February
 2018, so it is subject to an additional restriction limiting
 the sale of unaltered copies.

Files:
 images/land/station50*
Copyright: Mariia Ilina
License: Unsplash
Comment:
 Taken from https://archive.is/mQO7C, rotated and cropped. This
 image was uploaded to unsplash.com after June 2017, so it is
 subject to the Unsplash License. It was also uploaded after
 February 2018, so it is subject to an additional restriction
 limiting the sale of unaltered copies.

Files: images/land/lava11*
Copyright: National Archives and Records Administration
License: public-domain
 Taken from Wikimedia Commons. Cropped and edited.

Files:
 images/land/snow15*
Copyright: US NOAA
License: public-domain
 From US NOAA, and therefore in the public domain because it was created by
 government employees while doing work for the government.

Files:
 images/land/lava0*
Copyright: USGS
License: public-domain
 From the USGS, and therefore in the public domain because they were created by
 government employees while doing work for the government.

Files:
 images/land/station8*
Copyright: MTA of the State of New York
License: CC-BY-2.0
Comment: Taken from https://www.flickr.com/photos/61135621@N03/5836687124 and cropped.

Files:
 images/land/station27*
Copyright: Sebastian Sinisterra
License: CC-BY-2.0
Comment: Taken from https://www.flickr.com/photos/61135621@N03/17755765778 and cropped.

Files:
 images/land/station28*
Copyright: N/A (CC0 Public Domain)
License: CC0
Comment: Taken from https://pxhere.com/en/photo/1071635 and cropped.

Files:
 images/land/station7*
Copyright: N/A (CC0 Public Domain)
License: CC0
Comment: Taken from https://pxhere.com/en/photo/119196 and cropped.

Files:
 images/land/station15*
Copyright: N/A (CC0 Public Domain)
License: CC0
Comment:
 Taken from https://pixabay.com/photos/step-industry-steel-3104846/ and cropped.
 According to Section 3 of the Pixabay Terms of Service, all images with a
 "published date" earlier than January 9, 2019 have the CC0 license.

Files:
 images/land/station5.jpg
Copyright: Damien Jemison
License: CC-BY-SA-3.0
Comment: Taken from https://commons.wikimedia.org/wiki/File:Preamplifier_at_the_National_Ignition_Facility.jpg

Files:
 images/land/lava5*
Copyright: Michael Zahniser <mzahniser@gmail.com>
License: CC-BY-SA-4.0

Files:
 images/map/milky?way*
Copyright: Azure
License: CC-BY-SA-4.0
Comment: Derived from works by NASA and Michael Zahniser.

Files:
 images/map/a-dwarf-star*
 images/map/a-giant-star*
 images/map/a-large-star*
 images/map/a-small-star*
 images/map/a-star*
 images/map/a-supergiant-star*
 images/map/b-dwarf-star*
 images/map/b-giant-star*
 images/map/b-large-star*
 images/map/b-small-star*
 images/map/b-star*
 images/map/b-supergiant-star*
 images/map/f-dwarf-star*
 images/map/f-giant-star*
 images/map/f-large-star*
 images/map/f-old-star*
 images/map/f-small-star*
 images/map/f-star*
 images/map/f-supergiant-star*
 images/map/g-dwarf-star*
 images/map/g-giant-star*
 images/map/g-large-star*
 images/map/g-old-star*
 images/map/g-small-star*
 images/map/g-star*
 images/map/g-supergiant-star*
 images/map/k-dwarf-star*
 images/map/k-giant-star*
 images/map/k-large-star*
 images/map/k-old-star*
 images/map/k-small-star*
 images/map/k-star*
 images/map/k-supergiant-star*
 images/map/m-dwarf-star*
 images/map/m-giant-star*
 images/map/m-large-star*
 images/map/m-small-star*
 images/map/m-star*
 images/map/m-supergiant-star*
 images/map/o-dwarf-star*
 images/map/o-giant-star*
 images/map/o-large-star*
 images/map/o-small-star*
 images/map/o-star*
 images/map/o-supergiant-star*
 images/map/unexplored-star*
 images/planet/nebula1*
Copyright: Azure
License: CC-BY-SA-4.0

Files:
 images/map/small-neutron-star*
Copyright: Azure
License: CC-BY-SA-4.0
Comment: Derived from works by RisingLeaf.

Files:
 images/map/coal-black-hole-star*
 images/map/neutron-star*
 images/map/small-black-hole-star*
Copyright: Azure
License: CC-BY-SA-4.0
Comment: Derived from works by Gefüllte Taubenbrust.

Files:
 images/map/black-hole-star*
 images/map/carbon-star*
 images/map/nova-old-star*
 images/map/nova-small-star*
 images/map/small-wr-star*
Copyright: Azure
License: CC-BY-SA-4.0
Comment: Derived from works by Matteo "Lead" M.

Files:
 images/map/nova-star*
Copyright: Azure
License: CC-BY-SA-4.0
Comment: Derived from works by Michael Zahniser.

Files: sounds/*
Copyright: Various
License: public-domain
 Based on public domain sounds taken from freesound.org.

Files:
 sounds/pincer*
Copyright: Michael Zahniser
License: GPL-2
Comment: Created by a past contributor modified from Battle for Wesnoth (https://www.wesnoth.org/) sounds, which are copyright David White [dave@whitevine.net](mailto:dave@whitevine.net) under GPL 2 or later. Rights relinquished to Michael Zahniser.

Files: sounds/heavy?rocket?hit.wav
Copyright: Copyright Mike Koenig
License: CC-BY-SA-3.0
Comment: Taken from http://soundbible.com/1467-Grenade-Explosion.html

Files: sounds/missile?hit.wav
Copyright: Copyright "Nbs Dark"
License: public-domain
 Taken from https://freesound.org/people/Nbs%20Dark/sounds/94185/

Files: sounds/torpedo?hit.wav
Copyright: Public Domain
License: public-domain
 Taken from a now-defunct public domain sharing site. Please contact Pointedstick (Nate Graham <pointedstick@zoho.com>) for legal enquires.

Files: sounds/meteor.wav
Copyright: Copyright "18hiltc"
License: CC-BY-SA-3.0
Comment: Taken from https://freesound.org/people/18hiltc/sounds/202725/

Files: sounds/sidewinder.wav
Copyright: Copyright "NHMWretched"
License: public-domain
 Taken from https://freesound.org/people/NHMWretched/sounds/151858/

Files: sounds/explosion?huge.wav
Copyright: Copyright Mike Koenig
License: CC-BY-SA-3.0
Comment: Taken from http://soundbible.com/1151-Grenade.html

Files:
 sounds/asteroid?crunch?small.wav
 sounds/asteroid?crunch?medium.wav
Copyright: Copyright AlanCat
License: public-domain
 Derived from https://freesound.org/people/AlanCat/sounds/381645/

Files: sounds/asteroid?crunch?large.wav
Copyright: Copyright "BW_Clowes"
License: CC-BY-3.0
Comment: Derived from https://freesound.org/people/BW_Clowes/sounds/128126/

Files:
 sounds/thrasher.wav
 sounds/point?defense.wav
Copyright: Lineth (https://github.com/Lineth)
License: CC-BY-SA-4.0
Comment: Derived from public domain sounds taken from freesound.org.

Files:
 images/outfit/t3?anti?missile*
 images/outfit/pug?gridfire?turret*
 images/hardpoint/t3?anti?missile*
 images/hardpoint/pug?gridfire?turret*
Copyright: Becca Tommaso (tommasobecca03@gmail.com)
License: CC-BY-SA-4.0
Comment: Derived from works by Frederick Goy IV (under the same license).

Files:
 images/ship/nest*
 images/ship/roost*
 images/ship/skein*
 images/thumbnail/nest*
 images/thumbnail/roost*
 images/thumbnail/skein*
Copyright: Iaz Poolar
License: CC-BY-SA-4.0
Comment: Derived from works by Michael Zahniser (under the same license) and detailed by Becca Tommaso (tommasobecca03@gmail.com).

Files:
 images/ship/barb*
 images/ship/boxwing*
 images/thumbnail/barb*
 images/thumbnail/boxwing*
Copyright: Iaz Poolar
License: CC-BY-SA-4.0
Comment: Detailed by Becca Tommaso (tommasobecca03@gmail.com).

Files:
 images/ship/argosy*
 images/ship/clipper*
 images/ship/dreadnought*
 images/ship/fury*
 images/ship/hauler?i*
 images/ship/hauler?ii*
 images/ship/hauler?iii*
 images/ship/modified?argosy*
 images/ship/bastion*
 images/ship/behemoth*
 images/ship/heavy?shuttle*
 images/ship/firebird*
 images/ship/leviathan*
 images/ship/shuttle*
 images/ship/star?queen*
 images/ship/localworldship*
 images/ship/arrow*
 images/ship/container?transport*
 images/ship/freighter*
 images/ship/protector*
 images/ship/star?barge*
 images/ship/wasp*
 images/thumbnail/argosy*
 images/thumbnail/clipper*
 images/thumbnail/dreadnought*
 images/thumbnail/fury*
 images/thumbnail/hauler?i*
 images/thumbnail/hauler?ii*
 images/thumbnail/hauler?iii*
 images/thumbnail/modified?argosy*
 images/thumbnail/bastion*
 images/thumbnail/behemoth*
 images/thumbnail/heavy?shuttle*
 images/thumbnail/firebird*
 images/thumbnail/leviathan*
 images/thumbnail/shuttle*
 images/thumbnail/star?queen*
 images/thumbnail/arrow*
 images/thumbnail/container?transport*
 images/thumbnail/freighter*
 images/thumbnail/protector*
 images/thumbnail/star?barge*
 images/thumbnail/wasp*
Copyright: Michael Zahniser <mzahniser@gmail.com>
License: CC-BY-SA-4.0
Comment: Detailed by Becca Tommaso (tommasobecca03@gmail.com).

Files:
 images/ship/pirate?mammoth*
 images/ship/pirate?scrapper*
 images/thumbnail/pirate?mammoth*
 images/thumbnail/pirate?scrapper*
Copyright: 1010todd
License: CC-BY-SA-4.0
Comment: Derived from works by Michael Zahniser and Becca Tommaso under the same license. Incorporating texture made with JSPlacement by WindMillArt <https://windmillart.net/>.

Files:
 images/ship/mfirebird*
 images/ship/mleviathan*
 images/ship/marrow*
 images/thumbnail/mfirebird*
 images/thumbnail/mleviathan*
 images/thumbnail/marrow*
Copyright: Maximilian Korber
License: CC-BY-SA-4.0
Comment: Derived from works by Michael Zahniser (under the same license) and detailed by Becca Tommaso (tommasobecca03@gmail.com).

Files:
 images/ship/pointedstick?vanguard*
Copyright: Maximilian Korber
License: CC-BY-SA-4.0
Comment: Derived from works by Nate Graham (under the same license) and detailed by Becca Tommaso (tommasobecca03@gmail.com).

Files:
 images/ship/vanguard*
 images/thumbnail/vanguard*
Copyright: Nate Graham <pointedstick@zoho.com>
License: CC-BY-SA-4.0
Comment: Detailed by Becca Tommaso (tommasobecca03@gmail.com).

Files:
 images/projectile/sunbeam/*
 images/ship/blackbird*
 images/ship/bounder*
 images/ship/falcon*
 images/ship/hawk*
 images/ship/quicksilver*
 images/ship/scout*
 images/ship/sparrow*
 images/thumbnail/blackbird*
 images/thumbnail/bounder*
 images/thumbnail/falcon*
 images/thumbnail/hawk*
 images/thumbnail/quicksilver*
 images/thumbnail/scout*
 images/thumbnail/sparrow*
Copyright: Michael Zahniser <mzahniser@gmail.com>
License: CC-BY-SA-4.0
Comment: Detailed by Anarchist2.

Files:
 images/ship/pirate?nighthawk*
 images/ship/pirate?cutthroat*
 images/ship/pirate?bulwark*
 images/thumbnail/pirate?nighthawk*
 images/thumbnail/pirate?cutthroat*
 images/thumbnail/pirate?bulwark*
Copyright: 1010Todd
License: CC-BY-SA-4.0
Comment: Derived from works by Michael Zahniser and Anarchist2 under the same license. Incorporating texture made with JSPlacement by WindMillArt <https://windmillart.net/>.

Files:
 images/ship/mbounder*
 images/ship/mfalcon*
 images/ship/mquicksilver*
 images/thumbnail/mbounder*
 images/thumbnail/mfalcon*
 images/thumbnail/mquicksilver*
Copyright: Maximilian Korber
License: CC-BY-SA-4.0
Comment: Derived from works by Michael Zahniser (under the same license) and detailed by Anarchist2.

Files:
 images/ship/finch*
 images/thumbnail/finch*
Copyright: Iaz Poolar
License: CC-BY-SA-4.0
Comment: Derived from works by Michael Zahniser (under the same license) and detailed by Anarchist2.

Files: images/ship/mosprey*
Copyright: Benjamin Hauch (https://github.com/tehhowch)
License: CC-BY-SA-4.0
Comment: Derived from works by Michael Zahniser (under the same license) and detailed by Anarchist2.

Files:
 images/outfit/pug?staff*
Copyright: Evan Fluharty (Evanfluharty@gmail.com)
License: CC-BY-SA-4.0
Comment: Derived from works by Frederick Goy IV (under the same license).

Files:
 images/hardpoint/javelin?turret*
 images/planet/station1*
 images/planet/station2*
 images/planet/station3*
 images/planet/station4*
 images/planet/station8*
 images/planet/station9*
 images/planet/station10*
 images/planet/station11*
 images/planet/station12*
 images/planet/station13*
 images/planet/station14*
 images/planet/station15*
 images/planet/station16*
 images/planet/station17*
 images/planet/station-bunrodea*
 images/ship/maeri'het*
 images/ship/subsidurial*
 images/ship/telis'het*
 images/ship/faes'mar*
 images/ship/selii'mar*
 images/ship/vareti'het*
 images/ship/fetri'sei*
 images/ship/ember?waste?node/*
 images/ship/void?sprite/*
 images/ship/ararebo*
 images/ship/chigiriki*
 images/ship/kaiken*
 images/ship/kama*
 images/ship/kunai*
 images/ship/sasumata*
 images/ship/tanto*
 images/ship/tekkan*
 images/thumbnail/maeri'het*
 images/thumbnail/telis'het*
 images/thumbnail/faes'mar*
 images/thumbnail/selii'mar*
 images/thumbnail/subsidurial*
 images/thumbnail/ember?waste?node*
 images/thumbnail/vareti'het*
 images/thumbnail/fetri'sei*
 images/thumbnail/void?sprite?adult*
 images/thumbnail/void?sprite?infant*
 images/thumbnail/ararebo*
 images/thumbnail/chigiriki*
 images/thumbnail/kaiken*
 images/thumbnail/kama*
 images/thumbnail/kunai*
 images/thumbnail/sasumata*
 images/thumbnail/tanto*
 images/thumbnail/tekkan*
 images/effect/ravager?impact*
 images/effect/swarm*
 images/hardpoint/buzzer?am*
 images/hardpoint/locust?turret*
 images/outfit/ka'het?annihilator?turret*
 images/outfit/ka'het?annihilator*
 images/outfit/ka'het?emp?deployer*
 images/outfit/ka'het?primary?cooling*
 images/outfit/ka'het?ravager?turret*
 images/outfit/ka'het?ravager?beam*
 images/outfit/ka'het?shield?restorer*
 images/outfit/ka'het?grand?restorer*
 images/outfit/ka'het?support?cooling*
 images/outfit/ka'het?mhd?generator*
 images/outfit/ka'het?reserve?accumulator*
 images/outfit/ka'het?nullifier*
 images/outfit/ka'het?mhd?deployer*
 images/outfit/mouthparts*
 images/outfit/excavator*
 images/outfit/fuel?pod*
 images/outfit/fusion*
 images/outfit/core*
 images/outfit/ionic?afterburner*
 images/outfit/tiny?ion*
 images/outfit/small?ion*
 images/outfit/medium?ion*
 images/outfit/large?ion*
 images/outfit/huge?ion*
 images/outfit/tiny?atomic*
 images/outfit/small?atomic*
 images/outfit/medium?atomic*
 images/outfit/large?atomic*
 images/outfit/huge?atomic*
 images/outfit/javelin*
 images/outfit/javelin?mini?pod*
 images/outfit/javelin?pod*
 images/outfit/javelin?storage*
 images/outfit/javelin?turret*
 images/outfit/torpedo*
 images/outfit/torpedo?launcher*
 images/outfit/torpedo?storage*
 images/outfit/typhoon*
 images/outfit/typhoon?launcher*
 images/outfit/typhoon?storage*
 images/outfit/cooling?ducts*
 images/outfit/liquid?helium*
 images/outfit/liquid?nitrogen*
 images/outfit/water?cooling*
 images/outfit/large?regenerator*
 images/outfit/small?regenerator*
 images/outfit/cargo?scanner*
 images/outfit/outfit?scanner*
 images/outfit/outfit?expansion*
 images/outfit/cargo?expansion*
 images/outfit/control?transceiver*
 images/outfit/buzzer*
 images/outfit/dark?reactor*
 images/outfit/electroweak?reactor*
 images/outfit/quark?reactor*
 images/outfit/hai?jammer*
 images/outfit/hai?jammer?overclocked*
 images/outfit/hydra?pod*
 images/outfit/hydra*
 images/outfit/*nanite?fabricator*
 images/outfit/*shield?relay*
 images/outfit/lasher?pistol*
 images/outfit/locust?blaster*
 images/outfit/locust?turret*
 images/outfit/mandible?cannon*
 images/outfit/nanite?enhancer*
 images/outfit/nanite?limiter*
 images/outfit/reactor?overclocker*
 images/outfit/reactor?limiter*
 images/outfit/solar?battery*
 images/outfit/solar?cell*
 images/outfit/swarm?missile*
 images/outfit/swarm?pod*
 images/outfit/swarm?storage*
 images/outfit/swatter*
 images/outfit/thorax?cannon*
 images/outfit/*rift*
 images/outfit/decoy?plating*
 images/planet/dyson1*
 images/planet/dyson2*
 images/planet/dyson3*
 images/planet/sheragi_postverta*
 images/planet/station0*
 images/planet/station1b*
 images/planet/station2b*
 images/planet/station3b*
 images/planet/station3bd*
 images/planet/station4b*
 images/planet/station4bd*
 images/projectile/annihilator*
 images/projectile/ravager?beam*
 images/projectile/mhd*
 images/scene/ringworld?debris*
 images/scene/remnant?station*
 images/scene/asteroid?scene*
Copyright: Becca Tommaso (tommasobecca03@gmail.com)
License: CC-BY-SA-4.0

Files:
 images/effect/remnant?afterburner/remnant?afterburner*
 images/effect/mhd?spark*
 images/land/nasa9*
 images/hardpoint/annihilator?turret*
 images/hardpoint/hai?ionic?turret*
 images/hardpoint/inhibitor?turret*
 images/hardpoint/ion?hail?turret*
 images/hardpoint/ravager?turret*
 images/outfit/inhibitor?turret*
 images/outfit/ion?hail?turret*
 images/hardpoint/shooting?star?flare/ss-rays*
 images/outfit/overcharged?shield?module*
 images/outfit/overclocked?repair?module*
 images/outfit/ramscoop*
 images/outfit/remnant?afterburner*
 images/outfit/remnant?capital?license*
 images/outfit/research?laboratory*
 images/outfit/salvage?scanner*
 images/outfit/tiny?remnant?engine*
 images/outfit/void?rifle*
 images/outfit/fragmentation?grenades*
 images/outfit/nerve?gas*
 images/outfit/catalytic?ramscoop*
 images/outfit/anti-missile*
 images/outfit/blaster?turret*
 images/outfit/blaster*
 images/outfit/breeder*
 images/outfit/bunk?room*
 images/outfit/dwarf?core*
 images/outfit/electron?beam*
 images/outfit/electron?turret*
 images/outfit/fission*
 images/outfit/flamethrower*
 images/outfit/hai?ionic?blaster*
 images/outfit/hai?ionic?turret*
 images/outfit/heavy?anti-missile*
 images/outfit/heavy?laser?turret*
 images/outfit/heavy?laser*
 images/outfit/huge?fuel?cell*
 images/outfit/large?fuel?cell*
 images/outfit/medium?fuel?cell*
 images/outfit/small?fuel?cell*
 images/outfit/tiny?fuel?cell*
 images/outfit/huge?shield*
 images/outfit/large?shield*
 images/outfit/medium?shield*
 images/outfit/small?shield*
 images/outfit/tiny?shield*
 images/outfit/hyperdrive*
 images/outfit/large?radar?jammer*
 images/outfit/small?radar?jammer*
 images/outfit/meteor*
 images/outfit/meteor?launcher*
 images/outfit/meteor?pod*
 images/outfit/meteor?storage*
 images/outfit/mod?blaster?turret*
 images/outfit/mod?blaster*
 images/outfit/particle?cannon*
 images/outfit/plasma?cannon*
 images/outfit/plasma?turret*
 images/outfit/proton?gun*
 images/outfit/quad?blaster?turret*
 images/outfit/rocket*
 images/outfit/rocket?launcher*
 images/outfit/rocket?pod*
 images/outfit/rocket?storage*
 images/outfit/sidewinder*
 images/outfit/sidewinder?launcher*
 images/outfit/sidewinder?pod*
 images/outfit/sidewinder?storage*
 images/outfit/small?bunk?room*
 images/outfit/small?nucleovoltaic*
 images/outfit/small?radiothermal*
 images/outfit/small?thermionic*
 images/outfit/stack?core*
 images/outfit/surveillance?pod*
 images/outfit/banisher*
 images/outfit/command?center*
 images/outfit/fire-lance*
 images/outfit/piercer*
 images/outfit/piercer?launcher*
 images/outfit/korath?piercer?storage*
 images/outfit/reverse?thruster?ion*
 images/outfit/reverse?thruster?plasma*
 images/outfit/rock?0*
 images/outfit/rock?1*
 images/outfit/rock?2*
 images/outfit/rock?3*
 images/outfit/rock?4*
 images/scene/penguinscene*
 images/ship/hai?sea?scorpion*
 images/ship/hai?anomalocaris*
 images/ship/ibis*
 images/ship/mbactriane*
 images/ship/merganser*
 images/ship/penguin/*
 images/ship/petrel*
 images/ship/tern*
 images/ship/shooting?star/shooting?star*
 images/ship/pug?zibruka*
 images/ship/pug?enfolta*
 images/ship/pug?maboro*
 images/ship/pug?arfecta*
 images/thumbnail/hai?sea?scorpion*
 images/thumbnail/hai?anomalocaris*
 images/thumbnail/ibis*
 images/thumbnail/merganser*
 images/thumbnail/penguin*
 images/thumbnail/petrel*
 images/thumbnail/tern*
 images/planet/station1c*
 images/planet/station2c*
 images/planet/station3c*
 images/ship/archon?b*
 images/ship/archon?c*
 images/asteroid/plant*
 images/asteroid/plant2*
 images/asteroid/plant?cluster*
 images/asteroid/space?flora*
 images/asteroid/large?plant*
 images/asteroid/large?plant2*
 images/asteroid/large?plant?cluster*
 images/asteroid/large?space?flora*
 images/asteroid/yottrite*
Copyright: Becca Tommaso (tommasobecca03@gmail.com)
License: CC-BY-SA-4.0
Comment: Derived from works by Michael Zahniser (under the same license).

Files:
 images/outfit/*battery?hai*
 images/outfit/anti-missile?hai*
 images/outfit/cooling?ducts?hai*
 images/outfit/dwarf?core?hai*
 images/outfit/fission?hai*
 images/outfit/fusion?hai*
 images/outfit/heavy?anti-missile?hai*
 images/ship/mfury*
Copyright: Maximilian Korber
License: CC-BY-SA-4.0
Comment: Derived from works by Michael Zahniser (under the same license).

Files:
 images/label/graveyard*
Copyright: @RestingImmortal
License: CC-BY-SA-4.0

Files:
 images/outfit/enforcer?confrontation?gear*
Copyright: 1010Todd (1010todd3d@gmail.com)
License: CC-BY-SA-4.0
Comment: Derived from works by Becca Tommaso (tommasobecca03@gmail.com) (under the same license) and Evan Fluharty (under the same license).

Files:
 images/outfit/hai?williwaw*
Copyright: Evan Fluharty (Evanfluharty@gmail.com)
License: CC-BY-SA-4.0
Comment: Made in cooperation with Becca Tommaso (tommasobecca03@gmail.com) and derived from works by Michael Zahniser (under the same license) and Maximilian Korber (under the same license)

Files:
 images/effect/remnant?leak*
 images/effect/remnant?leak?sparkle*
Copyright: Benjamin Jackson (gods.benyamin@outlook.com)
License: CC-BY-SA-4.0
Comment: Derived from works by Michael Zahniser (under the same license)

Files:
 images/ship/hai?ladybug*
 images/thumbnail/hai?ladybug*
 images/planet/station?hai?eight?geocoris*
Copyright: None (CC0: Public Domain)
License: CC0
Comment: Public domain textures from texture.ninja.

Files:
 images/planet/wormhole-syndicate-ad*
Copyright: Michael Zahniser
License: CC-BY-SA-4.0
Comment: Created by a past contributor derived from works by Michael Zahniser (under the same license). Rights relinquished to Michael Zahniser.

Files:
 images/planet/station?hai?geocoris*
Copyright: Michael Zahniser
License: CC-BY-SA-4.0
Comment: Created by a past contributor derived from works by Michael Zahniser (under the same license). Rights relinquished to Michael Zahniser.

Files:
 images/effect/firestorm?ring*
Copyright: None (CC0: Public Domain)
License: CC0

Files:
 images/outfit/expeller*
 images/outfit/grab-strike*
 images/hardpoint/grab-strike*
 images/ship/bulk?freighter*
 images/ship/dredger*
 images/thumbnail/bulk?freighter*
 images/thumbnail/dredger*
Copyright: Lia Gerty (https://github.com/ravenshining)
License: CC-BY-SA-4.0
Comment: Derived from work by Michael Zahniser (under the same licence) and Becca Tomaso (under the same licence).

Files:
 images/ship/raider*
 images/thumbnail/raider*
Copyright: Lia Gerty (https://github.com/ravenshining)
License: CC-BY-SA-4.0
Comment: Derived from work by Michael Zahniser (under the same licence) and Red-57 (under the same licence).

Files:
 images/effect/korath?afterburner*
 images/ship/chaser*
 images/ship/world-ship*
 images/thumbnail/chaser*
 images/thumbnail/world-ship*
Copyright: Lia Gerty (https://github.com/ravenshining)
License: CC-BY-SA-4.0
Comment: Derived from work by Michael Zahniser (under the same licence)

Files:
 images/outfit/torpedopod*
 images/outfit/typhoonpod*
Copyright: Lia Gerty (https://github.com/ravenshining)
License: CC-BY-SA-4.0
Comment: Derived from work by Becca Tomaso (under the same licence).

Files:
 images/outfit/liquid?sodium*
Copyright: Lia Gerty (https://github.com/ravenshining)
Comment: Derived from works by Saugia (under the same licence) and public domain works previously submitted to Endless Sky.
License: CC-BY-SA-4.0

Files:
 images/_menu/haze-blackbody+*
 images/_menu/haze-full+*
 images/_menu/haze-yellow+*
 images/planet/browndwarf-l-rogue*
 images/planet/browndwarf-l*
 images/planet/browndwarf-y-rogue*
 images/planet/browndwarf-y*
Copyright: Lia Gerty (https://github.com/ravenshining)
License: CC-BY-SA-4.0

Files:
 images/projectile/digger*
Copyright: Lia Gerty (https://github.com/ravenshining)
License: CC-BY-SA-4.0
Comment: Derived from public domain work previously submitted to Endless Sky.

Files:
 images/planet/browndwarf-t-rogue*
 images/planet/browndwarf-t*
 images/planet/saturn*
Copyright: Lia Gerty (https://github.com/ravenshining)
License: CC-BY-SA-4.0
Comment: Derived from works by NASA (public domain)

Files:
 sounds/atomic?*
Copyright: Lia Gerty
License: CC-BY-SA-4.0
Comment: Derived from public domain sounds taken from freesound.org.

Files:
 images/ship/heliarch?breacher*
 images/ship/heliarch?hunter*
 images/ship/heliarch?judicator*
 images/ship/heliarch?pursuer*
 images/ship/heliarch?rover*
 images/ship/heliarch?stalker*
 images/thumbnail/heliarch?breacher*
 images/thumbnail/heliarch?hunter*
 images/thumbnail/heliarch?judicator*
 images/thumbnail/heliarch?pursuer*
 images/thumbnail/heliarch?rover*
 images/thumbnail/heliarch?stalker*
 images/outfit/finisher?storage*
 images/outfit/fuel?module*
 images/outfit/large?cogeneration?module*
 images/outfit/small?cogeneration?module*
 images/scene/councilofahr1*
 images/scene/councilofahr2*
Copyright: Arachi-Lover
License: CC-BY-SA-4.0
Comment: Derived from works by Michael Zahniser (under the same license).

Files:
 images/effect/heaver*
 images/effect/korath?digger*
 images/effect/shunt*
 images/hardpoint/korath?heaver*
 images/icon/korath?heaver*
 images/outfit/korath?heaver*
 images/outfit/*korath?reverser*
 images/projectile/expeller*
 images/projectile/heaver*
 images/projectile/shunt-strike*
 images/ship/kas-ik?tek?7*
 images/thumbnail/kas-ik?tek?7*
Copyright: None (CC0 Public Domain)
License: CC0
Comment: Uses public domain textures from texture.ninja

Files:
 images/hardpoint/digger?turret*
 images/outfit/korath?digger?turret*
 images/outfit/korath?digger*
Copyright: Becca Tommaso and Michael Zahniser
License: CC-BY-SA-4.0
Comment: Created by a past contributor derived from works by Becca Tommaso and Michael Zahniser (under the same license). Rights relinquished to Becca Tommaso and Michael Zahniser.

Files:
 images/*/korath*reverser*
Copyright: Michael Zahniser
License: CC-BY-SA-4.0
Comment: Created by a past contributor derived from works by Michael Zahniser (under the same license). Rights relinquished to Michael Zahniser.


Files:
 images/outfit/outskirts?gauger*
Copyright: Arachi-Lover
License: CC-BY-SA-4.0
Comment: Derived from works by Zachary Siple and Michael Zahniser (under the same license).

Files:
 images/effect/dragonflame*
 images/effect/fusionflare*
 images/effect/pwave?shot*
 images/effect/sheragiam*
 images/effect/pwavehp*
 images/effect/ka'het?flare/*
 images/effect/fissionflare*
 images/effect/pwtflare*
 images/effect/explosions/nuke*
 images/icon/dragonflame*
 images/icon/shard*
 images/outfit/dragonflame*
 images/outfit/pwave?turret*
 images/outfit/embattery*
 images/outfit/sheragicooling*
 images/outfit/fusiondrive*
 images/outfit/fissiondrive*
 images/outfit/hion*
 images/outfit/shard*
 images/outfit/sheragi?ews*
 images/outfit/small?embattery*
 images/outfit/small?sheragi?cooling*
 images/projectile/pwavecannon*
 images/projectile/hion*
 images/projectile/hionfrag*
 images/projectile/shardactive*
 images/projectile/shardinactive*
 images/projectile/ionball*
 images/scene/emeraldswordderelict*
 images/ship/emeraldsword*
 images/ship/blackdiamond*
 images/thumbnail/emeraldsword*
 images/thumbnail/blackdiamond*
Copyright: @Karirawri (crim@live.no)
License: CC-BY-SA-4.0

Files:
 images/effect/pwave?impact*
 images/effect/ionball?ring*
 images/effect/ion?explosion*
Copyright: @Karirawri (crim@live.no)
License: CC-BY-SA-4.0
Comment: Derived from works by Michael Zahniser (under the same license).

Files: sounds/dragonflame*
Copyright: TheHadnot
License: public-domain
 Taken from https://freesound.org/people/TheHadnot/sounds/160880/

Files: sounds/pwave*
Copyright: aust_paul
License: public-domain
 Taken from https://freesound.org/people/aust_paul/sounds/30935/

Files: sounds/hion*
Copyright: michael_kur95
License: CC-BY-3.0
Comment: Taken from https://freesound.org/people/michael_kur95/sounds/332993/ and modified.

Files: images/effect/archon?teleport/*
Copyright: @Karirawri (crim@live.no)
License: CC-BY-SA-4.0
Comment: Derived from works by Michael Zahniser and Becca Tommaso (under the same license).

Files: sounds/archonteleport*
Copyright: oldestmillennial
License: CC-BY-3.0
Comment: Taken from https://freesound.org/people/oldestmillennial/sounds/533025/ and modified.

Files: images/outfit/emp?rack*
Copyright: Anarchist2
License: CC-BY-SA-4.0
Comment: Derived from works by Michael Zahniser (under the same license).

Files: images/planet/*-hot*
Copyright: Becca Tommaso
License: CC-BY-SA-4.0
Comment: Derived from works by ESA/Hubble & NASA (under the same license)

Files:
 images/land/clouds*
Copyright: Benjamin Jackson (gods.benyamin@outlook.com)
License: CC-BY-SA-4.0

Files:
 images/outfit/ka'het?maeri?engine*
 images/outfit/ka'het?telis?engine*
 images/outfit/ka'het?sustainer?engine*
 images/outfit/ka'het?vareti?engine*
Copyright: Becca Tommaso (tommasobecca03@gmail.com)
License: CC-BY-SA-4.0
Comment: Original work by Griffin Schutte (theronepic@gmail.com), finished by Becca Tommaso.

Files: images/outfit/tiny?systems?core*
Copyright: Griffin Schutte (theronepic@gmail.com)
License: CC-BY-SA-4.0
Comment: Derived from work by Michael Zahniser (under the same license).

Files: images/outfit/ka'het?compact?engine*
Copyright: Griffin Schutte (theronepic@gmail.com)
License: CC-BY-SA-4.0

Files: images/outfit/plasma?repeater*
Copyright: Becca Tommaso
License: CC-BY-SA-4.0
Comment: Derived from works by Michael Zahniser (under the same license) and Darcy Manoel.

Files:
 images/outfit/proton?turret*
Copyright: Becca Tommaso
License: CC-BY-SA-4.0
Comment: Derived from works by Michael Zahniser (under the same license) and Nate Graham.

Files:
 images/outfit/brig*
Copyright: Becca Tommaso
License: CC-BY-SA-4.0
Comment: Derived from works by Nate Graham (under the same license).

Files:
 images/outfit/refueling?module*
Copyright: Becca Tommaso
License: CC-BY-SA-4.0
Comment: Derived from works by Michael Zahniser (under the same license).

Files:
 images/outfit/tripulse?shredder*
 images/outfit/value?detector*
Copyright: Ejo Thims
License: CC-BY-SA-4.0
Comment: Derived from works by Michael Zahniser (under the same license).

Files:
 images/outfit/heliarch?license*
Copyright: Becca Tommaso
License: CC-BY-SA-4.0

Files:
 images/star/a-dwarf*
 images/star/a-giant*
 images/star/a-supergiant*
 images/star/a0*
 images/star/a3*
 images/star/a5*
 images/star/a8*
 images/star/b-dwarf*
 images/star/b-giant*
 images/star/b-supergiant*
 images/star/b0*
 images/star/b3*
 images/star/b5*
 images/star/b8*
 images/star/black-hole*
 images/star/carbon*
 images/star/f-dwarf*
 images/star/f-giant*
 images/star/f-supergiant*
 images/star/f0*
 images/star/f3*
 images/star/f5-old*
 images/star/f5*
 images/star/f8*
 images/star/g-dwarf*
 images/star/g-giant*
 images/star/g-supergiant*
 images/star/g0-old*
 images/star/g0*
 images/star/g3*
 images/star/g5-old*
 images/star/g5*
 images/star/g8*
 images/star/k-dwarf*
 images/star/k-giant*
 images/star/k-supergiant*
 images/star/k0-old*
 images/star/k0*
 images/star/k3*
 images/star/k5-old*
 images/star/k5*
 images/star/k8*
 images/star/l-dwarf*
 images/star/m-dwarf*
 images/star/m-giant*
 images/star/m-supergiant*
 images/star/m0*
 images/star/m3*
 images/star/m5*
 images/star/m8*
 images/star/nova*
 images/star/nova-old*
 images/star/o-dwarf*
 images/star/o-giant*
 images/star/o-supergiant*
 images/star/o0*
 images/star/o3*
 images/star/o5*
 images/star/o8*
 images/star/wr*
Copyright: Matteo "Lead" M.
License: CC-BY-SA-4.0

Files:
 images/asteroid/livecrystal/livecrystal*
 images/effect/burning?spark*
 images/effect/corrosion?spark*
 images/effect/efreti?flare/*
 images/effect/explosion/pug/*
 images/effect/finisher?impact*
 images/effect/plasma?cloud*
 images/effect/plasma?fire*
 images/effect/plasma?impact*
 images/effect/pug?flare/*
 images/effect/wanderer?flare/*
 images/effect/zapper?impact*
 images/hardpoint/nuke*
 images/_menu/haze-coal*
 images/outfit/*?korath?afterburner*
 images/outfit/asteroid?scanner*
 images/outfit/*efreti?steering*
 images/outfit/*efreti?thruster*
 images/outfit/fusion?cannon*
 images/outfit/nuke*
 images/planet/pontes*
 images/projectile/fire-lance*
 images/projectile/fusion?gun?bolt*
 images/projectile/blaze-pike*
 images/projectile/korath?inferno*
 images/projectile/missile-0*
 images/projectile/missile-1*
 images/ship/battleship*
 images/ship/cirrus*
 images/ship/gero*
 images/ship/nimbus*
 images/ship/silent?harvester*
 images/ship/stratus*
 images/ship/venta*
 images/thumbnail/cirrus*
 images/thumbnail/gero*
 images/thumbnail/nimbus*
 images/thumbnail/stratus*
 images/thumbnail/venta*
 images/star/coal-black-hole*
 images/star/neutron*
 images/star/small-black-hole*
 images/thumbnail/battleship*
Copyright: Gefüllte Taubenbrust <jeaminer23@gmail.com>
License: CC-BY-SA-4.0

Files:
 images/outfit/small?photovoltaic*
 images/outfit/tiny?photovoltaic*
Copyright: Gefüllte Taubenbrust <jeaminer23@gmail.com>
License: CC-BY-SA-4.0
Comment: Derived from works by Michael Zahniser <mzahniser@gmail.com>, David Monniaux (commons.wikimedia.org/wiki/User:David.Monniaux) and Nick Barry (github.com/itsnickbarry)

Files:
 images/ship/manta*
 images/ship/mmanta*
 images/ship/mraven*
 images/ship/msplinter*
 images/thumbnail/manta*
 images/thumbnail/mmanta*
 images/thumbnail/mraven*
 images/thumbnail/msplinter*
Copyright: Gefüllte Taubenbrust <jeaminer23@gmail.com>
License: CC-BY-SA-4.0
Comment: Derived from works by Michael Zahniser and Maximilian Korber (under the same license).

Files: sounds/ionball*
Copyright: pluralz
License: public-domain
 Taken from https://freesound.org/people/pluralz/sounds/475806/

Files:
 images/outfit/tiny?korath?engine*
 images/outfit/korath?bow?drive*
Copyright: Ejo Thims <https://github.com/EjoThims>
License: CC-BY-SA-4.0

Files:
 images/ship/hai?emperor?beetle*
 images/thumbnail/hai?emperor?beetle*
Copyright: Ejo Thims <https://github.com/EjoThims>
License: CC-BY-SA-4.0
Comment: Derived from works by Becca Tommaso and Michael Zahniser (under the same license)

Files:
 images/planet/stationh-ancient0*
 images/planet/stationh-ancient1*
 images/planet/stationh-ancient2*
Copyright: Becca Tommaso (tommasobecca03@gmail.com)
License: CC-BY-SA-3.0
Comment: Derived from works by Michael Zahniser (under the same license).

Files:
 images/scene/ssil?vida?alert?hologram*
 images/scene/remnant?remote?spaceport*
Copyright: J Everett Nichol (jeverett on Discord)
License: CC-BY-SA-3.0
Comment: Derived from works by Becca Tommaso (under the same license).

Files:
 images/effect/atomic?flare/*
 images/effect/coalition?flare/*
 images/effect/ion?flare/*
 images/effect/korath?flare/*
 images/effect/plasma?flare/*
 images/effect/tracker?cloud*
 images/hardpoint/dual?sunbeam?turret*
 images/hardpoint/moonbeam?turret*
 images/hardpoint/sunbeam?turret*
 images/hardpoint/wanderer?anti-missile*
 images/outfit/afterburner*
 images/outfit/blue?sun*
 images/outfit/bright?cloud*
 images/outfit/caldera?afterburner*
 images/outfit/dark?storm*
 images/outfit/double?plasma?core*
 images/outfit/dual?sunbeam?turret*
 images/outfit/finisher?maegrolain*
 images/outfit/moonbeam*
 images/outfit/moonbeam?turret*
 images/outfit/plasma?core*
 images/outfit/red?sun*
 images/outfit/shield?refactor?module*
 images/outfit/sunbeam*
 images/outfit/sunbeam?turret*
 images/outfit/thunderhead?launcher*
 images/outfit/thunderhead?storage*
 images/outfit/triple?plasma?core*
 images/outfit/wanderer?anti-missile*
 images/outfit/wanderer?heat?sink*
 images/outfit/white?sun*
 images/outfit/yellow?sun*
 images/planet/ringworld*
 images/planet/ringworld?broken?debris*
 images/planet/ringworld?broken?debris?small*
 images/planet/ringworld?broken?left*
 images/planet/ringworld?broken?right*
 images/planet/ringworld?left*
 images/planet/ringworld?right*
 images/ship/carrier*
 images/ship/combat?drone*
 images/ship/corvette*
 images/ship/cruiser*
 images/ship/dagger*
 images/ship/flivver*
 images/ship/frigate*
 images/ship/gunboat*
 images/ship/lance*
 images/ship/modified?carrier*
 images/ship/rainmaker*
 images/ship/raven*
 images/ship/splinter*
 images/ship/surveillance?drone*
 images/thumbnail/carrier*
 images/thumbnail/combat?drone*
 images/thumbnail/corvette*
 images/thumbnail/cruiser*
 images/thumbnail/dagger*
 images/thumbnail/flivver*
 images/thumbnail/frigate*
 images/thumbnail/gunboat*
 images/thumbnail/lance*
 images/thumbnail/modified?carrier*
 images/thumbnail/rainmaker*
 images/thumbnail/raven*
 images/thumbnail/splinter*
 images/thumbnail/surveillance?drone*
Copyright: Gefüllte Taubenbrust <jeaminer23@gmail.com>
License: CC-BY-SA-4.0
Comment: Derived from works by Michael Zahniser (under the same license).

Files:
 images/ship/auxiliary*
 images/thumbnail/auxiliary*
Copyright: Gefüllte Taubenbrust <jeaminer23@gmail.com>
License: CC-BY-SA-4.0
Comment: Derived from works by Evan Fluharty (under the same license).

Files:
 images/outfit/gat?turret?hardpoint*
 images/outfit/gat?turret*
Copyright: bene-dictator <benstaples8068@gmail.com>
License: CC-BY-SA-4.0
Comment: Derived from works by Michael Zahniser (under the same license), detailed by Saugia.

Files:
 images/outfit/surtrblood*
Copyright: bene_dictator <benstaples8068@gmail.com>
License: CC-BY-SA-4.0
Comment: Derived from works by Anarchist2 (under the same license).

Files:
 images/planet/station19*
Copyright: bene-dictator <benstaples8068@gmail.com>
License: CC-BY-SA-4.0
Comment: Derived from works by Michael Zahniser (under the same license).

Files:
 images/_menu/haze-dark-nebula*
 images/effect/incipias?flare/*
 images/effect/horizon?grappler*
 images/effect/plasma?exhaust*
 images/effect/plasma?particle*
 images/effect/stagnation?beam?impact*
 images/effect/star?tail*
 images/hardpoint/horizon?grappler*
 images/hardpoint/stagnation?beam*
 images/outfit/gas?class?shield*
 images/outfit/horizon?grappler*
 images/outfit/liquid?class?shield*
 images/outfit/metallic?hydrogen?cell*
 images/outfit/mh?*
 images/outfit/plasma?discharger*
 images/outfit/stagnation?beamx*
 images/outfit/star?tail?*
 images/planet/aera*
 images/planet/gliese*
 images/planet/redias*
 images/planet/treser*
 images/planet/vulpa*
 images/projectile/ionic?turret*
 images/projectile/plasma?discharge*
 images/projectile/stagnation?beam*
 images/projectile/star?tail*
 images/projectile/strange?ray*
 images/scene/incipias?message*
 images/star/a-eater*
 images/star/neutron-small*
 images/star/proto-planetary-disk*
Copyright: RisingLeaf (https://github.com/RisingLeaf)
License: CC-BY-SA-4.0

Files:
 images/asteroid/*bioroid*
 images/effect/acuit?hit*
 images/effect/ast?hit*
 images/effect/balfire*
 images/effect/blink*
 images/effect/bunrodea?flare*
 images/effect/buzzer?am*
 images/effect/chfire*
 images/effect/composed*
 images/effect/drain*
 images/effect/irfite*
 images/effect/tractor?beam*
 images/effect/yellow?spark*
 images/effect/*scin?flare*
 images/effect/*vi?flare*
 images/hardpoint/acuit*
 images/hardpoint/ballistic*
 images/hardpoint/burrower*
 images/hardpoint/choleric*
 images/hardpoint/firestorm?battery*
 images/hardpoint/ion?torch*
 images/hardpoint/irate*
 images/hardpoint/tractor?beam*
 images/label/gegno*
 images/label/umbral*
 images/outfit/acuit*
 images/outfit/acumen*
 images/outfit/ameliorate?cell*
 images/outfit/astuit*
 images/outfit/ballistic?cannon*
 images/outfit/ballistic?turret*
 images/outfit/battlezone?battery*
 images/outfit/brawl?cell*
 images/outfit/burrower*
 images/outfit/campaign?core*
 images/outfit/choleric?cannon*
 images/outfit/choleric?turret*
 images/outfit/crusade?battery*
 images/outfit/firestorm?battery*
 images/outfit/firestorm?rack*
 images/outfit/firestorm?torpedo*
 images/outfit/guile?pulse?laser*
 images/outfit/ion?torch*
 images/outfit/irate?carronade*
 images/outfit/irate?cannon*
 images/outfit/irate?turret*
 images/outfit/mcs?extractor*
 images/outfit/plasma?grenades*
 images/outfit/plasmasickle*
 images/outfit/*plasma?thruster?scin*
 images/outfit/*plasma?steering?scin*
 images/outfit/*plasma?engines?scin*
 images/outfit/savagery?pike*
 images/outfit/scrap?cell*
 images/outfit/skirmish?battery*
 images/outfit/*torch?thruster?vi*
 images/outfit/tractor?beam*
 images/outfit/warforge?battery*
 images/outfit/warzone?core*
 images/planet/alvorada*
 images/planet/asura*
 images/planet/*beryl*
 images/planet/mendez*
 images/planet/station18*
 images/planet/tschyss*
 images/planet/*vajra*
 images/planet/vesvi*
 images/planet/yniu?eiu*
 images/planet/yniu?ena*
 images/projectile/acuit*
 images/projectile/astuit*
 images/projectile/ballistic*
 images/projectile/chloeric*
 images/projectile/firestorm?torpedo*
 images/projectile/guile?pulse?laser*
 images/projectile/irate*
 images/projectile/locust?blaster*
 images/projectile/mandible?cannon*
 images/projectile/neutron?bolt*
 images/projectile/thorax?cannon*
 images/projectile/torch*
 images/scene/rulei?flash*
 images/ship/*astral*
 images/ship/*ayym*
 images/ship/embersylph*
 images/ship/enforcer*
 images/ship/gegno?augen*
 images/ship/gegno?coesite*
 images/ship/gegno?conglomerate*
 images/ship/gegno?corundum*
 images/ship/gegno?dolomite*
 images/ship/gegno?dunite*
 images/ship/gegno?eclogite*
 images/ship/gegno?epidote*
 images/ship/gegno?feldspar*
 images/ship/gegno?felsic*
 images/ship/gegno?gneiss*
 images/ship/gegno?granofel*
 images/ship/gegno?granulite*
 images/ship/gegno?gypsum*
 images/ship/gegno?halite*
 images/ship/gegno?kyanite*
 images/ship/gegno?mica*
 images/ship/gegno?protolith*
 images/ship/gegno?rhyolite*
 images/ship/gegno?schist*
 images/ship/gegno?shale*
 images/ship/gegno?slate*
 images/ship/gegno?tridymite*
 images/ship/hogshead*
 images/ship/*jje*
 images/ship/modified?dromedary*
 images/ship/modified?dromedary?wreck*
 images/ship/saber*
 images/ship/*vyrmeid*
 images/ship/*vyuir*
 images/thumbnail/enforcer*
 images/thumbnail/gegno?augen*
 images/thumbnail/gegno?coesite*
 images/thumbnail/gegno?conglomerate*
 images/thumbnail/gegno?dolomite*
 images/thumbnail/gegno?dunite*
 images/thumbnail/gegno?eclogite*
 images/thumbnail/gegno?epidote*
 images/thumbnail/gegno?feldspar*
 images/thumbnail/gegno?felsic*
 images/thumbnail/gegno?gneiss*
 images/thumbnail/gegno?granulite*
 images/thumbnail/gegno?gypsum*
 images/thumbnail/gegno?halite*
 images/thumbnail/gegno?kyanite*
 images/thumbnail/gegno?mica*
 images/thumbnail/gegno?protolith*
 images/thumbnail/gegno?rhyolite*
 images/thumbnail/gegno?schist*
 images/thumbnail/gegno?shale*
 images/thumbnail/gegno?slate*
 images/thumbnail/gegno?tridymite*
 images/thumbnail/hogshead*
 images/thumbnail/modified?dromedary*
 images/thumbnail/modified?dromedary?wreck*
 images/thumbnail/saber*
 images/thumbnail/vyuir*
Copyright: Saugia <https://github.com/Saugia>
License: CC-BY-SA-4.0

Files:
 images/effect/void?sprite?parts*
 images/outfit/void?sprite?parts*
 images/outfit/teciimach?bay*
 images/outfit/teciimach?pod*
 images/planet/gas3-c*
 images/planet/gas7-r*
 images/ship/aerie*
 images/ship/bactrian*
 images/ship/hailstone*
 images/ship/arch-carrack*
 images/ship/charm-shallop*
 images/ship/echo-galleon*
 images/ship/hauler?vi*
 images/ship/heavy?gust*
 images/ship/mining?drone*
 images/ship/mule*
 images/ship/squall*
 images/ship/sunder*
 images/ship/swan*
 images/thumbnail/aerie*
 images/thumbnail/bactrian*
 images/thumbnail/hailstone*
 images/thumbnail/arch-carrack*
 images/thumbnail/charm-shallop*
 images/thumbnail/echo-galleon*
 images/thumbnail/hauler?vi*
 images/thumbnail/heavy?gust*
 images/thumbnail/mining?drone*
 images/thumbnail/mule*
 images/thumbnail/squall*
 images/thumbnail/sunder*
 images/thumbnail/swan*
 sounds/moonbeam*
Copyright: Saugia <https://github.com/Saugia>
License: CC-BY-SA-4.0
Comment: Derived from works by Michael Zahniser (under the same license).

Files:
 images/ship/pirate?valkyrie*
 images/thumbnail/pirate?valkyrie*
Copyright: Saugia <https://github.com/Saugia>
License: CC-BY-SA-4.0
Comment: Derived from works by Michael Zahniser (under the same license) and 1010todd (under the same license). Incorporating texture made with JSPlacement by WindMillArt <https://windmillart.net/>.

Files:
 sounds/bunrodea?am*
 sounds/coalition?launch*
 sounds/drill*
 sounds/ember?tear*
 sounds/ember?tear?hit*
 sounds/gravity?well*
 sounds/hai?launch*
 sounds/human?launch*
 sounds/human?launch?external*
 sounds/ion?rain*
 sounds/ion?torch*
 sounds/korath?afterburner*
 sounds/korath?launch*
 sounds/korath?launch?external*
 sounds/*incip?plasma*
 sounds/locust?blaster*
 sounds/mandible?cannon*
 sounds/plasma?discharger*
 sounds/remnant?afterburner*
 sounds/remnant?launch*
 sounds/remnant?launch?external*
 sounds/neutron?bolt*
 sounds/scin?launch*
 sounds/sheragi?launch*
 sounds/stagnation?beam*
 sounds/star?tail*
 sounds/*successor?afterburner*
 sounds/swarm?missile*
 sounds/thorax?cannon*
 sounds/tractor?beam*
Copyright: Saugia <https://github.com/Saugia>
License: public-domain
 Based on public domain sounds taken from freesound.org, edits done by Saugia.

Files:
 images/ship/hai?cicada*
 images/ship/hai?scarab*
 images/thumbnail/hai?cicada*
 images/thumbnail/hai?scarab*
Copyright: Saugia <https://github.com/Saugia>
License: CC-BY-SA-4.0
Comment: Derived from works by Michael Zahniser (under the same license) and Evan Fluharty (under the same license).

Files:
 images/hardpoint/blaze-pike*
 images/hardpoint/korath?inferno*
 images/hardpoint/mining?laser?turret*
 images/hardpoint/shunt-strike*
 images/icon/firelight*
 images/outfit/blaze?pike*
 images/outfit/firelight*
 images/outfit/firelight?bank*
 images/outfit/firelight?rack*
 images/outfit/korath?inferno*
 images/outfit/mining?laser*
 images/outfit/mining?laser?turret*
 images/outfit/shunt-strike*
 images/planet/station4c*
 images/planet/station5c*
 images/planet/station6c*
 images/planet/station7c*
 images/planet/station7cb*
 images/projectile/firelight*
 images/projectile/firelight?active*
 sounds/ionic?blast*
Copyright: Saugia <https://github.com/Saugia>
License: CC-BY-SA-4.0
Comment: Derived from works by Michael Zahniser (under the same license) and Becca Tommaso (under the same licence).

Files:
 images/ship/tubfalet*
 images/thumbnail/tubfalet*
Copyright: Saugia <https://github.com/Saugia>
License: CC-BY-SA-4.0
Comment: Derived from works by Michael Zahniser (under the same license) and Lia Gerty (under the same licence).

Files:
 images/hardpoint/microbot?factory*
 images/ship/-nra-ret*
 images/ship/ikatila-ej*
 images/ship/korsmanath?a-awoj*
 images/ship/modified?ladybug*
 images/ship/rai-alorej*
 images/thumbnail/-nra-ret*
 images/thumbnail/ikatila-ej*
 images/thumbnail/korsmanath?a-awoj*
 images/thumbnail/rai-alorej*
Copyright: Saugia <https://github.com/Saugia>
License: CC-BY-SA-4.0
Comment: Derived from public domain works previously submitted to Endless Sky

Files:
 images/outfit/microbot?defense?station*
Copyright: Saugia <https://github.com/Saugia>
Comment: Derived from work by Griffin Schutte (theronepic@gmail.com) (under same licence).
License: CC-BY-SA-4.0

Files:
 images/projectiles/ionic?blast*
 images/ship/kestrel*
 images/ship/kestrelc*
 images/ship/kestrele*
 images/ship/kestrels*
 images/ship/kestrelw*
 images/ship/osprey*
 images/thumbnail/kestrel*
 images/thumbnail/kestrelc*
 images/thumbnail/kestrele*
 images/thumbnail/kestrels*
 images/thumbnail/kestrelw*
 images/thumbnail/osprey*
Copyright: Saugia <https://github.com/Saugia>
License: CC-BY-SA-4.0
Comment: Derived from works by Michael Zahniser (under the same license) and detailed by Anarchist2.

Files:
 images/projectile/*tinyflare*
Copyright: Saugia <https://github.com/Saugia>
License: CC-BY-SA-4.0
Comment: Derived from works by Michael Zahniser (under the same license) and Iaz Poolar (under the same license).

Files:
 images/effect/railspark*
 images/projectile/tinyflare*
 images/outfit/*engines?hai*
 images/outfit/*steering?hai*
 images/outfit/*thruster?hai*
 images/outfit/tiny?ion?engines*
Copyright: Iaz Poolar
License: CC-BY-SA-4.0
Comment: Derived from works by Michael Zahniser (under the same license).

Files:
 images/icon/gat?turret*
Copyright: Saugia <https://github.com/Saugia>
License: CC-BY-SA-4.0
Comment: Derived from works by Maximilian Korber (under the same license) and Amazinite (under the same license).

Files:
 sounds/remnant?afterburner.wav
Copyright: Public Domain
License: public-domain
 Based on public domain sounds taken from freesound.org, edit done by Saugia.

Files:
 sounds/firelight.wav
 sounds/firelight?hit.wav
Copyright: Public Domain
License: public-domain
 Based on public domain sounds taken from freesound.org, edits done by Saugia and Lia Gerty.

Files:
 images/effect/ember?tear/ember?tear?fire*
 images/effect/ember?tear/ember?tear?impact*
 images/effect/ember?tear/ember?tear?vortex*
 images/outfit/ember?tear*
Copyright: X-27 (youtube.com/x-27yt)
License: CC-BY-SA-3.0

Files:
 images/effect/ember?tear/ember?tear?spark*
Copyright: X-27 (youtube.com/x-27yt)
License: CC-BY-SA-3.0
Comment: Derived from works by Michael Zahniser (under the same license).

Files:
 images/land/fields16*
 images/land/fields17*
 images/land/fields18*
 images/land/fields19*
 images/land/fields20*
 images/land/fields21*
 images/land/fields22*
 images/land/fields23*
 images/land/fields24*
 images/land/fields25*
 images/land/fields26*
 images/land/fields27*
 images/land/hills10*
 images/land/sea20*
 images/land/sea21*
 images/land/water14*
 images/land/water15*
 images/land/water16*
 images/land/water17*
 images/land/water18*
 images/land/water19*
 images/land/water20*
Copyright: Peter van der Meer (peter.vd.meer@gmail.com)
License: CC-BY-SA-4.0

Files:
 images/outfit/jump?drive*
 images/outfit/jump?drive?(broken)*
Copyright: Scrinarii1337#0001
License: CC-BY-SA-4.0

Files:
 images/scene/citydark*
Copyright: N/A (CC0 Public Domain)
License: CC0
Comment:
 Taken from pixwizard.com. Archived at https://archive.is/JPrU9.

Files:
 images/scene/buildings*
Copyright: N/A (CC0 Public Domain)
License: CC0
Comment:
 Taken from pixwizard.com. Archived at https://archive.is/x993H.

Files:
 images/scene/lonelyrock*
Copyright: US NOAA
License: public-domain
 From US NOAA, and therefore in the public domain because it was created by
 government employees while doing work for the government.

Files:
 images/scene/snowplain*
Copyright: US NOAA
License: public-domain
 From US NOAA, and therefore in the public domain because it was created by
 government employees while doing work for the government.

Files:
 images/scene/busystreet*
Copyright: Gabriel Del Fiaco
License: public-domain
 Taken from https://archive.is/29hj9. This image was uploaded
 to unsplash.com before June 2017, so it is in the public
 domain.

Files:
 images/scene/iceplains*
Copyright: Federico Di Dio
License: Unsplash
Comment:
 Taken from https://archive.is/MirSk. This image was
 uploaded to unsplash.com after June 2017, so it is subject
 to the Unsplash License. It was also uploaded after
 February 2018, so it is subject to an additional restriction
 limiting the sale of unaltered copies.

Files:
 images/scene/iceplains2*
Copyright: Vidar Nordli-Mathisen
License: Unsplash
Comment:
 Taken from https://archive.is/uC6Up. This image was uploaded
 to unsplash.com after June 2017, so it is subject to the
 Unsplash License. It was also uploaded on February 2, 2018,
 so it is not subject to additional restrictions, as this is
 before the additional restrictions were added.

Files:
 images/scene/redrocks*
Copyright: Joshua Gresham
License: Unsplash
Comment:
 Taken from https://archive.is/0gRHU. This image was
 uploaded to unsplash.com after June 2017, so it is subject
 to the Unsplash License. It was also uploaded after
 February 2018, so it is subject to an additional restriction
 limiting the sale of unaltered copies.

Files:
 images/scene/seasidecliffs*
Copyright: Joachim Pressl
License: Unsplash
Comment:
 Taken from https://archive.is/caZ9F. This image was
 uploaded to unsplash.com after June 2017, so it is subject
 to the Unsplash License. It was also uploaded after
 February 2018, so it is subject to an additional restriction
 limiting the sale of unaltered copies.

Files:
 images/scene/Seasunset*
Copyright: Jim Cooke
License: Unsplash
Comment:
 Taken from https://archive.is/zRulg. This image was uploaded
 to unsplash.com after June 2017, so it is subject to the
 Unsplash License. It was uploaded before February 2018, so
 it is not subject to additional restrictions.

Files:
 images/scene/smeer*
Copyright: Parrish Freeman
License: Unsplash
Comment:
 Taken from https://archive.is/W6LES. This image was
 uploaded to unsplash.com after June 2017, so it is subject
 to the Unsplash License. It was also uploaded after
 February 2018, so it is subject to an additional restriction
 limiting the sale of unaltered copies.

Files:
 images/scene/snowfield*
Copyright: Alessio Soggetti
License: Unsplash
Comment:
 Taken from https://archive.is/JGEju. This image was
 uploaded to unsplash.com after June 2017, so it is subject
 to the Unsplash License. It was also uploaded after
 February 2018, so it is subject to an additional restriction
 limiting the sale of unaltered copies.

Files:
 images/scene/snowvillage*
Copyright: Matthew Buchanan
License: Unsplash
Comment:
 Taken from https://archive.is/DRS7j. This image was
 uploaded to unsplash.com after June 2017, so it is subject
 to the Unsplash License. It was also uploaded after
 February 2018, so it is subject to an additional restriction
 limiting the sale of unaltered copies.

Files:
 images/scene/sunset*
Copyright: Carl Schlabach
License: Unsplash
Comment:
 Taken from https://archive.is/oFaOT. This image was
 uploaded to unsplash.com after June 2017, so it is subject
 to the Unsplash License. It was also uploaded after
 February 2018, so it is subject to an additional restriction
 limiting the sale of unaltered copies.

Files:
 images/scene/tower*
Copyright: Constant Loubier
License: Unsplash
Comment:
 Taken from https://archive.is/764rq. This image was
 uploaded to unsplash.com after June 2017, so it is subject
 to the Unsplash License. It was also uploaded after
 February 2018, so it is subject to an additional restriction
 limiting the sale of unaltered copies.

Files:
 images/scene/icepicture*
Copyright: Alberto Restifo
License: public-domain
 Taken from https://archive.is/d4jre. This image was uploaded
 to unsplash.com before June 2017, so it is in the public
 domain.

Files:
 images/scene/hroar*
Copyright: Dane Crowton
License: CC-BY-SA-4.0

Files: images/land/asteroid0*
Copyright: Becca Tommaso
License: CC0
Comment: Derived from works by ESA/Rosetta spacecraft (under the same license).


Files:
 images/outfit/small?recovery?module*
Copyright: 1010todd
License: CC-BY-SA-4.0
Comment: Derived from works by Michael Zahniser (under the same license).

Files:
 images/outfit/anti-materiel?gun*
 images/outfit/cloud?piercer*
Copyright: 1010todd
License: CC-BY-SA-4.0

Files:
 images/outfit/android*
 images/outfit/collar*
 images/outfit/mug*
 images/outfit/skadetear*
Copyright: Anarchist2
License: CC-BY-SA-4.0

Files:
 images/thumbnail/smew*
 images/ship/smew*
Copyright: Dschiltt
License: CC0
Comment: Derived from works by MZ (under the same license), and contributions by Zoura, Kitteh, Ejo Thims, and Saugia.

Files:
 images/ship/modified?dromedary?ghost*
 images/ship/modified?dromedary?specter*
Copyright: Saugia (https://github.com/Saugia)
License: CC-BY-SA-4.0
Comment: Transparent materials by scrinarii1337.

Files:
 images/land/nasa30*
Copyright: Brian Swift
License: CC-BY-SA-4.0
Comment: Image data: NASA/JPL-Caltech/SwRI/MSSS and Image processing by Brian Swift.

Files:
 images/icon/swarm*
 images/outfit/twin?blaster*
 images/outfit/twin?mod?blaster*
 images/outfit/repeater*
 images/outfit/repeater?turret*
Copyright: Daeridanii (https://github.com/Daeridanii1)
License: CC-BY-SA-4.0
Comment: Derived from works by Becca Tommaso and Michael Zahniser (under the same license).

Files:
 images/land/badlands13*
Copyright: Sasha Sashina
License: Unsplash
Comment:
 Taken from https://archive.is/X25Q2. This image was uploaded to
 unsplash.com after June 2017, so it is subject to the
 Unsplash License. It was also uploaded after February 2018,
 so it is subject to an additional restriction limiting the
 sale of unaltered copies.

Files:
 images/land/beach15*
Copyright: Chris Meads
License: Unsplash
Comment:
 Taken from https://archive.is/OmpGr. This image was uploaded to
 unsplash.com after June 2017, so it is subject to the
 Unsplash License. It was also uploaded after February 2018,
 so it is subject to an additional restriction limiting the
 sale of unaltered copies.

Files:
 images/land/city19*
Copyright: Chan Yuki
License: Unsplash
Comment:
 Taken from https://archive.is/9wmYF. This image was uploaded to
 unsplash.com after June 2017, so it is subject to the
 Unsplash License. It was also uploaded after February 2018,
 so it is subject to an additional restriction limiting the
 sale of unaltered copies.

Files:
 images/land/city20*
Copyright: JC Gellidon
License: Unsplash
Comment:
 Taken from https://archive.is/K4bnD. This image was uploaded to
 unsplash.com after June 2017, so it is subject to the
 Unsplash License. It was also uploaded after February 2018,
 so it is subject to an additional restriction limiting the
 sale of unaltered copies.

Files:
 images/land/city21*
Copyright: Jesse Collins
License: public-domain
 Taken from https://archive.is/qD91K. This image was uploaded to
 unsplash.com after June 2017, so it is subject to the
 Unsplash License. It was also uploaded after February 2018,
 so it is subject to an additional restriction limiting the
 sale of unaltered copies.

Files:
 images/land/city22*
Copyright: Wong Zihoo
License: Unsplash
Comment:
 Taken from https://archive.is/sJt28. This image was uploaded to
 unsplash.com after June 2017, so it is subject to the
 Unsplash License. It was also uploaded after February 2018,
 so it is subject to an additional restriction limiting the
 sale of unaltered copies.

Files:
 images/land/city23*
Copyright: Juan Pablo Ahumada
License: Unsplash
Comment:
 Taken from https://archive.is/GAOgv. This image was uploaded to
 unsplash.com after June 2017, so it is subject to the
 Unsplash License. It was also uploaded after February 2018,
 so it is subject to an additional restriction limiting the
 sale of unaltered copies.

Files:
 images/land/city24*
Copyright: Samuel Charron
License: Unsplash
Comment:
 Taken from https://archive.is/wT75U. This image was uploaded to
 unsplash.com after June 2017, so it is subject to the
 Unsplash License. It was also uploaded on February 20, 2018,
 so it is subject to an additional restriction limiting the
 sale of unaltered copies, as this is a day after the
 restriction was added.

Files:
 images/land/city25*
Copyright: Jules Marvin Eguilos
License: Unsplash
Comment:
 Taken from https://archive.is/qMDPn. This image was uploaded to
 unsplash.com after June 2017, so it is subject to the
 Unsplash License. It was also uploaded after February 2018,
 so it is subject to an additional restriction limiting the
 sale of unaltered copies.

Files:
 images/land/desert14*
Copyright: E Mens
License: Unsplash
Comment:
 Taken from https://archive.is/g5XEM. This image was uploaded to
 unsplash.com after June 2017, so it is subject to the
 Unsplash License. It was also uploaded after February 2018,
 so it is subject to an additional restriction limiting the
 sale of unaltered copies.

Files:
 images/land/desert15*
Copyright: Juli Kosolapova
License: Unsplash
Comment:
 Taken from https://archive.is/VDhic. This image was uploaded to
 unsplash.com after June 2017, so it is subject to the
 Unsplash License. It was also uploaded after February 2018,
 so it is subject to an additional restriction limiting the
 sale of unaltered copies.

Files:
 images/land/forest10*
Copyright: Sarah Humer
License: public-domain
 Taken from https://archive.is/bzVwX. This image was uploaded to
 unsplash.com before June 2017, so it is in the public domain.

Files:
 images/land/mountain27*
Copyright: Marek Piwnicki
License: Unsplash
Comment:
 Taken from https://archive.is/1Tfmm. This image was uploaded to
 unsplash.com after June 2017, so it is subject to the
 Unsplash License. It was also uploaded after February 2018,
 so it is subject to an additional restriction limiting the
 sale of unaltered copies.

Files:
 images/land/mountain28*
Copyright: Luca Bravo
License: Unsplash
Comment:
 Taken from https://archive.is/FwnMI. This image was uploaded to
 unsplash.com after June 2017, so it is subject to the
 Unsplash License. It was uploaded before February 2018, so
 it is not subject to additional restrictions.

Files:
 images/land/mountain29*
Copyright: Marek Piwnicki
License: Unsplash
Comment:
 Taken from https://archive.is/Uqm0M. This image was uploaded to
 unsplash.com after June 2017, so it is subject to the
 Unsplash License. It was also uploaded after February 2018,
 so it is subject to an additional restriction limiting the
 sale of unaltered copies.

Files:
 images/land/mountain30*
Copyright: Mike Liao
License: Unsplash
Comment:
 Taken from https://archive.is/k6mqP. This image was uploaded to
 unsplash.com after June 2017, so it is subject to the
 Unsplash License. It was uploaded before February 2018, so
 it is not subject to additional restrictions.

Files:
 images/land/sea22*
Copyright: Martin Bennie
License: Unsplash
Comment:
 Taken from https://archive.is/MO0Rz. This image was uploaded to
 unsplash.com after June 2017, so it is subject to the
 Unsplash License. It was also uploaded after February 2018,
 so it is subject to an additional restriction limiting the
 sale of unaltered copies.

Files:
 images/land/city26*
 images/land/city27*
 images/land/city28*
 images/land/clouds9*
 images/land/clouds10*
 images/land/fields28*
 images/land/fields29*
 images/land/forest11*
 images/land/forest12*
 images/land/path1*
 images/land/path2*
 images/land/path3*
 images/land/path4*
 images/land/sea24*
 images/land/sky12*
 images/land/sky13*
 images/land/water21*
 images/land/water22*
 images/land/water23*
 images/land/water24*
 images/land/water25*
Copyright: DAK (4robits@gmail.com)
License: CC-BY-SA-4.0

Files:
 images/land/snow22*
Copyright: Paston Woelber
License: Unsplash
Comment:
 Taken from https://archive.is/rmkuZ. This image was uploaded to
 unsplash.com after June 2017, so it is subject to the
 Unsplash License. It was also uploaded after February 2018,
 so it is subject to an additional restriction limiting the
 sale of unaltered copies.

Files:
 images/land/snow23*
 images/scene/iceplains3*
Copyright: Daniel Frank
License: Unsplash
Comment:
 Taken from https://archive.is/xK5Wu. These images were
 uploaded to unsplash.com after June 2017, so they are
 subject to the Unsplash License. They were also uploaded
 after February 2018, so they are subject to an additional
 restriction limiting the sale of unaltered copies.

Files:
 images/ui/red?alert*
 images/ui/tactical/acceleration*
 images/ui/tactical/gun?range*
 images/ui/tactical/turret?range*
 images/ui/tactical/turn*
 images/ui/tactical/velocity*
Copyright: Zitchas (zitchas.jma@gmail.com)
License: CC-BY-SA-4.0

Files:
<<<<<<< HEAD
 images/scene/cave?scene*
Copyright: Gefüllte Taubenbrust <jeaminer23@gmail.com>
License: CC-BY-SA-4.0
Comment: Derived from works by Becca Tommaso (under the same license).

Files:
 images/ui/tactical/crew*
 images/ui/tactical/energy*
 images/ui/tactical/fuel*
 images/ui/tactical/thermal*
Copyright: Zitchas
License: CC-BY-SA-4.0
Comment: Derived from works by Michael Zahniser (under the same license).

Files:
=======
>>>>>>> 5133322b
 images/_menu/haze-brown*
Copyright: RisingLeaf (https://github.com/RisingLeaf)
License: CC-BY-SA-4.0
Comment: Derived from _menu/haze-133 (no copyright given).

Files:
 images/scene/emerging?ladybug*
Copyright: RisingLeaf (https://github.com/RisingLeaf)
License: CC-BY-SA-4.0
Comment: Derived from public domain works previously submitted to Endless Sky.

Files:
 images/effect/ionic?impact*
Copyright: RisingLeaf (https://github.com/RisingLeaf)
License: CC-BY-SA-4.0
Comment: Derived from works by Michael Zahniser (under the same license).

Files:
 images/land/hills11*
Copyright: CyberJudas (cyberjudas@dnmx.org)
License: CC-BY-SA-4.0

Files:
 images/ui/red?alert?grayed*
Copyright: Dave Flowers
License: CC-BY-SA-4.0
Comment: grayscale version of images/ui/red alert, by Zitchas (zitchas.jma@gmail.com)

Files:
 images/ui/sales?key*
Copyright: Dave Flowers
License: CC-BY-SA-4.0
Comment: Derived from works by Michael Zahniser (under the same license).

Files:
 images/ui/find?*
Copyright: Daeridanii (https://github.com/Daeridanii1)
License: CC0
Comment: selected and unselected versions of images/ui/find, by Ember369 (https://github.com/Ember369)

Files:
 images/land/mars4*
Copyright: NASA
License: public-domain
 Derived from works by NASA/JPL-Caltech/Malin Space Science Systems.

Files:
 images/effect/bimodal?impact*
 images/effect/bimodal?switch?impact*
 images/effect/drag?cannon?impact*
 images/effect/overcharged?pulse?laser?impact*
 images/effect/successor?flare/*
 images/effect/successor?pulse?laser?impact*
 images/effect/void?spark*
 images/hardpoint/bimodal?turret*
 images/hardpoint/overcharged?pulse?laser?turret*
 images/hardpoint/successor?pulse?laser?turret*
 images/icon/hv?spike*
 images/label/successors*
 images/outfit/bimodal?coilgun?turret*
 images/outfit/bimodal?coilgun*
 images/outfit/drag?cannon*
 images/outfit/fuel?sail*
 images/outfit/hv?spike?rack*
 images/outfit/hv?spike*
 images/outfit/large?betavoltaic*
 images/outfit/large?successor?battery*
 images/outfit/large?successor?reactor*
 images/outfit/large?successor?reverse*
 images/outfit/large?successor?shield*
 images/outfit/large?successor?steering*
 images/outfit/large?successor?thruster*
 images/outfit/medium?betavoltaic*
 images/outfit/medium?successor?reactor*
 images/outfit/medium?successor?repair*
 images/outfit/medium?successor?reverse*
 images/outfit/medium?successor?shield*
 images/outfit/medium?successor?steering*
 images/outfit/medium?successor?thruster*
 images/outfit/overcharged?betavoltaic*
 images/outfit/overcharged?pulse?laser?turret*
 images/outfit/overcharged?pulse?laser*
 images/outfit/railgun?h2h*
 images/outfit/shield?cortex?interface*
 images/outfit/sjeja?kinetic?lance*
 images/outfit/small?betavoltaic*
 images/outfit/small?successor?battery*
 images/outfit/small?successor?reactor*
 images/outfit/small?successor?repair*
 images/outfit/small?successor?reverse*
 images/outfit/small?successor?shield*
 images/outfit/small?successor?steering*
 images/outfit/small?successor?thruster*
 images/outfit/successor?armor*
 images/outfit/successor?cooling*
 images/outfit/successor?engines?tiny*
 images/outfit/successor?license*
 images/outfit/successor?pulse?laser?turret*
 images/outfit/successor?pulse?laser*
 images/outfit/tiny?successor?shield*
 images/outfit/tuur?scanning?suite*
 images/outfit/veldt?combat?scanner*
 images/planet/station?successor*
 images/projectile/bimodal?switch*
 images/projectile/bimodal*
 images/projectile/drag?cannon*
 images/projectile/sjeja?kinetic?lance*
 images/projectile/successor?pulse?laser*
 images/ship/aaulqra*
 images/ship/ejniisde*
 images/ship/kaskhorade*
 images/ship/kvelqde-khora*
 images/ship/kvelqde*
 images/ship/myaede*
 images/ship/nnesaarau*
 images/ship/ojde*
 images/ship/seiitej*
 images/ship/stolsaqra*
 images/ship/veusade*
 images/ship/vujlet*
 images/thumbnail/aaulqra*
 images/thumbnail/ejniisde*
 images/thumbnail/kaskhorade*
 images/thumbnail/kvelqde-khora*
 images/thumbnail/kvelqde*
 images/thumbnail/myaede*
 images/thumbnail/nnesaarau*
 images/thumbnail/ojde*
 images/thumbnail/seiitej*
 images/thumbnail/stolsaqra*
 images/thumbnail/veusade*
 images/thumbnail/vujlet*
Copyright: Daeridanii (https://github.com/Daeridanii1)
License: CC-BY-SA-4.0

Files:
  sounds/bimodal*
  sounds/drag?cannon*
  sounds/overcharged?pulse?laser*
  sounds/successor?pulse?laser*
Copyright: Daeridanii (https://github.com/Daeridanii1)
License: CC-BY-SA-4.0
Comment: Sound effects generated with Labchirp v1.60 (https://labbed.net/software/labchirp/).

Files:
 images/_menu/haze-tear*
 images/star/void-scar*
Copyright: Daeridanii (https://github.com/Daeridanii1)
License: CC0
Comment: Derived from works by NASA in the public domain.

Files:
 images/land/fog12*
Copyright: US National Park Service
License: public-domain
 From the US National Park Service, and therefore in the public domain
 because it was created by government employees while doing work for the government.

Files:
 images/land/snow24*
Copyright: NPS Photo / Kent Miller
License: public-domain
 From the US National Park Service, and therefore in the public domain
 because it was created by government employees while doing work for the government.

Files:
 images/land/snow25*
Copyright: DCheretovich
License: CC0
Comment: Taken from https://commons.wikimedia.org/wiki/File:Vatnajökull_glacier.jpg and cropped.

Files:
 images/land/lava14*
Copyright: USGS
License: public-domain
 From the USGS, and therefore in the public domain because it was created by
 government employees while doing work for the government.

Files:
 images/holovid?zone*
 images/phantom?pallet*
Copyright: None (placed in public domain by an anonymous author)
License: CC0
Comment: Uses public domain textures from texture.ninja. Meshes were made by an anonymous author in 2023-2024.

License: Depends
 Taken from unsplash.com. Until June 2017, this was a collection of photographs that had been donated and
 placed in the public domain. In June 2017, Unsplash modified their terms and conditions to make all images
 uploaded after that date subject to a permissive license (the "Unsplash License.") These pictures were added
 to the game after June 2017, but could have been uploaded before then. Therefore, the license of these images
 depends on when they were uploaded. If they were uploaded before June 2017, they are in the public domain. If
 they were uploaded on or after June 2017, they are subject to the Unsplash License. Additionally, all images
 uploaded to Unsplash after February 2018 cannot be sold without making "significant alterations" as they are
 subject to more restrictive terms and conditions.

License: Unsplash
 Unsplash grants you an irrevocable, nonexclusive, worldwide copyright
 license to download, copy, modify, distribute, perform, and use photos
 from Unsplash for free, including for commercial purposes, without
 permission from or attributing the photographer or Unsplash. This
 license does not include the right to compile photos from Unsplash to
 replicate a similar or competing service.

License: GPL-3+
 This program is free software: you can redistribute it and/or modify
 it under the terms of the GNU General Public License as published by
 the Free Software Foundation; either version 3 of the License, or
 (at your option) any later version.
 .
 This program is distributed in the hope that it will be useful,
 but WITHOUT ANY WARRANTY; without even the implied warranty of
 MERCHANTABILITY or FITNESS FOR A PARTICULAR PURPOSE.  See the
 GNU General Public License for more details.
 .
 You should have received a copy of the GNU General Public License
 along with this program.  If not, see <http://www.gnu.org/licenses/>.
 .
 On Debian systems, the complete text of the GNU General Public
 License version 3 can be found in "/usr/share/common-licenses/GPL-3".

License: CC-BY-SA-4.0
 By exercising the Licensed Rights (defined below), You accept and agree
 to be bound by the terms and conditions of this Creative Commons
 Attribution-ShareAlike 4.0 International Public License ("Public
 License"). To the extent this Public License may be interpreted as a
 contract, You are granted the Licensed Rights in consideration of Your
 acceptance of these terms and conditions, and the Licensor grants You
 such rights in consideration of benefits the Licensor receives from
 making the Licensed Material available under these terms and
 conditions.
 .
 Section 1 -- Definitions.
 .
 a. Adapted Material means material subject to Copyright and Similar
 Rights that is derived from or based upon the Licensed Material
 and in which the Licensed Material is translated, altered,
 arranged, transformed, or otherwise modified in a manner requiring
 permission under the Copyright and Similar Rights held by the
 Licensor. For purposes of this Public License, where the Licensed
 Material is a musical work, performance, or sound recording,
 Adapted Material is always produced where the Licensed Material is
 synched in timed relation with a moving image.
 .
 b. Adapter's License means the license You apply to Your Copyright
 and Similar Rights in Your contributions to Adapted Material in
 accordance with the terms and conditions of this Public License.
 .
 c. BY-SA Compatible License means a license listed at
 creativecommons.org/compatiblelicenses, approved by Creative
 Commons as essentially the equivalent of this Public License.
 .
 d. Copyright and Similar Rights means copyright and/or similar rights
 closely related to copyright including, without limitation,
 performance, broadcast, sound recording, and Sui Generis Database
 Rights, without regard to how the rights are labeled or
 categorized. For purposes of this Public License, the rights
 specified in Section 2(b)(1)-(2) are not Copyright and Similar
 Rights.
 .
 e. Effective Technological Measures means those measures that, in the
 absence of proper authority, may not be circumvented under laws
 fulfilling obligations under Article 11 of the WIPO Copyright
 Treaty adopted on December 20, 1996, and/or similar international
 agreements.
 .
 f. Exceptions and Limitations means fair use, fair dealing, and/or
 any other exception or limitation to Copyright and Similar Rights
 that applies to Your use of the Licensed Material.
 .
 g. License Elements means the license attributes listed in the name
 of a Creative Commons Public License. The License Elements of this
 Public License are Attribution and ShareAlike.
 .
 h. Licensed Material means the artistic or literary work, database,
 or other material to which the Licensor applied this Public
 License.
 .
 i. Licensed Rights means the rights granted to You subject to the
 terms and conditions of this Public License, which are limited to
 all Copyright and Similar Rights that apply to Your use of the
 Licensed Material and that the Licensor has authority to license.
 .
 j. Licensor means the individual(s) or entity(ies) granting rights
 under this Public License.
 .
 k. Share means to provide material to the public by any means or
 process that requires permission under the Licensed Rights, such
 as reproduction, public display, public performance, distribution,
 dissemination, communication, or importation, and to make material
 available to the public including in ways that members of the
 public may access the material from a place and at a time
 individually chosen by them.
 .
 l. Sui Generis Database Rights means rights other than copyright
 resulting from Directive 96/9/EC of the European Parliament and of
 the Council of 11 March 1996 on the legal protection of databases,
 as amended and/or succeeded, as well as other essentially
 equivalent rights anywhere in the world.
 .
 m. You means the individual or entity exercising the Licensed Rights
 under this Public License. Your has a corresponding meaning.
 .
 Section 2 -- Scope.
 .
 a. License grant.
 .
 1. Subject to the terms and conditions of this Public License,
 the Licensor hereby grants You a worldwide, royalty-free,
 non-sublicensable, non-exclusive, irrevocable license to
 exercise the Licensed Rights in the Licensed Material to:
 .
 a. reproduce and Share the Licensed Material, in whole or
 in part; and
 .
 b. produce, reproduce, and Share Adapted Material.
 .
 2. Exceptions and Limitations. For the avoidance of doubt, where
 Exceptions and Limitations apply to Your use, this Public
 License does not apply, and You do not need to comply with
 its terms and conditions.
 .
 3. Term. The term of this Public License is specified in Section
 6(a).
 .
 4. Media and formats; technical modifications allowed. The
 Licensor authorizes You to exercise the Licensed Rights in
 all media and formats whether now known or hereafter created,
 and to make technical modifications necessary to do so. The
 Licensor waives and/or agrees not to assert any right or
 authority to forbid You from making technical modifications
 necessary to exercise the Licensed Rights, including
 technical modifications necessary to circumvent Effective
 Technological Measures. For purposes of this Public License,
 simply making modifications authorized by this Section 2(a)
 (4) never produces Adapted Material.
 .
 5. Downstream recipients.
 .
 a. Offer from the Licensor -- Licensed Material. Every
 recipient of the Licensed Material automatically
 receives an offer from the Licensor to exercise the
 Licensed Rights under the terms and conditions of this
 Public License.
 .
 b. Additional offer from the Licensor -- Adapted Material.
 Every recipient of Adapted Material from You
 automatically receives an offer from the Licensor to
 exercise the Licensed Rights in the Adapted Material
 under the conditions of the Adapter's License You apply.
 .
 c. No downstream restrictions. You may not offer or impose
 any additional or different terms or conditions on, or
 apply any Effective Technological Measures to, the
 Licensed Material if doing so restricts exercise of the
 Licensed Rights by any recipient of the Licensed
 Material.
 .
 6. No endorsement. Nothing in this Public License constitutes or
 may be construed as permission to assert or imply that You
 are, or that Your use of the Licensed Material is, connected
 with, or sponsored, endorsed, or granted official status by,
 the Licensor or others designated to receive attribution as
 provided in Section 3(a)(1)(A)(i).
 .
 b. Other rights.
 .
 1. Moral rights, such as the right of integrity, are not
 licensed under this Public License, nor are publicity,
 privacy, and/or other similar personality rights; however, to
 the extent possible, the Licensor waives and/or agrees not to
 assert any such rights held by the Licensor to the limited
 extent necessary to allow You to exercise the Licensed
 Rights, but not otherwise.
 .
 2. Patent and trademark rights are not licensed under this
 Public License.
 .
 3. To the extent possible, the Licensor waives any right to
 collect royalties from You for the exercise of the Licensed
 Rights, whether directly or through a collecting society
 under any voluntary or waivable statutory or compulsory
 licensing scheme. In all other cases the Licensor expressly
 reserves any right to collect such royalties.
 .
 Section 3 -- License Conditions.
 .
 Your exercise of the Licensed Rights is expressly made subject to the
 following conditions.
 .
 a. Attribution.
 .
 1. If You Share the Licensed Material (including in modified
 form), You must:
 .
 a. retain the following if it is supplied by the Licensor
 with the Licensed Material:
 .
 i. identification of the creator(s) of the Licensed
 Material and any others designated to receive
 attribution, in any reasonable manner requested by
 the Licensor (including by pseudonym if
 designated);
 .
 ii. a copyright notice;
 .
 iii. a notice that refers to this Public License;
 .
 iv. a notice that refers to the disclaimer of
 warranties;
 .
 v. a URI or hyperlink to the Licensed Material to the
 extent reasonably practicable;
 .
 b. indicate if You modified the Licensed Material and
 retain an indication of any previous modifications; and
 .
 c. indicate the Licensed Material is licensed under this
 Public License, and include the text of, or the URI or
 hyperlink to, this Public License.
 .
 2. You may satisfy the conditions in Section 3(a)(1) in any
 reasonable manner based on the medium, means, and context in
 which You Share the Licensed Material. For example, it may be
 reasonable to satisfy the conditions by providing a URI or
 hyperlink to a resource that includes the required
 information.
 .
 3. If requested by the Licensor, You must remove any of the
 information required by Section 3(a)(1)(A) to the extent
 reasonably practicable.
 .
 b. ShareAlike.
 .
 In addition to the conditions in Section 3(a), if You Share
 Adapted Material You produce, the following conditions also apply.
 .
 1. The Adapter's License You apply must be a Creative Commons
 license with the same License Elements, this version or
 later, or a BY-SA Compatible License.
 .
 2. You must include the text of, or the URI or hyperlink to, the
 Adapter's License You apply. You may satisfy this condition
 in any reasonable manner based on the medium, means, and
 context in which You Share Adapted Material.
 .
 3. You may not offer or impose any additional or different terms
 or conditions on, or apply any Effective Technological
 Measures to, Adapted Material that restrict exercise of the
 rights granted under the Adapter's License You apply.
 .
 Section 4 -- Sui Generis Database Rights.
 .
 Where the Licensed Rights include Sui Generis Database Rights that
 apply to Your use of the Licensed Material:
 .
 a. for the avoidance of doubt, Section 2(a)(1) grants You the right
 to extract, reuse, reproduce, and Share all or a substantial
 portion of the contents of the database;
 .
 b. if You include all or a substantial portion of the database
 contents in a database in which You have Sui Generis Database
 Rights, then the database in which You have Sui Generis Database
 Rights (but not its individual contents) is Adapted Material,
 .
 including for purposes of Section 3(b); and
 c. You must comply with the conditions in Section 3(a) if You Share
 all or a substantial portion of the contents of the database.
 .
 For the avoidance of doubt, this Section 4 supplements and does not
 replace Your obligations under this Public License where the Licensed
 Rights include other Copyright and Similar Rights.
 .
 Section 5 -- Disclaimer of Warranties and Limitation of Liability.
 .
 a. UNLESS OTHERWISE SEPARATELY UNDERTAKEN BY THE LICENSOR, TO THE
 EXTENT POSSIBLE, THE LICENSOR OFFERS THE LICENSED MATERIAL AS-IS
 AND AS-AVAILABLE, AND MAKES NO REPRESENTATIONS OR WARRANTIES OF
 ANY KIND CONCERNING THE LICENSED MATERIAL, WHETHER EXPRESS,
 IMPLIED, STATUTORY, OR OTHER. THIS INCLUDES, WITHOUT LIMITATION,
 WARRANTIES OF TITLE, MERCHANTABILITY, FITNESS FOR A PARTICULAR
 PURPOSE, NON-INFRINGEMENT, ABSENCE OF LATENT OR OTHER DEFECTS,
 ACCURACY, OR THE PRESENCE OR ABSENCE OF ERRORS, WHETHER OR NOT
 KNOWN OR DISCOVERABLE. WHERE DISCLAIMERS OF WARRANTIES ARE NOT
 ALLOWED IN FULL OR IN PART, THIS DISCLAIMER MAY NOT APPLY TO YOU.
 .
 b. TO THE EXTENT POSSIBLE, IN NO EVENT WILL THE LICENSOR BE LIABLE
 TO YOU ON ANY LEGAL THEORY (INCLUDING, WITHOUT LIMITATION,
 NEGLIGENCE) OR OTHERWISE FOR ANY DIRECT, SPECIAL, INDIRECT,
 INCIDENTAL, CONSEQUENTIAL, PUNITIVE, EXEMPLARY, OR OTHER LOSSES,
 COSTS, EXPENSES, OR DAMAGES ARISING OUT OF THIS PUBLIC LICENSE OR
 USE OF THE LICENSED MATERIAL, EVEN IF THE LICENSOR HAS BEEN
 ADVISED OF THE POSSIBILITY OF SUCH LOSSES, COSTS, EXPENSES, OR
 DAMAGES. WHERE A LIMITATION OF LIABILITY IS NOT ALLOWED IN FULL OR
 IN PART, THIS LIMITATION MAY NOT APPLY TO YOU.
 .
 c. The disclaimer of warranties and limitation of liability provided
 above shall be interpreted in a manner that, to the extent
 possible, most closely approximates an absolute disclaimer and
 waiver of all liability.
 .
 Section 6 -- Term and Termination.
 .
 a. This Public License applies for the term of the Copyright and
 Similar Rights licensed here. However, if You fail to comply with
 this Public License, then Your rights under this Public License
 terminate automatically.
 .
 b. Where Your right to use the Licensed Material has terminated under
 Section 6(a), it reinstates:
 .
 1. automatically as of the date the violation is cured, provided
 it is cured within 30 days of Your discovery of the
 violation; or
 .
 2. upon express reinstatement by the Licensor.
 .
 For the avoidance of doubt, this Section 6(b) does not affect any
 right the Licensor may have to seek remedies for Your violations
 of this Public License.
 .
 c. For the avoidance of doubt, the Licensor may also offer the
 Licensed Material under separate terms or conditions or stop
 distributing the Licensed Material at any time; however, doing so
 will not terminate this Public License.
 .
 d. Sections 1, 5, 6, 7, and 8 survive termination of this Public
 License.
 .
 Section 7 -- Other Terms and Conditions.
 .
 a. The Licensor shall not be bound by any additional or different
 terms or conditions communicated by You unless expressly agreed.
 .
 b. Any arrangements, understandings, or agreements regarding the
 Licensed Material not stated herein are separate from and
 independent of the terms and conditions of this Public License.
 .
 Section 8 -- Interpretation.
 .
 a. For the avoidance of doubt, this Public License does not, and
 shall not be interpreted to, reduce, limit, restrict, or impose
 conditions on any use of the Licensed Material that could lawfully
 be made without permission under this Public License.
 .
 b. To the extent possible, if any provision of this Public License is
 deemed unenforceable, it shall be automatically reformed to the
 minimum extent necessary to make it enforceable. If the provision
 cannot be reformed, it shall be severed from this Public License
 without affecting the enforceability of the remaining terms and
 conditions.
 .
 c. No term or condition of this Public License will be waived and no
 failure to comply consented to unless expressly agreed to by the
 Licensor.
 .
 d. Nothing in this Public License constitutes or may be interpreted
 as a limitation upon, or waiver of, any privileges and immunities
 that apply to the Licensor or You, including from the legal
 processes of any jurisdiction or authority.

License: CC-BY-4.0
 By exercising the Licensed Rights (defined below), You accept and agree
 to be bound by the terms and conditions of this Creative Commons
 Attribution 4.0 International Public License ("Public
 License"). To the extent this Public License may be interpreted as a
 contract, You are granted the Licensed Rights in consideration of Your
 acceptance of these terms and conditions, and the Licensor grants You
 such rights in consideration of benefits the Licensor receives from
 making the Licensed Material available under these terms and
 conditions.
 .
 Section 1 -- Definitions.
 .
 a. Adapted Material means material subject to Copyright and Similar
 Rights that is derived from or based upon the Licensed Material
 and in which the Licensed Material is translated, altered,
 arranged, transformed, or otherwise modified in a manner requiring
 permission under the Copyright and Similar Rights held by the
 Licensor. For purposes of this Public License, where the Licensed
 Material is a musical work, performance, or sound recording,
 Adapted Material is always produced where the Licensed Material is
 synched in timed relation with a moving image.
 .
 b. Adapter's License means the license You apply to Your Copyright
 and Similar Rights in Your contributions to Adapted Material in
 accordance with the terms and conditions of this Public License.
 .
 c. Copyright and Similar Rights means copyright and/or similar rights
 closely related to copyright including, without limitation,
 performance, broadcast, sound recording, and Sui Generis Database
 Rights, without regard to how the rights are labeled or
 categorized. For purposes of this Public License, the rights
 specified in Section 2(b)(1)-(2) are not Copyright and Similar
 Rights.
 .
 d. Effective Technological Measures means those measures that, in the
 absence of proper authority, may not be circumvented under laws
 fulfilling obligations under Article 11 of the WIPO Copyright
 Treaty adopted on December 20, 1996, and/or similar international
 agreements.
 .
 e. Exceptions and Limitations means fair use, fair dealing, and/or
 any other exception or limitation to Copyright and Similar Rights
 that applies to Your use of the Licensed Material.
 .
 f. Licensed Material means the artistic or literary work, database,
 or other material to which the Licensor applied this Public
 License.
 .
 g. Licensed Rights means the rights granted to You subject to the
 terms and conditions of this Public License, which are limited to
 all Copyright and Similar Rights that apply to Your use of the
 Licensed Material and that the Licensor has authority to license.
 .
 h. Licensor means the individual(s) or entity(ies) granting rights
 under this Public License.
 .
 i. Share means to provide material to the public by any means or
 process that requires permission under the Licensed Rights, such
 as reproduction, public display, public performance, distribution,
 dissemination, communication, or importation, and to make material
 available to the public including in ways that members of the
 public may access the material from a place and at a time
 individually chosen by them.
 .
 j. Sui Generis Database Rights means rights other than copyright
 resulting from Directive 96/9/EC of the European Parliament and of
 the Council of 11 March 1996 on the legal protection of databases,
 as amended and/or succeeded, as well as other essentially
 equivalent rights anywhere in the world.
 .
 k. You means the individual or entity exercising the Licensed Rights
 under this Public License. Your has a corresponding meaning.
 .
 Section 2 -- Scope.
 .
 a. License grant.
 .
 1. Subject to the terms and conditions of this Public License,
 the Licensor hereby grants You a worldwide, royalty-free,
 non-sublicensable, non-exclusive, irrevocable license to
 exercise the Licensed Rights in the Licensed Material to:
 .
 a. reproduce and Share the Licensed Material, in whole or
 in part; and
 .
 b. produce, reproduce, and Share Adapted Material.
 .
 2. Exceptions and Limitations. For the avoidance of doubt, where
 Exceptions and Limitations apply to Your use, this Public
 License does not apply, and You do not need to comply with
 its terms and conditions.
 .
 3. Term. The term of this Public License is specified in Section
 6(a).
 .
 4. Media and formats; technical modifications allowed. The
 Licensor authorizes You to exercise the Licensed Rights in
 all media and formats whether now known or hereafter created,
 and to make technical modifications necessary to do so. The
 Licensor waives and/or agrees not to assert any right or
 authority to forbid You from making technical modifications
 necessary to exercise the Licensed Rights, including
 technical modifications necessary to circumvent Effective
 Technological Measures. For purposes of this Public License,
 simply making modifications authorized by this Section 2(a)
 (4) never produces Adapted Material.
 .
 5. Downstream recipients.
 .
 a. Offer from the Licensor -- Licensed Material. Every
 recipient of the Licensed Material automatically
 receives an offer from the Licensor to exercise the
 Licensed Rights under the terms and conditions of this
 Public License.
 .
 b. No downstream restrictions. You may not offer or impose
 any additional or different terms or conditions on, or
 apply any Effective Technological Measures to, the
 Licensed Material if doing so restricts exercise of the
 Licensed Rights by any recipient of the Licensed
 Material.
 .
 6. No endorsement. Nothing in this Public License constitutes or
 may be construed as permission to assert or imply that You
 are, or that Your use of the Licensed Material is, connected
 with, or sponsored, endorsed, or granted official status by,
 the Licensor or others designated to receive attribution as
 provided in Section 3(a)(1)(A)(i).
 .
 b. Other rights.
 .
 1. Moral rights, such as the right of integrity, are not
 licensed under this Public License, nor are publicity,
 privacy, and/or other similar personality rights; however, to
 the extent possible, the Licensor waives and/or agrees not to
 assert any such rights held by the Licensor to the limited
 extent necessary to allow You to exercise the Licensed
 Rights, but not otherwise.
 .
 2. Patent and trademark rights are not licensed under this
 Public License.
 .
 3. To the extent possible, the Licensor waives any right to
 collect royalties from You for the exercise of the Licensed
 Rights, whether directly or through a collecting society
 under any voluntary or waivable statutory or compulsory
 licensing scheme. In all other cases the Licensor expressly
 reserves any right to collect such royalties.
 .
 Section 3 -- License Conditions.
 .
 Your exercise of the Licensed Rights is expressly made subject to the
 following conditions.
 .
 a. Attribution.
 .
 1. If You Share the Licensed Material (including in modified
 form), You must:
 .
 a. retain the following if it is supplied by the Licensor
 with the Licensed Material:
 .
 i. identification of the creator(s) of the Licensed
 Material and any others designated to receive
 attribution, in any reasonable manner requested by
 the Licensor (including by pseudonym if
 designated);
 .
 ii. a copyright notice;
 .
 iii. a notice that refers to this Public License;
 .
 iv. a notice that refers to the disclaimer of
 warranties;
 .
 v. a URI or hyperlink to the Licensed Material to the
 extent reasonably practicable;
 .
 b. indicate if You modified the Licensed Material and
 retain an indication of any previous modifications; and
 .
 c. indicate the Licensed Material is licensed under this
 Public License, and include the text of, or the URI or
 hyperlink to, this Public License.
 .
 2. You may satisfy the conditions in Section 3(a)(1) in any
 reasonable manner based on the medium, means, and context in
 which You Share the Licensed Material. For example, it may be
 reasonable to satisfy the conditions by providing a URI or
 hyperlink to a resource that includes the required
 information.
 .
 3. If requested by the Licensor, You must remove any of the
 information required by Section 3(a)(1)(A) to the extent
 reasonably practicable.
 .
 4. If You Share Adapted Material You produce, the Adapter's
 License You apply must not prevent recipients of the Adapted
 Material from complying with this Public License.
 .
 Section 4 -- Sui Generis Database Rights.
 .
 Where the Licensed Rights include Sui Generis Database Rights that
 apply to Your use of the Licensed Material:
 .
 a. for the avoidance of doubt, Section 2(a)(1) grants You the right
 to extract, reuse, reproduce, and Share all or a substantial
 portion of the contents of the database;
 .
 b. if You include all or a substantial portion of the database
 contents in a database in which You have Sui Generis Database
 Rights, then the database in which You have Sui Generis Database
 Rights (but not its individual contents) is Adapted Material; and
 .
 c. You must comply with the conditions in Section 3(a) if You Share
 all or a substantial portion of the contents of the database.
 .
 For the avoidance of doubt, this Section 4 supplements and does not
 replace Your obligations under this Public License where the Licensed
 Rights include other Copyright and Similar Rights.
 .
 Section 5 -- Disclaimer of Warranties and Limitation of Liability.
 .
 a. UNLESS OTHERWISE SEPARATELY UNDERTAKEN BY THE LICENSOR, TO THE
 EXTENT POSSIBLE, THE LICENSOR OFFERS THE LICENSED MATERIAL AS-IS
 AND AS-AVAILABLE, AND MAKES NO REPRESENTATIONS OR WARRANTIES OF
 ANY KIND CONCERNING THE LICENSED MATERIAL, WHETHER EXPRESS,
 IMPLIED, STATUTORY, OR OTHER. THIS INCLUDES, WITHOUT LIMITATION,
 WARRANTIES OF TITLE, MERCHANTABILITY, FITNESS FOR A PARTICULAR
 PURPOSE, NON-INFRINGEMENT, ABSENCE OF LATENT OR OTHER DEFECTS,
 ACCURACY, OR THE PRESENCE OR ABSENCE OF ERRORS, WHETHER OR NOT
 KNOWN OR DISCOVERABLE. WHERE DISCLAIMERS OF WARRANTIES ARE NOT
 ALLOWED IN FULL OR IN PART, THIS DISCLAIMER MAY NOT APPLY TO YOU.
 .
 b. TO THE EXTENT POSSIBLE, IN NO EVENT WILL THE LICENSOR BE LIABLE
 TO YOU ON ANY LEGAL THEORY (INCLUDING, WITHOUT LIMITATION,
 NEGLIGENCE) OR OTHERWISE FOR ANY DIRECT, SPECIAL, INDIRECT,
 INCIDENTAL, CONSEQUENTIAL, PUNITIVE, EXEMPLARY, OR OTHER LOSSES,
 COSTS, EXPENSES, OR DAMAGES ARISING OUT OF THIS PUBLIC LICENSE OR
 USE OF THE LICENSED MATERIAL, EVEN IF THE LICENSOR HAS BEEN
 ADVISED OF THE POSSIBILITY OF SUCH LOSSES, COSTS, EXPENSES, OR
 DAMAGES. WHERE A LIMITATION OF LIABILITY IS NOT ALLOWED IN FULL OR
 IN PART, THIS LIMITATION MAY NOT APPLY TO YOU.
 .
 c. The disclaimer of warranties and limitation of liability provided
 above shall be interpreted in a manner that, to the extent
 possible, most closely approximates an absolute disclaimer and
 waiver of all liability.
 .
 Section 6 -- Term and Termination.
 .
 a. This Public License applies for the term of the Copyright and
 Similar Rights licensed here. However, if You fail to comply with
 this Public License, then Your rights under this Public License
 terminate automatically.
 .
 b. Where Your right to use the Licensed Material has terminated under
 Section 6(a), it reinstates:
 .
 1. automatically as of the date the violation is cured, provided
 it is cured within 30 days of Your discovery of the
 violation; or
 .
 2. upon express reinstatement by the Licensor.
 .
 For the avoidance of doubt, this Section 6(b) does not affect any
 right the Licensor may have to seek remedies for Your violations
 of this Public License.
 .
 c. For the avoidance of doubt, the Licensor may also offer the
 Licensed Material under separate terms or conditions or stop
 distributing the Licensed Material at any time; however, doing so
 will not terminate this Public License.
 .
 d. Sections 1, 5, 6, 7, and 8 survive termination of this Public
 License.
 .
 Section 7 -- Other Terms and Conditions.
 .
 a. The Licensor shall not be bound by any additional or different
 terms or conditions communicated by You unless expressly agreed.
 .
 b. Any arrangements, understandings, or agreements regarding the
 Licensed Material not stated herein are separate from and
 independent of the terms and conditions of this Public License.
 .
 Section 8 -- Interpretation.
 .
 a. For the avoidance of doubt, this Public License does not, and
 shall not be interpreted to, reduce, limit, restrict, or impose
 conditions on any use of the Licensed Material that could lawfully
 be made without permission under this Public License.
 .
 b. To the extent possible, if any provision of this Public License is
 deemed unenforceable, it shall be automatically reformed to the
 minimum extent necessary to make it enforceable. If the provision
 cannot be reformed, it shall be severed from this Public License
 without affecting the enforceability of the remaining terms and
 conditions.
 .
 c. No term or condition of this Public License will be waived and no
 failure to comply consented to unless expressly agreed to by the
 Licensor.
 .
 d. Nothing in this Public License constitutes or may be interpreted
 as a limitation upon, or waiver of, any privileges and immunities
 that apply to the Licensor or You, including from the legal
 processes of any jurisdiction or authority.

License: CC-BY-SA-3.0
 CREATIVE COMMONS CORPORATION IS NOT A LAW FIRM AND DOES NOT PROVIDE
 LEGAL SERVICES. DISTRIBUTION OF THIS LICENSE DOES NOT CREATE AN
 ATTORNEY-CLIENT RELATIONSHIP. CREATIVE COMMONS PROVIDES THIS
 INFORMATION ON AN "AS-IS" BASIS. CREATIVE COMMONS MAKES NO WARRANTIES
 REGARDING THE INFORMATION PROVIDED, AND DISCLAIMS LIABILITY FOR
 DAMAGES RESULTING FROM ITS USE.
 .
 License
 .
 THE WORK (AS DEFINED BELOW) IS PROVIDED UNDER THE TERMS OF THIS CREATIVE
 COMMONS PUBLIC LICENSE ("CCPL" OR "LICENSE"). THE WORK IS PROTECTED BY
 COPYRIGHT AND/OR OTHER APPLICABLE LAW. ANY USE OF THE WORK OTHER THAN AS
 AUTHORIZED UNDER THIS LICENSE OR COPYRIGHT LAW IS PROHIBITED.
 .
 BY EXERCISING ANY RIGHTS TO THE WORK PROVIDED HERE, YOU ACCEPT AND AGREE
 TO BE BOUND BY THE TERMS OF THIS LICENSE. TO THE EXTENT THIS LICENSE MAY
 BE CONSIDERED TO BE A CONTRACT, THE LICENSOR GRANTS YOU THE RIGHTS
 CONTAINED HERE IN CONSIDERATION OF YOUR ACCEPTANCE OF SUCH TERMS AND
 CONDITIONS.
 .
 1. Definitions
 .
 a. "Adaptation" means a work based upon the Work, or upon the Work and
 other pre-existing works, such as a translation, adaptation,
 derivative work, arrangement of music or other alterations of a
 literary or artistic work, or phonogram or performance and includes
 cinematographic adaptations or any other form in which the Work may be
 recast, transformed, or adapted including in any form recognizably
 derived from the original, except that a work that constitutes a
 Collection will not be considered an Adaptation for the purpose of
 this License. For the avoidance of doubt, where the Work is a musical
 work, performance or phonogram, the synchronization of the Work in
 timed-relation with a moving image ("synching") will be considered an
 Adaptation for the purpose of this License.
 .
 b. "Collection" means a collection of literary or artistic works, such as
 encyclopedias and anthologies, or performances, phonograms or
 broadcasts, or other works or subject matter other than works listed
 in Section 1(f) below, which, by reason of the selection and
 arrangement of their contents, constitute intellectual creations, in
 which the Work is included in its entirety in unmodified form along
 with one or more other contributions, each constituting separate and
 independent works in themselves, which together are assembled into a
 collective whole. A work that constitutes a Collection will not be
 considered an Adaptation (as defined below) for the purposes of this
 License.
 .
 c. "Creative Commons Compatible License" means a license that is listed
 at https://creativecommons.org/compatiblelicenses that has been
 approved by Creative Commons as being essentially equivalent to this
 License, including, at a minimum, because that license: (i) contains
 terms that have the same purpose, meaning and effect as the License
 Elements of this License; and, (ii) explicitly permits the relicensing
 of adaptations of works made available under that license under this
 License or a Creative Commons jurisdiction license with the same
 License Elements as this License.
 .
 d. "Distribute" means to make available to the public the original and
 copies of the Work or Adaptation, as appropriate, through sale or
 other transfer of ownership.
 .
 e. "License Elements" means the following high-level license attributes
 as selected by Licensor and indicated in the title of this License:
 Attribution, ShareAlike.
 .
 f. "Licensor" means the individual, individuals, entity or entities that
 offer(s) the Work under the terms of this License.
 .
 g. "Original Author" means, in the case of a literary or artistic work,
 the individual, individuals, entity or entities who created the Work
 or if no individual or entity can be identified, the publisher; and in
 addition (i) in the case of a performance the actors, singers,
 musicians, dancers, and other persons who act, sing, deliver, declaim,
 play in, interpret or otherwise perform literary or artistic works or
 expressions of folklore; (ii) in the case of a phonogram the producer
 being the person or legal entity who first fixes the sounds of a
 performance or other sounds; and, (iii) in the case of broadcasts, the
 organization that transmits the broadcast.
 .
 h. "Work" means the literary and/or artistic work offered under the terms
 of this License including without limitation any production in the
 literary, scientific and artistic domain, whatever may be the mode or
 form of its expression including digital form, such as a book,
 pamphlet and other writing; a lecture, address, sermon or other work
 of the same nature; a dramatic or dramatico-musical work; a
 choreographic work or entertainment in dumb show; a musical
 composition with or without words; a cinematographic work to which are
 assimilated works expressed by a process analogous to cinematography;
 a work of drawing, painting, architecture, sculpture, engraving or
 lithography; a photographic work to which are assimilated works
 expressed by a process analogous to photography; a work of applied
 art; an illustration, map, plan, sketch or three-dimensional work
 relative to geography, topography, architecture or science; a
 performance; a broadcast; a phonogram; a compilation of data to the
 extent it is protected as a copyrightable work; or a work performed by
 a variety or circus performer to the extent it is not otherwise
 considered a literary or artistic work.
 .
 i. "You" means an individual or entity exercising rights under this
 License who has not previously violated the terms of this License with
 respect to the Work, or who has received express permission from the
 Licensor to exercise rights under this License despite a previous
 violation.
 .
 j. "Publicly Perform" means to perform public recitations of the Work and
 to communicate to the public those public recitations, by any means or
 process, including by wire or wireless means or public digital
 performances; to make available to the public Works in such a way that
 members of the public may access these Works from a place and at a
 place individually chosen by them; to perform the Work to the public
 by any means or process and the communication to the public of the
 performances of the Work, including by public digital performance; to
 broadcast and rebroadcast the Work by any means including signs,
 sounds or images.
 .
 k. "Reproduce" means to make copies of the Work by any means including
 without limitation by sound or visual recordings and the right of
 fixation and reproducing fixations of the Work, including storage of a
 protected performance or phonogram in digital form or other electronic
 medium.
 .
 2. Fair Dealing Rights. Nothing in this License is intended to reduce,
 limit, or restrict any uses free from copyright or rights arising from
 limitations or exceptions that are provided for in connection with the
 copyright protection under copyright law or other applicable laws.
 .
 3. License Grant. Subject to the terms and conditions of this License,
 Licensor hereby grants You a worldwide, royalty-free, non-exclusive,
 perpetual (for the duration of the applicable copyright) license to
 exercise the rights in the Work as stated below:
 .
 a. to Reproduce the Work, to incorporate the Work into one or more
 Collections, and to Reproduce the Work as incorporated in the
 Collections;
 .
 b. to create and Reproduce Adaptations provided that any such Adaptation,
 including any translation in any medium, takes reasonable steps to
 clearly label, demarcate or otherwise identify that changes were made
 to the original Work. For example, a translation could be marked "The
 original work was translated from English to Spanish," or a
 modification could indicate "The original work has been modified.";
 .
 c. to Distribute and Publicly Perform the Work including as incorporated
 in Collections; and,
 .
 d. to Distribute and Publicly Perform Adaptations.
 .
 e. For the avoidance of doubt:
 .
 i. Non-waivable Compulsory License Schemes. In those jurisdictions in
 which the right to collect royalties through any statutory or
 compulsory licensing scheme cannot be waived, the Licensor
 reserves the exclusive right to collect such royalties for any
 exercise by You of the rights granted under this License;
 .
 ii. Waivable Compulsory License Schemes. In those jurisdictions in
 which the right to collect royalties through any statutory or
 compulsory licensing scheme can be waived, the Licensor waives the
 exclusive right to collect such royalties for any exercise by You
 of the rights granted under this License; and,
 .
 iii. Voluntary License Schemes. The Licensor waives the right to
 collect royalties, whether individually or, in the event that the
 Licensor is a member of a collecting society that administers
 voluntary licensing schemes, via that society, from any exercise
 by You of the rights granted under this License.
 .
 The above rights may be exercised in all media and formats whether now
 known or hereafter devised. The above rights include the right to make
 such modifications as are technically necessary to exercise the rights in
 other media and formats. Subject to Section 8(f), all rights not expressly
 granted by Licensor are hereby reserved.
 .
 4. Restrictions. The license granted in Section 3 above is expressly made
 subject to and limited by the following restrictions:
 .
 a. You may Distribute or Publicly Perform the Work only under the terms
 of this License. You must include a copy of, or the Uniform Resource
 Identifier (URI) for, this License with every copy of the Work You
 Distribute or Publicly Perform. You may not offer or impose any terms
 on the Work that restrict the terms of this License or the ability of
 the recipient of the Work to exercise the rights granted to that
 recipient under the terms of the License. You may not sublicense the
 Work. You must keep intact all notices that refer to this License and
 to the disclaimer of warranties with every copy of the Work You
 Distribute or Publicly Perform. When You Distribute or Publicly
 Perform the Work, You may not impose any effective technological
 measures on the Work that restrict the ability of a recipient of the
 Work from You to exercise the rights granted to that recipient under
 the terms of the License. This Section 4(a) applies to the Work as
 incorporated in a Collection, but this does not require the Collection
 apart from the Work itself to be made subject to the terms of this
 License. If You create a Collection, upon notice from any Licensor You
 must, to the extent practicable, remove from the Collection any credit
 as required by Section 4(c), as requested. If You create an
 Adaptation, upon notice from any Licensor You must, to the extent
 practicable, remove from the Adaptation any credit as required by
 Section 4(c), as requested.
 .
 b. You may Distribute or Publicly Perform an Adaptation only under the
 terms of: (i) this License; (ii) a later version of this License with
 the same License Elements as this License; (iii) a Creative Commons
 jurisdiction license (either this or a later license version) that
 contains the same License Elements as this License (e.g.,
 Attribution-ShareAlike 3.0 US)); (iv) a Creative Commons Compatible
 License. If you license the Adaptation under one of the licenses
 mentioned in (iv), you must comply with the terms of that license. If
 you license the Adaptation under the terms of any of the licenses
 mentioned in (i), (ii) or (iii) (the "Applicable License"), you must
 comply with the terms of the Applicable License generally and the
 following provisions: (I) You must include a copy of, or the URI for,
 the Applicable License with every copy of each Adaptation You
 Distribute or Publicly Perform; (II) You may not offer or impose any
 terms on the Adaptation that restrict the terms of the Applicable
 License or the ability of the recipient of the Adaptation to exercise
 the rights granted to that recipient under the terms of the Applicable
 License; (III) You must keep intact all notices that refer to the
 Applicable License and to the disclaimer of warranties with every copy
 of the Work as included in the Adaptation You Distribute or Publicly
 Perform; (IV) when You Distribute or Publicly Perform the Adaptation,
 You may not impose any effective technological measures on the
 Adaptation that restrict the ability of a recipient of the Adaptation
 from You to exercise the rights granted to that recipient under the
 terms of the Applicable License. This Section 4(b) applies to the
 Adaptation as incorporated in a Collection, but this does not require
 the Collection apart from the Adaptation itself to be made subject to
 the terms of the Applicable License.
 .
 c. If You Distribute, or Publicly Perform the Work or any Adaptations or
 Collections, You must, unless a request has been made pursuant to
 Section 4(a), keep intact all copyright notices for the Work and
 provide, reasonable to the medium or means You are utilizing: (i) the
 name of the Original Author (or pseudonym, if applicable) if supplied,
 and/or if the Original Author and/or Licensor designate another party
 or parties (e.g., a sponsor institute, publishing entity, journal) for
 attribution ("Attribution Parties") in Licensor's copyright notice,
 terms of service or by other reasonable means, the name of such party
 or parties; (ii) the title of the Work if supplied; (iii) to the
 extent reasonably practicable, the URI, if any, that Licensor
 specifies to be associated with the Work, unless such URI does not
 refer to the copyright notice or licensing information for the Work;
 and (iv) , consistent with Ssection 3(b), in the case of an
 Adaptation, a credit identifying the use of the Work in the Adaptation
 (e.g., "French translation of the Work by Original Author," or
 "Screenplay based on original Work by Original Author"). The credit
 required by this Section 4(c) may be implemented in any reasonable
 manner; provided, however, that in the case of a Adaptation or
 Collection, at a minimum such credit will appear, if a credit for all
 contributing authors of the Adaptation or Collection appears, then as
 part of these credits and in a manner at least as prominent as the
 credits for the other contributing authors. For the avoidance of
 doubt, You may only use the credit required by this Section for the
 purpose of attribution in the manner set out above and, by exercising
 Your rights under this License, You may not implicitly or explicitly
 assert or imply any connection with, sponsorship or endorsement by the
 Original Author, Licensor and/or Attribution Parties, as appropriate,
 of You or Your use of the Work, without the separate, express prior
 written permission of the Original Author, Licensor and/or Attribution
 Parties.
 .
 d. Except as otherwise agreed in writing by the Licensor or as may be
 otherwise permitted by applicable law, if You Reproduce, Distribute or
 Publicly Perform the Work either by itself or as part of any
 Adaptations or Collections, You must not distort, mutilate, modify or
 take other derogatory action in relation to the Work which would be
 prejudicial to the Original Author's honor or reputation. Licensor
 agrees that in those jurisdictions (e.g. Japan), in which any exercise
 of the right granted in Section 3(b) of this License (the right to
 make Adaptations) would be deemed to be a distortion, mutilation,
 modification or other derogatory action prejudicial to the Original
 Author's honor and reputation, the Licensor will waive or not assert,
 as appropriate, this Section, to the fullest extent permitted by the
 applicable national law, to enable You to reasonably exercise Your
 right under Section 3(b) of this License (right to make Adaptations)
 but not otherwise.
 .
 5. Representations, Warranties and Disclaimer
 .
 UNLESS OTHERWISE MUTUALLY AGREED TO BY THE PARTIES IN WRITING, LICENSOR
 OFFERS THE WORK AS-IS AND MAKES NO REPRESENTATIONS OR WARRANTIES OF ANY
 KIND CONCERNING THE WORK, EXPRESS, IMPLIED, STATUTORY OR OTHERWISE,
 INCLUDING, WITHOUT LIMITATION, WARRANTIES OF TITLE, MERCHANTIBILITY,
 FITNESS FOR A PARTICULAR PURPOSE, NONINFRINGEMENT, OR THE ABSENCE OF
 LATENT OR OTHER DEFECTS, ACCURACY, OR THE PRESENCE OF ABSENCE OF ERRORS,
 WHETHER OR NOT DISCOVERABLE. SOME JURISDICTIONS DO NOT ALLOW THE EXCLUSION
 OF IMPLIED WARRANTIES, SO SUCH EXCLUSION MAY NOT APPLY TO YOU.
 .
 6. Limitation on Liability. EXCEPT TO THE EXTENT REQUIRED BY APPLICABLE
 LAW, IN NO EVENT WILL LICENSOR BE LIABLE TO YOU ON ANY LEGAL THEORY FOR
 ANY SPECIAL, INCIDENTAL, CONSEQUENTIAL, PUNITIVE OR EXEMPLARY DAMAGES
 ARISING OUT OF THIS LICENSE OR THE USE OF THE WORK, EVEN IF LICENSOR HAS
 BEEN ADVISED OF THE POSSIBILITY OF SUCH DAMAGES.
 .
 7. Termination
 .
 a. This License and the rights granted hereunder will terminate
 automatically upon any breach by You of the terms of this License.
 Individuals or entities who have received Adaptations or Collections
 from You under this License, however, will not have their licenses
 terminated provided such individuals or entities remain in full
 compliance with those licenses. Sections 1, 2, 5, 6, 7, and 8 will
 survive any termination of this License.
 .
 b. Subject to the above terms and conditions, the license granted here is
 perpetual (for the duration of the applicable copyright in the Work).
 Notwithstanding the above, Licensor reserves the right to release the
 Work under different license terms or to stop distributing the Work at
 any time; provided, however that any such election will not serve to
 withdraw this License (or any other license that has been, or is
 required to be, granted under the terms of this License), and this
 License will continue in full force and effect unless terminated as
 stated above.
 .
 8. Miscellaneous
 .
 a. Each time You Distribute or Publicly Perform the Work or a Collection,
 the Licensor offers to the recipient a license to the Work on the same
 terms and conditions as the license granted to You under this License.
 .
 b. Each time You Distribute or Publicly Perform an Adaptation, Licensor
 offers to the recipient a license to the original Work on the same
 terms and conditions as the license granted to You under this License.
 .
 c. If any provision of this License is invalid or unenforceable under
 applicable law, it shall not affect the validity or enforceability of
 the remainder of the terms of this License, and without further action
 by the parties to this agreement, such provision shall be reformed to
 the minimum extent necessary to make such provision valid and
 enforceable.
 .
 d. No term or provision of this License shall be deemed waived and no
 breach consented to unless such waiver or consent shall be in writing
 and signed by the party to be charged with such waiver or consent.
 .
 e. This License constitutes the entire agreement between the parties with
 respect to the Work licensed here. There are no understandings,
 agreements or representations with respect to the Work not specified
 here. Licensor shall not be bound by any additional provisions that
 may appear in any communication from You. This License may not be
 modified without the mutual written agreement of the Licensor and You.
 .
 f. The rights granted under, and the subject matter referenced, in this
 License were drafted utilizing the terminology of the Berne Convention
 for the Protection of Literary and Artistic Works (as amended on
 September 28, 1979), the Rome Convention of 1961, the WIPO Copyright
 Treaty of 1996, the WIPO Performances and Phonograms Treaty of 1996
 and the Universal Copyright Convention (as revised on July 24, 1971).
 These rights and subject matter take effect in the relevant
 jurisdiction in which the License terms are sought to be enforced
 according to the corresponding provisions of the implementation of
 those treaty provisions in the applicable national law. If the
 standard suite of rights granted under applicable copyright law
 includes additional rights not granted under this License, such
 additional rights are deemed to be included in the License; this
 License is not intended to restrict the license of any rights under
 applicable law.

License: GPL-2
 Version 2, June 1991
 .
 Copyright (C) 1989, 1991 Free Software Foundation, Inc.,
 51 Franklin Street, Fifth Floor, Boston, MA 02110-1301 USA
 Everyone is permitted to copy and distribute verbatim copies
 of this license document, but changing it is not allowed.
 .
 Preamble
 .
 The licenses for most software are designed to take away your
 freedom to share and change it.  By contrast, the GNU General Public
 License is intended to guarantee your freedom to share and change free
 software--to make sure the software is free for all its users.  This
 General Public License applies to most of the Free Software
 Foundation's software and to any other program whose authors commit to
 using it.  (Some other Free Software Foundation software is covered by
 the GNU Lesser General Public License instead.)  You can apply it to
 your programs, too.
 .
 When we speak of free software, we are referring to freedom, not
 price.  Our General Public Licenses are designed to make sure that you
 have the freedom to distribute copies of free software (and charge for
 this service if you wish), that you receive source code or can get it
 if you want it, that you can change the software or use pieces of it
 in new free programs; and that you know you can do these things.
 .
 To protect your rights, we need to make restrictions that forbid
 anyone to deny you these rights or to ask you to surrender the rights.
 These restrictions translate to certain responsibilities for you if you
 distribute copies of the software, or if you modify it.
 .
 For example, if you distribute copies of such a program, whether
 gratis or for a fee, you must give the recipients all the rights that
 you have.  You must make sure that they, too, receive or can get the
 source code.  And you must show them these terms so they know their
 rights.
 .
 We protect your rights with two steps: (1) copyright the software, and
 (2) offer you this license which gives you legal permission to copy,
 distribute and/or modify the software.
 .
 Also, for each author's protection and ours, we want to make certain
 that everyone understands that there is no warranty for this free
 software.  If the software is modified by someone else and passed on, we
 want its recipients to know that what they have is not the original, so
 that any problems introduced by others will not reflect on the original
 authors' reputations.
 .
 Finally, any free program is threatened constantly by software
 patents.  We wish to avoid the danger that redistributors of a free
 program will individually obtain patent licenses, in effect making the
 program proprietary.  To prevent this, we have made it clear that any
 patent must be licensed for everyone's free use or not licensed at all.
 .
 The precise terms and conditions for copying, distribution and
 modification follow.
 .
 GNU GENERAL PUBLIC LICENSE
 TERMS AND CONDITIONS FOR COPYING, DISTRIBUTION AND MODIFICATION
 .
 0. This License applies to any program or other work which contains
 a notice placed by the copyright holder saying it may be distributed
 under the terms of this General Public License.  The "Program", below,
 refers to any such program or work, and a "work based on the Program"
 means either the Program or any derivative work under copyright law:
 that is to say, a work containing the Program or a portion of it,
 either verbatim or with modifications and/or translated into another
 language.  (Hereinafter, translation is included without limitation in
 the term "modification".)  Each licensee is addressed as "you".
 .
 Activities other than copying, distribution and modification are not
 covered by this License; they are outside its scope.  The act of
 running the Program is not restricted, and the output from the Program
 is covered only if its contents constitute a work based on the
 Program (independent of having been made by running the Program).
 Whether that is true depends on what the Program does.
 .
 1. You may copy and distribute verbatim copies of the Program's
 source code as you receive it, in any medium, provided that you
 conspicuously and appropriately publish on each copy an appropriate
 copyright notice and disclaimer of warranty; keep intact all the
 notices that refer to this License and to the absence of any warranty;
 and give any other recipients of the Program a copy of this License
 along with the Program.
 .
 You may charge a fee for the physical act of transferring a copy, and
 you may at your option offer warranty protection in exchange for a fee.
 .
 2. You may modify your copy or copies of the Program or any portion
 of it, thus forming a work based on the Program, and copy and
 distribute such modifications or work under the terms of Section 1
 above, provided that you also meet all of these conditions:
 .
 a) You must cause the modified files to carry prominent notices
 stating that you changed the files and the date of any change.
 .
 b) You must cause any work that you distribute or publish, that in
 whole or in part contains or is derived from the Program or any
 part thereof, to be licensed as a whole at no charge to all third
 parties under the terms of this License.
 .
 c) If the modified program normally reads commands interactively
 when run, you must cause it, when started running for such
 interactive use in the most ordinary way, to print or display an
 announcement including an appropriate copyright notice and a
 notice that there is no warranty (or else, saying that you provide
 a warranty) and that users may redistribute the program under
 these conditions, and telling the user how to view a copy of this
 License.  (Exception: if the Program itself is interactive but
 does not normally print such an announcement, your work based on
 the Program is not required to print an announcement.)
 .
 These requirements apply to the modified work as a whole.  If
 identifiable sections of that work are not derived from the Program,
 and can be reasonably considered independent and separate works in
 themselves, then this License, and its terms, do not apply to those
 sections when you distribute them as separate works.  But when you
 distribute the same sections as part of a whole which is a work based
 on the Program, the distribution of the whole must be on the terms of
 this License, whose permissions for other licensees extend to the
 entire whole, and thus to each and every part regardless of who wrote it.
 .
 Thus, it is not the intent of this section to claim rights or contest
 your rights to work written entirely by you; rather, the intent is to
 exercise the right to control the distribution of derivative or
 collective works based on the Program.
 .
 In addition, mere aggregation of another work not based on the Program
 with the Program (or with a work based on the Program) on a volume of
 a storage or distribution medium does not bring the other work under
 the scope of this License.
 .
 3. You may copy and distribute the Program (or a work based on it,
 under Section 2) in object code or executable form under the terms of
 Sections 1 and 2 above provided that you also do one of the following:
 .
 a) Accompany it with the complete corresponding machine-readable
 source code, which must be distributed under the terms of Sections
 1 and 2 above on a medium customarily used for software interchange; or,
 .
 b) Accompany it with a written offer, valid for at least three
 years, to give any third party, for a charge no more than your
 cost of physically performing source distribution, a complete
 machine-readable copy of the corresponding source code, to be
 distributed under the terms of Sections 1 and 2 above on a medium
 customarily used for software interchange; or,
 .
 c) Accompany it with the information you received as to the offer
 to distribute corresponding source code.  (This alternative is
 allowed only for noncommercial distribution and only if you
 received the program in object code or executable form with such
 an offer, in accord with Subsection b above.)
 .
 The source code for a work means the preferred form of the work for
 making modifications to it.  For an executable work, complete source
 code means all the source code for all modules it contains, plus any
 associated interface definition files, plus the scripts used to
 control compilation and installation of the executable.  However, as a
 special exception, the source code distributed need not include
 anything that is normally distributed (in either source or binary
 form) with the major components (compiler, kernel, and so on) of the
 operating system on which the executable runs, unless that component
 itself accompanies the executable.
 .
 If distribution of executable or object code is made by offering
 access to copy from a designated place, then offering equivalent
 access to copy the source code from the same place counts as
 distribution of the source code, even though third parties are not
 compelled to copy the source along with the object code.
 .
 4. You may not copy, modify, sublicense, or distribute the Program
 except as expressly provided under this License.  Any attempt
 otherwise to copy, modify, sublicense or distribute the Program is
 void, and will automatically terminate your rights under this License.
 However, parties who have received copies, or rights, from you under
 this License will not have their licenses terminated so long as such
 parties remain in full compliance.
 .
 5. You are not required to accept this License, since you have not
 signed it.  However, nothing else grants you permission to modify or
 distribute the Program or its derivative works.  These actions are
 prohibited by law if you do not accept this License.  Therefore, by
 modifying or distributing the Program (or any work based on the
 Program), you indicate your acceptance of this License to do so, and
 all its terms and conditions for copying, distributing or modifying
 the Program or works based on it.
 .
 6. Each time you redistribute the Program (or any work based on the
 Program), the recipient automatically receives a license from the
 original licensor to copy, distribute or modify the Program subject to
 these terms and conditions.  You may not impose any further
 restrictions on the recipients' exercise of the rights granted herein.
 You are not responsible for enforcing compliance by third parties to
 this License.
 .
 7. If, as a consequence of a court judgment or allegation of patent
 infringement or for any other reason (not limited to patent issues),
 conditions are imposed on you (whether by court order, agreement or
 otherwise) that contradict the conditions of this License, they do not
 excuse you from the conditions of this License.  If you cannot
 distribute so as to satisfy simultaneously your obligations under this
 License and any other pertinent obligations, then as a consequence you
 may not distribute the Program at all.  For example, if a patent
 license would not permit royalty-free redistribution of the Program by
 all those who receive copies directly or indirectly through you, then
 the only way you could satisfy both it and this License would be to
 refrain entirely from distribution of the Program.
 .
 If any portion of this section is held invalid or unenforceable under
 any particular circumstance, the balance of the section is intended to
 apply and the section as a whole is intended to apply in other
 circumstances.
 .
 It is not the purpose of this section to induce you to infringe any
 patents or other property right claims or to contest validity of any
 such claims; this section has the sole purpose of protecting the
 integrity of the free software distribution system, which is
 implemented by public license practices.  Many people have made
 generous contributions to the wide range of software distributed
 through that system in reliance on consistent application of that
 system; it is up to the author/donor to decide if he or she is willing
 to distribute software through any other system and a licensee cannot
 impose that choice.
 .
 This section is intended to make thoroughly clear what is believed to
 be a consequence of the rest of this License.
 .
 8. If the distribution and/or use of the Program is restricted in
 certain countries either by patents or by copyrighted interfaces, the
 original copyright holder who places the Program under this License
 may add an explicit geographical distribution limitation excluding
 those countries, so that distribution is permitted only in or among
 countries not thus excluded.  In such case, this License incorporates
 the limitation as if written in the body of this License.
 .
 9. The Free Software Foundation may publish revised and/or new versions
 of the General Public License from time to time.  Such new versions will
 be similar in spirit to the present version, but may differ in detail to
 address new problems or concerns.
 .
 Each version is given a distinguishing version number.  If the Program
 specifies a version number of this License which applies to it and "any
 later version", you have the option of following the terms and conditions
 either of that version or of any later version published by the Free
 Software Foundation.  If the Program does not specify a version number of
 this License, you may choose any version ever published by the Free Software
 Foundation.
 .
 10. If you wish to incorporate parts of the Program into other free
 programs whose distribution conditions are different, write to the author
 to ask for permission.  For software which is copyrighted by the Free
 Software Foundation, write to the Free Software Foundation; we sometimes
 make exceptions for this.  Our decision will be guided by the two goals
 of preserving the free status of all derivatives of our free software and
 of promoting the sharing and reuse of software generally.
 .
 11. BECAUSE THE PROGRAM IS LICENSED FREE OF CHARGE, THERE IS NO WARRANTY
 FOR THE PROGRAM, TO THE EXTENT PERMITTED BY APPLICABLE LAW.  EXCEPT WHEN
 OTHERWISE STATED IN WRITING THE COPYRIGHT HOLDERS AND/OR OTHER PARTIES
 PROVIDE THE PROGRAM "AS IS" WITHOUT WARRANTY OF ANY KIND, EITHER EXPRESSED
 OR IMPLIED, INCLUDING, BUT NOT LIMITED TO, THE IMPLIED WARRANTIES OF
 MERCHANTABILITY AND FITNESS FOR A PARTICULAR PURPOSE.  THE ENTIRE RISK AS
 TO THE QUALITY AND PERFORMANCE OF THE PROGRAM IS WITH YOU.  SHOULD THE
 PROGRAM PROVE DEFECTIVE, YOU ASSUME THE COST OF ALL NECESSARY SERVICING,
 REPAIR OR CORRECTION.
 .
 12. IN NO EVENT UNLESS REQUIRED BY APPLICABLE LAW OR AGREED TO IN WRITING
 WILL ANY COPYRIGHT HOLDER, OR ANY OTHER PARTY WHO MAY MODIFY AND/OR
 REDISTRIBUTE THE PROGRAM AS PERMITTED ABOVE, BE LIABLE TO YOU FOR DAMAGES,
 INCLUDING ANY GENERAL, SPECIAL, INCIDENTAL OR CONSEQUENTIAL DAMAGES ARISING
 OUT OF THE USE OR INABILITY TO USE THE PROGRAM (INCLUDING BUT NOT LIMITED
 TO LOSS OF DATA OR DATA BEING RENDERED INACCURATE OR LOSSES SUSTAINED BY
 YOU OR THIRD PARTIES OR A FAILURE OF THE PROGRAM TO OPERATE WITH ANY OTHER
 PROGRAMS), EVEN IF SUCH HOLDER OR OTHER PARTY HAS BEEN ADVISED OF THE
 POSSIBILITY OF SUCH DAMAGES.

License: CC-BY-3.0
 THE WORK (AS DEFINED BELOW) IS PROVIDED UNDER THE TERMS OF THIS CREATIVE COMMONS PUBLIC LICENSE ("CCPL" OR "LICENSE"). THE WORK IS PROTECTED BY COPYRIGHT AND/OR OTHER APPLICABLE LAW. ANY USE OF THE WORK OTHER THAN AS AUTHORIZED UNDER THIS LICENSE OR COPYRIGHT LAW IS PROHIBITED.
 .
 BY EXERCISING ANY RIGHTS TO THE WORK PROVIDED HERE, YOU ACCEPT AND AGREE TO BE BOUND BY THE TERMS OF THIS LICENSE. TO THE EXTENT THIS LICENSE MAY BE CONSIDERED TO BE A CONTRACT, THE LICENSOR GRANTS YOU THE RIGHTS CONTAINED HERE IN CONSIDERATION OF YOUR ACCEPTANCE OF SUCH TERMS AND CONDITIONS.
 .
 1. Definitions
 .
 "Adaptation" means a work based upon the Work, or upon the Work and other pre-existing works, such as a translation, adaptation, derivative work, arrangement of music or other alterations of a literary or artistic work, or phonogram or performance and includes cinematographic adaptations or any other form in which the Work may be recast, transformed, or adapted including in any form recognizably derived from the original, except that a work that constitutes a Collection will not be considered an Adaptation for the purpose of this License. For the avoidance of doubt, where the Work is a musical work, performance or phonogram, the synchronization of the Work in timed-relation with a moving image ("synching") will be considered an Adaptation for the purpose of this License.
 "Collection" means a collection of literary or artistic works, such as encyclopedias and anthologies, or performances, phonograms or broadcasts, or other works or subject matter other than works listed in Section 1(f) below, which, by reason of the selection and arrangement of their contents, constitute intellectual creations, in which the Work is included in its entirety in unmodified form along with one or more other contributions, each constituting separate and independent works in themselves, which together are assembled into a collective whole. A work that constitutes a Collection will not be considered an Adaptation (as defined above) for the purposes of this License.
 "Distribute" means to make available to the public the original and copies of the Work or Adaptation, as appropriate, through sale or other transfer of ownership.
 "Licensor" means the individual, individuals, entity or entities that offer(s) the Work under the terms of this License.
 "Original Author" means, in the case of a literary or artistic work, the individual, individuals, entity or entities who created the Work or if no individual or entity can be identified, the publisher; and in addition (i) in the case of a performance the actors, singers, musicians, dancers, and other persons who act, sing, deliver, declaim, play in, interpret or otherwise perform literary or artistic works or expressions of folklore; (ii) in the case of a phonogram the producer being the person or legal entity who first fixes the sounds of a performance or other sounds; and, (iii) in the case of broadcasts, the organization that transmits the broadcast.
 "Work" means the literary and/or artistic work offered under the terms of this License including without limitation any production in the literary, scientific and artistic domain, whatever may be the mode or form of its expression including digital form, such as a book, pamphlet and other writing; a lecture, address, sermon or other work of the same nature; a dramatic or dramatico-musical work; a choreographic work or entertainment in dumb show; a musical composition with or without words; a cinematographic work to which are assimilated works expressed by a process analogous to cinematography; a work of drawing, painting, architecture, sculpture, engraving or lithography; a photographic work to which are assimilated works expressed by a process analogous to photography; a work of applied art; an illustration, map, plan, sketch or three-dimensional work relative to geography, topography, architecture or science; a performance; a broadcast; a phonogram; a compilation of data to the extent it is protected as a copyrightable work; or a work performed by a variety or circus performer to the extent it is not otherwise considered a literary or artistic work.
 "You" means an individual or entity exercising rights under this License who has not previously violated the terms of this License with respect to the Work, or who has received express permission from the Licensor to exercise rights under this License despite a previous violation.
 "Publicly Perform" means to perform public recitations of the Work and to communicate to the public those public recitations, by any means or process, including by wire or wireless means or public digital performances; to make available to the public Works in such a way that members of the public may access these Works from a place and at a place individually chosen by them; to perform the Work to the public by any means or process and the communication to the public of the performances of the Work, including by public digital performance; to broadcast and rebroadcast the Work by any means including signs, sounds or images.
 "Reproduce" means to make copies of the Work by any means including without limitation by sound or visual recordings and the right of fixation and reproducing fixations of the Work, including storage of a protected performance or phonogram in digital form or other electronic medium.
 .
 2. Fair Dealing Rights. Nothing in this License is intended to reduce, limit, or restrict any uses free from copyright or rights arising from limitations or exceptions that are provided for in connection with the copyright protection under copyright law or other applicable laws.
 .
 3. License Grant. Subject to the terms and conditions of this License, Licensor hereby grants You a worldwide, royalty-free, non-exclusive, perpetual (for the duration of the applicable copyright) license to exercise the rights in the Work as stated below:
 .
 to Reproduce the Work, to incorporate the Work into one or more Collections, and to Reproduce the Work as incorporated in the Collections;
 to create and Reproduce Adaptations provided that any such Adaptation, including any translation in any medium, takes reasonable steps to clearly label, demarcate or otherwise identify that changes were made to the original Work. For example, a translation could be marked "The original work was translated from English to Spanish," or a modification could indicate "The original work has been modified.";
 to Distribute and Publicly Perform the Work including as incorporated in Collections; and,
 to Distribute and Publicly Perform Adaptations.
 .
 For the avoidance of doubt:
 Non-waivable Compulsory License Schemes. In those jurisdictions in which the right to collect royalties through any statutory or compulsory licensing scheme cannot be waived, the Licensor reserves the exclusive right to collect such royalties for any exercise by You of the rights granted under this License;
 Waivable Compulsory License Schemes. In those jurisdictions in which the right to collect royalties through any statutory or compulsory licensing scheme can be waived, the Licensor waives the exclusive right to collect such royalties for any exercise by You of the rights granted under this License; and,
 Voluntary License Schemes. The Licensor waives the right to collect royalties, whether individually or, in the event that the Licensor is a member of a collecting society that administers voluntary licensing schemes, via that society, from any exercise by You of the rights granted under this License.
 .
 The above rights may be exercised in all media and formats whether now known or hereafter devised. The above rights include the right to make such modifications as are technically necessary to exercise the rights in other media and formats. Subject to Section 8(f), all rights not expressly granted by Licensor are hereby reserved.
 .
 4. Restrictions. The license granted in Section 3 above is expressly made subject to and limited by the following restrictions:
 .
 You may Distribute or Publicly Perform the Work only under the terms of this License. You must include a copy of, or the Uniform Resource Identifier (URI) for, this License with every copy of the Work You Distribute or Publicly Perform. You may not offer or impose any terms on the Work that restrict the terms of this License or the ability of the recipient of the Work to exercise the rights granted to that recipient under the terms of the License. You may not sublicense the Work. You must keep intact all notices that refer to this License and to the disclaimer of warranties with every copy of the Work You Distribute or Publicly Perform. When You Distribute or Publicly Perform the Work, You may not impose any effective technological measures on the Work that restrict the ability of a recipient of the Work from You to exercise the rights granted to that recipient under the terms of the License. This Section 4(a) applies to the Work as incorporated in a Collection, but this does not require the Collection apart from the Work itself to be made subject to the terms of this License. If You create a Collection, upon notice from any Licensor You must, to the extent practicable, remove from the Collection any credit as required by Section 4(b), as requested. If You create an Adaptation, upon notice from any Licensor You must, to the extent practicable, remove from the Adaptation any credit as required by Section 4(b), as requested.
 If You Distribute, or Publicly Perform the Work or any Adaptations or Collections, You must, unless a request has been made pursuant to Section 4(a), keep intact all copyright notices for the Work and provide, reasonable to the medium or means You are utilizing: (i) the name of the Original Author (or pseudonym, if applicable) if supplied, and/or if the Original Author and/or Licensor designate another party or parties (e.g., a sponsor institute, publishing entity, journal) for attribution ("Attribution Parties") in Licensor's copyright notice, terms of service or by other reasonable means, the name of such party or parties; (ii) the title of the Work if supplied; (iii) to the extent reasonably practicable, the URI, if any, that Licensor specifies to be associated with the Work, unless such URI does not refer to the copyright notice or licensing information for the Work; and (iv) , consistent with Section 3(b), in the case of an Adaptation, a credit identifying the use of the Work in the Adaptation (e.g., "French translation of the Work by Original Author," or "Screenplay based on original Work by Original Author"). The credit required by this Section 4 (b) may be implemented in any reasonable manner; provided, however, that in the case of a Adaptation or Collection, at a minimum such credit will appear, if a credit for all contributing authors of the Adaptation or Collection appears, then as part of these credits and in a manner at least as prominent as the credits for the other contributing authors. For the avoidance of doubt, You may only use the credit required by this Section for the purpose of attribution in the manner set out above and, by exercising Your rights under this License, You may not implicitly or explicitly assert or imply any connection with, sponsorship or endorsement by the Original Author, Licensor and/or Attribution Parties, as appropriate, of You or Your use of the Work, without the separate, express prior written permission of the Original Author, Licensor and/or Attribution Parties.
 Except as otherwise agreed in writing by the Licensor or as may be otherwise permitted by applicable law, if You Reproduce, Distribute or Publicly Perform the Work either by itself or as part of any Adaptations or Collections, You must not distort, mutilate, modify or take other derogatory action in relation to the Work which would be prejudicial to the Original Author's honor or reputation. Licensor agrees that in those jurisdictions (e.g. Japan), in which any exercise of the right granted in Section 3(b) of this License (the right to make Adaptations) would be deemed to be a distortion, mutilation, modification or other derogatory action prejudicial to the Original Author's honor and reputation, the Licensor will waive or not assert, as appropriate, this Section, to the fullest extent permitted by the applicable national law, to enable You to reasonably exercise Your right under Section 3(b) of this License (right to make Adaptations) but not otherwise.
 .
 5. Representations, Warranties and Disclaimer
 .
 UNLESS OTHERWISE MUTUALLY AGREED TO BY THE PARTIES IN WRITING, LICENSOR OFFERS THE WORK AS-IS AND MAKES NO REPRESENTATIONS OR WARRANTIES OF ANY KIND CONCERNING THE WORK, EXPRESS, IMPLIED, STATUTORY OR OTHERWISE, INCLUDING, WITHOUT LIMITATION, WARRANTIES OF TITLE, MERCHANTIBILITY, FITNESS FOR A PARTICULAR PURPOSE, NONINFRINGEMENT, OR THE ABSENCE OF LATENT OR OTHER DEFECTS, ACCURACY, OR THE PRESENCE OF ABSENCE OF ERRORS, WHETHER OR NOT DISCOVERABLE. SOME JURISDICTIONS DO NOT ALLOW THE EXCLUSION OF IMPLIED WARRANTIES, SO SUCH EXCLUSION MAY NOT APPLY TO YOU.
 .
 6. Limitation on Liability. EXCEPT TO THE EXTENT REQUIRED BY APPLICABLE LAW, IN NO EVENT WILL LICENSOR BE LIABLE TO YOU ON ANY LEGAL THEORY FOR ANY SPECIAL, INCIDENTAL, CONSEQUENTIAL, PUNITIVE OR EXEMPLARY DAMAGES ARISING OUT OF THIS LICENSE OR THE USE OF THE WORK, EVEN IF LICENSOR HAS BEEN ADVISED OF THE POSSIBILITY OF SUCH DAMAGES.
 .
 7. Termination
 .
 This License and the rights granted hereunder will terminate automatically upon any breach by You of the terms of this License. Individuals or entities who have received Adaptations or Collections from You under this License, however, will not have their licenses terminated provided such individuals or entities remain in full compliance with those licenses. Sections 1, 2, 5, 6, 7, and 8 will survive any termination of this License.
 Subject to the above terms and conditions, the license granted here is perpetual (for the duration of the applicable copyright in the Work). Notwithstanding the above, Licensor reserves the right to release the Work under different license terms or to stop distributing the Work at any time; provided, however that any such election will not serve to withdraw this License (or any other license that has been, or is required to be, granted under the terms of this License), and this License will continue in full force and effect unless terminated as stated above.
 .
 8. Miscellaneous
 .
 Each time You Distribute or Publicly Perform the Work or a Collection, the Licensor offers to the recipient a license to the Work on the same terms and conditions as the license granted to You under this License.
 Each time You Distribute or Publicly Perform an Adaptation, Licensor offers to the recipient a license to the original Work on the same terms and conditions as the license granted to You under this License.
 If any provision of this License is invalid or unenforceable under applicable law, it shall not affect the validity or enforceability of the remainder of the terms of this License, and without further action by the parties to this agreement, such provision shall be reformed to the minimum extent necessary to make such provision valid and enforceable.
 No term or provision of this License shall be deemed waived and no breach consented to unless such waiver or consent shall be in writing and signed by the party to be charged with such waiver or consent.
 This License constitutes the entire agreement between the parties with respect to the Work licensed here. There are no understandings, agreements or representations with respect to the Work not specified here. Licensor shall not be bound by any additional provisions that may appear in any communication from You. This License may not be modified without the mutual written agreement of the Licensor and You.
 The rights granted under, and the subject matter referenced, in this License were drafted utilizing the terminology of the Berne Convention for the Protection of Literary and Artistic Works (as amended on September 28, 1979), the Rome Convention of 1961, the WIPO Copyright Treaty of 1996, the WIPO Performances and Phonograms Treaty of 1996 and the Universal Copyright Convention (as revised on July 24, 1971). These rights and subject matter take effect in the relevant jurisdiction in which the License terms are sought to be enforced according to the corresponding provisions of the implementation of those treaty provisions in the applicable national law. If the standard suite of rights granted under applicable copyright law includes additional rights not granted under this License, such additional rights are deemed to be included in the License; this License is not intended to restrict the license of any rights under applicable law.

License: CC0
 The laws of most jurisdictions throughout the world automatically confer exclusive Copyright and Related Rights (defined below) upon the creator and subsequent owner(s) (each and all, an "owner") of an original work of authorship and/or a database (each, a "Work").
 .
 Certain owners wish to permanently relinquish those rights to a Work for the purpose of contributing to a commons of creative, cultural and scientific works ("Commons") that the public can reliably and without fear of later claims of infringement build upon, modify, incorporate in other works, reuse and redistribute as freely as possible in any form whatsoever and for any purposes, including without limitation commercial purposes. These owners may contribute to the Commons to promote the ideal of a free culture and the further production of creative, cultural and scientific works, or to gain reputation or greater distribution for their Work in part through the use and efforts of others.
 .
 For these and/or other purposes and motivations, and without any expectation of additional consideration or compensation, the person associating CC0 with a Work (the "Affirmer"), to the extent that he or she is an owner of Copyright and Related Rights in the Work, voluntarily elects to apply CC0 to the Work and publicly distribute the Work under its terms, with knowledge of his or her Copyright and Related Rights in the Work and the meaning and intended legal effect of CC0 on those rights.
 .
 1. Copyright and Related Rights. A Work made available under CC0 may be protected by copyright and related or neighboring rights ("Copyright and Related Rights"). Copyright and Related Rights include, but are not limited to, the following:
 .
 the right to reproduce, adapt, distribute, perform, display, communicate, and translate a Work;
 moral rights retained by the original author(s) and/or performer(s);
 publicity and privacy rights pertaining to a person's image or likeness depicted in a Work;
 rights protecting against unfair competition in regards to a Work, subject to the limitations in paragraph 4(a), below;
 rights protecting the extraction, dissemination, use and reuse of data in a Work;
 database rights (such as those arising under Directive 96/9/EC of the European Parliament and of the Council of 11 March 1996 on the legal protection of databases, and under any national implementation thereof, including any amended or successor version of such directive); and
 other similar, equivalent or corresponding rights throughout the world based on applicable law or treaty, and any national implementations thereof.
 .
 2. Waiver. To the greatest extent permitted by, but not in contravention of, applicable law, Affirmer hereby overtly, fully, permanently, irrevocably and unconditionally waives, abandons, and surrenders all of Affirmer's Copyright and Related Rights and associated claims and causes of action, whether now known or unknown (including existing as well as future claims and causes of action), in the Work (i) in all territories worldwide, (ii) for the maximum duration provided by applicable law or treaty (including future time extensions), (iii) in any current or future medium and for any number of copies, and (iv) for any purpose whatsoever, including without limitation commercial, advertising or promotional purposes (the "Waiver"). Affirmer makes the Waiver for the benefit of each member of the public at large and to the detriment of Affirmer's heirs and successors, fully intending that such Waiver shall not be subject to revocation, rescission, cancellation, termination, or any other legal or equitable action to disrupt the quiet enjoyment of the Work by the public as contemplated by Affirmer's express Statement of Purpose.
 .
 3. Public License Fallback. Should any part of the Waiver for any reason be judged legally invalid or ineffective under applicable law, then the Waiver shall be preserved to the maximum extent permitted taking into account Affirmer's express Statement of Purpose. In addition, to the extent the Waiver is so judged Affirmer hereby grants to each affected person a royalty-free, non transferable, non sublicensable, non exclusive, irrevocable and unconditional license to exercise Affirmer's Copyright and Related Rights in the Work (i) in all territories worldwide, (ii) for the maximum duration provided by applicable law or treaty (including future time extensions), (iii) in any current or future medium and for any number of copies, and (iv) for any purpose whatsoever, including without limitation commercial, advertising or promotional purposes (the "License"). The License shall be deemed effective as of the date CC0 was applied by Affirmer to the Work. Should any part of the License for any reason be judged legally invalid or ineffective under applicable law, such partial invalidity or ineffectiveness shall not invalidate the remainder of the License, and in such case Affirmer hereby affirms that he or she will not (i) exercise any of his or her remaining Copyright and Related Rights in the Work or (ii) assert any associated claims and causes of action with respect to the Work, in either case contrary to Affirmer's express Statement of Purpose.
 .
 4. Limitations and Disclaimers.
 .
 No trademark or patent rights held by Affirmer are waived, abandoned, surrendered, licensed or otherwise affected by this document.
 Affirmer offers the Work as-is and makes no representations or warranties of any kind concerning the Work, express, implied, statutory or otherwise, including without limitation warranties of title, merchantability, fitness for a particular purpose, non infringement, or the absence of latent or other defects, accuracy, or the present or absence of errors, whether or not discoverable, all to the greatest extent permissible under applicable law.
 Affirmer disclaims responsibility for clearing rights of other persons that may apply to the Work or any use thereof, including without limitation any person's Copyright and Related Rights in the Work. Further, Affirmer disclaims responsibility for obtaining any necessary consents, permissions or other rights required for any use of the Work.
 Affirmer understands and acknowledges that Creative Commons is not a party to this document and has no duty or obligation with respect to this CC0 or use of the Work.

License: CC-BY-2.0
 THE WORK (AS DEFINED BELOW) IS PROVIDED UNDER THE TERMS OF THIS CREATIVE COMMONS PUBLIC LICENSE ("CCPL" OR "LICENSE"). THE WORK IS PROTECTED BY COPYRIGHT AND/OR OTHER APPLICABLE LAW. ANY USE OF THE WORK OTHER THAN AS AUTHORIZED UNDER THIS LICENSE OR COPYRIGHT LAW IS PROHIBITED.
 .
 BY EXERCISING ANY RIGHTS TO THE WORK PROVIDED HERE, YOU ACCEPT AND AGREE TO BE BOUND BY THE TERMS OF THIS LICENSE. THE LICENSOR GRANTS YOU THE RIGHTS CONTAINED HERE IN CONSIDERATION OF YOUR ACCEPTANCE OF SUCH TERMS AND CONDITIONS.
 .
 1. Definitions
 .
 "Collective Work" means a work, such as a periodical issue, anthology or encyclopedia, in which the Work in its entirety in unmodified form, along with a number of other contributions, constituting separate and independent works in themselves, are assembled into a collective whole. A work that constitutes a Collective Work will not be considered a Derivative Work (as defined below) for the purposes of this License.
 "Derivative Work" means a work based upon the Work or upon the Work and other pre-existing works, such as a translation, musical arrangement, dramatization, fictionalization, motion picture version, sound recording, art reproduction, abridgment, condensation, or any other form in which the Work may be recast, transformed, or adapted, except that a work that constitutes a Collective Work will not be considered a Derivative Work for the purpose of this License. For the avoidance of doubt, where the Work is a musical composition or sound recording, the synchronization of the Work in timed-relation with a moving image ("synching") will be considered a Derivative Work for the purpose of this License.
 "Licensor" means the individual or entity that offers the Work under the terms of this License.
 "Original Author" means the individual or entity who created the Work.
 "Work" means the copyrightable work of authorship offered under the terms of this License.
 "You" means an individual or entity exercising rights under this License who has not previously violated the terms of this License with respect to the Work, or who has received express permission from the Licensor to exercise rights under this License despite a previous violation.
 .
 2. Fair Use Rights. Nothing in this license is intended to reduce, limit, or restrict any rights arising from fair use, first sale or other limitations on the exclusive rights of the copyright owner under copyright law or other applicable laws.
 .
 3. License Grant. Subject to the terms and conditions of this License, Licensor hereby grants You a worldwide, royalty-free, non-exclusive, perpetual (for the duration of the applicable copyright) license to exercise the rights in the Work as stated below:
 .
 to reproduce the Work, to incorporate the Work into one or more Collective Works, and to reproduce the Work as incorporated in the Collective Works;
 to create and reproduce Derivative Works;
 to distribute copies or phonorecords of, display publicly, perform publicly, and perform publicly by means of a digital audio transmission the Work including as incorporated in Collective Works;
 to distribute copies or phonorecords of, display publicly, perform publicly, and perform publicly by means of a digital audio transmission Derivative Works.
 .
 For the avoidance of doubt, where the work is a musical composition:
 Performance Royalties Under Blanket Licenses. Licensor waives the exclusive right to collect, whether individually or via a performance rights society (e.g. ASCAP, BMI, SESAC), royalties for the public performance or public digital performance (e.g. webcast) of the Work.
 Mechanical Rights and Statutory Royalties. Licensor waives the exclusive right to collect, whether individually or via a music rights agency or designated agent (e.g. Harry Fox Agency), royalties for any phonorecord You create from the Work ("cover version") and distribute, subject to the compulsory license created by 17 USC Section 115 of the US Copyright Act (or the equivalent in other jurisdictions).
 Webcasting Rights and Statutory Royalties. For the avoidance of doubt, where the Work is a sound recording, Licensor waives the exclusive right to collect, whether individually or via a performance-rights society (e.g. SoundExchange), royalties for the public digital performance (e.g. webcast) of the Work, subject to the compulsory license created by 17 USC Section 114 of the US Copyright Act (or the equivalent in other jurisdictions).
 .
 The above rights may be exercised in all media and formats whether now known or hereafter devised. The above rights include the right to make such modifications as are technically necessary to exercise the rights in other media and formats. All rights not expressly granted by Licensor are hereby reserved.
 .
 4. Restrictions.The license granted in Section 3 above is expressly made subject to and limited by the following restrictions:
 .
 You may distribute, publicly display, publicly perform, or publicly digitally perform the Work only under the terms of this License, and You must include a copy of, or the Uniform Resource Identifier for, this License with every copy or phonorecord of the Work You distribute, publicly display, publicly perform, or publicly digitally perform. You may not offer or impose any terms on the Work that alter or restrict the terms of this License or the recipients' exercise of the rights granted hereunder. You may not sublicense the Work. You must keep intact all notices that refer to this License and to the disclaimer of warranties. You may not distribute, publicly display, publicly perform, or publicly digitally perform the Work with any technological measures that control access or use of the Work in a manner inconsistent with the terms of this License Agreement. The above applies to the Work as incorporated in a Collective Work, but this does not require the Collective Work apart from the Work itself to be made subject to the terms of this License. If You create a Collective Work, upon notice from any Licensor You must, to the extent practicable, remove from the Collective Work any reference to such Licensor or the Original Author, as requested. If You create a Derivative Work, upon notice from any Licensor You must, to the extent practicable, remove from the Derivative Work any reference to such Licensor or the Original Author, as requested.
 If you distribute, publicly display, publicly perform, or publicly digitally perform the Work or any Derivative Works or Collective Works, You must keep intact all copyright notices for the Work and give the Original Author credit reasonable to the medium or means You are utilizing by conveying the name (or pseudonym if applicable) of the Original Author if supplied; the title of the Work if supplied; to the extent reasonably practicable, the Uniform Resource Identifier, if any, that Licensor specifies to be associated with the Work, unless such URI does not refer to the copyright notice or licensing information for the Work; and in the case of a Derivative Work, a credit identifying the use of the Work in the Derivative Work (e.g., "French translation of the Work by Original Author," or "Screenplay based on original Work by Original Author"). Such credit may be implemented in any reasonable manner; provided, however, that in the case of a Derivative Work or Collective Work, at a minimum such credit will appear where any other comparable authorship credit appears and in a manner at least as prominent as such other comparable authorship credit.
 .
 5. Representations, Warranties and Disclaimer
 .
 UNLESS OTHERWISE MUTUALLY AGREED TO BY THE PARTIES IN WRITING, LICENSOR OFFERS THE WORK AS-IS AND MAKES NO REPRESENTATIONS OR WARRANTIES OF ANY KIND CONCERNING THE WORK, EXPRESS, IMPLIED, STATUTORY OR OTHERWISE, INCLUDING, WITHOUT LIMITATION, WARRANTIES OF TITLE, MERCHANTIBILITY, FITNESS FOR A PARTICULAR PURPOSE, NONINFRINGEMENT, OR THE ABSENCE OF LATENT OR OTHER DEFECTS, ACCURACY, OR THE PRESENCE OF ABSENCE OF ERRORS, WHETHER OR NOT DISCOVERABLE. SOME JURISDICTIONS DO NOT ALLOW THE EXCLUSION OF IMPLIED WARRANTIES, SO SUCH EXCLUSION MAY NOT APPLY TO YOU.
 .
 6. Limitation on Liability. EXCEPT TO THE EXTENT REQUIRED BY APPLICABLE LAW, IN NO EVENT WILL LICENSOR BE LIABLE TO YOU ON ANY LEGAL THEORY FOR ANY SPECIAL, INCIDENTAL, CONSEQUENTIAL, PUNITIVE OR EXEMPLARY DAMAGES ARISING OUT OF THIS LICENSE OR THE USE OF THE WORK, EVEN IF LICENSOR HAS BEEN ADVISED OF THE POSSIBILITY OF SUCH DAMAGES.
 .
 7. Termination
 .
 This License and the rights granted hereunder will terminate automatically upon any breach by You of the terms of this License. Individuals or entities who have received Derivative Works or Collective Works from You under this License, however, will not have their licenses terminated provided such individuals or entities remain in full compliance with those licenses. Sections 1, 2, 5, 6, 7, and 8 will survive any termination of this License.
 Subject to the above terms and conditions, the license granted here is perpetual (for the duration of the applicable copyright in the Work). Notwithstanding the above, Licensor reserves the right to release the Work under different license terms or to stop distributing the Work at any time; provided, however that any such election will not serve to withdraw this License (or any other license that has been, or is required to be, granted under the terms of this License), and this License will continue in full force and effect unless terminated as stated above.
 .
 8. Miscellaneous
 .
 Each time You distribute or publicly digitally perform the Work or a Collective Work, the Licensor offers to the recipient a license to the Work on the same terms and conditions as the license granted to You under this License.
 Each time You distribute or publicly digitally perform a Derivative Work, Licensor offers to the recipient a license to the original Work on the same terms and conditions as the license granted to You under this License.
 If any provision of this License is invalid or unenforceable under applicable law, it shall not affect the validity or enforceability of the remainder of the terms of this License, and without further action by the parties to this agreement, such provision shall be reformed to the minimum extent necessary to make such provision valid and enforceable.
 No term or provision of this License shall be deemed waived and no breach consented to unless such waiver or consent shall be in writing and signed by the party to be charged with such waiver or consent.
 This License constitutes the entire agreement between the parties with respect to the Work licensed here. There are no understandings, agreements or representations with respect to the Work not specified here. Licensor shall not be bound by any additional provisions that may appear in any communication from You. This License may not be modified without the mutual written agreement of the Licensor and You.<|MERGE_RESOLUTION|>--- conflicted
+++ resolved
@@ -3700,7 +3700,6 @@
 License: CC-BY-SA-4.0
 
 Files:
-<<<<<<< HEAD
  images/scene/cave?scene*
 Copyright: Gefüllte Taubenbrust <jeaminer23@gmail.com>
 License: CC-BY-SA-4.0
@@ -3716,8 +3715,6 @@
 Comment: Derived from works by Michael Zahniser (under the same license).
 
 Files:
-=======
->>>>>>> 5133322b
  images/_menu/haze-brown*
 Copyright: RisingLeaf (https://github.com/RisingLeaf)
 License: CC-BY-SA-4.0
