Format: https://www.debian.org/doc/packaging-manuals/copyright-format/1.0/
Upstream-Name: endless-sky
Upstream-Contact: Michael Zahniser <mzahniser@gmail.com>
Source: https://github.com/endless-sky/endless-sky

Files: *
Copyright: Michael Zahniser <mzahniser@gmail.com>
           endless-sky contributors (see credits.txt and changelog)
License: GPL-3+

Files: images/*
Copyright: Michael Zahniser <mzahniser@gmail.com>
License: CC-BY-SA-4.0

Files:
 images/outfit/*battery?hai*
 images/outfit/anti-missile?hai*
 images/outfit/cooling ducts?hai*
 images/outfit/dwarf?core?hai*
 images/outfit/fission?hai*
 images/outfit/fusion?hai*
 images/outfit/heavy?anti-missile?hai*
 images/ship/marrow*
 images/ship/mbounder*
 images/ship/mfury*
 images/ship/mmanta*
 images/ship/mquicksilver*
 images/ship/msplinter*
Copyright: Maximilian Korber
License: CC-BY-SA-4.0
Comment: Derived from works by Michael Zahniser (under the same license).

Files:
 images/outfit/gat*
 images/outfit/bullet*
 images/scene/sagittarius?a*
 images/ship/hai?solifuge*
Copyright: Maximilian Korber (github.com/wrzlprnft)
License: CC-BY-SA-4.0

Files:
 images/ship/hai?violin?spider*
Copyright: Maximilian Korber
License: CC-BY-SA-4.0
Comment: Derived from works by Christian Rhodes (under the same license).

Files:
 images/ship/pointedstick_vanguard*
Copyright: Maximilian Korber
License: CC-BY-SA-4.0
Comment: Derived from works by Nate Graham (under the same license).

Files:
 images/effect/railspark*
 images/projectile/tinyflare*
 images/outfit/*engines?hai*
 images/outfit/*steering?hai*
 images/outfit/*thruster?hai*
 images/outfit/tiny?ion?engines*
Copyright: Iaz Poolar
License: CC-BY-SA-4.0
Comment: Derived from works by Michael Zahniser (under the same license).

Files:
 images/projectile/bullet*
 images/outfit/bullet?impact*
Copyright: Iaz Poolar
License: CC-BY-SA-4.0
Comment: Derived from works by Jonathan Steck derived from works by Michael Zahniser (under the same license).

Files:
 images/ship/hai?pond?strider*
 images/ship/barb*
Copyright: Iaz Poolar
License: CC-BY-SA-4.0

Files:
 images/outfit/railgun*
 images/outfit/railslug*
 images/projectile/rail?slug*
 images/ship/hai?flea*
Copyright: Matthew Smestad
License: CC-BY-SA-4.0

Files:
 images/ship/vanguard*
 images/outfit/luxury accommodations*
 images/outfit/proton turret*
 images/hardpoint/proton turret*
 images/outfit/brig*
Copyright: Nate Graham <pointedstick@zoho.com>
License: CC-BY-SA-4.0

Files:
 images/land/sky2*
 images/land/sea3*
 images/land/beach4*
 images/land/canyon9*
Copyright: Emily Mell <hasmidas@gmail.com>
License: public domain
Based on public domain images taken from unsplash.com

Files:
 images/icon/gat*
Copyright: Jonathan Steck
License: CC-BY-SA-4.0
Comment: Derived from works by Maximilian Korber (under the same license).

Files:
 images/icon/rail?gun*
Copyright: Jonathan Steck
License: CC-BY-SA-4.0
Comment: Derived from works by Matthew Smestad (under the same license).

Files: images/outfit/*photovoltaic*
Copyright: Nick Barry (github.com/itsnickbarry)
License: CC-BY-SA-3.0
Comment: Derived from works by Michael Zahniser <mzahniser@gmail.com> and
 David Monniaux (commons.wikimedia.org/wiki/User:David.Monniaux)

Files:
 images/outfit/pug*
 images/planet/*-b*
Copyright: Frederick Goy IV (https://github.com/comnom)
License: CC-BY-SA-4.0

Files: images/outfit/*storage*
Copyright: Jonathan Steck
License: CC-BY-SA-4.0
Comment: Derived from works by Michael Zahniser and Maximilian Korber (under the same license).

Files: images/outfit/city-ship?license*
Copyright: Jonathan Steck
License: CC-BY-SA-4.0
Comment: Derived from works by Michael Zahniser and Evan Fluharty (under the same license).

Files:
 images/outfit/harvested*
Copyright: Michael Zahniser (mzahniser@gmail.com)
License: CC-BY-SA-4.0
Comment: Unless otherwise noted below, mineral photos are by Rob Lavinsky, under
 the CC-BY-SA-3.0 license.

Files:
 images/outfit/harvested?copper*
 images/outfit/harvested?iron*
 images/outfit/harvested?platinum*
 images/outfit/harvested?silver*
Copyright: Michael Zahniser (mzahniser@gmail.com)
License: CC-BY-SA-4.0
Comment: Incorporating photos by James St. John, under the CC-BY-2.0 license.

Files:
 images/outfit/harvested?gold*
Copyright: Michael Zahniser (mzahniser@gmail.com)
License: CC-BY-SA-4.0
Comment: Incorporating a photo by Aram Dulyan, under the CC-BY-2.0 license.

Files:
 images/outfit/jump?drive?(broken)*
 images/outfit/plasma?repeater*
 images/scene/plasma?scene*
Copyright: Darcy Manoel <Darcman00@gmail.com>
License: CC-BY-SA-4.0
Comment: Derived from works by Michael Zahniser (under the same license).

Files:
 images/land/enceladus_1*
 images/land/enceladus_2*
 images/land/enceladus_3*
 images/land/enceladus_4*
 images/ui/galaxy*
 images/ui/pleiades*
 images/planet/callisto*
 images/planet/earth*
 images/planet/europa*
 images/planet/ganymede*
 images/planet/io*
 images/planet/jupiter*
 images/planet/luna*
 images/planet/mars*
 images/planet/mercury*
 images/planet/miranda*
 images/planet/neptune*
 images/planet/oberon*
 images/planet/rhea*
 images/planet/tethys*
 images/planet/titan*
 images/planet/uranus*
 images/planet/venus*
Copyright: NASA
License: public-domain
 From NASA, and therefore in the public domain because they were created by
 government employees while doing work for the government.

Files: images/scene/*
Copyright: Various
License: public-domain
 Taken from morguefile.com, a collection of photographs that have been donated
 and placed in the public domain. (Exceptions noted below.)

Files: images/scene/geoscan*
Copyright: Michael Zahniser <mzahniser@gmail.com>
License: CC-BY-SA-4.0

Files: images/scene/loc*
Copyright: Library of Congress
License: public-domain
 From the Library of Congress. Public domain because they are photographs taken
 by a government employee as part of their job.

Files: images/scene/army*
Copyright: US Army
License: public-domain
 From the US Army. Public domain because they are photographs taken by a
 government employee as part of their job.

Files: images/scene/eso*
Copyright: ESO/L. Calçada (European Southern Observatory)
License: CC-BY-4.0

Files:
 images/scene/engine*
 images/scene/engine2*
Copyright: NASA
License: public-domain
 From NASA, and therefore in the public domain because they were created by
 government employees while doing work for the government.

Files: images/land/*
Copyright: Various
License: public-domain
 Taken from morgue-file.com, a collection of photographs that have been donated
 and placed in the public domain. (Exceptions noted below.)

Files: images/land/bwerner*
Copyright: Berthold Werner (commons.wikimedia.org/wiki/User:Berthold_Werner)
License: CC-BY-SA-3.0
Comment: Taken from Wikimedia commons. Cropped and edited.

Files: images/land/myrabella*
Copyright: Myrabella (commons.wikimedia.org/wiki/User:Myrabella)
License: CC-BY-SA-3.0
Comment: Taken from Wikimedia commons. Cropped and edited.

Files: images/land/dmottl*
Copyright: Dmitry A. Mottl (commons.wikimedia.org/wiki/User:Dmottl)
License: CC-BY-SA-3.0
Comment: Taken from Wikimedia commons. Cropped and edited.

Files: images/land/mfield*
Copyright: Matthew Field (commons.wikimedia.org/wiki/User:Mfield)
License: CC-BY-SA-3.0
Comment: Taken from Wikimedia commons. Cropped and edited.

Files: images/land/*-sfiera*
Copyright: Chris Pickel (sfiera.net)
License: CC-BY-SA-4.0

Files: images/land/*-striker*
Copyright: Michael Wilso (sixfootplus@gmail.com)
License: CC-BY-SA-4.0

Files: images/land/*-harro*
Copyright: @harro.eu (copyright@harro.eu)
License: CC-BY-SA-4.0

Files: images/land/*-iridium*
Copyright: @Iridium Ore (blueajp@gmail.com)
License: CC-BY-SA-4.0

Files: images/land/lava11*
Copyright: National Archives and Records Administration
License: public-domain
Comment: Taken from Wikimedia Commons. Cropped and edited.

Files:
 images/land/station12*
Copyright: Office of War Information
License: public-domain
Comment: Taken from Wikimedia Commons. Cropped and edited.

Files: images/land/*-spfld*
Copyright: Eric Denni (spfldsatellite@gmail.com)
License: CC-BY-SA-4.0

Files: images/land/sivael*
Copyright: Tymoteusz Kapuściński (Sivael)
License: CC-BY-SA-4.0
Comment: Screenshots of environments created with assets purchased by Tymoteusz
 Kapuściński from the Unity Asset Store. Post-processing applied by Michael
 Zahniser to make the images look less artificial.

Files: images/outfit/scan?module*
Copyright: Zachary Siple
License: CC-BY-SA-4.0
Comment: Derived from works by Michael Zahniser (from under the same license).

Files:
 images/outfit/tactical?scanner*
 images/effect/jump?drive?red*
Copyright: Zachary Siple
License: CC-BY-SA-4.0

Files:
 images/outfit/korath?rifle*
 images/outfit/hai?rifle*
 images/outfit/scram?drive*
 images/outfit/korath?fuel?processor*
 images/outfit/remnant?rifle*
 images/ship/hai?centipede*
 images/ship/hai?geocoris*
 images/ship/hai?grasshopper*
 images/ship/gull*
 images/ship/pelican*
 images/ship/peregrine/peregrine*
 images/ship/riptide*
 images/ship/auxiliary*
 images/ship/dropship*
 images/ship/heron*
 images/thumbnail/hai?centipede*
 images/thumbnail/hai?geocoris*
 images/thumbnail/hai?grasshopper*
 images/thumbnail/gull*
 images/thumbnail/pelican*
 images/thumbnail/peregrine*
 images/thumbnail/riptide*
 images/thumbnail/auxiliary*
 images/thumbnail/dropship*
 images/outfit/auxiliary?license*
Copyright: Evan Fluharty (Evanfluharty@gmail.com)
License: CC-BY-SA-4.0
Comment: Derived from works by Michael Zahniser (under the same license).

Files:
 images/ship/modified?boxwing*
 images/thumbnail/modified?boxwing*
Copyright: Evan Fluharty (Evanfluharty@gmail.com)
License: CC-BY-SA-4.0
Comment: Derived from works by Iaz Poolar (under the same license).

Files: images/portrait/*
Copyright: Various
License: public-domain
 Taken from unsplash.com, a collection of photographs that have been donated and
 placed in the public domain.

Files:
 images/outfit/quarg?skylance*
 images/hardpoint/quarg?skylance*
Copyright: Evan Fluharty (Evanfluharty@gmail.com)
License: CC-BY-SA-4.0
Comment: Derived and completed from works by Maximilian Korber (Wrzlprnft), @Karirawri, and originally drawn up by Tommy Thach (Bladewood) (all under the same license)

Files:
 images/outfit/quarg*
 images/hardpoint/quarg*
 images/outfit/small?quarg*
 images/outfit/medium?quarg*
 images/outfit/large?quarg*
 images/outfit/enforcer?riot?staff*
 images/outfit/laser?rifle*
 images/outfit/hai?pebble?core*
 images/outfit/hai?boulder*
 images/outfit/hai?geode*
Copyright: Evan Fluharty (Evanfluharty@gmail.com)
License: CC-BY-SA-4.0

Files:
 images/effect/remnant?afterburner/remnant?afterburner*
 images/effect/mhd?spark*
 images/land/nasa9*
 images/hardpoint/annihilator?turret*
 images/hardpoint/inhibitor?turret*
 images/hardpoint/ion?hail?turret*
 images/hardpoint/ravager?turret*
 images/outfit/inhibitor?turret*
 images/outfit/ion?hail?turret*
 images/hardpoint/shooting?star?flare/ss-rays*
 images/outfit/overcharged?shield?module*
 images/outfit/overclocked?repair?module*
 images/outfit/ramscoop*
 images/outfit/remnant?afterburner*
 images/outfit/remnant?capital?license*
 images/outfit/research?laboratory*
 images/outfit/salvage?scanner*
 images/outfit/tiny?remnant?engine*
 images/outfit/void?rifle*
 images/outfit/fragmentation?grenades*
 images/outfit/nerve?gas*
 images/outfit/catalytic?ramscoop*
 images/outfit/plasma?repeater*
 images/outfit/afterburner*
 images/outfit/anti-missile*
 images/outfit/blaster?turret*
 images/outfit/blaster*
 images/outfit/breeder*
 images/outfit/bunk?room*
 images/outfit/dwarf?core*
 images/outfit/electron?beam*
 images/outfit/electron?turret*
 images/outfit/fission*
 images/outfit/flamethrower*
 images/outfit/fuel?pod*
 images/outfit/gat*
 images/outfit/grab-strike*
 images/outfit/heavy?anti-missile*
 images/outfit/heavy?laser?turret*
 images/outfit/heavy?laser*
 images/outfit/huge?fuel?cell*
 images/outfit/large?fuel?cell*
 images/outfit/medium?fuel?cell*
 images/outfit/small?fuel?cell*
 images/outfit/tiny?fuel?cell*
 images/outfit/huge?shield*
 images/outfit/large?shield*
 images/outfit/medium?shield*
 images/outfit/small?shield*
 images/outfit/tiny?shield*
 images/outfit/hyperdrive*
 images/outfit/scram?drive*
 images/outfit/large?radar?jammer*
 images/outfit/small?radar?jammer*
 images/outfit/meteor*
 images/outfit/meteor?launcher*
 images/outfit/meteor?pod*
 images/outfit/meteor?storage*
 images/outfit/mod?blaster?turret*
 images/outfit/mod?blaster*
 images/outfit/particle?cannon*
 images/outfit/plasma?cannon*
 images/outfit/plasma?turret*
 images/outfit/proton?gun*
 images/outfit/quad?blaster?turret*
 images/outfit/rocket*
 images/outfit/rocket?launcher*
 images/outfit/rocket?pod*
 images/outfit/rocket?storage*
 images/outfit/sidewinder*
 images/outfit/sidewinder?launcher*
 images/outfit/sidewinder?pod*
 images/outfit/sidewinder?storage*
 images/outfit/small?bunk?room*
 images/outfit/small?nucleovoltaic*
 images/outfit/small?radiothermal*
 images/outfit/small?thermionic*
 images/outfit/stack?core*
 images/outfit/surveillance?pod*
 images/outfit/banisher*
 images/outfit/command?center*
 images/outfit/fire-lance*
 images/outfit/piercer*
 images/outfit/piercer?launcher*
 images/outfit/korath?piercer?storage*
 images/outfit/reverse?thruster?ion*
 images/outfit/reverse?thruster?plasma*
 images/outfit/rock?0*
 images/outfit/rock?1*
 images/outfit/rock?2*
 images/outfit/rock?3*
 images/outfit/rock?4*
 images/scene/penguinscene*
 images/ship/dredger*
 images/ship/ibis*
 images/ship/mbactriane*
 images/ship/merganser*
 images/ship/penguin/*
 images/ship/petrel*
 images/ship/tern*
 images/ship/shooting?star/shooting?star*
 images/thumbnail/dredger*
 images/thumbnail/ibis*
 images/thumbnails/merganser*
 images/thumbnail/penguin*
 images/thumbnail/petrel*
 images/thumbnail/tern*
 images/planet/station1c*
 images/planet/station2c*
 images/planet/station3c*
 images/ship/archon?b*
 images/ship/archon?c*
 images/asteroid/plant*
 images/asteroid/plant2*
 images/asteroid/plant?cluster*
 images/asteroid/space?flora*
 images/asteroid/large?plant*
 images/asteroid/large?plant2*
 images/asteroid/large?plant?cluster*
 images/asteroid/large?space?flora*
 images/asteroid/yottrite*
Copyright: Becca Tommaso (tommasobecca03@gmail.com)
License: CC-BY-SA-4.0
Comment: Derived from works by Michael Zahniser (under the same license).

Files: images/outfit/railslug?rack*
Copyright: Becca Tommaso (tommasobecca03@gmail.com)
License: CC-BY-SA-4.0
Comment: Derived from works by Matthew Smestad (under the same license).

Files:
 images/outfit/harvested?yottrite*
Copyright: Becca Tommaso (tommasobecca03@gmail.com)
License: CC-BY-SA-3.0
Comment: Derived from works by Michael Zahniser and Rob Lavinsky (under the same license).

Files:
 images/effect/flotsam?yottrite*
Copyright: Becca Tommaso (tommasobecca03@gmail.com)
License: CC-BY-SA-3.0
Comment: Derived from works by Rob Lavinsky (under the same license).

Files:
 images/land/badlands0*
 images/land/badlands1*
 images/land/badlands2*
 images/land/badlands5*
 images/land/badlands6*
 images/land/badlands7*
 images/land/badlands8*
 images/land/badlands10*
 images/land/badlands11*
 images/land/badlands12*
 images/land/beach0*
 images/land/beach2*
 images/land/beach3*
 images/land/beach5*
 images/land/beach6*
 images/land/beach13*
 images/land/beach14*
 images/land/canyon0*
 images/land/canyon1*
 images/land/canyon7*
 images/land/canyon8*
 images/land/canyon13*
 images/land/canyon14*
 images/land/canyon15*
 images/land/city2*
 images/land/city4*
 images/land/city6*
 images/land/city7*
 images/land/city8*
 images/land/city9*
 images/land/city10*
 images/land/city11*
 images/land/city12*
 images/land/desert1*
 images/land/desert2*
 images/land/desert11*
 images/land/desert12*
 images/land/deser13*
 images/land/dune1*
 images/land/fields1*
 images/land/fields2*
 images/land/fields3*
 images/land/fields5*
 images/land/fields6*
 images/land/fields7*
 images/land/fields9*
 images/land/fields13*
 images/land/fields14*
 images/land/fields15*
 images/land/fog0*
 images/land/fog1*
 images/land/fog2*
 images/land/fog4*
 images/land/fog6*
 images/land/fog8*
 images/land/fog9*
 images/land/fog10*
 images/land/fog11*
 images/land/forest1*
 images/land/forest2*
 images/land/forest3*
 images/land/forest4*
 images/land/forest5*
 images/land/forest6*
 images/land/forest7*
 images/land/forest8*
 images/land/forest9*
 images/land/garden1*
 images/land/hills0*
 images/land/hills2*
 images/land/hills8*
 images/land/lava1*
 images/land/lava2*
 images/land/lava6*
 images/land/lava12*
 images/land/lava13*
 images/land/loc3*
 images/land/mountain0*
 images/land/mountain1*
 images/land/mountain3*
 images/land/mountain4*
 images/land/mountain5*
 images/land/mountain6*
 images/land/mountain7*
 images/land/mountain8*
 images/land/mountain9*
 images/land/sea1*
 images/land/sea5*
 images/land/sea7*
 images/land/sea8*
 images/land/sea18*
 images/land/sea19*
 images/land/sky0*
 images/land/sky3*
 images/land/sky4*
 images/land/sky5*
 images/land/sky7*
 images/land/sky8*
 images/land/sky9*
 images/land/sky10*
 images/land/sky11*
 images/land/snow0*
 images/land/snow1*
 images/land/snow2*
 images/land/snow3*
 images/land/snow4*
 images/land/snow5*
 images/land/snow6*
 images/land/snow7*
 images/land/snow10*
 images/land/snow14*
 images/land/snow15*
 images/land/snow16*
 images/land/snow17*
 images/land/snow18*
 images/land/snow19*
 images/land/snow20*
 images/land/snow21*
 images/land/space2*
 images/land/station4*
 images/land/station6*
 images/land/station7*
 images/land/station9*
 images/land/station10*
 images/land/station11*
 images/land/station13*
 images/land/station14*
 images/land/station15*
 images/land/station16*
 images/land/station17*
 images/land/station18*
 images/land/station19*
 images/land/station20*
 images/land/station21*
 images/land/station22*
 images/land/station23*
 images/land/station24*
 images/land/station25*
 images/land/station26*
 images/land/station27*
 images/land/station28*
 images/land/station29*
 images/land/station30*
 images/land/station31*
 images/land/station32*
 images/land/station33*
 images/land/station34*
 images/land/station35*
 images/land/station36*
 images/land/station37*
 images/land/station38*
 images/land/station39*
 images/land/station40*
 images/land/station41*
 images/land/station42*
 images/land/station43*
 images/land/station44*
 images/land/station45*
 images/land/station46*
 images/land/water0*
 images/land/water3*
 images/land/water4*
 images/land/water8*
 images/land/water12*
 images/land/water13*
Copyright: Various
License: public-domain
 Taken from unsplash.com, a collection of photographs that have been donated and
 placed in the public domain.

Files:
 images/land/lava0*
Copyright: USGS
License: public-domain
 From the USGS, and therefore in the public domain because they were created by
 government employees while doing work for the government.

Files:
 images/land/desert0*
 images/land/earthrise*
 images/land/nasa*
 images/land/space*
 images/land/station1*
 images/land/station2*
 images/land/station3*
Copyright: NASA
License: public-domain
 From NASA, and therefore in the public domain because they were created by
 government employees while doing work for the government.

Files:
 images/land/station8*
Copyright: Thomas Hawk
Licence: CC BY-NC 2.0
Comment: Taken from https://www.flickr.com/photos/thomashawk/49037799721/ and cropped.

Files:
 images/land/station27*
Copyright: Thomas Hawk
Licence: CC BY-NC 2.0
Comment: Taken from https://www.flickr.com/photos/thomashawk/51198503318/in/album-72157603760635197/ and cropped.

Files:
 images/land/station28*
Copyright: Thomas Hawk
Licence: CC BY-NC 2.0
Comment: Taken from https://www.flickr.com/photos/thomashawk/51731417282/in/album-72157603760635197/ and cropped.

Files:
 images/land/station15*
CopyrightL Thomas Hawk
Licence: CC BY-NC 2.0
Comment: Taken from https://www.flickr.com/photos/thomashawk/51772186137/in/album-72157603760635197/ and cropped.

Files:
 images/land/station5.jpg
Copyright: Damien Jemison
License: CC-BY-SA-3.0
Comment: Taken from https://commons.wikimedia.org/wiki/File:Preamplifier_at_the_National_Ignition_Facility.jpg

Files:
 images/land/lava5*
Copyright: Michael Zahniser <mzahniser@gmail.com>
License: CC-BY-SA-4.0

Files:
 images/planet/nebula1*
Copyright: Azure
License: CC-BY-SA-4.0

Files: sounds/*
Copyright: Various
License: public-domain
 Based on public domain sounds taken from freesound.org.

Files:
 sounds/jump?drive?red.wav
 sounds/jump?in?red.wav
 sounds/jump?out?red.wav
Copyright: Zachary Siple
License: CC-BY-NC-3.0
Comment: Derived from:
 https://freesound.org/people/tim.kahn/sounds/338969/
 https://freesound.org/people/SoundFX.studio/sounds/456272/
 https://freesound.org/people/Setuniman/sounds/155860/
 https://freesound.org/people/Tuben/sounds/161392/

Files: sounds/heavy?rocket?hit.wav
Copyright: Copyright Mike Koenig
License: CC-BY-SA-3.0
Comment: Taken from http://soundbible.com/1467-Grenade-Explosion.html

Files: sounds/missile?hit.wav
Copyright: Copyright "Nbs Dark"
License: public-domain
Comment: Taken from https://freesound.org/people/Nbs%20Dark/sounds/94185/

Files: sounds/torpedo?hit.wav
License: public-domain

Files: sounds/meteor.wav
Copyright: Copyright "18hiltc"
License: CC-BY-SA-3.0
Comment: Taken from https://freesound.org/people/18hiltc/sounds/202725/

Files: sounds/sidewinder.wav
License: public-domain
Comment: Taken from https://freesound.org/people/NHMWretched/sounds/151858/

Files: sounds/explosion?huge.wav
Copyright: Copyright Mike Koenig
License: CC-BY-SA-3.0
Comment: Taken from http://soundbible.com/1151-Grenade.html

Files:
 sounds/asteroid crunch small.wav
 sounds/asteroid crunch medium.wav
License: public-domain
Comment: Derived from https://freesound.org/people/AlanCat/sounds/381645/

Files: sounds/asteroid crunch large.wav
Copyright: Copyright "BW_Clowes"
License: CC-BY-3.0
Comment: Derived from https://freesound.org/people/BW_Clowes/sounds/128126/

Files: images/effect/explosion/pug/*
Copyright: Vilhelm (https://github.com/Vilhelm16)
License: CC-BY-SA-4.0
Comment: Derived from works by Michael Zahniser (under the same license).

Files:
 sounds/thrasher.wav
 sounds/point?defense.wav
Copyright: Lineth (https://github.com/Lineth)
License: CC-BY-SA-4.0
Comment: Derived from public domain sounds taken from freesound.org.

Files:
 images/outfit/T3?anti?missile*
 images/outfit/pug?gridfire?turret*
 images/hardpoint/T3?anti?missile*
 images/hardpoint/pug?gridfire?turret*
Copyright: Becca Tommaso (tommasobecca03@gmail.com)
License: CC-BY-SA-4.0
Comment: Derived from works by Frederick Goy IV (under the same license).

Files:
 images/outfit/security?station*
 images/ship/peregrine/*
Copyright: Becca Tommaso (tommasobecca03@gmail.com)
License: CC-BY-SA-4.0
Comment: Derived from works by Michael Zahniser and Evan Fluharty (under the same license).

Files:
 images/ship/nest*
 images/ship/roost*
 images/ship/skein*
 images/thumbnail/nest*
 images/thumbnail/roost*
 images/thumbnail/skein*
Copyright: Iaz Poolar
License: CC-BY-SA-4.0
Comment: Derived from works by Michael Zahniser (under the same license) and detailed by Becca Tommaso (tommasobecca03@gmail.com).

Files:
 images/ship/barb*
 images/ship/boxwing*
 images/thumbnail/barb*
 images/thumbnail/boxwing*
Copyright: Iaz Poolar
License: CC-BY-SA-4.0
Comment: Detailed by Becca Tommaso (tommasobecca03@gmail.com).

Files:
 images/ship/argosy*
 images/ship/clipper*
 images/ship/dreadnought*
 images/ship/fury*
 images/ship/hauler?i*
 images/ship/hauler?ii*
 images/ship/hauler?iii*
 images/ship/modified argosy*
 images/ship/bastion*
 images/ship/behemoth*
 images/ship/heavy?shuttle*
 images/ship/firebird*
 images/ship/leviathan*
 images/ship/shuttle*
 images/ship/star?queen*
 images/ship/localworldship*
 images/ship/arrow*
 images/ship/container?transport*
 images/ship/freighter*
 images/ship/protector*
 images/ship/star?barge*
 images/ship/wasp*
 images/thumbnail/argosy*
 images/thumbnail/clipper*
 images/thumbnail/dreadnought*
 images/thumbnail/fury*
 images/thumbnail/hauler?i*
 images/thumbnail/hauler?ii*
 images/thumbnail/hauler?iii*
 images/thumbnail/modified argosy*
 images/thumbnail/bastion*
 images/thumbnail/behemoth*
 images/thumbnail/heavy?shuttle*
 images/thumbnail/firebird*
 images/thumbnail/leviathan*
 images/thumbnail/shuttle*
 images/thumbnail/star?queen*
 images/thumbnail/arrow*
 images/thumbnail/container?transport*
 images/thumbnail/freighter*
 images/thumbnail/protector*
 images/thumbnail/star?barge*
 images/thumbnail/wasp*
Copyright: Michael Zahniser <mzahniser@gmail.com>
License: CC-BY-SA-4.0
Comment: Detailed by Becca Tommaso (tommasobecca03@gmail.com).

Files:
 images/ship/mfirebird*
 images/ship/mleviathan*
 images/ship/marrow*
 images/thumbnail/mfirebird*
 images/thumbnail/mleviathan*
 images/thumbnail/marrow*
Copyright: Maximilian Korber
License: CC-BY-SA-4.0
Comment: Derived from works by Michael Zahniser (under the same license) and detailed by Becca Tommaso (tommasobecca03@gmail.com).

Files:
 images/ship/pointedstick vanguard*
Copyright: Maximilian Korber
License: CC-BY-SA-4.0
Comment: Derived from works by Nate Graham (under the same license) and detailed by Becca Tommaso (tommasobecca03@gmail.com).

Files:
 images/ship/vanguard*
 images/thumbnail/vanguard*
Copyright: Nate Graham <pointedstick@zoho.com>
License: CC-BY-SA-4.0
Comment: Detailed by Becca Tommaso (tommasobecca03@gmail.com).

Files:
 images/ship/blackbird*
 images/ship/falcon*
 images/ship/hawk*
 images/ship/osprey*
 images/ship/sparrow*
 images/thumbnail/blackbird*
 images/thumbnail/falcon*
 images/thumbnail/hawk*
 images/thumbnail/osprey*
 images/thumbnail/sparrow*
Copyright: Michael Zahniser <mzahniser@gmail.com>
License: CC-BY-SA-4.0
Comment: Detailed by Anarchist2.

Files:
 images/ship/mfalcon*
 images/thumbnail/mfalcon*
Copyright: Maximilian Korber
License: CC-BY-SA-4.0
Comment: Derived from works by Michael Zahniser (under the same license) and detailed by Anarchist2.

Files:
 images/ship/finch*
 images/thumbnail/finch*
Copyright: Iaz Poolar
License: CC-BY-SA-4.0
Comment: Derived from works by Michael Zahniser (under the same license) and detailed by Anarchist2.

Files: images/ship/mosprey*
Copyright: Benjamin Hauch (https://github.com/tehhowch)
License: CC-BY-SA-4.0
Comment: Derived from works by Michael Zahniser (under the same license) and detailed by Anarchist2.

Files:
 images/outfit/pug?staff*
Copyright: Evan Fluharty (Evanfluharty@gmail.com)
License: CC-BY-SA-4.0
Comment: Derived from works by Frederick Goy IV (under the same license).

Files:
 images/planet/station1*
 images/planet/station2*
 images/planet/station3*
 images/planet/station4*
 images/planet/station8*
 images/planet/station9*
 images/planet/station10*
 images/planet/station11*
 images/planet/station12*
 images/planet/station13*
 images/planet/station14*
 images/planet/station15*
 images/planet/station16*
 images/planet/station17*
 images/ship/maeri'het*
 images/ship/subsidurial*
 images/ship/telis'het*
 images/ship/faes'mar*
 images/ship/selii'mar*
 images/ship/vareti'het*
 images/ship/ember?waste?node/*
 images/ship/void?sprite/*
 images/thumbnail/maeri'het*
 images/thumbnail/telis'het*
 images/thumbnail/faes'mar*
 images/thumbnail/selii'mar*
 images/thumbnail/subsidurial*
 images/thumbnail/ember?waste?node*
 images/thumbnail/vareti'het*
 images/thumbnail/void?sprite?adult*
 images/thumbnail/void?sprite?infant*
 images/effect/ravager?impact*
 images/outfit/ka'het?annihilator?turret*
 images/outfit/ka'het?annihilator*
 images/outfit/ka'het?emp?deployer*
 images/outfit/ka'het?primary?cooling*
 images/outfit/ka'het?ravager?turret*
 images/outfit/ka'het?ravager?beam*
 images/outfit/ka'het?shield?restorer*
 images/outfit/ka'het?grand?restorer*
 images/outfit/ka'het?support?cooling*
 images/outfit/ka'het?mhd?generator*
 images/outfit/ka'het?reserve?accumulator*
 images/outfit/ka'het?nullifier*
 images/outfit/ka'het?mhd?deployer*
 images/outfit/mouthparts*
 images/outfit/fuel?pod*
 images/outfit/fusion*
 images/outfit/core*
 images/outfit/ionic?afterburner*
 images/outfit/tiny?ion*
 images/outfit/small?ion*
 images/outfit/medium?ion*
 images/outfit/large?ion*
 images/outfit/huge?ion*
 images/outfit/tiny?atomic*
 images/outfit/small?atomic*
 images/outfit/medium?atomic*
 images/outfit/large?atomic*
 images/outfit/huge?atomic*
 images/outfit/javelin*
 images/outfit/javelin?mini?pod*
 images/outfit/javelin?pod*
 images/outfit/javelin?storage*
 images/outfit/torpedo*
 images/outfit/torpedo?launcher*
 images/outfit/torpedo?storage*
 images/outfit/typhoon*
 images/outfit/typhoon?launcher*
 images/outfit/typhoon?storage*
 images/outfit/cooling?ducts*
 images/outfit/liquid?helium*
 images/outfit/liquid?nitrogen*
 images/outfit/water?cooling*
 images/outfit/large?regenerator*
 images/outfit/small?regenerator*
 images/outfit/cargo?scanner*
 images/outfit/outfit?scanner*
 images/outfit/outfit?expansion*
 images/outfit/cargo?expansion*
 images/outfit/control?transceiver*
 images/planet/dyson1*
 images/planet/dyson2*
 images/planet/dyson3*
 images/planet/sheragi_postverta*
 images/planet/station0*
 images/planet/station1b*
 images/planet/station2b*
 images/planet/station3b*
 images/planet/station3bd*
 images/planet/station4b*
 images/planet/station4bd*
 images/projectile/annihilator*
 images/projectile/ravager?beam*
 images/projectile/mhd*
 images/scene/ringworld?debris*
 images/scene/remnant?station*
Copyright: Becca Tommaso (tommasobecca03@gmail.com)
License: CC-BY-SA-4.0

Files:
 images/label/graveyard*
Copyright: @RestingImmortal
License: CC-BY-SA-4.0

Files:
 images/outfit/enforcer?confrontation?gear*
Copyright: Becca Tommaso (tommasobecca03@gmail.com)
License: CC-BY-SA-4.0
Comment: Derived from works by Evan Fluharty (under the same license).

Files:
 images/outfit/hai?williwaw*
Copyright: Evan Fluharty (Evanfluharty@gmail.com)
License: CC-BY-SA-4.0
Comment: Made in cooperation with Becca Tommaso (tommasobecca03@gmail.com) and derived from works by Michael Zahniser (under the same license) and Maximilian Korber (under the same license)

Files:
 images/effect/remnant?leak*
 images/effect/remnant?leak?sparkle*
Copyright: Benjamin Jackson (gods.benyamin@outlook.com)
License: CC-BY-SA-4.0
Comment: Derived from works by Michael Zahniser (under the same license)

Files:
 images/ship/raider*
 images/thumbnail/raider*
Copyright: Lia Gerty (https://github.com/ravenshining)
License: CC-BY-SA-4.0
Comment: Derived from work by Michael Zahniser (under the same licence) and Red-57 (under the same licence).

Files:
 images/outfit/torpedopod*
 images/outfit/typhoonpod*
Copyright: Lia Gerty (https://github.com/ravenshining)
License: CC-BY-SA-4.0
Comment: Derived from work by Becca Tomaso (under the same licence).

Files:
 images/ship/bulk?freighter*
 images/thumbnail/bulk?freighter*
Copyright: Lia Gerty (https://github.com/ravenshining)
License: CC-BY-SA-4.0
Comment: Derived from work by Michael Zahniser (under the same licence) and Becca Tommaso (under the same licence).

Files:
 images/_menu/haze-blackbody+*
 images/_menu/haze-full+*
 images/_menu/haze-yellow+*
 images/planet/browndwarf-l-rouge*
 images/planet/browndwarf-l*
 images/planet/browndwarf-y-rouge*
 images/planet/browndwarf-y*
Copyright: Lia Gerty (https://github.com/ravenshining)
License: CC-BY-SA-4.0

Files:
 images/planet/browndwarf-t-rouge*
 images/planet/browndwarf-t*
 images/planet/saturn*
Copyright: Lia Gerty (https://github.com/ravenshining)
License: CC-BY-SA-4.0
Comment: Derived from works by NASA (public domain)

Files:
 sounds/atomic?*
Copyright: Lia Gerty
License: CC-BY-SA-4.0
Comment: Derived from public domain sounds taken from freesound.org.

Files:
 images/ship/heliarch?breacher*
 images/ship/heliarch?hunter*
 images/ship/heliarch?judicator*
 images/ship/heliarch?pursuer*
 images/ship/heliarch?rover*
 images/ship/heliarch?stalker*
 images/thumbnail/heliarch?breacher*
 images/thumbnail/heliarch?hunter*
 images/thumbnail/heliarch?judicator*
 images/thumbnail/heliarch?pursuer*
 images/thumbnail/heliarch?rover*
 images/thumbnail/heliarch?stalker*
 images/outfit/finisher?storage*
 images/outfit/fuel?module*
 images/outfit/large?cogeneration?module*
 images/outfit/small?cogeneration?module*
Copyright: Arachi-Lover
License: CC-BY-SA-4.0
Comment: Derived from works by Michael Zahniser (under the same license).

Files:
 images/effect/dragonflame*
 images/effect/fusionflare*
 images/effect/pwave?shot*
 images/effect/sheragiam*
 images/effect/pwavehp*
 images/effect/ka'het?flare/*
 images/effect/fissionflare*
 images/effect/pwtflare*
 images/effect/nuke*
 images/icon/dragonflame*
 images/icon/shard*
 images/outfit/dragonflame*
 images/outfit/pwave?turret*
 images/outfit/embattery*
 images/outfit/sheragicooling*
 images/outfit/fusiondrive*
 images/outfit/fissiondrive*
 images/outfit/hion*
 images/outfit/shard*
 images/outfit/sheragi?ews*
 images/outfit/small?embattery*
 images/outfit/small?sheragi?cooling*
 images/projectile/pwavecannon*
 images/projectile/hion*
 images/projectile/hionfrag*
 images/projectile/shardactive*
 images/projectile/shardinactive*
 images/projectile/ionball*
 images/scene/emeraldswordderelict*
 images/ship/emeraldsword*
 images/ship/blackdiamond*
 images/thumbnail/emeraldsword*
 images/thumbnail/blackdiamond*
Copyright: @Karirawri (crim@live.no)
License: CC-BY-SA-4.0

Files:
 images/effect/pwave?impact*
 images/effect/ionball?ring*
 images/effect/ion?explosion*
Copyright: @Karirawri (crim@live.no)
License: CC-BY-SA-4.0
Comment: Derived from works by Michael Zahniser (under the same license).

Files: sounds/dragonflame*
Copyright: TheHadnot
License: public-domain
Comment: Taken from https://freesound.org/people/TheHadnot/sounds/160880/

Files: sounds/pwave*
Copyright: aust_paul
License: public-domain
Comment: Taken from https://freesound.org/people/aust_paul/sounds/30935/

Files: sounds/hion*
Copyright: michael_kur95
License: CC-BY-3.0
Comment: Taken from https://freesound.org/people/michael_kur95/sounds/332993/ and modified.

Files: images/outfit/emp?rack*
Copyright: Anarchist2
License: CC-BY-SA-4.0
Comment: Derived from works by Michael Zahniser (under the same license).

Files: images/planet/*-hot*
Copyright: Tommaso Becca
License: CC-BY-SA-4.0
Comment: Derived from works by ESA/Hubble & NASA (under the same license)

Files:
 images/land/clouds*
Copyright: Benjamin Jackson (gods.benyamin@outlook.com)
License: CC-BY-SA-4.0

Files:
 images/outfit/ka'het?maeri?engine*
 images/outfit/ka'het?telis?engine*
 images/outfit/ka'het?sustainer?engine*
 images/outfit/ka'het?vareti?engine*
Copyright: Becca Tommaso (tommasobecca03@gmail.com)
License: CC-BY-SA-4.0
Comment: Original work by Griffin Schutte (theronepic@gmail.com), finished by Tommaso Becca.

Files: images/outfit/ka'het?compact?engine*
Copyright: Griffin Schutte (theronepic@gmail.com)
License: CC-BY-SA-4.0

Files: images/outfit/plasma?repeater*
Copyright: Becca Tommaso
License: CC-BY-SA-4.0
Comment: Derived from works by Michael Zahniser (under the same license) and Darcy Manoel.

Files:
 images/outfit/proton?turret*
Copyright: Becca Tommaso
License: CC-BY-SA-4.0
Comment: Derived from works by Michael Zahniser (under the same license) and Nate Graham.

Files:
 images/outfit/brig*
Copyright: Becca Tommaso
License: CC-BY-SA-4.0
Comment: Derived from works by Nate Graham (under the same license).

Files:
 images/star/a-dwarf*
 images/star/a-giant*
 images/star/a-supergiant*
 images/star/a0*
 images/star/a3*
 images/star/a5*
 images/star/a8*
 images/star/b-dwarf*
 images/star/b-giant*
 images/star/b-supergiant*
 images/star/b0*
 images/star/b3*
 images/star/b5*
 images/star/b8*
 images/star/black-hole*
 images/star/carbon*
 images/star/f-dwarf*
 images/star/f-giant*
 images/star/f-supergiant*
 images/star/f0*
 images/star/f3*
 images/star/f5-old*
 images/star/f5*
 images/star/f8*
 images/star/g-dwarf*
 images/star/g-giant*
 images/star/g-supergiant*
 images/star/g0-old*
 images/star/g0*
 images/star/g3*
 images/star/g5-old*
 images/star/g5*
 images/star/g8*
 images/star/k-dwarf*
 images/star/k-giant*
 images/star/k-supergiant*
 images/star/k0-old*
 images/star/k0*
 images/star/k3*
 images/star/k5-old*
 images/star/k5*
 images/star/k8*
 images/star/l-dwarf*
 images/star/m-dwarf*
 images/star/m-giant*
 images/star/m-supergiant*
 images/star/m0*
 images/star/m3*
 images/star/m5*
 images/star/m8*
 images/star/nova*
 images/star/nova-old*
 images/star/o-dwarf*
 images/star/o-giant*
 images/star/o-supergiant*
 images/star/o0*
 images/star/o3*
 images/star/o5*
 images/star/o8*
 images/star/wr1*
Copyright: Matteo "Lead" M.
License: CC-BY-SA-4.0

Files:
 images/asteroid/livecrystal/livecrystal*
 images/star/neutron*
 images/outfit/nuke*
 images/projectile/missile-0*
 images/projectile/missile-1*
 images/hardpoint/nuke*
 images/ship/raven*
 images/thumbnail/raven*
 images/ship/mraven*
 images/thumbnail/mraven*
Copyright: Gefüllte Taubenbrust <jeaminer23@gmail.com>
License: CC-BY-SA-4.0

Files: sounds/ionball*
Copyright: pluralz
License: public-domain
Comment: Taken from https://freesound.org/people/pluralz/sounds/475806/

Files:
 images/planet/stationh-ancient0*
 images/planet/stationh-ancient1*
 images/planet/stationh-ancient2*
Copyright: Becca Tommaso (tommasobecca03@gmail.com)
License: CC-BY-SA-3.0
Comment: Derived from works by Michael Zahniser (under the same license).

Files:
 images/scene/ssil?vida?alert?hologram*
Copyright: J Everett Nichol (jeverett on Discord)
License: CC-BY-SA-3.0
Comment: Derived from works by Becca Tommaso (under the same license).

Files:
 images/ship/auxiliary*
 images/ship/carrier*
 images/ship/combat?drone*
 images/ship/cruiser*
 images/ship/frigate*
 images/ship/gunboat*
 images/ship/lance*
 images/ship/rainmaker*
 images/thumbnail/auxiliary*
 images/thumbnail/carrier*
 images/thumbnail/combat?drone*
 images/thumbnail/cruiser*
 images/thumbnail/frigate*
 images/thumbnail/gunboat*
 images/thumbnail/lance*
 images/thumbnail/rainmaker*
Copyright: Gefüllte Taubenbrust <jeaminer23@gmail.com>
License: CC-BY-SA-4.0
Comment: Derived from works by Michael Zahniser (under the same license).

Files:
 images/ship/bactrian*
 images/ship/mule*
 images/thumbnail/bactrian*
 images/thumbnail/mule*
Copyright: Saugia <https://github.com/Saugia>
License: CC-BY-SA-4.0
Comment: Derived from works by Michael Zahniser (under the same license).

Files:
 images/effect/ember?tear/ember?tear?fire*
 images/effect/ember?tear/ember?tear?impact*
 images/effect/ember?tear/ember?tear?vortex*
 images/outfit/ember?tear*
Copyright: X-27 (youtube.com/x-27yt)
License: CC-BY-SA-3.0

Files:
 images/effect/ember?tear/ember?tear?spark*
Copyright: X-27 (youtube.com/x-27yt)
License: CC-BY-SA-3.0
Comment: Derived from works by Michael Zahniser (under the same license).

<<<<<<< HEAD
Files:
 images/ship/aerie*
 images/thumbnail/aerie*
Copyright: Saugia <https://github.com/Saugia>
License: CC-BY-SA-3.0
Comment: Derived from works by Michael Zahniser (under the same license).

=======
>>>>>>> 617ea497
License: GPL-3+
 This program is free software: you can redistribute it and/or modify
 it under the terms of the GNU General Public License as published by
 the Free Software Foundation; either version 3 of the License, or
 (at your option) any later version.
 .
 This program is distributed in the hope that it will be useful,
 but WITHOUT ANY WARRANTY; without even the implied warranty of
 MERCHANTABILITY or FITNESS FOR A PARTICULAR PURPOSE.  See the
 GNU General Public License for more details.
 .
 You should have received a copy of the GNU General Public License
 along with this program.  If not, see <http://www.gnu.org/licenses/>.
 .
 On Debian systems, the complete text of the GNU General Public
 License version 3 can be found in "/usr/share/common-licenses/GPL-3".

License: CC-BY-SA-4.0
 By exercising the Licensed Rights (defined below), You accept and agree
 to be bound by the terms and conditions of this Creative Commons
 Attribution-ShareAlike 4.0 International Public License ("Public
 License"). To the extent this Public License may be interpreted as a
 contract, You are granted the Licensed Rights in consideration of Your
 acceptance of these terms and conditions, and the Licensor grants You
 such rights in consideration of benefits the Licensor receives from
 making the Licensed Material available under these terms and
 conditions.
 .
 Section 1 -- Definitions.
 .
 a. Adapted Material means material subject to Copyright and Similar
 Rights that is derived from or based upon the Licensed Material
 and in which the Licensed Material is translated, altered,
 arranged, transformed, or otherwise modified in a manner requiring
 permission under the Copyright and Similar Rights held by the
 Licensor. For purposes of this Public License, where the Licensed
 Material is a musical work, performance, or sound recording,
 Adapted Material is always produced where the Licensed Material is
 synched in timed relation with a moving image.
 .
 b. Adapter's License means the license You apply to Your Copyright
 and Similar Rights in Your contributions to Adapted Material in
 accordance with the terms and conditions of this Public License.
 .
 c. BY-SA Compatible License means a license listed at
 creativecommons.org/compatiblelicenses, approved by Creative
 Commons as essentially the equivalent of this Public License.
 .
 d. Copyright and Similar Rights means copyright and/or similar rights
 closely related to copyright including, without limitation,
 performance, broadcast, sound recording, and Sui Generis Database
 Rights, without regard to how the rights are labeled or
 categorized. For purposes of this Public License, the rights
 specified in Section 2(b)(1)-(2) are not Copyright and Similar
 Rights.
 .
 e. Effective Technological Measures means those measures that, in the
 absence of proper authority, may not be circumvented under laws
 fulfilling obligations under Article 11 of the WIPO Copyright
 Treaty adopted on December 20, 1996, and/or similar international
 agreements.
 .
 f. Exceptions and Limitations means fair use, fair dealing, and/or
 any other exception or limitation to Copyright and Similar Rights
 that applies to Your use of the Licensed Material.
 .
 g. License Elements means the license attributes listed in the name
 of a Creative Commons Public License. The License Elements of this
 Public License are Attribution and ShareAlike.
 .
 h. Licensed Material means the artistic or literary work, database,
 or other material to which the Licensor applied this Public
 License.
 .
 i. Licensed Rights means the rights granted to You subject to the
 terms and conditions of this Public License, which are limited to
 all Copyright and Similar Rights that apply to Your use of the
 Licensed Material and that the Licensor has authority to license.
 .
 j. Licensor means the individual(s) or entity(ies) granting rights
 under this Public License.
 .
 k. Share means to provide material to the public by any means or
 process that requires permission under the Licensed Rights, such
 as reproduction, public display, public performance, distribution,
 dissemination, communication, or importation, and to make material
 available to the public including in ways that members of the
 public may access the material from a place and at a time
 individually chosen by them.
 .
 l. Sui Generis Database Rights means rights other than copyright
 resulting from Directive 96/9/EC of the European Parliament and of
 the Council of 11 March 1996 on the legal protection of databases,
 as amended and/or succeeded, as well as other essentially
 equivalent rights anywhere in the world.
 .
 m. You means the individual or entity exercising the Licensed Rights
 under this Public License. Your has a corresponding meaning.
 .
 Section 2 -- Scope.
 .
 a. License grant.
 .
 1. Subject to the terms and conditions of this Public License,
 the Licensor hereby grants You a worldwide, royalty-free,
 non-sublicensable, non-exclusive, irrevocable license to
 exercise the Licensed Rights in the Licensed Material to:
 .
 a. reproduce and Share the Licensed Material, in whole or
 in part; and
 .
 b. produce, reproduce, and Share Adapted Material.
 .
 2. Exceptions and Limitations. For the avoidance of doubt, where
 Exceptions and Limitations apply to Your use, this Public
 License does not apply, and You do not need to comply with
 its terms and conditions.
 .
 3. Term. The term of this Public License is specified in Section
 6(a).
 .
 4. Media and formats; technical modifications allowed. The
 Licensor authorizes You to exercise the Licensed Rights in
 all media and formats whether now known or hereafter created,
 and to make technical modifications necessary to do so. The
 Licensor waives and/or agrees not to assert any right or
 authority to forbid You from making technical modifications
 necessary to exercise the Licensed Rights, including
 technical modifications necessary to circumvent Effective
 Technological Measures. For purposes of this Public License,
 simply making modifications authorized by this Section 2(a)
 (4) never produces Adapted Material.
 .
 5. Downstream recipients.
 .
 a. Offer from the Licensor -- Licensed Material. Every
 recipient of the Licensed Material automatically
 receives an offer from the Licensor to exercise the
 Licensed Rights under the terms and conditions of this
 Public License.
 .
 b. Additional offer from the Licensor -- Adapted Material.
 Every recipient of Adapted Material from You
 automatically receives an offer from the Licensor to
 exercise the Licensed Rights in the Adapted Material
 under the conditions of the Adapter's License You apply.
 .
 c. No downstream restrictions. You may not offer or impose
 any additional or different terms or conditions on, or
 apply any Effective Technological Measures to, the
 Licensed Material if doing so restricts exercise of the
 Licensed Rights by any recipient of the Licensed
 Material.
 .
 6. No endorsement. Nothing in this Public License constitutes or
 may be construed as permission to assert or imply that You
 are, or that Your use of the Licensed Material is, connected
 with, or sponsored, endorsed, or granted official status by,
 the Licensor or others designated to receive attribution as
 provided in Section 3(a)(1)(A)(i).
 .
 b. Other rights.
 .
 1. Moral rights, such as the right of integrity, are not
 licensed under this Public License, nor are publicity,
 privacy, and/or other similar personality rights; however, to
 the extent possible, the Licensor waives and/or agrees not to
 assert any such rights held by the Licensor to the limited
 extent necessary to allow You to exercise the Licensed
 Rights, but not otherwise.
 .
 2. Patent and trademark rights are not licensed under this
 Public License.
 .
 3. To the extent possible, the Licensor waives any right to
 collect royalties from You for the exercise of the Licensed
 Rights, whether directly or through a collecting society
 under any voluntary or waivable statutory or compulsory
 licensing scheme. In all other cases the Licensor expressly
 reserves any right to collect such royalties.
 .
 Section 3 -- License Conditions.
 .
 Your exercise of the Licensed Rights is expressly made subject to the
 following conditions.
 .
 a. Attribution.
 .
 1. If You Share the Licensed Material (including in modified
 form), You must:
 .
 a. retain the following if it is supplied by the Licensor
 with the Licensed Material:
 .
 i. identification of the creator(s) of the Licensed
 Material and any others designated to receive
 attribution, in any reasonable manner requested by
 the Licensor (including by pseudonym if
 designated);
 .
 ii. a copyright notice;
 .
 iii. a notice that refers to this Public License;
 .
 iv. a notice that refers to the disclaimer of
 warranties;
 .
 v. a URI or hyperlink to the Licensed Material to the
 extent reasonably practicable;
 .
 b. indicate if You modified the Licensed Material and
 retain an indication of any previous modifications; and
 .
 c. indicate the Licensed Material is licensed under this
 Public License, and include the text of, or the URI or
 hyperlink to, this Public License.
 .
 2. You may satisfy the conditions in Section 3(a)(1) in any
 reasonable manner based on the medium, means, and context in
 which You Share the Licensed Material. For example, it may be
 reasonable to satisfy the conditions by providing a URI or
 hyperlink to a resource that includes the required
 information.
 .
 3. If requested by the Licensor, You must remove any of the
 information required by Section 3(a)(1)(A) to the extent
 reasonably practicable.
 .
 b. ShareAlike.
 .
 In addition to the conditions in Section 3(a), if You Share
 Adapted Material You produce, the following conditions also apply.
 .
 1. The Adapter's License You apply must be a Creative Commons
 license with the same License Elements, this version or
 later, or a BY-SA Compatible License.
 .
 2. You must include the text of, or the URI or hyperlink to, the
 Adapter's License You apply. You may satisfy this condition
 in any reasonable manner based on the medium, means, and
 context in which You Share Adapted Material.
 .
 3. You may not offer or impose any additional or different terms
 or conditions on, or apply any Effective Technological
 Measures to, Adapted Material that restrict exercise of the
 rights granted under the Adapter's License You apply.
 .
 Section 4 -- Sui Generis Database Rights.
 .
 Where the Licensed Rights include Sui Generis Database Rights that
 apply to Your use of the Licensed Material:
 .
 a. for the avoidance of doubt, Section 2(a)(1) grants You the right
 to extract, reuse, reproduce, and Share all or a substantial
 portion of the contents of the database;
 .
 b. if You include all or a substantial portion of the database
 contents in a database in which You have Sui Generis Database
 Rights, then the database in which You have Sui Generis Database
 Rights (but not its individual contents) is Adapted Material,
 .
 including for purposes of Section 3(b); and
 c. You must comply with the conditions in Section 3(a) if You Share
 all or a substantial portion of the contents of the database.
 .
 For the avoidance of doubt, this Section 4 supplements and does not
 replace Your obligations under this Public License where the Licensed
 Rights include other Copyright and Similar Rights.
 .
 Section 5 -- Disclaimer of Warranties and Limitation of Liability.
 .
 a. UNLESS OTHERWISE SEPARATELY UNDERTAKEN BY THE LICENSOR, TO THE
 EXTENT POSSIBLE, THE LICENSOR OFFERS THE LICENSED MATERIAL AS-IS
 AND AS-AVAILABLE, AND MAKES NO REPRESENTATIONS OR WARRANTIES OF
 ANY KIND CONCERNING THE LICENSED MATERIAL, WHETHER EXPRESS,
 IMPLIED, STATUTORY, OR OTHER. THIS INCLUDES, WITHOUT LIMITATION,
 WARRANTIES OF TITLE, MERCHANTABILITY, FITNESS FOR A PARTICULAR
 PURPOSE, NON-INFRINGEMENT, ABSENCE OF LATENT OR OTHER DEFECTS,
 ACCURACY, OR THE PRESENCE OR ABSENCE OF ERRORS, WHETHER OR NOT
 KNOWN OR DISCOVERABLE. WHERE DISCLAIMERS OF WARRANTIES ARE NOT
 ALLOWED IN FULL OR IN PART, THIS DISCLAIMER MAY NOT APPLY TO YOU.
 .
 b. TO THE EXTENT POSSIBLE, IN NO EVENT WILL THE LICENSOR BE LIABLE
 TO YOU ON ANY LEGAL THEORY (INCLUDING, WITHOUT LIMITATION,
 NEGLIGENCE) OR OTHERWISE FOR ANY DIRECT, SPECIAL, INDIRECT,
 INCIDENTAL, CONSEQUENTIAL, PUNITIVE, EXEMPLARY, OR OTHER LOSSES,
 COSTS, EXPENSES, OR DAMAGES ARISING OUT OF THIS PUBLIC LICENSE OR
 USE OF THE LICENSED MATERIAL, EVEN IF THE LICENSOR HAS BEEN
 ADVISED OF THE POSSIBILITY OF SUCH LOSSES, COSTS, EXPENSES, OR
 DAMAGES. WHERE A LIMITATION OF LIABILITY IS NOT ALLOWED IN FULL OR
 IN PART, THIS LIMITATION MAY NOT APPLY TO YOU.
 .
 c. The disclaimer of warranties and limitation of liability provided
 above shall be interpreted in a manner that, to the extent
 possible, most closely approximates an absolute disclaimer and
 waiver of all liability.
 .
 Section 6 -- Term and Termination.
 .
 a. This Public License applies for the term of the Copyright and
 Similar Rights licensed here. However, if You fail to comply with
 this Public License, then Your rights under this Public License
 terminate automatically.
 .
 b. Where Your right to use the Licensed Material has terminated under
 Section 6(a), it reinstates:
 .
 1. automatically as of the date the violation is cured, provided
 it is cured within 30 days of Your discovery of the
 violation; or
 .
 2. upon express reinstatement by the Licensor.
 .
 For the avoidance of doubt, this Section 6(b) does not affect any
 right the Licensor may have to seek remedies for Your violations
 of this Public License.
 .
 c. For the avoidance of doubt, the Licensor may also offer the
 Licensed Material under separate terms or conditions or stop
 distributing the Licensed Material at any time; however, doing so
 will not terminate this Public License.
 .
 d. Sections 1, 5, 6, 7, and 8 survive termination of this Public
 License.
 .
 Section 7 -- Other Terms and Conditions.
 .
 a. The Licensor shall not be bound by any additional or different
 terms or conditions communicated by You unless expressly agreed.
 .
 b. Any arrangements, understandings, or agreements regarding the
 Licensed Material not stated herein are separate from and
 independent of the terms and conditions of this Public License.
 .
 Section 8 -- Interpretation.
 .
 a. For the avoidance of doubt, this Public License does not, and
 shall not be interpreted to, reduce, limit, restrict, or impose
 conditions on any use of the Licensed Material that could lawfully
 be made without permission under this Public License.
 .
 b. To the extent possible, if any provision of this Public License is
 deemed unenforceable, it shall be automatically reformed to the
 minimum extent necessary to make it enforceable. If the provision
 cannot be reformed, it shall be severed from this Public License
 without affecting the enforceability of the remaining terms and
 conditions.
 .
 c. No term or condition of this Public License will be waived and no
 failure to comply consented to unless expressly agreed to by the
 Licensor.
 .
 d. Nothing in this Public License constitutes or may be interpreted
 as a limitation upon, or waiver of, any privileges and immunities
 that apply to the Licensor or You, including from the legal
 processes of any jurisdiction or authority.

License: CC-BY-4.0
 By exercising the Licensed Rights (defined below), You accept and agree
 to be bound by the terms and conditions of this Creative Commons
 Attribution 4.0 International Public License ("Public
 License"). To the extent this Public License may be interpreted as a
 contract, You are granted the Licensed Rights in consideration of Your
 acceptance of these terms and conditions, and the Licensor grants You
 such rights in consideration of benefits the Licensor receives from
 making the Licensed Material available under these terms and
 conditions.
 .
 Section 1 -- Definitions.
 .
 a. Adapted Material means material subject to Copyright and Similar
 Rights that is derived from or based upon the Licensed Material
 and in which the Licensed Material is translated, altered,
 arranged, transformed, or otherwise modified in a manner requiring
 permission under the Copyright and Similar Rights held by the
 Licensor. For purposes of this Public License, where the Licensed
 Material is a musical work, performance, or sound recording,
 Adapted Material is always produced where the Licensed Material is
 synched in timed relation with a moving image.
 .
 b. Adapter's License means the license You apply to Your Copyright
 and Similar Rights in Your contributions to Adapted Material in
 accordance with the terms and conditions of this Public License.
 .
 c. Copyright and Similar Rights means copyright and/or similar rights
 closely related to copyright including, without limitation,
 performance, broadcast, sound recording, and Sui Generis Database
 Rights, without regard to how the rights are labeled or
 categorized. For purposes of this Public License, the rights
 specified in Section 2(b)(1)-(2) are not Copyright and Similar
 Rights.
 .
 d. Effective Technological Measures means those measures that, in the
 absence of proper authority, may not be circumvented under laws
 fulfilling obligations under Article 11 of the WIPO Copyright
 Treaty adopted on December 20, 1996, and/or similar international
 agreements.
 .
 e. Exceptions and Limitations means fair use, fair dealing, and/or
 any other exception or limitation to Copyright and Similar Rights
 that applies to Your use of the Licensed Material.
 .
 f. Licensed Material means the artistic or literary work, database,
 or other material to which the Licensor applied this Public
 License.
 .
 g. Licensed Rights means the rights granted to You subject to the
 terms and conditions of this Public License, which are limited to
 all Copyright and Similar Rights that apply to Your use of the
 Licensed Material and that the Licensor has authority to license.
 .
 h. Licensor means the individual(s) or entity(ies) granting rights
 under this Public License.
 .
 i. Share means to provide material to the public by any means or
 process that requires permission under the Licensed Rights, such
 as reproduction, public display, public performance, distribution,
 dissemination, communication, or importation, and to make material
 available to the public including in ways that members of the
 public may access the material from a place and at a time
 individually chosen by them.
 .
 j. Sui Generis Database Rights means rights other than copyright
 resulting from Directive 96/9/EC of the European Parliament and of
 the Council of 11 March 1996 on the legal protection of databases,
 as amended and/or succeeded, as well as other essentially
 equivalent rights anywhere in the world.
 .
 k. You means the individual or entity exercising the Licensed Rights
 under this Public License. Your has a corresponding meaning.
 .
 Section 2 -- Scope.
 .
 a. License grant.
 .
 1. Subject to the terms and conditions of this Public License,
 the Licensor hereby grants You a worldwide, royalty-free,
 non-sublicensable, non-exclusive, irrevocable license to
 exercise the Licensed Rights in the Licensed Material to:
 .
 a. reproduce and Share the Licensed Material, in whole or
 in part; and
 .
 b. produce, reproduce, and Share Adapted Material.
 .
 2. Exceptions and Limitations. For the avoidance of doubt, where
 Exceptions and Limitations apply to Your use, this Public
 License does not apply, and You do not need to comply with
 its terms and conditions.
 .
 3. Term. The term of this Public License is specified in Section
 6(a).
 .
 4. Media and formats; technical modifications allowed. The
 Licensor authorizes You to exercise the Licensed Rights in
 all media and formats whether now known or hereafter created,
 and to make technical modifications necessary to do so. The
 Licensor waives and/or agrees not to assert any right or
 authority to forbid You from making technical modifications
 necessary to exercise the Licensed Rights, including
 technical modifications necessary to circumvent Effective
 Technological Measures. For purposes of this Public License,
 simply making modifications authorized by this Section 2(a)
 (4) never produces Adapted Material.
 .
 5. Downstream recipients.
 .
 a. Offer from the Licensor -- Licensed Material. Every
 recipient of the Licensed Material automatically
 receives an offer from the Licensor to exercise the
 Licensed Rights under the terms and conditions of this
 Public License.
 .
 b. No downstream restrictions. You may not offer or impose
 any additional or different terms or conditions on, or
 apply any Effective Technological Measures to, the
 Licensed Material if doing so restricts exercise of the
 Licensed Rights by any recipient of the Licensed
 Material.
 .
 6. No endorsement. Nothing in this Public License constitutes or
 may be construed as permission to assert or imply that You
 are, or that Your use of the Licensed Material is, connected
 with, or sponsored, endorsed, or granted official status by,
 the Licensor or others designated to receive attribution as
 provided in Section 3(a)(1)(A)(i).
 .
 b. Other rights.
 .
 1. Moral rights, such as the right of integrity, are not
 licensed under this Public License, nor are publicity,
 privacy, and/or other similar personality rights; however, to
 the extent possible, the Licensor waives and/or agrees not to
 assert any such rights held by the Licensor to the limited
 extent necessary to allow You to exercise the Licensed
 Rights, but not otherwise.
 .
 2. Patent and trademark rights are not licensed under this
 Public License.
 .
 3. To the extent possible, the Licensor waives any right to
 collect royalties from You for the exercise of the Licensed
 Rights, whether directly or through a collecting society
 under any voluntary or waivable statutory or compulsory
 licensing scheme. In all other cases the Licensor expressly
 reserves any right to collect such royalties.
 .
 Section 3 -- License Conditions.
 .
 Your exercise of the Licensed Rights is expressly made subject to the
 following conditions.
 .
 a. Attribution.
 .
 1. If You Share the Licensed Material (including in modified
 form), You must:
 .
 a. retain the following if it is supplied by the Licensor
 with the Licensed Material:
 .
 i. identification of the creator(s) of the Licensed
 Material and any others designated to receive
 attribution, in any reasonable manner requested by
 the Licensor (including by pseudonym if
 designated);
 .
 ii. a copyright notice;
 .
 iii. a notice that refers to this Public License;
 .
 iv. a notice that refers to the disclaimer of
 warranties;
 .
 v. a URI or hyperlink to the Licensed Material to the
 extent reasonably practicable;
 .
 b. indicate if You modified the Licensed Material and
 retain an indication of any previous modifications; and
 .
 c. indicate the Licensed Material is licensed under this
 Public License, and include the text of, or the URI or
 hyperlink to, this Public License.
 .
 2. You may satisfy the conditions in Section 3(a)(1) in any
 reasonable manner based on the medium, means, and context in
 which You Share the Licensed Material. For example, it may be
 reasonable to satisfy the conditions by providing a URI or
 hyperlink to a resource that includes the required
 information.
 .
 3. If requested by the Licensor, You must remove any of the
 information required by Section 3(a)(1)(A) to the extent
 reasonably practicable.
 .
 4. If You Share Adapted Material You produce, the Adapter's
 License You apply must not prevent recipients of the Adapted
 Material from complying with this Public License.
 .
 Section 4 -- Sui Generis Database Rights.
 .
 Where the Licensed Rights include Sui Generis Database Rights that
 apply to Your use of the Licensed Material:
 .
 a. for the avoidance of doubt, Section 2(a)(1) grants You the right
 to extract, reuse, reproduce, and Share all or a substantial
 portion of the contents of the database;
 .
 b. if You include all or a substantial portion of the database
 contents in a database in which You have Sui Generis Database
 Rights, then the database in which You have Sui Generis Database
 Rights (but not its individual contents) is Adapted Material; and
 .
 c. You must comply with the conditions in Section 3(a) if You Share
 all or a substantial portion of the contents of the database.
 .
 For the avoidance of doubt, this Section 4 supplements and does not
 replace Your obligations under this Public License where the Licensed
 Rights include other Copyright and Similar Rights.
 .
 Section 5 -- Disclaimer of Warranties and Limitation of Liability.
 .
 a. UNLESS OTHERWISE SEPARATELY UNDERTAKEN BY THE LICENSOR, TO THE
 EXTENT POSSIBLE, THE LICENSOR OFFERS THE LICENSED MATERIAL AS-IS
 AND AS-AVAILABLE, AND MAKES NO REPRESENTATIONS OR WARRANTIES OF
 ANY KIND CONCERNING THE LICENSED MATERIAL, WHETHER EXPRESS,
 IMPLIED, STATUTORY, OR OTHER. THIS INCLUDES, WITHOUT LIMITATION,
 WARRANTIES OF TITLE, MERCHANTABILITY, FITNESS FOR A PARTICULAR
 PURPOSE, NON-INFRINGEMENT, ABSENCE OF LATENT OR OTHER DEFECTS,
 ACCURACY, OR THE PRESENCE OR ABSENCE OF ERRORS, WHETHER OR NOT
 KNOWN OR DISCOVERABLE. WHERE DISCLAIMERS OF WARRANTIES ARE NOT
 ALLOWED IN FULL OR IN PART, THIS DISCLAIMER MAY NOT APPLY TO YOU.
 .
 b. TO THE EXTENT POSSIBLE, IN NO EVENT WILL THE LICENSOR BE LIABLE
 TO YOU ON ANY LEGAL THEORY (INCLUDING, WITHOUT LIMITATION,
 NEGLIGENCE) OR OTHERWISE FOR ANY DIRECT, SPECIAL, INDIRECT,
 INCIDENTAL, CONSEQUENTIAL, PUNITIVE, EXEMPLARY, OR OTHER LOSSES,
 COSTS, EXPENSES, OR DAMAGES ARISING OUT OF THIS PUBLIC LICENSE OR
 USE OF THE LICENSED MATERIAL, EVEN IF THE LICENSOR HAS BEEN
 ADVISED OF THE POSSIBILITY OF SUCH LOSSES, COSTS, EXPENSES, OR
 DAMAGES. WHERE A LIMITATION OF LIABILITY IS NOT ALLOWED IN FULL OR
 IN PART, THIS LIMITATION MAY NOT APPLY TO YOU.
 .
 c. The disclaimer of warranties and limitation of liability provided
 above shall be interpreted in a manner that, to the extent
 possible, most closely approximates an absolute disclaimer and
 waiver of all liability.
 .
 Section 6 -- Term and Termination.
 .
 a. This Public License applies for the term of the Copyright and
 Similar Rights licensed here. However, if You fail to comply with
 this Public License, then Your rights under this Public License
 terminate automatically.
 .
 b. Where Your right to use the Licensed Material has terminated under
 Section 6(a), it reinstates:
 .
 1. automatically as of the date the violation is cured, provided
 it is cured within 30 days of Your discovery of the
 violation; or
 .
 2. upon express reinstatement by the Licensor.
 .
 For the avoidance of doubt, this Section 6(b) does not affect any
 right the Licensor may have to seek remedies for Your violations
 of this Public License.
 .
 c. For the avoidance of doubt, the Licensor may also offer the
 Licensed Material under separate terms or conditions or stop
 distributing the Licensed Material at any time; however, doing so
 will not terminate this Public License.
 .
 d. Sections 1, 5, 6, 7, and 8 survive termination of this Public
 License.
 .
 Section 7 -- Other Terms and Conditions.
 .
 a. The Licensor shall not be bound by any additional or different
 terms or conditions communicated by You unless expressly agreed.
 .
 b. Any arrangements, understandings, or agreements regarding the
 Licensed Material not stated herein are separate from and
 independent of the terms and conditions of this Public License.
 .
 Section 8 -- Interpretation.
 .
 a. For the avoidance of doubt, this Public License does not, and
 shall not be interpreted to, reduce, limit, restrict, or impose
 conditions on any use of the Licensed Material that could lawfully
 be made without permission under this Public License.
 .
 b. To the extent possible, if any provision of this Public License is
 deemed unenforceable, it shall be automatically reformed to the
 minimum extent necessary to make it enforceable. If the provision
 cannot be reformed, it shall be severed from this Public License
 without affecting the enforceability of the remaining terms and
 conditions.
 .
 c. No term or condition of this Public License will be waived and no
 failure to comply consented to unless expressly agreed to by the
 Licensor.
 .
 d. Nothing in this Public License constitutes or may be interpreted
 as a limitation upon, or waiver of, any privileges and immunities
 that apply to the Licensor or You, including from the legal
 processes of any jurisdiction or authority.

License: CC-BY-SA-3.0
 CREATIVE COMMONS CORPORATION IS NOT A LAW FIRM AND DOES NOT PROVIDE
 LEGAL SERVICES. DISTRIBUTION OF THIS LICENSE DOES NOT CREATE AN
 ATTORNEY-CLIENT RELATIONSHIP. CREATIVE COMMONS PROVIDES THIS
 INFORMATION ON AN "AS-IS" BASIS. CREATIVE COMMONS MAKES NO WARRANTIES
 REGARDING THE INFORMATION PROVIDED, AND DISCLAIMS LIABILITY FOR
 DAMAGES RESULTING FROM ITS USE.
 .
 License
 .
 THE WORK (AS DEFINED BELOW) IS PROVIDED UNDER THE TERMS OF THIS CREATIVE
 COMMONS PUBLIC LICENSE ("CCPL" OR "LICENSE"). THE WORK IS PROTECTED BY
 COPYRIGHT AND/OR OTHER APPLICABLE LAW. ANY USE OF THE WORK OTHER THAN AS
 AUTHORIZED UNDER THIS LICENSE OR COPYRIGHT LAW IS PROHIBITED.
 .
 BY EXERCISING ANY RIGHTS TO THE WORK PROVIDED HERE, YOU ACCEPT AND AGREE
 TO BE BOUND BY THE TERMS OF THIS LICENSE. TO THE EXTENT THIS LICENSE MAY
 BE CONSIDERED TO BE A CONTRACT, THE LICENSOR GRANTS YOU THE RIGHTS
 CONTAINED HERE IN CONSIDERATION OF YOUR ACCEPTANCE OF SUCH TERMS AND
 CONDITIONS.
 .
 1. Definitions
 .
 a. "Adaptation" means a work based upon the Work, or upon the Work and
 other pre-existing works, such as a translation, adaptation,
 derivative work, arrangement of music or other alterations of a
 literary or artistic work, or phonogram or performance and includes
 cinematographic adaptations or any other form in which the Work may be
 recast, transformed, or adapted including in any form recognizably
 derived from the original, except that a work that constitutes a
 Collection will not be considered an Adaptation for the purpose of
 this License. For the avoidance of doubt, where the Work is a musical
 work, performance or phonogram, the synchronization of the Work in
 timed-relation with a moving image ("synching") will be considered an
 Adaptation for the purpose of this License.
 .
 b. "Collection" means a collection of literary or artistic works, such as
 encyclopedias and anthologies, or performances, phonograms or
 broadcasts, or other works or subject matter other than works listed
 in Section 1(f) below, which, by reason of the selection and
 arrangement of their contents, constitute intellectual creations, in
 which the Work is included in its entirety in unmodified form along
 with one or more other contributions, each constituting separate and
 independent works in themselves, which together are assembled into a
 collective whole. A work that constitutes a Collection will not be
 considered an Adaptation (as defined below) for the purposes of this
 License.
 .
 c. "Creative Commons Compatible License" means a license that is listed
 at https://creativecommons.org/compatiblelicenses that has been
 approved by Creative Commons as being essentially equivalent to this
 License, including, at a minimum, because that license: (i) contains
 terms that have the same purpose, meaning and effect as the License
 Elements of this License; and, (ii) explicitly permits the relicensing
 of adaptations of works made available under that license under this
 License or a Creative Commons jurisdiction license with the same
 License Elements as this License.
 .
 d. "Distribute" means to make available to the public the original and
 copies of the Work or Adaptation, as appropriate, through sale or
 other transfer of ownership.
 .
 e. "License Elements" means the following high-level license attributes
 as selected by Licensor and indicated in the title of this License:
 Attribution, ShareAlike.
 .
 f. "Licensor" means the individual, individuals, entity or entities that
 offer(s) the Work under the terms of this License.
 .
 g. "Original Author" means, in the case of a literary or artistic work,
 the individual, individuals, entity or entities who created the Work
 or if no individual or entity can be identified, the publisher; and in
 addition (i) in the case of a performance the actors, singers,
 musicians, dancers, and other persons who act, sing, deliver, declaim,
 play in, interpret or otherwise perform literary or artistic works or
 expressions of folklore; (ii) in the case of a phonogram the producer
 being the person or legal entity who first fixes the sounds of a
 performance or other sounds; and, (iii) in the case of broadcasts, the
 organization that transmits the broadcast.
 .
 h. "Work" means the literary and/or artistic work offered under the terms
 of this License including without limitation any production in the
 literary, scientific and artistic domain, whatever may be the mode or
 form of its expression including digital form, such as a book,
 pamphlet and other writing; a lecture, address, sermon or other work
 of the same nature; a dramatic or dramatico-musical work; a
 choreographic work or entertainment in dumb show; a musical
 composition with or without words; a cinematographic work to which are
 assimilated works expressed by a process analogous to cinematography;
 a work of drawing, painting, architecture, sculpture, engraving or
 lithography; a photographic work to which are assimilated works
 expressed by a process analogous to photography; a work of applied
 art; an illustration, map, plan, sketch or three-dimensional work
 relative to geography, topography, architecture or science; a
 performance; a broadcast; a phonogram; a compilation of data to the
 extent it is protected as a copyrightable work; or a work performed by
 a variety or circus performer to the extent it is not otherwise
 considered a literary or artistic work.
 .
 i. "You" means an individual or entity exercising rights under this
 License who has not previously violated the terms of this License with
 respect to the Work, or who has received express permission from the
 Licensor to exercise rights under this License despite a previous
 violation.
 .
 j. "Publicly Perform" means to perform public recitations of the Work and
 to communicate to the public those public recitations, by any means or
 process, including by wire or wireless means or public digital
 performances; to make available to the public Works in such a way that
 members of the public may access these Works from a place and at a
 place individually chosen by them; to perform the Work to the public
 by any means or process and the communication to the public of the
 performances of the Work, including by public digital performance; to
 broadcast and rebroadcast the Work by any means including signs,
 sounds or images.
 .
 k. "Reproduce" means to make copies of the Work by any means including
 without limitation by sound or visual recordings and the right of
 fixation and reproducing fixations of the Work, including storage of a
 protected performance or phonogram in digital form or other electronic
 medium.
 .
 2. Fair Dealing Rights. Nothing in this License is intended to reduce,
 limit, or restrict any uses free from copyright or rights arising from
 limitations or exceptions that are provided for in connection with the
 copyright protection under copyright law or other applicable laws.
 .
 3. License Grant. Subject to the terms and conditions of this License,
 Licensor hereby grants You a worldwide, royalty-free, non-exclusive,
 perpetual (for the duration of the applicable copyright) license to
 exercise the rights in the Work as stated below:
 .
 a. to Reproduce the Work, to incorporate the Work into one or more
 Collections, and to Reproduce the Work as incorporated in the
 Collections;
 .
 b. to create and Reproduce Adaptations provided that any such Adaptation,
 including any translation in any medium, takes reasonable steps to
 clearly label, demarcate or otherwise identify that changes were made
 to the original Work. For example, a translation could be marked "The
 original work was translated from English to Spanish," or a
 modification could indicate "The original work has been modified.";
 .
 c. to Distribute and Publicly Perform the Work including as incorporated
 in Collections; and,
 .
 d. to Distribute and Publicly Perform Adaptations.
 .
 e. For the avoidance of doubt:
 .
 i. Non-waivable Compulsory License Schemes. In those jurisdictions in
 which the right to collect royalties through any statutory or
 compulsory licensing scheme cannot be waived, the Licensor
 reserves the exclusive right to collect such royalties for any
 exercise by You of the rights granted under this License;
 .
 ii. Waivable Compulsory License Schemes. In those jurisdictions in
 which the right to collect royalties through any statutory or
 compulsory licensing scheme can be waived, the Licensor waives the
 exclusive right to collect such royalties for any exercise by You
 of the rights granted under this License; and,
 .
 iii. Voluntary License Schemes. The Licensor waives the right to
 collect royalties, whether individually or, in the event that the
 Licensor is a member of a collecting society that administers
 voluntary licensing schemes, via that society, from any exercise
 by You of the rights granted under this License.
 .
 The above rights may be exercised in all media and formats whether now
 known or hereafter devised. The above rights include the right to make
 such modifications as are technically necessary to exercise the rights in
 other media and formats. Subject to Section 8(f), all rights not expressly
 granted by Licensor are hereby reserved.
 .
 4. Restrictions. The license granted in Section 3 above is expressly made
 subject to and limited by the following restrictions:
 .
 a. You may Distribute or Publicly Perform the Work only under the terms
 of this License. You must include a copy of, or the Uniform Resource
 Identifier (URI) for, this License with every copy of the Work You
 Distribute or Publicly Perform. You may not offer or impose any terms
 on the Work that restrict the terms of this License or the ability of
 the recipient of the Work to exercise the rights granted to that
 recipient under the terms of the License. You may not sublicense the
 Work. You must keep intact all notices that refer to this License and
 to the disclaimer of warranties with every copy of the Work You
 Distribute or Publicly Perform. When You Distribute or Publicly
 Perform the Work, You may not impose any effective technological
 measures on the Work that restrict the ability of a recipient of the
 Work from You to exercise the rights granted to that recipient under
 the terms of the License. This Section 4(a) applies to the Work as
 incorporated in a Collection, but this does not require the Collection
 apart from the Work itself to be made subject to the terms of this
 License. If You create a Collection, upon notice from any Licensor You
 must, to the extent practicable, remove from the Collection any credit
 as required by Section 4(c), as requested. If You create an
 Adaptation, upon notice from any Licensor You must, to the extent
 practicable, remove from the Adaptation any credit as required by
 Section 4(c), as requested.
 .
 b. You may Distribute or Publicly Perform an Adaptation only under the
 terms of: (i) this License; (ii) a later version of this License with
 the same License Elements as this License; (iii) a Creative Commons
 jurisdiction license (either this or a later license version) that
 contains the same License Elements as this License (e.g.,
 Attribution-ShareAlike 3.0 US)); (iv) a Creative Commons Compatible
 License. If you license the Adaptation under one of the licenses
 mentioned in (iv), you must comply with the terms of that license. If
 you license the Adaptation under the terms of any of the licenses
 mentioned in (i), (ii) or (iii) (the "Applicable License"), you must
 comply with the terms of the Applicable License generally and the
 following provisions: (I) You must include a copy of, or the URI for,
 the Applicable License with every copy of each Adaptation You
 Distribute or Publicly Perform; (II) You may not offer or impose any
 terms on the Adaptation that restrict the terms of the Applicable
 License or the ability of the recipient of the Adaptation to exercise
 the rights granted to that recipient under the terms of the Applicable
 License; (III) You must keep intact all notices that refer to the
 Applicable License and to the disclaimer of warranties with every copy
 of the Work as included in the Adaptation You Distribute or Publicly
 Perform; (IV) when You Distribute or Publicly Perform the Adaptation,
 You may not impose any effective technological measures on the
 Adaptation that restrict the ability of a recipient of the Adaptation
 from You to exercise the rights granted to that recipient under the
 terms of the Applicable License. This Section 4(b) applies to the
 Adaptation as incorporated in a Collection, but this does not require
 the Collection apart from the Adaptation itself to be made subject to
 the terms of the Applicable License.
 .
 c. If You Distribute, or Publicly Perform the Work or any Adaptations or
 Collections, You must, unless a request has been made pursuant to
 Section 4(a), keep intact all copyright notices for the Work and
 provide, reasonable to the medium or means You are utilizing: (i) the
 name of the Original Author (or pseudonym, if applicable) if supplied,
 and/or if the Original Author and/or Licensor designate another party
 or parties (e.g., a sponsor institute, publishing entity, journal) for
 attribution ("Attribution Parties") in Licensor's copyright notice,
 terms of service or by other reasonable means, the name of such party
 or parties; (ii) the title of the Work if supplied; (iii) to the
 extent reasonably practicable, the URI, if any, that Licensor
 specifies to be associated with the Work, unless such URI does not
 refer to the copyright notice or licensing information for the Work;
 and (iv) , consistent with Ssection 3(b), in the case of an
 Adaptation, a credit identifying the use of the Work in the Adaptation
 (e.g., "French translation of the Work by Original Author," or
 "Screenplay based on original Work by Original Author"). The credit
 required by this Section 4(c) may be implemented in any reasonable
 manner; provided, however, that in the case of a Adaptation or
 Collection, at a minimum such credit will appear, if a credit for all
 contributing authors of the Adaptation or Collection appears, then as
 part of these credits and in a manner at least as prominent as the
 credits for the other contributing authors. For the avoidance of
 doubt, You may only use the credit required by this Section for the
 purpose of attribution in the manner set out above and, by exercising
 Your rights under this License, You may not implicitly or explicitly
 assert or imply any connection with, sponsorship or endorsement by the
 Original Author, Licensor and/or Attribution Parties, as appropriate,
 of You or Your use of the Work, without the separate, express prior
 written permission of the Original Author, Licensor and/or Attribution
 Parties.
 .
 d. Except as otherwise agreed in writing by the Licensor or as may be
 otherwise permitted by applicable law, if You Reproduce, Distribute or
 Publicly Perform the Work either by itself or as part of any
 Adaptations or Collections, You must not distort, mutilate, modify or
 take other derogatory action in relation to the Work which would be
 prejudicial to the Original Author's honor or reputation. Licensor
 agrees that in those jurisdictions (e.g. Japan), in which any exercise
 of the right granted in Section 3(b) of this License (the right to
 make Adaptations) would be deemed to be a distortion, mutilation,
 modification or other derogatory action prejudicial to the Original
 Author's honor and reputation, the Licensor will waive or not assert,
 as appropriate, this Section, to the fullest extent permitted by the
 applicable national law, to enable You to reasonably exercise Your
 right under Section 3(b) of this License (right to make Adaptations)
 but not otherwise.
 .
 5. Representations, Warranties and Disclaimer
 .
 UNLESS OTHERWISE MUTUALLY AGREED TO BY THE PARTIES IN WRITING, LICENSOR
 OFFERS THE WORK AS-IS AND MAKES NO REPRESENTATIONS OR WARRANTIES OF ANY
 KIND CONCERNING THE WORK, EXPRESS, IMPLIED, STATUTORY OR OTHERWISE,
 INCLUDING, WITHOUT LIMITATION, WARRANTIES OF TITLE, MERCHANTIBILITY,
 FITNESS FOR A PARTICULAR PURPOSE, NONINFRINGEMENT, OR THE ABSENCE OF
 LATENT OR OTHER DEFECTS, ACCURACY, OR THE PRESENCE OF ABSENCE OF ERRORS,
 WHETHER OR NOT DISCOVERABLE. SOME JURISDICTIONS DO NOT ALLOW THE EXCLUSION
 OF IMPLIED WARRANTIES, SO SUCH EXCLUSION MAY NOT APPLY TO YOU.
 .
 6. Limitation on Liability. EXCEPT TO THE EXTENT REQUIRED BY APPLICABLE
 LAW, IN NO EVENT WILL LICENSOR BE LIABLE TO YOU ON ANY LEGAL THEORY FOR
 ANY SPECIAL, INCIDENTAL, CONSEQUENTIAL, PUNITIVE OR EXEMPLARY DAMAGES
 ARISING OUT OF THIS LICENSE OR THE USE OF THE WORK, EVEN IF LICENSOR HAS
 BEEN ADVISED OF THE POSSIBILITY OF SUCH DAMAGES.
 .
 7. Termination
 .
 a. This License and the rights granted hereunder will terminate
 automatically upon any breach by You of the terms of this License.
 Individuals or entities who have received Adaptations or Collections
 from You under this License, however, will not have their licenses
 terminated provided such individuals or entities remain in full
 compliance with those licenses. Sections 1, 2, 5, 6, 7, and 8 will
 survive any termination of this License.
 .
 b. Subject to the above terms and conditions, the license granted here is
 perpetual (for the duration of the applicable copyright in the Work).
 Notwithstanding the above, Licensor reserves the right to release the
 Work under different license terms or to stop distributing the Work at
 any time; provided, however that any such election will not serve to
 withdraw this License (or any other license that has been, or is
 required to be, granted under the terms of this License), and this
 License will continue in full force and effect unless terminated as
 stated above.
 .
 8. Miscellaneous
 .
 a. Each time You Distribute or Publicly Perform the Work or a Collection,
 the Licensor offers to the recipient a license to the Work on the same
 terms and conditions as the license granted to You under this License.
 .
 b. Each time You Distribute or Publicly Perform an Adaptation, Licensor
 offers to the recipient a license to the original Work on the same
 terms and conditions as the license granted to You under this License.
 .
 c. If any provision of this License is invalid or unenforceable under
 applicable law, it shall not affect the validity or enforceability of
 the remainder of the terms of this License, and without further action
 by the parties to this agreement, such provision shall be reformed to
 the minimum extent necessary to make such provision valid and
 enforceable.
 .
 d. No term or provision of this License shall be deemed waived and no
 breach consented to unless such waiver or consent shall be in writing
 and signed by the party to be charged with such waiver or consent.
 .
 e. This License constitutes the entire agreement between the parties with
 respect to the Work licensed here. There are no understandings,
 agreements or representations with respect to the Work not specified
 here. Licensor shall not be bound by any additional provisions that
 may appear in any communication from You. This License may not be
 modified without the mutual written agreement of the Licensor and You.
 .
 f. The rights granted under, and the subject matter referenced, in this
 License were drafted utilizing the terminology of the Berne Convention
 for the Protection of Literary and Artistic Works (as amended on
 September 28, 1979), the Rome Convention of 1961, the WIPO Copyright
 Treaty of 1996, the WIPO Performances and Phonograms Treaty of 1996
 and the Universal Copyright Convention (as revised on July 24, 1971).
 These rights and subject matter take effect in the relevant
 jurisdiction in which the License terms are sought to be enforced
 according to the corresponding provisions of the implementation of
 those treaty provisions in the applicable national law. If the
 standard suite of rights granted under applicable copyright law
 includes additional rights not granted under this License, such
 additional rights are deemed to be included in the License; this
 License is not intended to restrict the license of any rights under
 applicable law.<|MERGE_RESOLUTION|>--- conflicted
+++ resolved
@@ -1375,6 +1375,8 @@
  images/ship/mule*
  images/thumbnail/bactrian*
  images/thumbnail/mule*
+ images/ship/aerie*
+ images/thumbnail/aerie*
 Copyright: Saugia <https://github.com/Saugia>
 License: CC-BY-SA-4.0
 Comment: Derived from works by Michael Zahniser (under the same license).
@@ -1393,16 +1395,6 @@
 License: CC-BY-SA-3.0
 Comment: Derived from works by Michael Zahniser (under the same license).
 
-<<<<<<< HEAD
-Files:
- images/ship/aerie*
- images/thumbnail/aerie*
-Copyright: Saugia <https://github.com/Saugia>
-License: CC-BY-SA-3.0
-Comment: Derived from works by Michael Zahniser (under the same license).
-
-=======
->>>>>>> 617ea497
 License: GPL-3+
  This program is free software: you can redistribute it and/or modify
  it under the terms of the GNU General Public License as published by
