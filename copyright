Format: https://www.debian.org/doc/packaging-manuals/copyright-format/1.0/
Upstream-Name: endless-sky
Upstream-Contact: Michael Zahniser <mzahniser@gmail.com>
Source: https://github.com/endless-sky/endless-sky

Files: *
Copyright: Michael Zahniser <mzahniser@gmail.com>
           endless-sky contributors (see credits.txt and changelog)
License: GPL-3+

Files: images/*
Copyright: Michael Zahniser <mzahniser@gmail.com>
License: CC-BY-SA-4.0

Files:
 images/outfit/*battery?hai*
 images/outfit/anti-missile?hai*
 images/outfit/cooling ducts?hai*
 images/outfit/dwarf?core?hai*
 images/outfit/fission?hai*
 images/outfit/fusion?hai*
 images/outfit/heavy?anti-missile?hai*
 images/ship/marrow*
 images/ship/mbounder*
 images/ship/mfury*
 images/ship/mmanta*
 images/ship/mquicksilver*
 images/ship/mraven*
 images/ship/msplinter*
Copyright: Maximilian Korber
License: CC-BY-SA-4.0
Comment: Derived from works by Michael Zahniser (under the same license).

Files:
 images/outfit/gat*
 images/outfit/bullet*
 images/scene/sagittarius?a*
 images/ship/hai?solifuge*
Copyright: Maximilian Korber (github.com/wrzlprnft)
License: CC-BY-SA-4.0

Files:
 images/ship/hai?violin?spider*
Copyright: Maximilian Korber
License: CC-BY-SA-4.0
Comment: Derived from works by Christian Rhodes (under the same license).

Files:
 images/ship/pointedstick_vanguard*
Copyright: Maximilian Korber
License: CC-BY-SA-4.0
Comment: Derived from works by Nate Graham (under the same license).

Files:
 images/effect/railspark*
 images/projectile/tinyflare*
 images/outfit/*engines?hai*
 images/outfit/*steering?hai*
 images/outfit/*thruster?hai*
 images/outfit/tiny?ion?engines*
Copyright: Iaz Poolar
License: CC-BY-SA-4.0
Comment: Derived from works by Michael Zahniser (under the same license).

Files:
 images/projectile/bullet*
 images/outfit/bullet?impact*
Copyright: Iaz Poolar
License: CC-BY-SA-4.0
Comment: Derived from works by Jonathan Steck derived from works by Michael Zahniser (under the same license).

Files:
 images/ship/hai?pond?strider*
 images/ship/barb*
Copyright: Iaz Poolar
License: CC-BY-SA-4.0

Files:
 images/outfit/railgun*
 images/outfit/railslug*
 images/projectile/rail?slug*
 images/ship/hai?flea*
Copyright: Matthew Smestad
License: CC-BY-SA-4.0

Files:
 images/ship/vanguard*
 images/outfit/luxury accommodations*
 images/outfit/proton turret*
 images/hardpoint/proton turret*
 images/outfit/brig*
Copyright: Nate Graham <pointedstick@zoho.com>
License: CC-BY-SA-4.0

Files:
 images/land/sky2*
 images/land/sea3*
 images/land/beach4*
 images/land/canyon9*
Copyright: Emily Mell <hasmidas@gmail.com>
License: public domain
Based on public domain images taken from unsplash.com

Files:
 images/icon/gat*
Copyright: Jonathan Steck
License: CC-BY-SA-4.0
Comment: Derived from works by Maximilian Korber (under the same license).

Files:
 images/icon/rail?gun*
Copyright: Jonathan Steck
License: CC-BY-SA-4.0
Comment: Derived from works by Matthew Smestad (under the same license).

Files: images/outfit/*photovoltaic*
Copyright: Nick Barry (github.com/itsnickbarry)
License: CC-BY-SA-3.0
Comment: Derived from works by Michael Zahniser <mzahniser@gmail.com> and
 David Monniaux (commons.wikimedia.org/wiki/User:David.Monniaux)

Files:
 images/outfit/pug*
 images/planet/*-b*
Copyright: Frederick Goy IV (https://github.com/comnom)
License: CC-BY-SA-4.0

Files: images/outfit/*storage*
Copyright: Jonathan Steck
License: CC-BY-SA-4.0
Comment: Derived from works by Michael Zahniser and Maximilian Korber (under the same license).

Files: images/ship/peregrine/peregrine*
Copyright: Becca Tommaso (tommasobecca03@gmail.com)
License: CC-BY-SA-4.0
Comment: Derived from works by Michael Zahniser and Evan Fluharty (under the same license).

Files: images/outfit/city-ship?license*
Copyright: Jonathan Steck
License: CC-BY-SA-4.0
Comment: Derived from works by Michael Zahniser and Evan Fluharty (under the same license).

Files:
 images/outfit/harvested*
Copyright: Michael Zahniser (mzahniser@gmail.com)
License: CC-BY-SA-4.0
Comment: Unless otherwise noted below, mineral photos are by Rob Lavinsky, under
 the CC-BY-SA-3.0 license.

Files:
 images/outfit/harvested?copper*
 images/outfit/harvested?iron*
 images/outfit/harvested?platinum*
 images/outfit/harvested?silver*
Copyright: Michael Zahniser (mzahniser@gmail.com)
License: CC-BY-SA-4.0
Comment: Incorporating photos by James St. John, under the CC-BY-2.0 license.

Files:
 images/outfit/harvested?gold*
Copyright: Michael Zahniser (mzahniser@gmail.com)
License: CC-BY-SA-4.0
Comment: Incorporating a photo by Aram Dulyan, under the CC-BY-2.0 license.

Files:
 images/outfit/jump?drive?(broken)*
 images/outfit/plasma?repeater*
 images/scene/plasma?scene*
Copyright: Darcy Manoel <Darcman00@gmail.com>
License: CC-BY-SA-4.0
Comment: Derived from works by Michael Zahniser (under the same license).

Files:
 images/land/enceladus_1*
 images/land/enceladus_2*
 images/land/enceladus_3*
 images/land/enceladus_4*
 images/ui/galaxy*
 images/ui/pleiades*
 images/planet/callisto*
 images/planet/earth*
 images/planet/europa*
 images/planet/ganymede*
 images/planet/io*
 images/planet/jupiter*
 images/planet/luna*
 images/planet/mars*
 images/planet/mercury*
 images/planet/miranda*
 images/planet/neptune*
 images/planet/oberon*
 images/planet/rhea*
 images/planet/tethys*
 images/planet/titan*
 images/planet/uranus*
 images/planet/venus*
Copyright: NASA
License: public-domain
 From NASA, and therefore in the public domain because they were created by
 government employees while doing work for the government.

Files: images/scene/*
Copyright: Various
License: public-domain
 Taken from morguefile.com, a collection of photographs that have been donated
 and placed in the public domain. (Exceptions noted below.)

Files: images/scene/geoscan*
Copyright: Michael Zahniser <mzahniser@gmail.com>
License: CC-BY-SA-4.0

Files: images/scene/loc*
Copyright: Library of Congress
License: public-domain
 From the Library of Congress. Public domain because they are photographs taken
 by a government employee as part of their job.

Files: images/scene/army*
Copyright: US Army
License: public-domain
 From the US Army. Public domain because they are photographs taken by a
 government employee as part of their job.

Files: images/scene/eso*
Copyright: ESO/L. Calçada (European Southern Observatory)
License: CC-BY-4.0

Files:
 images/scene/engine*
 images/scene/engine2*
Copyright: NASA
License: public-domain
 From NASA, and therefore in the public domain because they were created by
 government employees while doing work for the government.

Files: images/land/*
Copyright: Various
License: public-domain
 Taken from morgue-file.com, a collection of photographs that have been donated
 and placed in the public domain. (Exceptions noted below.)

Files: images/land/bwerner*
Copyright: Berthold Werner (commons.wikimedia.org/wiki/User:Berthold_Werner)
License: CC-BY-SA-3.0
Comment: Taken from Wikimedia commons. Cropped and edited.

Files: images/land/myrabella*
Copyright: Myrabella (commons.wikimedia.org/wiki/User:Myrabella)
License: CC-BY-SA-3.0
Comment: Taken from Wikimedia commons. Cropped and edited.

Files: images/land/dmottl*
Copyright: Dmitry A. Mottl (commons.wikimedia.org/wiki/User:Dmottl)
License: CC-BY-SA-3.0
Comment: Taken from Wikimedia commons. Cropped and edited.

Files: images/land/mfield*
Copyright: Matthew Field (commons.wikimedia.org/wiki/User:Mfield)
License: CC-BY-SA-3.0
Comment: Taken from Wikimedia commons. Cropped and edited.

Files: images/land/*-sfiera*
Copyright: Chris Pickel (sfiera.net)
License: CC-BY-SA-4.0

Files: images/land/*-striker*
Copyright: Michael Wilso (sixfootplus@gmail.com)
License: CC-BY-SA-4.0

Files: images/land/*-harro*
Copyright: @harro.eu (copyright@harro.eu)
License: CC-BY-SA-4.0

Files: images/land/*-iridium*
Copyright: @Iridium Ore (blueajp@gmail.com)
License: CC-BY-SA-4.0

Files: images/land/*-spfld*
Copyright: Eric Denni (spfldsatellite@gmail.com)
License: CC-BY-SA-4.0

Files: images/land/sivael*
Copyright: Tymoteusz Kapuściński (Sivael)
License: CC-BY-SA-4.0
Comment: Screenshots of environments created with assets purchased by Tymoteusz
 Kapuściński from the Unity Asset Store. Post-processing applied by Michael
 Zahniser to make the images look less artificial.
 
Files: images/outfit/scan?module*
Copyright: Zachary Siple
License: CC-BY-SA-4.0
Comment: Derived from works by Michael Zahniser (from under the same license).
 
Files:
 images/outfit/tactical?scanner*
 images/effect/jump?drive?red*
Copyright: Zachary Siple
License: CC-BY-SA-4.0

Files:
 images/outfit/korath?rifle*
 images/outfit/hai?rifle*
 images/outfit/scram?drive*
 images/outfit/korath?fuel?processor*
 images/outfit/remnant?rifle*
 images/ship/hai?centipede*
 images/ship/hai?geocoris*
 images/ship/hai?grasshopper*
 images/ship/gull*
 images/ship/pelican*
 images/ship/peregrine/peregrine*
 images/ship/riptide*
 images/ship/auxiliary*
 images/ship/dropship*
 images/ship/heron*
 images/thumbnail/hai?centipede*
 images/thumbnail/hai?geocoris*
 images/thumbnail/hai?grasshopper*
 images/thumbnail/gull*
 images/thumbnail/pelican*
 images/thumbnail/peregrine*
 images/thumbnail/riptide*
 images/thumbnail/auxiliary*
 images/thumbnail/dropship*
 images/outfit/auxiliary?license*
Copyright: Evan Fluharty (Evanfluharty@gmail.com)
License: CC-BY-SA-4.0
Comment: Derived from works by Michael Zahniser (under the same license).

Files: images/portrait/*
Copyright: Various
License: public-domain
 Taken from unsplash.com, a collection of photographs that have been donated and
 placed in the public domain.
 
Files:
 images/outfit/quarg?skylance*
 images/hardpoint/quarg?skylance*
Copyright: Evan Fluharty (Evanfluharty@gmail.com)
License: CC-BY-SA-4.0
Comment: Derived and completed from works by Maximilian Korber (Wrzlprnft), @Karirawri, and originally drawn up by Tommy Thach (Bladewood) (all under the same license)

Files:
 images/outfit/quarg*
 images/hardpoint/quarg*
 images/outfit/small?quarg*
 images/outfit/medium?quarg*
 images/outfit/large?quarg*
 images/outfit/enforcer?riot?staff*
 images/outfit/laser?rifle*
 images/outfit/hai?pebble?core*
 images/outfit/hai?boulder*
 images/outfit/hai?geode*
Copyright: Evan Fluharty (Evanfluharty@gmail.com)
License: CC-BY-SA-4.0

Files:
 images/effect/remnant?afterburner/remnant?afterburner*
 images/hardpoint/annihilator?turret*
 images/hardpoint/inhibitor?turret*
 images/hardpoint/ion?hail?turret*
 images/hardpoint/ravager?turret*
 images/outfit/inhibitor?turret*
 images/outfit/ion?hail?turret*
 images/hardpoint/shooting?star?flare/ss-rays*
 images/outfit/overcharged?shield?module*
 images/outfit/overclocked?repair?module*
 images/outfit/ramscoop*
 images/outfit/remnant?afterburner*
 images/outfit/remnant?capital?license*
 images/outfit/research?laboratory*
 images/outfit/salvage?scanner*
 images/outfit/tiny?remnant?engine*
 images/outfit/void?rifle*
 images/outfit/fragmentation?grenades*
 images/outfit/nerve?gas*
 images/outfit/catalytic?ramscoop*
 images/outfit/plasma?repeater*
 images/outfit/afterburner*
 images/outfit/anti-missile*
 images/outfit/blaster?turret*
 images/outfit/blaster*
 images/outfit/breeder*
 images/outfit/bunk?room*
 images/outfit/dwarf?core*
 images/outfit/electron?beam*
 images/outfit/electron?turret*
 images/outfit/fission*
 images/outfit/flamethrower*
 images/outfit/fuel?pod*
 images/outfit/gat*
 images/outfit/grab-strike*
 images/outfit/heavy?anti-missile*
 images/outfit/heavy?laser?turret*
 images/outfit/heavy?laser*
 images/outfit/huge?fuel?cell*
 images/outfit/large?fuel?cell*
 images/outfit/medium?fuel?cell*
 images/outfit/small?fuel?cell*
 images/outfit/tiny?fuel?cell*
 images/outfit/huge?shield*
 images/outfit/large?shield*
 images/outfit/medium?shield*
 images/outfit/small?shield*
 images/outfit/tiny?shield*
 images/outfit/hyperdrive*
 images/outfit/scram?drive*
 images/outfit/large?radar?jammer*
 images/outfit/small?radar?jammer*
 images/outfit/meteor?launcher*
 images/outfit/meteor*
 images/outfit/meteor?storage*
 images/outfit/mod?blaster?turret*
 images/outfit/mod?blaster*
 images/outfit/particle?cannon*
 images/outfit/plasma?cannon*
 images/outfit/plasma?turret*
 images/outfit/proton?gun*
 images/outfit/quad?blaster?turret*
 images/outfit/rocket*
 images/outfit/rocket?launcher*
 images/outfit/rocket?storage*
 images/outfit/sidewinder*
 images/outfit/sidewinder?launcher*
 images/outfit/sidewinder?storage*
 images/outfit/small?bunk?room*
 images/outfit/small?nucleovoltaic*
 images/outfit/small?radiothermal*
 images/outfit/small?thermionic*
 images/outfit/stack?core*
 images/outfit/surveillance?pod*
 images/outfit/banisher*
 images/outfit/command?center*
 images/outfit/fire-lance*
 images/outfit/piercer*
 images/outfit/piercer?launcher*
 images/outfit/korath?piercer?storage*
 images/outfit/rock?0*
 images/outfit/rock?1*
 images/outfit/rock?2*
 images/outfit/rock?3*
 images/outfit/rock?4*
 images/scene/penguinscene*
 images/ship/ibis*
 images/ship/mbactriane*
 images/ship/penguin/penguin*
 images/ship/petrel*
 images/ship/tern*
 images/ship/shooting?star/shooting?star*
 images/thumbnail/ibis*
 images/thumbnail/penguin*
 images/thumbnail/petrel*
 images/thumbnail/tern*
 images/planet/station1c*
 images/planet/station2c*
 images/planet/station3c*
 images/ship/archon?b*
 images/ship/archon?c*
 images/asteroid/yottrite*
Copyright: Becca Tommaso (tommasobecca03@gmail.com)
License: CC-BY-SA-4.0
Comment: Derived from works by Michael Zahniser (under the same license).

<<<<<<< HEAD
Files
 sounds/pincer*
Copyright: Nomadic Volcano (nomadicvolcano@gmail.com)
License: GPL 2.0
Comment: Nomadic Volcano modified these from Battle for Wesnoth (https://www.wesnoth.org) sounds, which are copyright David White <dave@whitevine.net> under GPL 2.0

Files:
 images/*/pincer*
Copyright: None; CC0 (Public Domain)
License: None; CC0 (Public Domain)
Comment: Textures by https://texture.ninja, other art by NomadicVolcano (nomadicvolcano@gmail.com).

Files:
 images/planet/rogue-radiating.png
Copyright: None; CC0 (Public Domain)
License: None; CC0 (Public Domain)
Comment: Created by NomadicVolcano (nomadicvolcano@gmail.com)
=======
Files: images/outfit/railslug?rack*
Copyright: Becca Tommaso (tommasobecca03@gmail.com)
License: CC-BY-SA-4.0
Comment: Derived from works by Matthew Smestad (under the same license).
>>>>>>> 045897af

Files:
 images/outfit/harvested?yottrite*
Copyright: Becca Tommaso (tommasobecca03@gmail.com)
License: CC-BY-SA-3.0
Comment: Derived from works by Michael Zahniser and Rob Lavinsky (under the same license).

Files:
 images/effect/flotsam?yottrite*
Copyright: Becca Tommaso (tommasobecca03@gmail.com)
License: CC-BY-SA-3.0
Comment: Derived from works by Rob Lavinsky (under the same license).

Files:
 images/star/m-brown-dwarf*
Copyright: NASA
License: public-domain
 From NASA, and therefore in the public domain because they were created by
 government employees while doing work for the government.

Files:
 images/star/neutron-star-purple*
Copyright: None; CC0 (Public Domain)
License: None; CC0 (Public Domain)
Comment: Gimping by NomadicVolcano based on Photoshopping by Daniel Molybdenum (https://www.flickr.com/photos/165445115@N07/48756086492) based on NASA simulations.


Files:
 images/land/badlands0*
 images/land/badlands1*
 images/land/badlands2*
 images/land/badlands5*
 images/land/badlands6*
 images/land/badlands7*
 images/land/badlands8*
 images/land/beach0*
 images/land/beach2*
 images/land/beach3*
 images/land/beach5*
 images/land/beach6*
 images/land/canyon0*
 images/land/canyon1*
 images/land/canyon7*
 images/land/canyon8*
 images/land/city2*
 images/land/city4*
 images/land/city6*
 images/land/city7*
 images/land/city8*
 images/land/city9*
 images/land/city10*
 images/land/city11*
 images/land/city12*
 images/land/desert1*
 images/land/desert2*
 images/land/dune1*
 images/land/fields1*
 images/land/fields2*
 images/land/fields3*
 images/land/fields5*
 images/land/fields6*
 images/land/fields7*
 images/land/fields9*
 images/land/fog0*
 images/land/fog1*
 images/land/fog2*
 images/land/fog4*
 images/land/fog6*
 images/land/forest1*
 images/land/forest2*
 images/land/forest3*
 images/land/forest4*
 images/land/forest5*
 images/land/hills0*
 images/land/hills2*
 images/land/lava1*
 images/land/lava2*
 images/land/lava6*
 images/land/loc3*
 images/land/mountain0*
 images/land/mountain1*
 images/land/mountain3*
 images/land/mountain4*
 images/land/mountain5*
 images/land/mountain6*
 images/land/mountain7*
 images/land/mountain8*
 images/land/mountain9*
 images/land/sea1*
 images/land/sea5*
 images/land/sea7*
 images/land/sea8*
 images/land/sky0*
 images/land/sky3*
 images/land/sky4*
 images/land/sky5*
 images/land/sky7*
 images/land/sky8*
 images/land/sky9*
 images/land/snow0*
 images/land/snow1*
 images/land/snow2*
 images/land/snow3*
 images/land/snow4*
 images/land/snow5*
 images/land/snow6*
 images/land/snow7*
 images/land/snow10*
 images/land/space2*
 images/land/water0*
 images/land/water3*
 images/land/water4*
 images/land/water8*
Copyright: Various
License: public-domain
 Taken from unsplash.com, a collection of photographs that have been donated and
 placed in the public domain.

Files:
 images/land/lava0*
Copyright: USGS
License: public-domain
 From the USGS, and therefore in the public domain because they were created by
 government employees while doing work for the government.

Files:
 images/land/desert0*
 images/land/earthrise*
 images/land/nasa*
 images/land/space*
 images/land/station1*
 images/land/station2*
 images/land/station3*
 images/land/station4*
Copyright: NASA
License: public-domain
 From NASA, and therefore in the public domain because they were created by
 government employees while doing work for the government.

Files:
 images/land/station5.jpg
Copyright: Damien Jemison
License: CC-BY-SA-3.0
Comment: Taken from https://commons.wikimedia.org/wiki/File:Preamplifier_at_the_National_Ignition_Facility.jpg

Files:
 images/land/lava5*
Copyright: Michael Zahniser <mzahniser@gmail.com>
License: CC-BY-SA-4.0

Files: sounds/*
Copyright: Various
License: public-domain
 Based on public domain sounds taken from freesound.org.

Files:
 sounds/jump?drive?red.wav
 sounds/jump?in?red.wav
 sounds/jump?out?red.wav
Copyright: Zachary Siple
License: CC-BY-NC-3.0
Comment: Derived from:
 https://freesound.org/people/tim.kahn/sounds/338969/
 https://freesound.org/people/SoundFX.studio/sounds/456272/
 https://freesound.org/people/Setuniman/sounds/155860/
 https://freesound.org/people/Tuben/sounds/161392/

Files: sounds/heavy?rocket?hit.wav
Copyright: Copyright Mike Koenig
License: CC-BY-SA-3.0
Comment: Taken from http://soundbible.com/1467-Grenade-Explosion.html

Files: sounds/missile?hit.wav
Copyright: Copyright "Nbs Dark"
License: public-domain
Comment: Taken from https://freesound.org/people/Nbs%20Dark/sounds/94185/

Files: sounds/torpedo?hit.wav
License: public-domain

Files: sounds/meteor.wav
Copyright: Copyright "18hiltc"
License: CC-BY-SA-3.0
Comment: Taken from https://freesound.org/people/18hiltc/sounds/202725/

Files: sounds/sidewinder.wav
License: public-domain
Comment: Taken from https://freesound.org/people/NHMWretched/sounds/151858/

Files: sounds/explosion?huge.wav
Copyright: Copyright Mike Koenig
License: CC-BY-SA-3.0
Comment: Taken from http://soundbible.com/1151-Grenade.html

Files: images/effect/explosion/pug/*
Copyright: Vilhelm (https://github.com/Vilhelm16)
License: CC-BY-SA-4.0
Comment: Derived from works by Michael Zahniser (under the same license).

Files:
 sounds/thrasher.wav
 sounds/point?defense.wav
Copyright: Lineth (https://github.com/Lineth)
License: CC-BY-SA-4.0
Comment: Derived from public domain sounds taken from freesound.org.

Files:
 images/outfit/T3?anti?missile*
 images/outfit/pug?gridfire?turret*
 images/hardpoint/T3?anti?missile*
 images/hardpoint/pug?gridfire?turret*
Copyright: Becca Tommaso (tommasobecca03@gmail.com)
License: CC-BY-SA-4.0
Comment: Derived from works by Frederick Goy IV (under the same license).

Files: images/outfit/security?station*
Copyright: Becca Tommaso (tommasobecca03@gmail.com)
License: CC-BY-SA-4.0
Comment: Derived from works by Michael Zahniser and Evan Fluharty (under the same license).

Files:
 images/ship/nest*
 images/ship/roost*
 images/ship/skein*
 images/thumbnail/nest*
 images/thumbnail/roost*
 images/thumbnail/skein*
Copyright: Iaz Poolar
License: CC-BY-SA-4.0
Comment: Derived from works by Michael Zahniser (under the same license) and detailed by Becca Tommaso (tommasobecca03@gmail.com).

Files:
 images/ship/barb*
 images/ship/boxwing*
 images/thumbnail/barb*
 images/thumbnail/boxwing*
Copyright: Iaz Poolar
License: CC-BY-SA-4.0
Comment: Detailed by Becca Tommaso (tommasobecca03@gmail.com).

Files:
 images/ship/argosy*
 images/ship/clipper*
 images/ship/dreadnought*
 images/ship/fury*
 images/ship/hauler?i*
 images/ship/hauler?ii*
 images/ship/hauler?iii*
 images/ship/modified argosy*
 images/ship/bastion*
 images/ship/behemoth*
 images/ship/heavy?shuttle*
 images/ship/firebird*
 images/ship/leviathan*
 images/ship/shuttle*
 images/ship/star?queen*
 images/ship/localworldship*
 images/ship/arrow*
 images/ship/bulk?freighter*
 images/ship/freighter*
 images/ship/protector*
 images/ship/star?barge*
 images/ship/wasp*
 images/thumbnail/argosy*
 images/thumbnail/clipper*
 images/thumbnail/dreadnought*
 images/thumbnail/fury*
 images/thumbnail/hauler?i*
 images/thumbnail/hauler?ii*
 images/thumbnail/hauler?iii*
 images/thumbnail/modified argosy*
 images/thumbnail/bastion*
 images/thumbnail/behemoth*
 images/thumbnail/heavy?shuttle*
 images/thumbnail/firebird*
 images/thumbnail/leviathan*
 images/thumbnail/shuttle*
 images/thumbnail/star?queen*
 images/thumbnail/arrow*
 images/thumbnail/bulk?freighter*
 images/thumbnail/freighter*
 images/thumbnail/protector*
 images/thumbnail/star?barge*
 images/thumbnail/wasp*
Copyright: Michael Zahniser <mzahniser@gmail.com>
License: CC-BY-SA-4.0
Comment: Detailed by Becca Tommaso (tommasobecca03@gmail.com).

Files:
 images/ship/mfirebird*
 images/ship/mleviathan*
 images/ship/marrow*
 images/thumbnail/mfirebird*
 images/thumbnail/mleviathan*
 images/thumbnail/marrow*
Copyright: Maximilian Korber
License: CC-BY-SA-4.0
Comment: Derived from works by Michael Zahniser (under the same license) and detailed by Becca Tommaso (tommasobecca03@gmail.com).

Files:
 images/ship/pointedstick vanguard*
Copyright: Maximilian Korber
License: CC-BY-SA-4.0
Comment: Derived from works by Nate Graham (under the same license) and detailed by Becca Tommaso (tommasobecca03@gmail.com).

Files:
 images/ship/vanguard*
 images/thumbnail/vanguard*
Copyright: Nate Graham <pointedstick@zoho.com>
License: CC-BY-SA-4.0
Comment: Detailed by Becca Tommaso (tommasobecca03@gmail.com).

Files:
 images/ship/blackbird*
 images/ship/falcon*
 images/ship/hawk*
 images/ship/osprey*
 images/ship/sparrow*
 images/thumbnail/blackbird*
 images/thumbnail/falcon*
 images/thumbnail/hawk*
 images/thumbnail/osprey*
 images/thumbnail/sparrow*
Copyright: Michael Zahniser <mzahniser@gmail.com>
License: CC-BY-SA-4.0
Comment: Detailed by Anarchist2.

Files:
 images/ship/mfalcon*
 images/thumbnail/mfalcon*
Copyright: Maximilian Korber
License: CC-BY-SA-4.0
Comment: Derived from works by Michael Zahniser (under the same license) and detailed by Anarchist2.

Files:
 images/ship/finch*
 images/thumbnail/finch*
Copyright: Iaz Poolar
License: CC-BY-SA-4.0
Comment: Derived from works by Michael Zahniser (under the same license) and detailed by Anarchist2.

Files: images/ship/mosprey*
Copyright: tehhowch (https://github.com/tehhowch)
License: CC-BY-SA-4.0
Comment: Derived from works by Michael Zahniser (under the same license) and detailed by Anarchist2.

Files:
 images/outfit/pug?staff*
Copyright: Evan Fluharty (Evanfluharty@gmail.com)
License: CC-BY-SA-4.0
Comment: Derived from works by Frederick Goy IV (under the same license).

Files:
 images/planet/station1*
 images/planet/station2*
 images/planet/station3*
 images/planet/station4*
 images/planet/station8*
 images/planet/station9*
 images/planet/station10*
 images/planet/station11*
 images/planet/station12*
 images/planet/station13*
 images/planet/station14*
 images/planet/station15*
 images/planet/station16*
 images/planet/station17*
 images/ship/maeri'het*
 images/ship/subsidurial*
 images/ship/telis'het*
 images/ship/faes'mar*
 images/ship/selii'mar*
 images/ship/vareti'het*
 images/ship/ember?waste?node/ember?waste?node*
 images/thumbnail/maeri'het*
 images/thumbnail/telis'het*
 images/thumbnail/faes'mar*
 images/thumbnail/selii'mar*
 images/thumbnail/subsidurial*
 images/thumbnail/ember?waste?node*
 images/thumbnail/vareti'het*
 images/effect/ravager?impact*
 images/outfit/ka'het?annihilator?turret*
 images/outfit/ka'het?annihilator*
 images/outfit/ka'het?emp?deployer*
 images/outfit/ka'het?primary?cooling*
 images/outfit/ka'het?ravager?turret*
 images/outfit/ka'het?ravager?beam*
 images/outfit/ka'het?shield?restorer*
 images/outfit/ka'het?grand?restorer*
 images/outfit/ka'het?support?cooling*
 images/outfit/ka'het?mhd?generator*
 images/outfit/ka'het?reserve?accumulator*
 images/outfit/ka'het?nullifier*
 images/outfit/mouthparts*
 images/outfit/fuel?pod*
 images/outfit/fusion*
 images/outfit/core*
 images/outfit/ionic?afterburner*
 images/outfit/tiny?ion*
 images/outfit/small?ion*
 images/outfit/medium?ion*
 images/outfit/large?ion*
 images/outfit/huge?ion*
 images/outfit/tiny?atomic*
 images/outfit/small?atomic*
 images/outfit/medium?atomic*
 images/outfit/large?atomic*
 images/outfit/huge?atomic*
 images/outfit/javelin*
 images/outfit/javelin?storage*
 images/outfit/javelin?pod*
 images/outfit/torpedo*
 images/outfit/torpedo?launcher*
 images/outfit/torpedo?storage*
 images/outfit/typhoon*
 images/outfit/typhoon?launcher*
 images/outfit/typhoon?storage*
 images/outfit/cooling?ducts*
 images/outfit/liquid?helium*
 images/outfit/liquid?nitrogen*
 images/outfit/water?cooling*
 images/outfit/large?regenerator*
 images/outfit/small?regenerator*
 images/outfit/cargo?scanner*
 images/outfit/outfit?scanner*
 images/outfit/outfit?expansion*
 images/outfit/cargo?expansion*
 images/outfit/control?transceiver*
 images/planet/dyson1*
 images/planet/dyson2*
 images/planet/dyson3*
 images/planet/sheragi_postverta*
 images/planet/station0*
 images/planet/station1b*
 images/planet/station2b*
 images/planet/station3b*
 images/planet/station3bd*
 images/planet/station4b*
 images/planet/station4bd*
 images/projectile/annihilator*
 images/projectile/ravager?beam*
 images/scene/ringworld?debris*
 images/scene/remnant?station*
Copyright: Becca Tommaso (tommasobecca03@gmail.com)
License: CC-BY-SA-4.0

Files:
 images/label/graveyard*
Copyright: @RestingImmortal
License: CC-BY-SA-4.0

Files:
 images/outfit/enforcer?confrontation?gear*
Copyright: Becca Tommaso (tommasobecca03@gmail.com)
License: CC-BY-SA-4.0
Comment: Derived from works by Evan Fluharty (under the same license).

Files:
 images/outfit/hai?williwaw*
Copyright: Evan Fluharty (Evanfluharty@gmail.com)
License: CC-BY-SA-4.0
Comment: Made in cooperation with Becca Tommaso (tommasobecca03@gmail.com) and derived from works by Michael Zahniser (under the same license) and Maximilian Korber (under the same license)

Files:
 images/effect/remnant?leak*
 images/effect/remnant?leak?sparkle*
Copyright: Benjamin Jackson (gods.benyamin@outlook.com)
License: CC-BY-SA-4.0
Comment: Derived from works by Michael Zahniser (under the same license)

Files
 images/*/*ladybug*
 images/planet/station hai eight geocoris*
Copyright: None (CC0: Public Domain)
License: CC0: Public Domain
Comment: Made by Nomadic Volcano with textures from texture.ninja.

Files
 images/planet/wormhole-syndicate-ad*
Copyright: NomadicVolcano (NomadicVolcano@gmail.com)
License: CC-BY-SA-4.0
Comment: Derived from works by Michael Zahniser (under the same license)

Files
 images/planet/station hai geocoris*
Copyright: Nomadic Volcano (NomadicVolcano@gmail.com)
License: CC-BY-SA-4.0
Comment: rotate, flip, scale the "images/thumbnail/hai geocoris@2x.png" by Michael Zahniser (under the same license)

Files:
 images/ship/raider*
 images/thumbnail/raider*
Copyright: Lia Gerty (https://github.com/ravenshining)
License: CC-BY-SA-4.0
Comment: Derived from work by Michael Zahniser (under the same licence) and Red-57 (under the same licence).

Files:
 images/_menu/haze-blackbody+*
 images/_menu/haze-full+*
 images/_menu/haze-yellow+* 
 images/planet/browndwarf-l-rouge*
 images/planet/browndwarf-l*
 images/planet/browndwarf-y-rouge*
 images/planet/browndwarf-y*
Copyright: Lia Gerty (https://github.com/ravenshining)
License: CC-BY-SA-4.0

Files:
 images/planet/browndwarf-t-rouge*
 images/planet/browndwarf-t*
Copyright: Lia Gerty (https://github.com/ravenshining)
License: CC-BY-SA-4.0
Comment: Derived from works by NASA (public domain)

Files:
 images/ship/heliarch?breacher*
 images/ship/heliarch?hunter*
 images/ship/heliarch?judicator*
 images/ship/heliarch?pursuer*
 images/ship/heliarch?rover*
 images/ship/heliarch?stalker*
 images/thumbnail/heliarch?breacher*
 images/thumbnail/heliarch?hunter*
 images/thumbnail/heliarch?judicator*
 images/thumbnail/heliarch?pursuer*
 images/thumbnail/heliarch?rover*
 images/thumbnail/heliarch?stalker*
 images/outfit/finisher?storage*
Copyright: Arachi-Lover
License: CC-BY-SA-4.0
Comment: Derived from works by Michael Zahniser (under the same license).

Files:
 images/effect/dragonflame*
 images/effect/fusionflare*
 images/effect/pwave?shot*
 images/effect/sheragiam*
 images/effect/pwavehp*
 images/effect/ka'het?flare/*
 images/effect/fissionflare*
 images/effect/pwtflare*
 images/icon/dragonflame*
 images/icon/shard*
 images/outfit/dragonflame*
 images/outfit/pwave?turret*
 images/outfit/embattery*
 images/outfit/sheragicooling*
 images/outfit/fusiondrive*
 images/outfit/fissiondrive*
 images/outfit/hion*
 images/outfit/shard*
 images/outfit/sheragi?ews*
 images/outfit/small?embattery*
 images/outfit/small?sheragi?cooling*
 images/projectile/pwavecannon*
 images/projectile/hion*
 images/projectile/hionfrag*
 images/projectile/shardactive*
 images/projectile/shardinactive*
 images/projectile/ionball*
 images/scene/emeraldswordderelict*
 images/ship/emeraldsword*
 images/ship/blackdiamond*
 images/thumbnail/emeraldsword*
 images/thumbnail/blackdiamond*
Copyright: @Karirawri (crim@live.no)
License: CC-BY-SA-4.0

Files:
 images/effect/pwave?impact*
 images/effect/ionball?ring*
 images/effect/ion?explosion*
Copyright: @Karirawri (crim@live.no)
License: CC-BY-SA-4.0
Comment: Derived from works by Michael Zahniser (under the same license).

Files: sounds/dragonflame*
Copyright: TheHadnot
License: public-domain
Comment: Taken from https://freesound.org/people/TheHadnot/sounds/160880/

Files: sounds/pwave*
Copyright: aust_paul
License: public-domain
Comment: Taken from https://freesound.org/people/aust_paul/sounds/30935/

Files: sounds/hion*
Copyright: michael_kur95
License: CC-BY-3.0
Comment: Taken from https://freesound.org/people/michael_kur95/sounds/332993/ and modified.

Files: images/outfit/emp?rack*
Copyright: Anarchist2
License: CC-BY-SA-4.0
Comment: Derived from works by Michael Zahniser (under the same license).

Files: images/planet/*-hot*
Copyright: Tommaso Becca
License: CC-BY-SA-4.0
Comment: Derived from works by ESA/Hubble & NASA (under the same license)

Files:
 images/land/clouds*
Copyright: Benjamin Jackson (gods.benyamin@outlook.com)
License: CC-BY-SA-4.0

Files:
 images/outfit/ka'het?maeri?engine*
 images/outfit/ka'het?telis?engine*
 images/outfit/ka'het?sustainer?engine*
 images/outfit/ka'het?vareti?engine*
Copyright: Becca Tommaso (tommasobecca03@gmail.com)
License: CC-BY-SA-4.0
Comment: Original work by Griffin Schutte (theronepic@gmail.com), finished by Tommaso Becca.

Files: images/outfit/ka'het?compact?engine*
Copyright: Griffin Schutte (theronepic@gmail.com)
License: CC-BY-SA-4.0

Files: images/outfit/plasma?repeater*
Copyright: Becca Tommaso
License: CC-BY-SA-4.0
Comment: Derived from works by Michael Zahniser (under the same license) and Darcy Manoel.

Files:
 images/outfit/proton?turret*
Copyright: Becca Tommaso
License: CC-BY-SA-4.0
Comment: Derived from works by Michael Zahniser (under the same license) and Nate Graham.

Files:
 images/outfit/brig*
Copyright: Becca Tommaso
License: CC-BY-SA-4.0
Comment: Derived from works by Nate Graham (under the same license).

Files: sounds/ionball*
Copyright: pluralz
License: public-domain
Comment: Taken from https://freesound.org/people/pluralz/sounds/475806/

License: GPL-3+
 This program is free software: you can redistribute it and/or modify
 it under the terms of the GNU General Public License as published by
 the Free Software Foundation; either version 3 of the License, or
 (at your option) any later version.
 .
 This program is distributed in the hope that it will be useful,
 but WITHOUT ANY WARRANTY; without even the implied warranty of
 MERCHANTABILITY or FITNESS FOR A PARTICULAR PURPOSE.  See the
 GNU General Public License for more details.
 .
 You should have received a copy of the GNU General Public License
 along with this program.  If not, see <http://www.gnu.org/licenses/>.
 .
 On Debian systems, the complete text of the GNU General Public
 License version 3 can be found in "/usr/share/common-licenses/GPL-3".

License: CC-BY-SA-4.0
 By exercising the Licensed Rights (defined below), You accept and agree
 to be bound by the terms and conditions of this Creative Commons
 Attribution-ShareAlike 4.0 International Public License ("Public
 License"). To the extent this Public License may be interpreted as a
 contract, You are granted the Licensed Rights in consideration of Your
 acceptance of these terms and conditions, and the Licensor grants You
 such rights in consideration of benefits the Licensor receives from
 making the Licensed Material available under these terms and
 conditions.
 .
 Section 1 -- Definitions.
 .
 a. Adapted Material means material subject to Copyright and Similar
 Rights that is derived from or based upon the Licensed Material
 and in which the Licensed Material is translated, altered,
 arranged, transformed, or otherwise modified in a manner requiring
 permission under the Copyright and Similar Rights held by the
 Licensor. For purposes of this Public License, where the Licensed
 Material is a musical work, performance, or sound recording,
 Adapted Material is always produced where the Licensed Material is
 synched in timed relation with a moving image.
 .
 b. Adapter's License means the license You apply to Your Copyright
 and Similar Rights in Your contributions to Adapted Material in
 accordance with the terms and conditions of this Public License.
 .
 c. BY-SA Compatible License means a license listed at
 creativecommons.org/compatiblelicenses, approved by Creative
 Commons as essentially the equivalent of this Public License.
 .
 d. Copyright and Similar Rights means copyright and/or similar rights
 closely related to copyright including, without limitation,
 performance, broadcast, sound recording, and Sui Generis Database
 Rights, without regard to how the rights are labeled or
 categorized. For purposes of this Public License, the rights
 specified in Section 2(b)(1)-(2) are not Copyright and Similar
 Rights.
 .
 e. Effective Technological Measures means those measures that, in the
 absence of proper authority, may not be circumvented under laws
 fulfilling obligations under Article 11 of the WIPO Copyright
 Treaty adopted on December 20, 1996, and/or similar international
 agreements.
 .
 f. Exceptions and Limitations means fair use, fair dealing, and/or
 any other exception or limitation to Copyright and Similar Rights
 that applies to Your use of the Licensed Material.
 .
 g. License Elements means the license attributes listed in the name
 of a Creative Commons Public License. The License Elements of this
 Public License are Attribution and ShareAlike.
 .
 h. Licensed Material means the artistic or literary work, database,
 or other material to which the Licensor applied this Public
 License.
 .
 i. Licensed Rights means the rights granted to You subject to the
 terms and conditions of this Public License, which are limited to
 all Copyright and Similar Rights that apply to Your use of the
 Licensed Material and that the Licensor has authority to license.
 .
 j. Licensor means the individual(s) or entity(ies) granting rights
 under this Public License.
 .
 k. Share means to provide material to the public by any means or
 process that requires permission under the Licensed Rights, such
 as reproduction, public display, public performance, distribution,
 dissemination, communication, or importation, and to make material
 available to the public including in ways that members of the
 public may access the material from a place and at a time
 individually chosen by them.
 .
 l. Sui Generis Database Rights means rights other than copyright
 resulting from Directive 96/9/EC of the European Parliament and of
 the Council of 11 March 1996 on the legal protection of databases,
 as amended and/or succeeded, as well as other essentially
 equivalent rights anywhere in the world.
 .
 m. You means the individual or entity exercising the Licensed Rights
 under this Public License. Your has a corresponding meaning.
 .
 Section 2 -- Scope.
 .
 a. License grant.
 .
 1. Subject to the terms and conditions of this Public License,
 the Licensor hereby grants You a worldwide, royalty-free,
 non-sublicensable, non-exclusive, irrevocable license to
 exercise the Licensed Rights in the Licensed Material to:
 .
 a. reproduce and Share the Licensed Material, in whole or
 in part; and
 .
 b. produce, reproduce, and Share Adapted Material.
 .
 2. Exceptions and Limitations. For the avoidance of doubt, where
 Exceptions and Limitations apply to Your use, this Public
 License does not apply, and You do not need to comply with
 its terms and conditions.
 .
 3. Term. The term of this Public License is specified in Section
 6(a).
 .
 4. Media and formats; technical modifications allowed. The
 Licensor authorizes You to exercise the Licensed Rights in
 all media and formats whether now known or hereafter created,
 and to make technical modifications necessary to do so. The
 Licensor waives and/or agrees not to assert any right or
 authority to forbid You from making technical modifications
 necessary to exercise the Licensed Rights, including
 technical modifications necessary to circumvent Effective
 Technological Measures. For purposes of this Public License,
 simply making modifications authorized by this Section 2(a)
 (4) never produces Adapted Material.
 .
 5. Downstream recipients.
 .
 a. Offer from the Licensor -- Licensed Material. Every
 recipient of the Licensed Material automatically
 receives an offer from the Licensor to exercise the
 Licensed Rights under the terms and conditions of this
 Public License.
 .
 b. Additional offer from the Licensor -- Adapted Material.
 Every recipient of Adapted Material from You
 automatically receives an offer from the Licensor to
 exercise the Licensed Rights in the Adapted Material
 under the conditions of the Adapter's License You apply.
 .
 c. No downstream restrictions. You may not offer or impose
 any additional or different terms or conditions on, or
 apply any Effective Technological Measures to, the
 Licensed Material if doing so restricts exercise of the
 Licensed Rights by any recipient of the Licensed
 Material.
 .
 6. No endorsement. Nothing in this Public License constitutes or
 may be construed as permission to assert or imply that You
 are, or that Your use of the Licensed Material is, connected
 with, or sponsored, endorsed, or granted official status by,
 the Licensor or others designated to receive attribution as
 provided in Section 3(a)(1)(A)(i).
 .
 b. Other rights.
 .
 1. Moral rights, such as the right of integrity, are not
 licensed under this Public License, nor are publicity,
 privacy, and/or other similar personality rights; however, to
 the extent possible, the Licensor waives and/or agrees not to
 assert any such rights held by the Licensor to the limited
 extent necessary to allow You to exercise the Licensed
 Rights, but not otherwise.
 .
 2. Patent and trademark rights are not licensed under this
 Public License.
 .
 3. To the extent possible, the Licensor waives any right to
 collect royalties from You for the exercise of the Licensed
 Rights, whether directly or through a collecting society
 under any voluntary or waivable statutory or compulsory
 licensing scheme. In all other cases the Licensor expressly
 reserves any right to collect such royalties.
 .
 Section 3 -- License Conditions.
 .
 Your exercise of the Licensed Rights is expressly made subject to the
 following conditions.
 .
 a. Attribution.
 .
 1. If You Share the Licensed Material (including in modified
 form), You must:
 .
 a. retain the following if it is supplied by the Licensor
 with the Licensed Material:
 .
 i. identification of the creator(s) of the Licensed
 Material and any others designated to receive
 attribution, in any reasonable manner requested by
 the Licensor (including by pseudonym if
 designated);
 .
 ii. a copyright notice;
 .
 iii. a notice that refers to this Public License;
 .
 iv. a notice that refers to the disclaimer of
 warranties;
 .
 v. a URI or hyperlink to the Licensed Material to the
 extent reasonably practicable;
 .
 b. indicate if You modified the Licensed Material and
 retain an indication of any previous modifications; and
 .
 c. indicate the Licensed Material is licensed under this
 Public License, and include the text of, or the URI or
 hyperlink to, this Public License.
 .
 2. You may satisfy the conditions in Section 3(a)(1) in any
 reasonable manner based on the medium, means, and context in
 which You Share the Licensed Material. For example, it may be
 reasonable to satisfy the conditions by providing a URI or
 hyperlink to a resource that includes the required
 information.
 .
 3. If requested by the Licensor, You must remove any of the
 information required by Section 3(a)(1)(A) to the extent
 reasonably practicable.
 .
 b. ShareAlike.
 .
 In addition to the conditions in Section 3(a), if You Share
 Adapted Material You produce, the following conditions also apply.
 .
 1. The Adapter's License You apply must be a Creative Commons
 license with the same License Elements, this version or
 later, or a BY-SA Compatible License.
 .
 2. You must include the text of, or the URI or hyperlink to, the
 Adapter's License You apply. You may satisfy this condition
 in any reasonable manner based on the medium, means, and
 context in which You Share Adapted Material.
 .
 3. You may not offer or impose any additional or different terms
 or conditions on, or apply any Effective Technological
 Measures to, Adapted Material that restrict exercise of the
 rights granted under the Adapter's License You apply.
 .
 Section 4 -- Sui Generis Database Rights.
 .
 Where the Licensed Rights include Sui Generis Database Rights that
 apply to Your use of the Licensed Material:
 .
 a. for the avoidance of doubt, Section 2(a)(1) grants You the right
 to extract, reuse, reproduce, and Share all or a substantial
 portion of the contents of the database;
 .
 b. if You include all or a substantial portion of the database
 contents in a database in which You have Sui Generis Database
 Rights, then the database in which You have Sui Generis Database
 Rights (but not its individual contents) is Adapted Material,
 .
 including for purposes of Section 3(b); and
 c. You must comply with the conditions in Section 3(a) if You Share
 all or a substantial portion of the contents of the database.
 .
 For the avoidance of doubt, this Section 4 supplements and does not
 replace Your obligations under this Public License where the Licensed
 Rights include other Copyright and Similar Rights.
 .
 Section 5 -- Disclaimer of Warranties and Limitation of Liability.
 .
 a. UNLESS OTHERWISE SEPARATELY UNDERTAKEN BY THE LICENSOR, TO THE
 EXTENT POSSIBLE, THE LICENSOR OFFERS THE LICENSED MATERIAL AS-IS
 AND AS-AVAILABLE, AND MAKES NO REPRESENTATIONS OR WARRANTIES OF
 ANY KIND CONCERNING THE LICENSED MATERIAL, WHETHER EXPRESS,
 IMPLIED, STATUTORY, OR OTHER. THIS INCLUDES, WITHOUT LIMITATION,
 WARRANTIES OF TITLE, MERCHANTABILITY, FITNESS FOR A PARTICULAR
 PURPOSE, NON-INFRINGEMENT, ABSENCE OF LATENT OR OTHER DEFECTS,
 ACCURACY, OR THE PRESENCE OR ABSENCE OF ERRORS, WHETHER OR NOT
 KNOWN OR DISCOVERABLE. WHERE DISCLAIMERS OF WARRANTIES ARE NOT
 ALLOWED IN FULL OR IN PART, THIS DISCLAIMER MAY NOT APPLY TO YOU.
 .
 b. TO THE EXTENT POSSIBLE, IN NO EVENT WILL THE LICENSOR BE LIABLE
 TO YOU ON ANY LEGAL THEORY (INCLUDING, WITHOUT LIMITATION,
 NEGLIGENCE) OR OTHERWISE FOR ANY DIRECT, SPECIAL, INDIRECT,
 INCIDENTAL, CONSEQUENTIAL, PUNITIVE, EXEMPLARY, OR OTHER LOSSES,
 COSTS, EXPENSES, OR DAMAGES ARISING OUT OF THIS PUBLIC LICENSE OR
 USE OF THE LICENSED MATERIAL, EVEN IF THE LICENSOR HAS BEEN
 ADVISED OF THE POSSIBILITY OF SUCH LOSSES, COSTS, EXPENSES, OR
 DAMAGES. WHERE A LIMITATION OF LIABILITY IS NOT ALLOWED IN FULL OR
 IN PART, THIS LIMITATION MAY NOT APPLY TO YOU.
 .
 c. The disclaimer of warranties and limitation of liability provided
 above shall be interpreted in a manner that, to the extent
 possible, most closely approximates an absolute disclaimer and
 waiver of all liability.
 .
 Section 6 -- Term and Termination.
 .
 a. This Public License applies for the term of the Copyright and
 Similar Rights licensed here. However, if You fail to comply with
 this Public License, then Your rights under this Public License
 terminate automatically.
 .
 b. Where Your right to use the Licensed Material has terminated under
 Section 6(a), it reinstates:
 .
 1. automatically as of the date the violation is cured, provided
 it is cured within 30 days of Your discovery of the
 violation; or
 .
 2. upon express reinstatement by the Licensor.
 .
 For the avoidance of doubt, this Section 6(b) does not affect any
 right the Licensor may have to seek remedies for Your violations
 of this Public License.
 .
 c. For the avoidance of doubt, the Licensor may also offer the
 Licensed Material under separate terms or conditions or stop
 distributing the Licensed Material at any time; however, doing so
 will not terminate this Public License.
 .
 d. Sections 1, 5, 6, 7, and 8 survive termination of this Public
 License.
 .
 Section 7 -- Other Terms and Conditions.
 .
 a. The Licensor shall not be bound by any additional or different
 terms or conditions communicated by You unless expressly agreed.
 .
 b. Any arrangements, understandings, or agreements regarding the
 Licensed Material not stated herein are separate from and
 independent of the terms and conditions of this Public License.
 .
 Section 8 -- Interpretation.
 .
 a. For the avoidance of doubt, this Public License does not, and
 shall not be interpreted to, reduce, limit, restrict, or impose
 conditions on any use of the Licensed Material that could lawfully
 be made without permission under this Public License.
 .
 b. To the extent possible, if any provision of this Public License is
 deemed unenforceable, it shall be automatically reformed to the
 minimum extent necessary to make it enforceable. If the provision
 cannot be reformed, it shall be severed from this Public License
 without affecting the enforceability of the remaining terms and
 conditions.
 .
 c. No term or condition of this Public License will be waived and no
 failure to comply consented to unless expressly agreed to by the
 Licensor.
 .
 d. Nothing in this Public License constitutes or may be interpreted
 as a limitation upon, or waiver of, any privileges and immunities
 that apply to the Licensor or You, including from the legal
 processes of any jurisdiction or authority.

License: CC-BY-4.0
 By exercising the Licensed Rights (defined below), You accept and agree
 to be bound by the terms and conditions of this Creative Commons
 Attribution 4.0 International Public License ("Public
 License"). To the extent this Public License may be interpreted as a
 contract, You are granted the Licensed Rights in consideration of Your
 acceptance of these terms and conditions, and the Licensor grants You
 such rights in consideration of benefits the Licensor receives from
 making the Licensed Material available under these terms and
 conditions.
 .
 Section 1 -- Definitions.
 .
 a. Adapted Material means material subject to Copyright and Similar
 Rights that is derived from or based upon the Licensed Material
 and in which the Licensed Material is translated, altered,
 arranged, transformed, or otherwise modified in a manner requiring
 permission under the Copyright and Similar Rights held by the
 Licensor. For purposes of this Public License, where the Licensed
 Material is a musical work, performance, or sound recording,
 Adapted Material is always produced where the Licensed Material is
 synched in timed relation with a moving image.
 .
 b. Adapter's License means the license You apply to Your Copyright
 and Similar Rights in Your contributions to Adapted Material in
 accordance with the terms and conditions of this Public License.
 .
 c. Copyright and Similar Rights means copyright and/or similar rights
 closely related to copyright including, without limitation,
 performance, broadcast, sound recording, and Sui Generis Database
 Rights, without regard to how the rights are labeled or
 categorized. For purposes of this Public License, the rights
 specified in Section 2(b)(1)-(2) are not Copyright and Similar
 Rights.
 .
 d. Effective Technological Measures means those measures that, in the
 absence of proper authority, may not be circumvented under laws
 fulfilling obligations under Article 11 of the WIPO Copyright
 Treaty adopted on December 20, 1996, and/or similar international
 agreements.
 .
 e. Exceptions and Limitations means fair use, fair dealing, and/or
 any other exception or limitation to Copyright and Similar Rights
 that applies to Your use of the Licensed Material.
 .
 f. Licensed Material means the artistic or literary work, database,
 or other material to which the Licensor applied this Public
 License.
 .
 g. Licensed Rights means the rights granted to You subject to the
 terms and conditions of this Public License, which are limited to
 all Copyright and Similar Rights that apply to Your use of the
 Licensed Material and that the Licensor has authority to license.
 .
 h. Licensor means the individual(s) or entity(ies) granting rights
 under this Public License.
 .
 i. Share means to provide material to the public by any means or
 process that requires permission under the Licensed Rights, such
 as reproduction, public display, public performance, distribution,
 dissemination, communication, or importation, and to make material
 available to the public including in ways that members of the
 public may access the material from a place and at a time
 individually chosen by them.
 .
 j. Sui Generis Database Rights means rights other than copyright
 resulting from Directive 96/9/EC of the European Parliament and of
 the Council of 11 March 1996 on the legal protection of databases,
 as amended and/or succeeded, as well as other essentially
 equivalent rights anywhere in the world.
 .
 k. You means the individual or entity exercising the Licensed Rights
 under this Public License. Your has a corresponding meaning.
 .
 Section 2 -- Scope.
 .
 a. License grant.
 .
 1. Subject to the terms and conditions of this Public License,
 the Licensor hereby grants You a worldwide, royalty-free,
 non-sublicensable, non-exclusive, irrevocable license to
 exercise the Licensed Rights in the Licensed Material to:
 .
 a. reproduce and Share the Licensed Material, in whole or
 in part; and
 .
 b. produce, reproduce, and Share Adapted Material.
 .
 2. Exceptions and Limitations. For the avoidance of doubt, where
 Exceptions and Limitations apply to Your use, this Public
 License does not apply, and You do not need to comply with
 its terms and conditions.
 .
 3. Term. The term of this Public License is specified in Section
 6(a).
 .
 4. Media and formats; technical modifications allowed. The
 Licensor authorizes You to exercise the Licensed Rights in
 all media and formats whether now known or hereafter created,
 and to make technical modifications necessary to do so. The
 Licensor waives and/or agrees not to assert any right or
 authority to forbid You from making technical modifications
 necessary to exercise the Licensed Rights, including
 technical modifications necessary to circumvent Effective
 Technological Measures. For purposes of this Public License,
 simply making modifications authorized by this Section 2(a)
 (4) never produces Adapted Material.
 .
 5. Downstream recipients.
 .
 a. Offer from the Licensor -- Licensed Material. Every
 recipient of the Licensed Material automatically
 receives an offer from the Licensor to exercise the
 Licensed Rights under the terms and conditions of this
 Public License.
 .
 b. No downstream restrictions. You may not offer or impose
 any additional or different terms or conditions on, or
 apply any Effective Technological Measures to, the
 Licensed Material if doing so restricts exercise of the
 Licensed Rights by any recipient of the Licensed
 Material.
 .
 6. No endorsement. Nothing in this Public License constitutes or
 may be construed as permission to assert or imply that You
 are, or that Your use of the Licensed Material is, connected
 with, or sponsored, endorsed, or granted official status by,
 the Licensor or others designated to receive attribution as
 provided in Section 3(a)(1)(A)(i).
 .
 b. Other rights.
 .
 1. Moral rights, such as the right of integrity, are not
 licensed under this Public License, nor are publicity,
 privacy, and/or other similar personality rights; however, to
 the extent possible, the Licensor waives and/or agrees not to
 assert any such rights held by the Licensor to the limited
 extent necessary to allow You to exercise the Licensed
 Rights, but not otherwise.
 .
 2. Patent and trademark rights are not licensed under this
 Public License.
 .
 3. To the extent possible, the Licensor waives any right to
 collect royalties from You for the exercise of the Licensed
 Rights, whether directly or through a collecting society
 under any voluntary or waivable statutory or compulsory
 licensing scheme. In all other cases the Licensor expressly
 reserves any right to collect such royalties.
 .
 Section 3 -- License Conditions.
 .
 Your exercise of the Licensed Rights is expressly made subject to the
 following conditions.
 .
 a. Attribution.
 .
 1. If You Share the Licensed Material (including in modified
 form), You must:
 .
 a. retain the following if it is supplied by the Licensor
 with the Licensed Material:
 .
 i. identification of the creator(s) of the Licensed
 Material and any others designated to receive
 attribution, in any reasonable manner requested by
 the Licensor (including by pseudonym if
 designated);
 .
 ii. a copyright notice;
 .
 iii. a notice that refers to this Public License;
 .
 iv. a notice that refers to the disclaimer of
 warranties;
 .
 v. a URI or hyperlink to the Licensed Material to the
 extent reasonably practicable;
 .
 b. indicate if You modified the Licensed Material and
 retain an indication of any previous modifications; and
 .
 c. indicate the Licensed Material is licensed under this
 Public License, and include the text of, or the URI or
 hyperlink to, this Public License.
 .
 2. You may satisfy the conditions in Section 3(a)(1) in any
 reasonable manner based on the medium, means, and context in
 which You Share the Licensed Material. For example, it may be
 reasonable to satisfy the conditions by providing a URI or
 hyperlink to a resource that includes the required
 information.
 .
 3. If requested by the Licensor, You must remove any of the
 information required by Section 3(a)(1)(A) to the extent
 reasonably practicable.
 .
 4. If You Share Adapted Material You produce, the Adapter's
 License You apply must not prevent recipients of the Adapted
 Material from complying with this Public License.
 .
 Section 4 -- Sui Generis Database Rights.
 .
 Where the Licensed Rights include Sui Generis Database Rights that
 apply to Your use of the Licensed Material:
 .
 a. for the avoidance of doubt, Section 2(a)(1) grants You the right
 to extract, reuse, reproduce, and Share all or a substantial
 portion of the contents of the database;
 .
 b. if You include all or a substantial portion of the database
 contents in a database in which You have Sui Generis Database
 Rights, then the database in which You have Sui Generis Database
 Rights (but not its individual contents) is Adapted Material; and
 .
 c. You must comply with the conditions in Section 3(a) if You Share
 all or a substantial portion of the contents of the database.
 .
 For the avoidance of doubt, this Section 4 supplements and does not
 replace Your obligations under this Public License where the Licensed
 Rights include other Copyright and Similar Rights.
 .
 Section 5 -- Disclaimer of Warranties and Limitation of Liability.
 .
 a. UNLESS OTHERWISE SEPARATELY UNDERTAKEN BY THE LICENSOR, TO THE
 EXTENT POSSIBLE, THE LICENSOR OFFERS THE LICENSED MATERIAL AS-IS
 AND AS-AVAILABLE, AND MAKES NO REPRESENTATIONS OR WARRANTIES OF
 ANY KIND CONCERNING THE LICENSED MATERIAL, WHETHER EXPRESS,
 IMPLIED, STATUTORY, OR OTHER. THIS INCLUDES, WITHOUT LIMITATION,
 WARRANTIES OF TITLE, MERCHANTABILITY, FITNESS FOR A PARTICULAR
 PURPOSE, NON-INFRINGEMENT, ABSENCE OF LATENT OR OTHER DEFECTS,
 ACCURACY, OR THE PRESENCE OR ABSENCE OF ERRORS, WHETHER OR NOT
 KNOWN OR DISCOVERABLE. WHERE DISCLAIMERS OF WARRANTIES ARE NOT
 ALLOWED IN FULL OR IN PART, THIS DISCLAIMER MAY NOT APPLY TO YOU.
 .
 b. TO THE EXTENT POSSIBLE, IN NO EVENT WILL THE LICENSOR BE LIABLE
 TO YOU ON ANY LEGAL THEORY (INCLUDING, WITHOUT LIMITATION,
 NEGLIGENCE) OR OTHERWISE FOR ANY DIRECT, SPECIAL, INDIRECT,
 INCIDENTAL, CONSEQUENTIAL, PUNITIVE, EXEMPLARY, OR OTHER LOSSES,
 COSTS, EXPENSES, OR DAMAGES ARISING OUT OF THIS PUBLIC LICENSE OR
 USE OF THE LICENSED MATERIAL, EVEN IF THE LICENSOR HAS BEEN
 ADVISED OF THE POSSIBILITY OF SUCH LOSSES, COSTS, EXPENSES, OR
 DAMAGES. WHERE A LIMITATION OF LIABILITY IS NOT ALLOWED IN FULL OR
 IN PART, THIS LIMITATION MAY NOT APPLY TO YOU.
 .
 c. The disclaimer of warranties and limitation of liability provided
 above shall be interpreted in a manner that, to the extent
 possible, most closely approximates an absolute disclaimer and
 waiver of all liability.
 .
 Section 6 -- Term and Termination.
 .
 a. This Public License applies for the term of the Copyright and
 Similar Rights licensed here. However, if You fail to comply with
 this Public License, then Your rights under this Public License
 terminate automatically.
 .
 b. Where Your right to use the Licensed Material has terminated under
 Section 6(a), it reinstates:
 .
 1. automatically as of the date the violation is cured, provided
 it is cured within 30 days of Your discovery of the
 violation; or
 .
 2. upon express reinstatement by the Licensor.
 .
 For the avoidance of doubt, this Section 6(b) does not affect any
 right the Licensor may have to seek remedies for Your violations
 of this Public License.
 .
 c. For the avoidance of doubt, the Licensor may also offer the
 Licensed Material under separate terms or conditions or stop
 distributing the Licensed Material at any time; however, doing so
 will not terminate this Public License.
 .
 d. Sections 1, 5, 6, 7, and 8 survive termination of this Public
 License.
 .
 Section 7 -- Other Terms and Conditions.
 .
 a. The Licensor shall not be bound by any additional or different
 terms or conditions communicated by You unless expressly agreed.
 .
 b. Any arrangements, understandings, or agreements regarding the
 Licensed Material not stated herein are separate from and
 independent of the terms and conditions of this Public License.
 .
 Section 8 -- Interpretation.
 .
 a. For the avoidance of doubt, this Public License does not, and
 shall not be interpreted to, reduce, limit, restrict, or impose
 conditions on any use of the Licensed Material that could lawfully
 be made without permission under this Public License.
 .
 b. To the extent possible, if any provision of this Public License is
 deemed unenforceable, it shall be automatically reformed to the
 minimum extent necessary to make it enforceable. If the provision
 cannot be reformed, it shall be severed from this Public License
 without affecting the enforceability of the remaining terms and
 conditions.
 .
 c. No term or condition of this Public License will be waived and no
 failure to comply consented to unless expressly agreed to by the
 Licensor.
 .
 d. Nothing in this Public License constitutes or may be interpreted
 as a limitation upon, or waiver of, any privileges and immunities
 that apply to the Licensor or You, including from the legal
 processes of any jurisdiction or authority.

License: CC-BY-SA-3.0
 CREATIVE COMMONS CORPORATION IS NOT A LAW FIRM AND DOES NOT PROVIDE
 LEGAL SERVICES. DISTRIBUTION OF THIS LICENSE DOES NOT CREATE AN
 ATTORNEY-CLIENT RELATIONSHIP. CREATIVE COMMONS PROVIDES THIS
 INFORMATION ON AN "AS-IS" BASIS. CREATIVE COMMONS MAKES NO WARRANTIES
 REGARDING THE INFORMATION PROVIDED, AND DISCLAIMS LIABILITY FOR
 DAMAGES RESULTING FROM ITS USE.
 .
 License
 .
 THE WORK (AS DEFINED BELOW) IS PROVIDED UNDER THE TERMS OF THIS CREATIVE
 COMMONS PUBLIC LICENSE ("CCPL" OR "LICENSE"). THE WORK IS PROTECTED BY
 COPYRIGHT AND/OR OTHER APPLICABLE LAW. ANY USE OF THE WORK OTHER THAN AS
 AUTHORIZED UNDER THIS LICENSE OR COPYRIGHT LAW IS PROHIBITED.
 .
 BY EXERCISING ANY RIGHTS TO THE WORK PROVIDED HERE, YOU ACCEPT AND AGREE
 TO BE BOUND BY THE TERMS OF THIS LICENSE. TO THE EXTENT THIS LICENSE MAY
 BE CONSIDERED TO BE A CONTRACT, THE LICENSOR GRANTS YOU THE RIGHTS
 CONTAINED HERE IN CONSIDERATION OF YOUR ACCEPTANCE OF SUCH TERMS AND
 CONDITIONS.
 .
 1. Definitions
 .
 a. "Adaptation" means a work based upon the Work, or upon the Work and
 other pre-existing works, such as a translation, adaptation,
 derivative work, arrangement of music or other alterations of a
 literary or artistic work, or phonogram or performance and includes
 cinematographic adaptations or any other form in which the Work may be
 recast, transformed, or adapted including in any form recognizably
 derived from the original, except that a work that constitutes a
 Collection will not be considered an Adaptation for the purpose of
 this License. For the avoidance of doubt, where the Work is a musical
 work, performance or phonogram, the synchronization of the Work in
 timed-relation with a moving image ("synching") will be considered an
 Adaptation for the purpose of this License.
 .
 b. "Collection" means a collection of literary or artistic works, such as
 encyclopedias and anthologies, or performances, phonograms or
 broadcasts, or other works or subject matter other than works listed
 in Section 1(f) below, which, by reason of the selection and
 arrangement of their contents, constitute intellectual creations, in
 which the Work is included in its entirety in unmodified form along
 with one or more other contributions, each constituting separate and
 independent works in themselves, which together are assembled into a
 collective whole. A work that constitutes a Collection will not be
 considered an Adaptation (as defined below) for the purposes of this
 License.
 .
 c. "Creative Commons Compatible License" means a license that is listed
 at https://creativecommons.org/compatiblelicenses that has been
 approved by Creative Commons as being essentially equivalent to this
 License, including, at a minimum, because that license: (i) contains
 terms that have the same purpose, meaning and effect as the License
 Elements of this License; and, (ii) explicitly permits the relicensing
 of adaptations of works made available under that license under this
 License or a Creative Commons jurisdiction license with the same
 License Elements as this License.
 .
 d. "Distribute" means to make available to the public the original and
 copies of the Work or Adaptation, as appropriate, through sale or
 other transfer of ownership.
 .
 e. "License Elements" means the following high-level license attributes
 as selected by Licensor and indicated in the title of this License:
 Attribution, ShareAlike.
 .
 f. "Licensor" means the individual, individuals, entity or entities that
 offer(s) the Work under the terms of this License.
 .
 g. "Original Author" means, in the case of a literary or artistic work,
 the individual, individuals, entity or entities who created the Work
 or if no individual or entity can be identified, the publisher; and in
 addition (i) in the case of a performance the actors, singers,
 musicians, dancers, and other persons who act, sing, deliver, declaim,
 play in, interpret or otherwise perform literary or artistic works or
 expressions of folklore; (ii) in the case of a phonogram the producer
 being the person or legal entity who first fixes the sounds of a
 performance or other sounds; and, (iii) in the case of broadcasts, the
 organization that transmits the broadcast.
 .
 h. "Work" means the literary and/or artistic work offered under the terms
 of this License including without limitation any production in the
 literary, scientific and artistic domain, whatever may be the mode or
 form of its expression including digital form, such as a book,
 pamphlet and other writing; a lecture, address, sermon or other work
 of the same nature; a dramatic or dramatico-musical work; a
 choreographic work or entertainment in dumb show; a musical
 composition with or without words; a cinematographic work to which are
 assimilated works expressed by a process analogous to cinematography;
 a work of drawing, painting, architecture, sculpture, engraving or
 lithography; a photographic work to which are assimilated works
 expressed by a process analogous to photography; a work of applied
 art; an illustration, map, plan, sketch or three-dimensional work
 relative to geography, topography, architecture or science; a
 performance; a broadcast; a phonogram; a compilation of data to the
 extent it is protected as a copyrightable work; or a work performed by
 a variety or circus performer to the extent it is not otherwise
 considered a literary or artistic work.
 .
 i. "You" means an individual or entity exercising rights under this
 License who has not previously violated the terms of this License with
 respect to the Work, or who has received express permission from the
 Licensor to exercise rights under this License despite a previous
 violation.
 .
 j. "Publicly Perform" means to perform public recitations of the Work and
 to communicate to the public those public recitations, by any means or
 process, including by wire or wireless means or public digital
 performances; to make available to the public Works in such a way that
 members of the public may access these Works from a place and at a
 place individually chosen by them; to perform the Work to the public
 by any means or process and the communication to the public of the
 performances of the Work, including by public digital performance; to
 broadcast and rebroadcast the Work by any means including signs,
 sounds or images.
 .
 k. "Reproduce" means to make copies of the Work by any means including
 without limitation by sound or visual recordings and the right of
 fixation and reproducing fixations of the Work, including storage of a
 protected performance or phonogram in digital form or other electronic
 medium.
 .
 2. Fair Dealing Rights. Nothing in this License is intended to reduce,
 limit, or restrict any uses free from copyright or rights arising from
 limitations or exceptions that are provided for in connection with the
 copyright protection under copyright law or other applicable laws.
 .
 3. License Grant. Subject to the terms and conditions of this License,
 Licensor hereby grants You a worldwide, royalty-free, non-exclusive,
 perpetual (for the duration of the applicable copyright) license to
 exercise the rights in the Work as stated below:
 .
 a. to Reproduce the Work, to incorporate the Work into one or more
 Collections, and to Reproduce the Work as incorporated in the
 Collections;
 .
 b. to create and Reproduce Adaptations provided that any such Adaptation,
 including any translation in any medium, takes reasonable steps to
 clearly label, demarcate or otherwise identify that changes were made
 to the original Work. For example, a translation could be marked "The
 original work was translated from English to Spanish," or a
 modification could indicate "The original work has been modified.";
 .
 c. to Distribute and Publicly Perform the Work including as incorporated
 in Collections; and,
 .
 d. to Distribute and Publicly Perform Adaptations.
 .
 e. For the avoidance of doubt:
 .
 i. Non-waivable Compulsory License Schemes. In those jurisdictions in
 which the right to collect royalties through any statutory or
 compulsory licensing scheme cannot be waived, the Licensor
 reserves the exclusive right to collect such royalties for any
 exercise by You of the rights granted under this License;
 .
 ii. Waivable Compulsory License Schemes. In those jurisdictions in
 which the right to collect royalties through any statutory or
 compulsory licensing scheme can be waived, the Licensor waives the
 exclusive right to collect such royalties for any exercise by You
 of the rights granted under this License; and,
 .
 iii. Voluntary License Schemes. The Licensor waives the right to
 collect royalties, whether individually or, in the event that the
 Licensor is a member of a collecting society that administers
 voluntary licensing schemes, via that society, from any exercise
 by You of the rights granted under this License.
 .
 The above rights may be exercised in all media and formats whether now
 known or hereafter devised. The above rights include the right to make
 such modifications as are technically necessary to exercise the rights in
 other media and formats. Subject to Section 8(f), all rights not expressly
 granted by Licensor are hereby reserved.
 .
 4. Restrictions. The license granted in Section 3 above is expressly made
 subject to and limited by the following restrictions:
 .
 a. You may Distribute or Publicly Perform the Work only under the terms
 of this License. You must include a copy of, or the Uniform Resource
 Identifier (URI) for, this License with every copy of the Work You
 Distribute or Publicly Perform. You may not offer or impose any terms
 on the Work that restrict the terms of this License or the ability of
 the recipient of the Work to exercise the rights granted to that
 recipient under the terms of the License. You may not sublicense the
 Work. You must keep intact all notices that refer to this License and
 to the disclaimer of warranties with every copy of the Work You
 Distribute or Publicly Perform. When You Distribute or Publicly
 Perform the Work, You may not impose any effective technological
 measures on the Work that restrict the ability of a recipient of the
 Work from You to exercise the rights granted to that recipient under
 the terms of the License. This Section 4(a) applies to the Work as
 incorporated in a Collection, but this does not require the Collection
 apart from the Work itself to be made subject to the terms of this
 License. If You create a Collection, upon notice from any Licensor You
 must, to the extent practicable, remove from the Collection any credit
 as required by Section 4(c), as requested. If You create an
 Adaptation, upon notice from any Licensor You must, to the extent
 practicable, remove from the Adaptation any credit as required by
 Section 4(c), as requested.
 .
 b. You may Distribute or Publicly Perform an Adaptation only under the
 terms of: (i) this License; (ii) a later version of this License with
 the same License Elements as this License; (iii) a Creative Commons
 jurisdiction license (either this or a later license version) that
 contains the same License Elements as this License (e.g.,
 Attribution-ShareAlike 3.0 US)); (iv) a Creative Commons Compatible
 License. If you license the Adaptation under one of the licenses
 mentioned in (iv), you must comply with the terms of that license. If
 you license the Adaptation under the terms of any of the licenses
 mentioned in (i), (ii) or (iii) (the "Applicable License"), you must
 comply with the terms of the Applicable License generally and the
 following provisions: (I) You must include a copy of, or the URI for,
 the Applicable License with every copy of each Adaptation You
 Distribute or Publicly Perform; (II) You may not offer or impose any
 terms on the Adaptation that restrict the terms of the Applicable
 License or the ability of the recipient of the Adaptation to exercise
 the rights granted to that recipient under the terms of the Applicable
 License; (III) You must keep intact all notices that refer to the
 Applicable License and to the disclaimer of warranties with every copy
 of the Work as included in the Adaptation You Distribute or Publicly
 Perform; (IV) when You Distribute or Publicly Perform the Adaptation,
 You may not impose any effective technological measures on the
 Adaptation that restrict the ability of a recipient of the Adaptation
 from You to exercise the rights granted to that recipient under the
 terms of the Applicable License. This Section 4(b) applies to the
 Adaptation as incorporated in a Collection, but this does not require
 the Collection apart from the Adaptation itself to be made subject to
 the terms of the Applicable License.
 .
 c. If You Distribute, or Publicly Perform the Work or any Adaptations or
 Collections, You must, unless a request has been made pursuant to
 Section 4(a), keep intact all copyright notices for the Work and
 provide, reasonable to the medium or means You are utilizing: (i) the
 name of the Original Author (or pseudonym, if applicable) if supplied,
 and/or if the Original Author and/or Licensor designate another party
 or parties (e.g., a sponsor institute, publishing entity, journal) for
 attribution ("Attribution Parties") in Licensor's copyright notice,
 terms of service or by other reasonable means, the name of such party
 or parties; (ii) the title of the Work if supplied; (iii) to the
 extent reasonably practicable, the URI, if any, that Licensor
 specifies to be associated with the Work, unless such URI does not
 refer to the copyright notice or licensing information for the Work;
 and (iv) , consistent with Ssection 3(b), in the case of an
 Adaptation, a credit identifying the use of the Work in the Adaptation
 (e.g., "French translation of the Work by Original Author," or
 "Screenplay based on original Work by Original Author"). The credit
 required by this Section 4(c) may be implemented in any reasonable
 manner; provided, however, that in the case of a Adaptation or
 Collection, at a minimum such credit will appear, if a credit for all
 contributing authors of the Adaptation or Collection appears, then as
 part of these credits and in a manner at least as prominent as the
 credits for the other contributing authors. For the avoidance of
 doubt, You may only use the credit required by this Section for the
 purpose of attribution in the manner set out above and, by exercising
 Your rights under this License, You may not implicitly or explicitly
 assert or imply any connection with, sponsorship or endorsement by the
 Original Author, Licensor and/or Attribution Parties, as appropriate,
 of You or Your use of the Work, without the separate, express prior
 written permission of the Original Author, Licensor and/or Attribution
 Parties.
 .
 d. Except as otherwise agreed in writing by the Licensor or as may be
 otherwise permitted by applicable law, if You Reproduce, Distribute or
 Publicly Perform the Work either by itself or as part of any
 Adaptations or Collections, You must not distort, mutilate, modify or
 take other derogatory action in relation to the Work which would be
 prejudicial to the Original Author's honor or reputation. Licensor
 agrees that in those jurisdictions (e.g. Japan), in which any exercise
 of the right granted in Section 3(b) of this License (the right to
 make Adaptations) would be deemed to be a distortion, mutilation,
 modification or other derogatory action prejudicial to the Original
 Author's honor and reputation, the Licensor will waive or not assert,
 as appropriate, this Section, to the fullest extent permitted by the
 applicable national law, to enable You to reasonably exercise Your
 right under Section 3(b) of this License (right to make Adaptations)
 but not otherwise.
 .
 5. Representations, Warranties and Disclaimer
 .
 UNLESS OTHERWISE MUTUALLY AGREED TO BY THE PARTIES IN WRITING, LICENSOR
 OFFERS THE WORK AS-IS AND MAKES NO REPRESENTATIONS OR WARRANTIES OF ANY
 KIND CONCERNING THE WORK, EXPRESS, IMPLIED, STATUTORY OR OTHERWISE,
 INCLUDING, WITHOUT LIMITATION, WARRANTIES OF TITLE, MERCHANTIBILITY,
 FITNESS FOR A PARTICULAR PURPOSE, NONINFRINGEMENT, OR THE ABSENCE OF
 LATENT OR OTHER DEFECTS, ACCURACY, OR THE PRESENCE OF ABSENCE OF ERRORS,
 WHETHER OR NOT DISCOVERABLE. SOME JURISDICTIONS DO NOT ALLOW THE EXCLUSION
 OF IMPLIED WARRANTIES, SO SUCH EXCLUSION MAY NOT APPLY TO YOU.
 .
 6. Limitation on Liability. EXCEPT TO THE EXTENT REQUIRED BY APPLICABLE
 LAW, IN NO EVENT WILL LICENSOR BE LIABLE TO YOU ON ANY LEGAL THEORY FOR
 ANY SPECIAL, INCIDENTAL, CONSEQUENTIAL, PUNITIVE OR EXEMPLARY DAMAGES
 ARISING OUT OF THIS LICENSE OR THE USE OF THE WORK, EVEN IF LICENSOR HAS
 BEEN ADVISED OF THE POSSIBILITY OF SUCH DAMAGES.
 .
 7. Termination
 .
 a. This License and the rights granted hereunder will terminate
 automatically upon any breach by You of the terms of this License.
 Individuals or entities who have received Adaptations or Collections
 from You under this License, however, will not have their licenses
 terminated provided such individuals or entities remain in full
 compliance with those licenses. Sections 1, 2, 5, 6, 7, and 8 will
 survive any termination of this License.
 .
 b. Subject to the above terms and conditions, the license granted here is
 perpetual (for the duration of the applicable copyright in the Work).
 Notwithstanding the above, Licensor reserves the right to release the
 Work under different license terms or to stop distributing the Work at
 any time; provided, however that any such election will not serve to
 withdraw this License (or any other license that has been, or is
 required to be, granted under the terms of this License), and this
 License will continue in full force and effect unless terminated as
 stated above.
 .
 8. Miscellaneous
 .
 a. Each time You Distribute or Publicly Perform the Work or a Collection,
 the Licensor offers to the recipient a license to the Work on the same
 terms and conditions as the license granted to You under this License.
 .
 b. Each time You Distribute or Publicly Perform an Adaptation, Licensor
 offers to the recipient a license to the original Work on the same
 terms and conditions as the license granted to You under this License.
 .
 c. If any provision of this License is invalid or unenforceable under
 applicable law, it shall not affect the validity or enforceability of
 the remainder of the terms of this License, and without further action
 by the parties to this agreement, such provision shall be reformed to
 the minimum extent necessary to make such provision valid and
 enforceable.
 .
 d. No term or provision of this License shall be deemed waived and no
 breach consented to unless such waiver or consent shall be in writing
 and signed by the party to be charged with such waiver or consent.
 .
 e. This License constitutes the entire agreement between the parties with
 respect to the Work licensed here. There are no understandings,
 agreements or representations with respect to the Work not specified
 here. Licensor shall not be bound by any additional provisions that
 may appear in any communication from You. This License may not be
 modified without the mutual written agreement of the Licensor and You.
 .
 f. The rights granted under, and the subject matter referenced, in this
 License were drafted utilizing the terminology of the Berne Convention
 for the Protection of Literary and Artistic Works (as amended on
 September 28, 1979), the Rome Convention of 1961, the WIPO Copyright
 Treaty of 1996, the WIPO Performances and Phonograms Treaty of 1996
 and the Universal Copyright Convention (as revised on July 24, 1971).
 These rights and subject matter take effect in the relevant
 jurisdiction in which the License terms are sought to be enforced
 according to the corresponding provisions of the implementation of
 those treaty provisions in the applicable national law. If the
 standard suite of rights granted under applicable copyright law
 includes additional rights not granted under this License, such
 additional rights are deemed to be included in the License; this
 License is not intended to restrict the license of any rights under
 applicable law.<|MERGE_RESOLUTION|>--- conflicted
+++ resolved
@@ -461,7 +461,6 @@
 License: CC-BY-SA-4.0
 Comment: Derived from works by Michael Zahniser (under the same license).
 
-<<<<<<< HEAD
 Files
  sounds/pincer*
 Copyright: Nomadic Volcano (nomadicvolcano@gmail.com)
@@ -479,12 +478,11 @@
 Copyright: None; CC0 (Public Domain)
 License: None; CC0 (Public Domain)
 Comment: Created by NomadicVolcano (nomadicvolcano@gmail.com)
-=======
+
 Files: images/outfit/railslug?rack*
 Copyright: Becca Tommaso (tommasobecca03@gmail.com)
 License: CC-BY-SA-4.0
 Comment: Derived from works by Matthew Smestad (under the same license).
->>>>>>> 045897af
 
 Files:
  images/outfit/harvested?yottrite*
