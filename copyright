Format: https://www.debian.org/doc/packaging-manuals/copyright-format/1.0/
Upstream-Name: endless-sky
Upstream-Contact: Michael Zahniser <mzahniser@gmail.com>
Source: https://github.com/endless-sky/endless-sky

Files: *
Copyright: Michael Zahniser <mzahniser@gmail.com>
           endless-sky contributors (see credits.txt and changelog)
License: GPL-3+

Files: images/*
Copyright: Michael Zahniser <mzahniser@gmail.com>
License: CC-BY-SA-4.0

Files:
 images/outfit/*battery?hai*
 images/outfit/anti-missile?hai*
 images/outfit/cooling ducts?hai*
 images/outfit/dwarf?core?hai*
 images/outfit/fission?hai*
 images/outfit/fusion?hai*
 images/outfit/heavy?anti-missile?hai*
 images/ship/mfury*
Copyright: Maximilian Korber
License: CC-BY-SA-4.0
Comment: Derived from works by Michael Zahniser (under the same license).

Files:
 images/outfit/bullet*
 images/scene/sagittarius?a*
 images/ship/hai?solifuge*
Copyright: Maximilian Korber (github.com/wrzlprnft)
License: CC-BY-SA-4.0

Files:
 images/ship/hai?violin?spider*
Copyright: Maximilian Korber
License: CC-BY-SA-4.0
Comment: Derived from works by Christian Rhodes (under the same license).

Files:
 images/ship/pointedstick?vanguard*
Copyright: Maximilian Korber
License: CC-BY-SA-4.0
Comment: Derived from works by Nate Graham (under the same license).

Files:
 images/effect/railspark*
 images/projectile/tinyflare*
 images/outfit/*engines?hai*
 images/outfit/*steering?hai*
 images/outfit/*thruster?hai*
 images/outfit/tiny?ion?engines*
Copyright: Iaz Poolar
License: CC-BY-SA-4.0
Comment: Derived from works by Michael Zahniser (under the same license).

Files:
 images/projectile/bullet*
 images/effect/bullet?impact*
Copyright: Iaz Poolar
License: CC-BY-SA-4.0
Comment: Derived from works by Amazinite derived from works by Michael Zahniser (under the same license).

Files:
 images/ship/hai?pond?strider*
Copyright: Iaz Poolar
License: CC-BY-SA-4.0

Files:
 images/ship/hai?flea*
 images/projectile/rail?slug*
Copyright: Matthew Smestad
License: CC-BY-SA-4.0

Files:
 images/outfit/railgun*
 images/outfit/railslug*
Copyright: 1010todd
Comment: Derived from works by Matthew Smestad (under the same license).
License: CC-BY-SA-4.0

Files:
 images/outfit/luxury accommodations*
 images/hardpoint/proton turret*
Copyright: Nate Graham <pointedstick@zoho.com>
License: CC-BY-SA-4.0

Files:
 images/land/sky2*
 images/land/sea3*
 images/land/beach4*
 images/land/canyon9*
Copyright: Emily Mell <hasmidas@gmail.com>
License: public-domain
Comment: Based on public domain images taken from unsplash.com

Files:
 images/icon/gat*
Copyright: Amazinite
License: CC-BY-SA-4.0
Comment: Derived from works by Maximilian Korber (under the same license).

Files:
 images/outfit/gat*
Copyright: Becca Tommaso
License: CC-BY-SA-4.0
Comment: Derived from works by Maximilian Korber (under the same license).


Files:
 images/outfit/scram?drive*
Copyright: Becca Tommaso
License: CC-BY-SA-4.0
Comment: Derived from works by Evan Fluharty (under the same license).

Files:
 images/icon/rail?gun*
Copyright: Amazinite
License: CC-BY-SA-4.0
Comment: Derived from works by Matthew Smestad (under the same license).

Files:
 images/outfit/pug*
 images/planet/*-b*
Copyright: Frederick Goy IV (https://github.com/comnom)
License: CC-BY-SA-4.0

Files: images/outfit/*storage*
Copyright: Amazinite
License: CC-BY-SA-4.0
Comment: Derived from works by Michael Zahniser and Maximilian Korber (under the same license).

Files: images/outfit/city-ship?license*
Copyright: Amazinite
License: CC-BY-SA-4.0
Comment: Derived from works by Michael Zahniser and Evan Fluharty (under the same license).

Files:
 images/outfit/harvested*
Copyright: Michael Zahniser (mzahniser@gmail.com)
License: CC-BY-SA-4.0
Comment: Unless otherwise noted below, mineral photos are by Rob Lavinsky, under
 the CC-BY-SA-3.0 license.

Files:
 images/outfit/harvested?copper*
 images/outfit/harvested?iron*
 images/outfit/harvested?platinum*
 images/outfit/harvested?silver*
Copyright: Michael Zahniser (mzahniser@gmail.com)
License: CC-BY-SA-4.0
Comment: Incorporating photos by James St. John, under the CC-BY-2.0 license.

Files:
 images/outfit/harvested?gold*
Copyright: Michael Zahniser (mzahniser@gmail.com)
License: CC-BY-SA-4.0
Comment: Incorporating a photo by Aram Dulyan, under the CC-BY-2.0 license.

Files:
 images/scene/plasma?scene*
Copyright: 1010todd <1010todd3d@gmail>
License: CC-BY-SA-4.0
Comment: Derived from works by Becca Tommaso, Darcy Manoel, and Michael Zahniser (under the same license). Incorporating texture made with JSPlacement by WindMillArt <https://windmillart.net/>.

Files:
 images/land/enceladus_1*
 images/land/enceladus_2*
 images/land/enceladus_3*
 images/land/enceladus_4*
 images/ui/galaxy*
 images/ui/pleiades*
 images/planet/callisto*
 images/planet/earth*
 images/planet/europa*
 images/planet/ganymede*
 images/planet/io*
 images/planet/jupiter*
 images/planet/luna*
 images/planet/mars*
 images/planet/mercury*
 images/planet/miranda*
 images/planet/neptune*
 images/planet/oberon*
 images/planet/rhea*
 images/planet/tethys*
 images/planet/titan*
 images/planet/uranus*
 images/planet/venus*
Copyright: NASA
License: public-domain
 From NASA, and therefore in the public domain because they were created by
 government employees while doing work for the government.

Files: images/scene/*
Copyright: Various
License: public-domain
 Taken from morguefile.com, a collection of photographs that have been donated
 and placed in the public domain. (Exceptions noted below.)

Files: images/scene/geoscan*
Copyright: Michael Zahniser <mzahniser@gmail.com>
License: CC-BY-SA-4.0

Files: images/scene/loc*
Copyright: Library of Congress
License: public-domain
 From the Library of Congress. Public domain because they are photographs taken
 by a government employee as part of their job.

Files: images/scene/army*
Copyright: US Army
License: public-domain
 From the US Army. Public domain because they are photographs taken by a
 government employee as part of their job.

Files: images/scene/eso*
Copyright: ESO/L. Calçada (European Southern Observatory)
License: CC-BY-4.0

Files:
 images/scene/engine*
 images/scene/engine2*
Copyright: NASA
License: public-domain
 From NASA, and therefore in the public domain because they were created by
 government employees while doing work for the government.

Files: images/land/*
Copyright: Various
License: public-domain
 Taken from morgue-file.com, a collection of photographs that have been donated
 and placed in the public domain. (Exceptions noted below.)

Files: images/land/bwerner*
Copyright: Berthold Werner (commons.wikimedia.org/wiki/User:Berthold_Werner)
License: CC-BY-SA-3.0
Comment: Taken from Wikimedia commons. Cropped and edited.

Files: images/land/myrabella*
Copyright: Myrabella (commons.wikimedia.org/wiki/User:Myrabella)
License: CC-BY-SA-3.0
Comment: Taken from Wikimedia commons. Cropped and edited.

Files: images/land/dmottl*
Copyright: Dmitry A. Mottl (commons.wikimedia.org/wiki/User:Dmottl)
License: CC-BY-SA-3.0
Comment: Taken from Wikimedia commons. Cropped and edited.

Files: images/land/mfield*
Copyright: Matthew Field (commons.wikimedia.org/wiki/User:Mfield)
License: CC-BY-SA-3.0
Comment: Taken from Wikimedia commons. Cropped and edited.

Files: images/land/*-sfiera*
Copyright: Chris Pickel (sfiera.net)
License: CC-BY-SA-4.0

Files: images/land/*-striker*
Copyright: Michael Wilso (sixfootplus@gmail.com)
License: CC-BY-SA-4.0

Files: images/land/*-harro*
Copyright: @harro.eu (copyright@harro.eu)
License: CC-BY-SA-4.0

Files: images/land/*-iridium*
Copyright: @Iridium Ore (blueajp@gmail.com)
License: CC-BY-SA-4.0

Files: images/land/lava11*
Copyright: National Archives and Records Administration
License: public-domain
Comment: Taken from Wikimedia Commons. Cropped and edited.

Files:
 images/land/station12*
Copyright: Office of War Information
License: public-domain
Comment: Taken from Wikimedia Commons. Cropped and edited.

Files: images/land/*-spfld*
Copyright: Eric Denni (spfldsatellite@gmail.com)
License: CC-BY-SA-4.0

Files: images/land/sivael*
Copyright: Tymoteusz Kapuściński (Sivael)
License: CC-BY-SA-4.0
Comment: Screenshots of environments created with assets purchased by Tymoteusz
 Kapuściński from the Unity Asset Store. Post-processing applied by Michael
 Zahniser to make the images look less artificial.

Files: images/outfit/scan?module*
Copyright: Zachary Siple
License: CC-BY-SA-4.0
Comment: Derived from works by Michael Zahniser (from under the same license).

Files:
 images/outfit/tactical?scanner*
 images/effect/jump?drive?red*
Copyright: Zachary Siple
License: CC-BY-SA-4.0

Files:
 images/outfit/korath?rifle*
 images/outfit/hai?rifle*
 images/outfit/korath?fuel?processor*
 images/outfit/remnant?rifle*
 images/ship/hai?centipede*
 images/ship/hai?geocoris*
 images/ship/hai?grasshopper*
 images/ship/gull*
 images/ship/pelican*
 images/ship/peregrine/peregrine*
 images/ship/riptide*
 images/ship/dropship*
 images/ship/heron*
 images/thumbnail/hai?centipede*
 images/thumbnail/hai?geocoris*
 images/thumbnail/hai?grasshopper*
 images/thumbnail/gull*
 images/thumbnail/pelican*
 images/thumbnail/peregrine*
 images/thumbnail/riptide*
 images/thumbnail/dropship*
 images/outfit/auxiliary?license*
Copyright: Evan Fluharty (Evanfluharty@gmail.com)
License: CC-BY-SA-4.0
Comment: Derived from works by Michael Zahniser (under the same license).

Files:
 images/ship/modified?boxwing*
 images/thumbnail/modified?boxwing*
Copyright: Evan Fluharty (Evanfluharty@gmail.com)
License: CC-BY-SA-4.0
Comment: Derived from works by Iaz Poolar (under the same license).

Files: images/portrait/*
Copyright: Various
License: public-domain
 Taken from unsplash.com, a collection of photographs that have been donated and
 placed in the public domain.

Files:
 images/outfit/quarg?skylance*
 images/hardpoint/quarg?skylance*
Copyright: Evan Fluharty (Evanfluharty@gmail.com)
License: CC-BY-SA-4.0
Comment: Derived and completed from works by Maximilian Korber (Wrzlprnft), @Karirawri, and originally drawn up by Tommy Thach (Bladewood) (all under the same license)

Files:
 images/outfit/quarg*
 images/hardpoint/quarg*
 images/outfit/small?quarg*
 images/outfit/medium?quarg*
 images/outfit/large?quarg*
 images/outfit/laser?rifle*
 images/outfit/hai?pebble?core*
 images/outfit/hai?boulder*
 images/outfit/hai?geode*
Copyright: Evan Fluharty (Evanfluharty@gmail.com)
License: CC-BY-SA-4.0

Files:
 images/outfit/enforcer?riot?staff*
Copyright: 1010todd
Comment: Derived from works by Evan Fluharty (under the same license).
License: CC-BY-SA-4.0

Files:
 images/effect/remnant?afterburner/remnant?afterburner*
 images/effect/mhd?spark*
 images/land/nasa9*
 images/hardpoint/annihilator?turret*
 images/hardpoint/hai?ionic?turret*
 images/hardpoint/inhibitor?turret*
 images/hardpoint/ion?hail?turret*
 images/hardpoint/ravager?turret*
 images/outfit/inhibitor?turret*
 images/outfit/ion?hail?turret*
 images/hardpoint/shooting?star?flare/ss-rays*
 images/outfit/overcharged?shield?module*
 images/outfit/overclocked?repair?module*
 images/outfit/ramscoop*
 images/outfit/remnant?afterburner*
 images/outfit/remnant?capital?license*
 images/outfit/research?laboratory*
 images/outfit/salvage?scanner*
 images/outfit/tiny?remnant?engine*
 images/outfit/void?rifle*
 images/outfit/fragmentation?grenades*
 images/outfit/nerve?gas*
 images/outfit/catalytic?ramscoop*
 images/outfit/anti-missile*
 images/outfit/blaster?turret*
 images/outfit/blaster*
 images/outfit/breeder*
 images/outfit/bunk?room*
 images/outfit/dwarf?core*
 images/outfit/electron?beam*
 images/outfit/electron?turret*
 images/outfit/fission*
 images/outfit/flamethrower*
 images/outfit/hai?ionic?blaster*
 images/outfit/hai?ionic?turret*
 images/outfit/heavy?anti-missile*
 images/outfit/heavy?laser?turret*
 images/outfit/heavy?laser*
 images/outfit/huge?fuel?cell*
 images/outfit/large?fuel?cell*
 images/outfit/medium?fuel?cell*
 images/outfit/small?fuel?cell*
 images/outfit/tiny?fuel?cell*
 images/outfit/huge?shield*
 images/outfit/large?shield*
 images/outfit/medium?shield*
 images/outfit/small?shield*
 images/outfit/tiny?shield*
 images/outfit/hyperdrive*
 images/outfit/large?radar?jammer*
 images/outfit/small?radar?jammer*
 images/outfit/meteor*
 images/outfit/meteor?launcher*
 images/outfit/meteor?pod*
 images/outfit/meteor?storage*
 images/outfit/mod?blaster?turret*
 images/outfit/mod?blaster*
 images/outfit/particle?cannon*
 images/outfit/plasma?cannon*
 images/outfit/plasma?turret*
 images/outfit/proton?gun*
 images/outfit/quad?blaster?turret*
 images/outfit/rocket*
 images/outfit/rocket?launcher*
 images/outfit/rocket?pod*
 images/outfit/rocket?storage*
 images/outfit/sidewinder*
 images/outfit/sidewinder?launcher*
 images/outfit/sidewinder?pod*
 images/outfit/sidewinder?storage*
 images/outfit/small?bunk?room*
 images/outfit/small?nucleovoltaic*
 images/outfit/small?radiothermal*
 images/outfit/small?thermionic*
 images/outfit/stack?core*
 images/outfit/surveillance?pod*
 images/outfit/banisher*
 images/outfit/command?center*
 images/outfit/fire-lance*
 images/outfit/piercer*
 images/outfit/piercer?launcher*
 images/outfit/korath?piercer?storage*
 images/outfit/reverse?thruster?ion*
 images/outfit/reverse?thruster?plasma*
 images/outfit/rock?0*
 images/outfit/rock?1*
 images/outfit/rock?2*
 images/outfit/rock?3*
 images/outfit/rock?4*
 images/scene/penguinscene*
 images/ship/hai?sea?scorpion*
 images/ship/ibis*
 images/ship/mbactriane*
 images/ship/merganser*
 images/ship/penguin/*
 images/ship/petrel*
 images/ship/tern*
 images/ship/shooting?star/shooting?star*
 images/ship/pug?zibruka*
 images/ship/pug?enfolta*
 images/ship/pug?maboro*
 images/ship/pug?arfecta*
 images/thumbnail/hai?sea?scorpion*
 images/thumbnail/ibis*
 images/thumbnail/merganser*
 images/thumbnail/penguin*
 images/thumbnail/petrel*
 images/thumbnail/tern*
 images/planet/station1c*
 images/planet/station2c*
 images/planet/station3c*
 images/ship/archon?b*
 images/ship/archon?c*
 images/asteroid/plant*
 images/asteroid/plant2*
 images/asteroid/plant?cluster*
 images/asteroid/space?flora*
 images/asteroid/large?plant*
 images/asteroid/large?plant2*
 images/asteroid/large?plant?cluster*
 images/asteroid/large?space?flora*
 images/asteroid/yottrite*
Copyright: Becca Tommaso (tommasobecca03@gmail.com)
License: CC-BY-SA-4.0
Comment: Derived from works by Michael Zahniser (under the same license).

Files:
 sounds/pincer*
Copyright: Michael Zahniser
License: GPL-2
Comment: Created by a past contributor modified from Battle for Wesnoth (https://www.wesnoth.org/) sounds, which are copyright David White [dave@whitevine.net](mailto:dave@whitevine.net) under GPL 2 or later. Rights relinquished to Michael Zahniser.

Files:
 images/*/pincer*
Copyright: None; CC0 (Public Domain)
License: CC0
Comment: Public domain textures by https://texture.ninja

Files:
 images/planet/rogue-radiating*
Copyright: None; CC0 (Public Domain)
License: CC0

Files: images/outfit/railslug?rack*
Copyright: Becca Tommaso (tommasobecca03@gmail.com)
License: CC-BY-SA-4.0
Comment: Derived from works by Matthew Smestad (under the same license).

Files:
 images/outfit/harvested?yottrite*
Copyright: Becca Tommaso (tommasobecca03@gmail.com)
License: CC-BY-SA-3.0
Comment: Derived from works by Michael Zahniser and Rob Lavinsky (under the same license).

Files:
 images/effect/flotsam?yottrite*
Copyright: Becca Tommaso (tommasobecca03@gmail.com)
License: CC-BY-SA-3.0
Comment: Derived from works by Rob Lavinsky (under the same license).

Files:
 images/land/badlands0*
 images/land/badlands1*
 images/land/badlands2*
 images/land/badlands5*
 images/land/badlands6*
 images/land/badlands7*
 images/land/badlands8*
 images/land/badlands10*
 images/land/badlands11*
 images/land/badlands12*
 images/land/beach0*
 images/land/beach2*
 images/land/beach3*
 images/land/beach5*
 images/land/beach6*
 images/land/beach13*
 images/land/beach14*
 images/land/canyon0*
 images/land/canyon1*
 images/land/canyon7*
 images/land/canyon8*
 images/land/canyon13*
 images/land/canyon14*
 images/land/canyon15*
 images/land/city2*
 images/land/city4*
 images/land/city6*
 images/land/city7*
 images/land/city8*
 images/land/city9*
 images/land/city10*
 images/land/city11*
 images/land/city12*
 images/land/desert1*
 images/land/desert2*
 images/land/desert11*
 images/land/desert12*
 images/land/desert13*
 images/land/dune1*
 images/land/fields1*
 images/land/fields2*
 images/land/fields3*
 images/land/fields5*
 images/land/fields6*
 images/land/fields7*
 images/land/fields9*
 images/land/fields13*
 images/land/fields14*
 images/land/fields15*
 images/land/fog0*
 images/land/fog1*
 images/land/fog2*
 images/land/fog4*
 images/land/fog6*
 images/land/fog8*
 images/land/fog9*
 images/land/fog10*
 images/land/fog11*
 images/land/forest1*
 images/land/forest2*
 images/land/forest3*
 images/land/forest4*
 images/land/forest5*
 images/land/forest6*
 images/land/forest7*
 images/land/forest8*
 images/land/forest9*
 images/land/garden1*
 images/land/hills0*
 images/land/hills2*
 images/land/hills8*
 images/land/lava1*
 images/land/lava2*
 images/land/lava6*
 images/land/lava12*
 images/land/lava13*
 images/land/loc3*
 images/land/mountain0*
 images/land/mountain1*
 images/land/mountain3*
 images/land/mountain4*
 images/land/mountain5*
 images/land/mountain6*
 images/land/mountain7*
 images/land/mountain8*
 images/land/mountain9*
 images/land/sea1*
 images/land/sea5*
 images/land/sea7*
 images/land/sea8*
 images/land/sea18*
 images/land/sea19*
 images/land/sky0*
 images/land/sky3*
 images/land/sky4*
 images/land/sky5*
 images/land/sky7*
 images/land/sky8*
 images/land/sky9*
 images/land/sky10*
 images/land/sky11*
 images/land/snow0*
 images/land/snow1*
 images/land/snow2*
 images/land/snow3*
 images/land/snow4*
 images/land/snow5*
 images/land/snow6*
 images/land/snow7*
 images/land/snow10*
 images/land/snow14*
 images/land/snow15*
 images/land/snow16*
 images/land/snow17*
 images/land/snow18*
 images/land/snow19*
 images/land/snow20*
 images/land/snow21*
 images/land/space2*
 images/land/station4*
 images/land/station6*
 images/land/station7*
 images/land/station9*
 images/land/station10*
 images/land/station11*
 images/land/station13*
 images/land/station14*
 images/land/station16*
 images/land/station17*
 images/land/station18*
 images/land/station19*
 images/land/station20*
 images/land/station21*
 images/land/station22*
 images/land/station23*
 images/land/station24*
 images/land/station25*
 images/land/station26*
 images/land/station29*
 images/land/station30*
 images/land/station31*
 images/land/station32*
 images/land/station33*
 images/land/station34*
 images/land/station35*
 images/land/station36*
 images/land/station37*
 images/land/station38*
 images/land/station39*
 images/land/station40*
 images/land/station41*
 images/land/station42*
 images/land/station43*
 images/land/station44*
 images/land/station45*
 images/land/station46*
 images/land/water0*
 images/land/water3*
 images/land/water4*
 images/land/water8*
 images/land/water12*
 images/land/water13*
Copyright: Various
License: public-domain
 Taken from unsplash.com, a collection of photographs that have been donated and
 placed in the public domain.

Files:
 images/land/lava0*
Copyright: USGS
License: public-domain
 From the USGS, and therefore in the public domain because they were created by
 government employees while doing work for the government.

Files:
 images/land/desert0*
 images/land/earthrise*
 images/land/nasa*
 images/land/space*
 images/land/station1*
 images/land/station2*
 images/land/station3*
Copyright: NASA
License: public-domain
 From NASA, and therefore in the public domain because they were created by
 government employees while doing work for the government.

Files:
 images/land/station8*
Copyright: MTA of the State of New York
License: CC-BY-2.0
Comment: Taken from https://www.flickr.com/photos/61135621@N03/5836687124 and cropped.

Files:
 images/land/station27*
Copyright: Sebastian Sinisterra
License: CC-BY-2.0
Comment: Taken from https://www.flickr.com/photos/61135621@N03/17755765778 and cropped.

Files:
 images/land/station28*
Copyright: N/A (CC0 Public Domain)
License: CC0
Comment: Taken from https://pxhere.com/en/photo/1071635 and cropped.

Files:
 images/land/station15*
Copyright: N/A (CC0 Public Domain)
License: CC0
Comment: Taken from https://pxhere.com/en/photo/119196 and cropped.

Files:
 images/land/station5.jpg
Copyright: Damien Jemison
License: CC-BY-SA-3.0
Comment: Taken from https://commons.wikimedia.org/wiki/File:Preamplifier_at_the_National_Ignition_Facility.jpg

Files:
 images/land/lava5*
Copyright: Michael Zahniser <mzahniser@gmail.com>
License: CC-BY-SA-4.0

Files:
 images/planet/nebula1*
Copyright: Azure
License: CC-BY-SA-4.0

Files:
  images/ui/milky?way*
Copyright: Azure
License: CC-BY-SA-4.0
Comment: Derived from works by NASA and Michael Zahniser.

Files: sounds/*
Copyright: Various
License: public-domain
Comment: Based on public domain sounds taken from freesound.org.

Files: sounds/heavy?rocket?hit.wav
Copyright: Copyright Mike Koenig
License: CC-BY-SA-3.0
Comment: Taken from http://soundbible.com/1467-Grenade-Explosion.html

Files: sounds/missile?hit.wav
Copyright: Copyright "Nbs Dark"
License: public-domain
Comment: Taken from https://freesound.org/people/Nbs%20Dark/sounds/94185/

Files: sounds/torpedo?hit.wav
Copyright: Public Domain
License: public-domain

Files: sounds/meteor.wav
Copyright: Copyright "18hiltc"
License: CC-BY-SA-3.0
Comment: Taken from https://freesound.org/people/18hiltc/sounds/202725/

Files: sounds/sidewinder.wav
Copyright: Copyright "NHMWretched"
License: public-domain
Comment: Taken from https://freesound.org/people/NHMWretched/sounds/151858/

Files: sounds/explosion?huge.wav
Copyright: Copyright Mike Koenig
License: CC-BY-SA-3.0
Comment: Taken from http://soundbible.com/1151-Grenade.html

Files:
 sounds/asteroid crunch small.wav
 sounds/asteroid crunch medium.wav
Copyright: Copyright AlanCat
License: public-domain
Comment: Derived from https://freesound.org/people/AlanCat/sounds/381645/

Files: sounds/asteroid crunch large.wav
Copyright: Copyright "BW_Clowes"
License: CC-BY-3.0
Comment: Derived from https://freesound.org/people/BW_Clowes/sounds/128126/

Files:
 sounds/thrasher.wav
 sounds/point?defense.wav
Copyright: Lineth (https://github.com/Lineth)
License: CC-BY-SA-4.0
Comment: Derived from public domain sounds taken from freesound.org.

Files:
 images/outfit/t3?anti?missile*
 images/outfit/pug?gridfire?turret*
 images/hardpoint/t3?anti?missile*
 images/hardpoint/pug?gridfire?turret*
Copyright: Becca Tommaso (tommasobecca03@gmail.com)
License: CC-BY-SA-4.0
Comment: Derived from works by Frederick Goy IV (under the same license).

Files:
 images/outfit/security?station*
 images/ship/peregrine/*
Copyright: Becca Tommaso (tommasobecca03@gmail.com)
License: CC-BY-SA-4.0
Comment: Derived from works by Michael Zahniser and Evan Fluharty (under the same license).

Files:
 images/ship/nest*
 images/ship/roost*
 images/ship/skein*
 images/thumbnail/nest*
 images/thumbnail/roost*
 images/thumbnail/skein*
Copyright: Iaz Poolar
License: CC-BY-SA-4.0
Comment: Derived from works by Michael Zahniser (under the same license) and detailed by Becca Tommaso (tommasobecca03@gmail.com).

Files:
 images/ship/barb*
 images/ship/boxwing*
 images/thumbnail/barb*
 images/thumbnail/boxwing*
Copyright: Iaz Poolar
License: CC-BY-SA-4.0
Comment: Detailed by Becca Tommaso (tommasobecca03@gmail.com).

Files:
 images/ship/argosy*
 images/ship/clipper*
 images/ship/dreadnought*
 images/ship/fury*
 images/ship/hauler?i*
 images/ship/hauler?ii*
 images/ship/hauler?iii*
 images/ship/modified argosy*
 images/ship/bastion*
 images/ship/behemoth*
 images/ship/heavy?shuttle*
 images/ship/firebird*
 images/ship/leviathan*
 images/ship/shuttle*
 images/ship/star?queen*
 images/ship/localworldship*
 images/ship/arrow*
 images/ship/container?transport*
 images/ship/freighter*
 images/ship/protector*
 images/ship/star?barge*
 images/ship/wasp*
 images/thumbnail/argosy*
 images/thumbnail/clipper*
 images/thumbnail/dreadnought*
 images/thumbnail/fury*
 images/thumbnail/hauler?i*
 images/thumbnail/hauler?ii*
 images/thumbnail/hauler?iii*
 images/thumbnail/modified argosy*
 images/thumbnail/bastion*
 images/thumbnail/behemoth*
 images/thumbnail/heavy?shuttle*
 images/thumbnail/firebird*
 images/thumbnail/leviathan*
 images/thumbnail/shuttle*
 images/thumbnail/star?queen*
 images/thumbnail/arrow*
 images/thumbnail/container?transport*
 images/thumbnail/freighter*
 images/thumbnail/protector*
 images/thumbnail/star?barge*
 images/thumbnail/wasp*
Copyright: Michael Zahniser <mzahniser@gmail.com>
License: CC-BY-SA-4.0
Comment: Detailed by Becca Tommaso (tommasobecca03@gmail.com).

Files:
 images/ship/pirate?mammoth*
 images/ship/pirate?scrapper*
 images/thumbnail/pirate?mammoth*
 images/thumbnail/pirate?scrapper*
Copyright: 1010todd
License: CC-BY-SA-4.0
Comment: Derived from works by Michael Zahniser and Becca Tommaso under the same license. Incorporating texture made with JSPlacement by WindMillArt <https://windmillart.net/>.

Files:
 images/ship/mfirebird*
 images/ship/mleviathan*
 images/ship/marrow*
 images/thumbnail/mfirebird*
 images/thumbnail/mleviathan*
 images/thumbnail/marrow*
Copyright: Maximilian Korber
License: CC-BY-SA-4.0
Comment: Derived from works by Michael Zahniser (under the same license) and detailed by Becca Tommaso (tommasobecca03@gmail.com).

Files:
 images/ship/pointedstick vanguard*
Copyright: Maximilian Korber
License: CC-BY-SA-4.0
Comment: Derived from works by Nate Graham (under the same license) and detailed by Becca Tommaso (tommasobecca03@gmail.com).

Files:
 images/ship/vanguard*
 images/thumbnail/vanguard*
Copyright: Nate Graham <pointedstick@zoho.com>
License: CC-BY-SA-4.0
Comment: Detailed by Becca Tommaso (tommasobecca03@gmail.com).

Files:
 images/projectile/sunbeam/*
 images/ship/blackbird*
 images/ship/bounder*
 images/ship/falcon*
 images/ship/hawk*
 images/ship/quicksilver*
 images/ship/scout*
 images/ship/sparrow*
 images/thumbnail/blackbird*
 images/thumbnail/bounder*
 images/thumbnail/falcon*
 images/thumbnail/hawk*
 images/thumbnail/quicksilver*
 images/thumbnail/scout*
 images/thumbnail/sparrow*
Copyright: Michael Zahniser <mzahniser@gmail.com>
License: CC-BY-SA-4.0
Comment: Detailed by Anarchist2.

Files:
 images/ship/pirate?nighthawk*
 images/ship/pirate?cutthroat*
 images/ship/pirate?bulwark*
 images/thumbnail/pirate?nighthawk*
 images/thumbnail/pirate?cutthroat*
 images/thumbnail/pirate?bulwark*
Copyright: 1010Todd
License: CC-BY-SA-4.0
Comment: Derived from works by Michael Zahniser and Anarchist2 under the same license. Incorporating texture made with JSPlacement by WindMillArt <https://windmillart.net/>.

Files:
 images/ship/mbounder*
 images/ship/mfalcon*
 images/ship/mquicksilver*
 images/thumbnail/mbounder*
 images/thumbnail/mfalcon*
 images/thumbnail/mquicksilver*
Copyright: Maximilian Korber
License: CC-BY-SA-4.0
Comment: Derived from works by Michael Zahniser (under the same license) and detailed by Anarchist2.

Files:
 images/ship/finch*
 images/thumbnail/finch*
Copyright: Iaz Poolar
License: CC-BY-SA-4.0
Comment: Derived from works by Michael Zahniser (under the same license) and detailed by Anarchist2.

Files: images/ship/mosprey*
Copyright: Benjamin Hauch (https://github.com/tehhowch)
License: CC-BY-SA-4.0
Comment: Derived from works by Michael Zahniser (under the same license) and detailed by Anarchist2.

Files:
 images/outfit/pug?staff*
Copyright: Evan Fluharty (Evanfluharty@gmail.com)
License: CC-BY-SA-4.0
Comment: Derived from works by Frederick Goy IV (under the same license).

Files:
 images/planet/station1*
 images/planet/station2*
 images/planet/station3*
 images/planet/station4*
 images/planet/station8*
 images/planet/station9*
 images/planet/station10*
 images/planet/station11*
 images/planet/station12*
 images/planet/station13*
 images/planet/station14*
 images/planet/station15*
 images/planet/station16*
 images/planet/station17*
 images/planet/station-bunrodea*
 images/ship/maeri'het*
 images/ship/subsidurial*
 images/ship/telis'het*
 images/ship/faes'mar*
 images/ship/selii'mar*
 images/ship/vareti'het*
 images/ship/fetri'sei*
 images/ship/ember?waste?node/*
 images/ship/void?sprite/*
 images/ship/ararebo*
 images/ship/chigiriki*
 images/ship/kaiken*
 images/ship/kama*
 images/ship/kunai*
 images/ship/sasumata*
 images/ship/tanto*
 images/ship/tekkan*
 images/thumbnail/maeri'het*
 images/thumbnail/telis'het*
 images/thumbnail/faes'mar*
 images/thumbnail/selii'mar*
 images/thumbnail/subsidurial*
 images/thumbnail/ember?waste?node*
 images/thumbnail/vareti'het*
 images/thumbnail/fetri'sei*
 images/thumbnail/void?sprite?adult*
 images/thumbnail/void?sprite?infant*
 images/thumbnail/ararebo*
 images/thumbnail/chigiriki*
 images/thumbnail/kaiken*
 images/thumbnail/kama*
 images/thumbnail/kunai*
 images/thumbnail/sasumata*
 images/thumbnail/tanto*
 images/thumbnail/tekkan*
 images/effect/ravager?impact*
 images/effect/swarm*
 images/hardpoint/buzzer?am*
 images/hardpoint/locust?turret*
 images/outfit/ka'het?annihilator?turret*
 images/outfit/ka'het?annihilator*
 images/outfit/ka'het?emp?deployer*
 images/outfit/ka'het?primary?cooling*
 images/outfit/ka'het?ravager?turret*
 images/outfit/ka'het?ravager?beam*
 images/outfit/ka'het?shield?restorer*
 images/outfit/ka'het?grand?restorer*
 images/outfit/ka'het?support?cooling*
 images/outfit/ka'het?mhd?generator*
 images/outfit/ka'het?reserve?accumulator*
 images/outfit/ka'het?nullifier*
 images/outfit/ka'het?mhd?deployer*
 images/outfit/mouthparts*
 images/outfit/excavator*
 images/outfit/fuel?pod*
 images/outfit/fusion*
 images/outfit/core*
 images/outfit/ionic?afterburner*
 images/outfit/tiny?ion*
 images/outfit/small?ion*
 images/outfit/medium?ion*
 images/outfit/large?ion*
 images/outfit/huge?ion*
 images/outfit/tiny?atomic*
 images/outfit/small?atomic*
 images/outfit/medium?atomic*
 images/outfit/large?atomic*
 images/outfit/huge?atomic*
 images/outfit/javelin*
 images/outfit/javelin?mini?pod*
 images/outfit/javelin?pod*
 images/outfit/javelin?storage*
 images/outfit/torpedo*
 images/outfit/torpedo?launcher*
 images/outfit/torpedo?storage*
 images/outfit/typhoon*
 images/outfit/typhoon?launcher*
 images/outfit/typhoon?storage*
 images/outfit/cooling?ducts*
 images/outfit/liquid?helium*
 images/outfit/liquid?nitrogen*
 images/outfit/water?cooling*
 images/outfit/large?regenerator*
 images/outfit/small?regenerator*
 images/outfit/cargo?scanner*
 images/outfit/outfit?scanner*
 images/outfit/outfit?expansion*
 images/outfit/cargo?expansion*
 images/outfit/control?transceiver*
 images/outfit/buzzer*
 images/outfit/dark?reactor*
 images/outfit/electroweak?reactor*
 images/outfit/quark?reactor*
 images/outfit/hai?jammer*
 images/outfit/hai?jammer?overclocked*
 images/outfit/hydra?pod*
 images/outfit/hydra*
 images/outfit/*nanite?fabricator*
 images/outfit/*shield?relay*
 images/outfit/lasher?pistol*
 images/outfit/locust?blaster*
 images/outfit/locust?turret*
 images/outfit/mandible?cannon*
 images/outfit/nanite?enhancer*
 images/outfit/nanite?limiter*
 images/outfit/reactor?overclocker*
 images/outfit/reactor?limiter*
 images/outfit/solar?battery*
 images/outfit/solar?cell*
 images/outfit/swarm?missile*
 images/outfit/swarm?pod*
 images/outfit/swarm?storage*
 images/outfit/swatter*
 images/outfit/thorax?cannon*
 images/outfit/*rift*
 images/planet/dyson1*
 images/planet/dyson2*
 images/planet/dyson3*
 images/planet/sheragi_postverta*
 images/planet/station0*
 images/planet/station1b*
 images/planet/station2b*
 images/planet/station3b*
 images/planet/station3bd*
 images/planet/station4b*
 images/planet/station4bd*
 images/projectile/annihilator*
 images/projectile/ravager?beam*
 images/projectile/mhd*
 images/scene/ringworld?debris*
 images/scene/remnant?station*
 images/scene/asteroid?scene*
Copyright: Becca Tommaso (tommasobecca03@gmail.com)
License: CC-BY-SA-4.0

Files:
 images/label/graveyard*
Copyright: @RestingImmortal
License: CC-BY-SA-4.0

Files:
 images/outfit/enforcer?confrontation?gear*
Copyright: 1010Todd (1010todd3d@gmail.com)
License: CC-BY-SA-4.0
Comment: Derived from works by Becca Tommaso (tommasobecca03@gmail.com) (under the same license) and Evan Fluharty (under the same license).

Files:
 images/outfit/hai?williwaw*
Copyright: Evan Fluharty (Evanfluharty@gmail.com)
License: CC-BY-SA-4.0
Comment: Made in cooperation with Becca Tommaso (tommasobecca03@gmail.com) and derived from works by Michael Zahniser (under the same license) and Maximilian Korber (under the same license)

Files:
 images/effect/remnant?leak*
 images/effect/remnant?leak?sparkle*
Copyright: Benjamin Jackson (gods.benyamin@outlook.com)
License: CC-BY-SA-4.0
Comment: Derived from works by Michael Zahniser (under the same license)

Files:
 images/ship/hai?ladybug*
 images/thumbnail/hai?ladybug*
 images/planet/station?hai?eight?geocoris*
Copyright: None (CC0: Public Domain)
License: CC0
Comment: Public domain textures from texture.ninja.

Files:
 images/planet/wormhole-syndicate-ad*
Copyright: Michael Zahniser
License: CC-BY-SA-4.0
Comment: Created by a past contributor derived from works by Michael Zahniser (under the same license). Rights relinquished to Michael Zahniser.

Files:
 images/planet/station?hai?geocoris*
Copyright: Michael Zahniser
License: CC-BY-SA-4.0
Comment: Created by a past contributor derived from works by Michael Zahniser (under the same license). Rights relinquished to Michael Zahniser.

Files:
 images/effect/firestorm?ring*
Copyright: None (CC0: Public Domain)
License: CC0

Files:
 images/outfit/expeller*
 images/outfit/grab-strike*
 images/hardpoint/grab-strike*
 images/ship/bulk?freighter*
 images/ship/dredger*
 images/thumbnail/bulk?freighter*
 images/thumbnail/dredger*
Copyright: Lia Gerty (https://github.com/ravenshining)
License: CC-BY-SA-4.0
Comment: Derived from work by Michael Zahniser (under the same licence) and Becca Tomaso (under the same licence).

Files:
 images/ship/raider*
 images/thumbnail/raider*
Copyright: Lia Gerty (https://github.com/ravenshining)
License: CC-BY-SA-4.0
Comment: Derived from work by Michael Zahniser (under the same licence) and Red-57 (under the same licence).

Files:
 images/effect/korath?afterburner*
 images/ship/chaser*
 images/ship/world-ship*
 images/thumbnail/chaser*
 images/thumbnail/world-ship*
Copyright: Lia Gerty (https://github.com/ravenshining)
License: CC-BY-SA-4.0
Comment: Derived from work by Michael Zahniser (under the same licence)

Files:
 images/outfit/torpedopod*
 images/outfit/typhoonpod*
Copyright: Lia Gerty (https://github.com/ravenshining)
License: CC-BY-SA-4.0
Comment: Derived from work by Becca Tomaso (under the same licence).

Files:
 images/outfit/liquid?sodium*
Copyright: Lia Gerty (https://github.com/ravenshining)
Comment: Derived from works by Saugia (under the same licence) and public domain works previously submitted to Endless Sky.
License: CC-BY-SA-4.0

Files:
 images/_menu/haze-blackbody+*
 images/_menu/haze-full+*
 images/_menu/haze-yellow+*
 images/planet/browndwarf-l-rogue*
 images/planet/browndwarf-l*
 images/planet/browndwarf-y-rogue*
 images/planet/browndwarf-y*
Copyright: Lia Gerty (https://github.com/ravenshining)
License: CC-BY-SA-4.0

Files:
 images/projectile/digger*
Copyright: Lia Gerty (https://github.com/ravenshining)
License: CC-BY-SA-4.0
Comment: Derived from public domain work previously submitted to Endless Sky.

Files:
 images/planet/browndwarf-t-rogue*
 images/planet/browndwarf-t*
 images/planet/saturn*
Copyright: Lia Gerty (https://github.com/ravenshining)
License: CC-BY-SA-4.0
Comment: Derived from works by NASA (public domain)

Files:
 sounds/atomic?*
Copyright: Lia Gerty
License: CC-BY-SA-4.0
Comment: Derived from public domain sounds taken from freesound.org.

Files:
 images/ship/heliarch?breacher*
 images/ship/heliarch?hunter*
 images/ship/heliarch?judicator*
 images/ship/heliarch?pursuer*
 images/ship/heliarch?rover*
 images/ship/heliarch?stalker*
 images/thumbnail/heliarch?breacher*
 images/thumbnail/heliarch?hunter*
 images/thumbnail/heliarch?judicator*
 images/thumbnail/heliarch?pursuer*
 images/thumbnail/heliarch?rover*
 images/thumbnail/heliarch?stalker*
 images/outfit/finisher?storage*
 images/outfit/fuel?module*
 images/outfit/large?cogeneration?module*
 images/outfit/small?cogeneration?module*
 images/scene/councilofahr1*
 images/scene/councilofahr2*
Copyright: Arachi-Lover
License: CC-BY-SA-4.0
Comment: Derived from works by Michael Zahniser (under the same license).

Files:
 images/effect/heaver*
 images/effect/korath?digger*
 images/effect/shunt*
 images/hardpoint/korath?heaver*
 images/icon/korath?heaver*
 images/outfit/korath?heaver*
 images/outfit/*korath?reverser*
 images/projectile/expeller*
 images/projectile/heaver*
 images/projectile/shunt-strike*
 images/ship/kas-ik?tek?7*
 images/thumbnail/kas-ik?tek?7*
Copyright: None (CC0 Public Domain)
License: CC0
Comment: Uses public domain textures from texture.ninja

Files:
 images/hardpoint/digger?turret*
 images/outfit/korath?digger?turret*
 images/outfit/korath?digger*
Copyright: Becca Tommaso and Michael Zahniser
License: CC-BY-SA-4.0
Comment: Created by a past contributor derived from works by Becca Tommaso and Michael Zahniser (under the same license). Rights relinquished to Becca Tommaso and Michael Zahniser.

Files:
 images/*/korath*reverser*
Copyright: Michael Zahniser
License: CC-BY-SA-4.0
Comment: Created by a past contributor derived from works by Michael Zahniser (under the same license). Rights relinquished to Michael Zahniser.


Files:
 images/outfit/outskirts?gauger*
Copyright: Arachi-Lover
License: CC-BY-SA-4.0
Comment: Derived from works by Zachary Siple and Michael Zahniser (under the same license).

Files:
 images/effect/dragonflame*
 images/effect/fusionflare*
 images/effect/pwave?shot*
 images/effect/sheragiam*
 images/effect/pwavehp*
 images/effect/ka'het?flare/*
 images/effect/fissionflare*
 images/effect/pwtflare*
 images/effect/explosions/nuke*
 images/icon/dragonflame*
 images/icon/shard*
 images/outfit/dragonflame*
 images/outfit/pwave?turret*
 images/outfit/embattery*
 images/outfit/sheragicooling*
 images/outfit/fusiondrive*
 images/outfit/fissiondrive*
 images/outfit/hion*
 images/outfit/shard*
 images/outfit/sheragi?ews*
 images/outfit/small?embattery*
 images/outfit/small?sheragi?cooling*
 images/projectile/pwavecannon*
 images/projectile/hion*
 images/projectile/hionfrag*
 images/projectile/shardactive*
 images/projectile/shardinactive*
 images/projectile/ionball*
 images/scene/emeraldswordderelict*
 images/ship/emeraldsword*
 images/ship/blackdiamond*
 images/thumbnail/emeraldsword*
 images/thumbnail/blackdiamond*
Copyright: @Karirawri (crim@live.no)
License: CC-BY-SA-4.0

Files:
 images/effect/pwave?impact*
 images/effect/ionball?ring*
 images/effect/ion?explosion*
Copyright: @Karirawri (crim@live.no)
License: CC-BY-SA-4.0
Comment: Derived from works by Michael Zahniser (under the same license).

Files: sounds/dragonflame*
Copyright: TheHadnot
License: public-domain
Comment: Taken from https://freesound.org/people/TheHadnot/sounds/160880/

Files: sounds/pwave*
Copyright: aust_paul
License: public-domain
Comment: Taken from https://freesound.org/people/aust_paul/sounds/30935/

Files: sounds/hion*
Copyright: michael_kur95
License: CC-BY-3.0
Comment: Taken from https://freesound.org/people/michael_kur95/sounds/332993/ and modified.

Files: images/effect/archon?teleport/*
Copyright: @Karirawri (crim@live.no)
License: CC-BY-SA-4.0
Comment: Derived from works by Michael Zahniser and Becca Tommaso (under the same license).

Files: sounds/archonteleport*
Copyright: oldestmillennial
License: CC-BY-3.0
Comment: Taken from https://freesound.org/people/oldestmillennial/sounds/533025/ and modified.

Files: images/outfit/emp?rack*
Copyright: Anarchist2
License: CC-BY-SA-4.0
Comment: Derived from works by Michael Zahniser (under the same license).

Files: images/planet/*-hot*
Copyright: Becca Tommaso
License: CC-BY-SA-4.0
Comment: Derived from works by ESA/Hubble & NASA (under the same license)

Files:
 images/land/clouds*
Copyright: Benjamin Jackson (gods.benyamin@outlook.com)
License: CC-BY-SA-4.0

Files:
 images/outfit/ka'het?maeri?engine*
 images/outfit/ka'het?telis?engine*
 images/outfit/ka'het?sustainer?engine*
 images/outfit/ka'het?vareti?engine*
Copyright: Becca Tommaso (tommasobecca03@gmail.com)
License: CC-BY-SA-4.0
Comment: Original work by Griffin Schutte (theronepic@gmail.com), finished by Becca Tommaso.

Files: images/outfit/tiny?systems?core*
Copyright: Griffin Schutte (theronepic@gmail.com)
License: CC-BY-SA-4.0
Comment: Derived from work by Michael Zahniser (under the same license).

Files: images/outfit/ka'het?compact?engine*
Copyright: Griffin Schutte (theronepic@gmail.com)
License: CC-BY-SA-4.0

Files: images/outfit/plasma?repeater*
Copyright: Becca Tommaso
License: CC-BY-SA-4.0
Comment: Derived from works by Michael Zahniser (under the same license) and Darcy Manoel.

Files:
 images/outfit/proton?turret*
Copyright: Becca Tommaso
License: CC-BY-SA-4.0
Comment: Derived from works by Michael Zahniser (under the same license) and Nate Graham.

Files:
 images/outfit/brig*
Copyright: Becca Tommaso
License: CC-BY-SA-4.0
Comment: Derived from works by Nate Graham (under the same license).

Files:
 images/outfit/tripulse?shredder*
 images/outfit/value?detector*
Copyright: Ejo Thims
License: CC-BY-SA-4.0
Comment: Derived from works by Michael Zahniser (under the same license).

Files:
 images/star/a-dwarf*
 images/star/a-giant*
 images/star/a-supergiant*
 images/star/a0*
 images/star/a3*
 images/star/a5*
 images/star/a8*
 images/star/b-dwarf*
 images/star/b-giant*
 images/star/b-supergiant*
 images/star/b0*
 images/star/b3*
 images/star/b5*
 images/star/b8*
 images/star/black-hole*
 images/star/carbon*
 images/star/f-dwarf*
 images/star/f-giant*
 images/star/f-supergiant*
 images/star/f0*
 images/star/f3*
 images/star/f5-old*
 images/star/f5*
 images/star/f8*
 images/star/g-dwarf*
 images/star/g-giant*
 images/star/g-supergiant*
 images/star/g0-old*
 images/star/g0*
 images/star/g3*
 images/star/g5-old*
 images/star/g5*
 images/star/g8*
 images/star/k-dwarf*
 images/star/k-giant*
 images/star/k-supergiant*
 images/star/k0-old*
 images/star/k0*
 images/star/k3*
 images/star/k5-old*
 images/star/k5*
 images/star/k8*
 images/star/l-dwarf*
 images/star/m-dwarf*
 images/star/m-giant*
 images/star/m-supergiant*
 images/star/m0*
 images/star/m3*
 images/star/m5*
 images/star/m8*
 images/star/nova*
 images/star/nova-old*
 images/star/o-dwarf*
 images/star/o-giant*
 images/star/o-supergiant*
 images/star/o0*
 images/star/o3*
 images/star/o5*
 images/star/o8*
 images/star/wr*
Copyright: Matteo "Lead" M.
License: CC-BY-SA-4.0

Files:
 images/asteroid/livecrystal/livecrystal*
 images/effect/atomic?flare/*
 images/effect/burning?spark*
 images/effect/coalition?flare/*
 images/effect/corrosion?spark*
 images/effect/efreti?flare/*
 images/effect/explosion/pug/*
 images/effect/finisher?impact*
 images/effect/ion?flare/*
 images/effect/korath?flare/*
 images/effect/plasma?cloud*
 images/effect/plasma?flare/*
 images/effect/plasma?fire*
 images/effect/plasma?impact*
 images/effect/pug?flare/*
 images/effect/tracker?cloud*
 images/effect/wanderer?flare/*
 images/effect/zapper?impact*
 images/hardpoint/dual?sunbeam?turret*
 images/hardpoint/moonbeam?turret*
 images/hardpoint/nuke*
 images/hardpoint/sunbeam?turret*
 images/hardpoint/wanderer?anti-missile*
 images/_menu/haze-coal*
 images/outfit/*?korath?afterburner*
 images/outfit/afterburner*
 images/outfit/asteroid?scanner*
 images/outfit/blue?sun*
 images/outfit/bright?cloud*
 images/outfit/caldera?afterburner*
 images/outfit/dark?storm*
 images/outfit/double?plasma?core*
 images/outfit/dual?sunbeam?turret*
 images/outfit/*efreti?steering*
 images/outfit/*efreti?thruster*
 images/outfit/finisher?maegrolain*
 images/outfit/fusion?cannon*
 images/outfit/moonbeam*
 images/outfit/moonbeam?turret*
 images/outfit/nuke*
 images/outfit/plasma?core*
 images/outfit/red?sun*
 images/outfit/sunbeam*
 images/outfit/sunbeam?turret*
 images/outfit/thunderhead?launcher*
 images/outfit/thunderhead?storage*
 images/outfit/triple?plasma?core*
 images/outfit/wanderer?anti-missile*
 images/outfit/wanderer?heat?sink*
 images/outfit/white?sun*
 images/outfit/yellow?sun*
 images/planet/ringworld*
 images/planet/ringworld?broken?debris*
 images/planet/ringworld?broken?debris?small*
 images/planet/ringworld?broken?left*
 images/planet/ringworld?broken?right*
 images/planet/ringworld?left*
 images/planet/ringworld?right*
 images/projectile/fire-lance*
 images/projectile/fusion?gun?bolt*
 images/projectile/blaze-pike*
 images/projectile/korath?inferno*
 images/projectile/missile-0*
 images/projectile/missile-1*
 images/ship/battleship*
 images/ship/corvette*
 images/ship/dagger*
 images/ship/flivver*
 images/ship/mraven*
 images/ship/msplinter*
 images/ship/raven*
 images/ship/splinter*
 images/star/coal-black-hole*
 images/star/neutron*
 images/star/small-black-hole*
 images/thumbnail/battleship*
 images/thumbnail/corvette*
 images/thumbnail/dagger*
 images/thumbnail/flivver*
 images/thumbnail/mraven*
 images/thumbnail/msplinter*
 images/thumbnail/raven*
 images/thumbnail/splinter*
Copyright: Gefüllte Taubenbrust <jeaminer23@gmail.com>
License: CC-BY-SA-4.0

Files:
 images/outfit/small?photovoltaic*
 images/outfit/tiny?photovoltaic*
Copyright: Gefüllte Taubenbrust <jeaminer23@gmail.com>
License: CC-BY-SA-4.0
Comment: Derived from works by Michael Zahniser <mzahniser@gmail.com>, David Monniaux (commons.wikimedia.org/wiki/User:David.Monniaux) and Nick Barry (github.com/itsnickbarry)

Files:
 images/ship/manta*
 images/ship/mmanta*
 images/thumbnail/manta*
 images/thumbnail/mmanta*
Copyright: Gefüllte Taubenbrust <jeaminer23@gmail.com>
License: CC-BY-SA-4.0
Comment: Derived from works by Michael Zahniser and Maximilian Korber (under the same license).

Files: sounds/ionball*
Copyright: pluralz
License: public-domain
Comment: Taken from https://freesound.org/people/pluralz/sounds/475806/

Files:
 images/outfit/tiny?korath?engine*
 images/outfit/korath?bow?drive*
Copyright: Ejo Thims <https://github.com/EjoThims>
License: CC-BY-SA-4.0

Files:
 images/ship/hai?emperor?beetle*
 images/thumbnail/hai?emperor?beetle*
Copyright: Ejo Thims <https://github.com/EjoThims>
License: CC-BY-SA-4.0
Comment: Derived from works by Becca Tommaso and Michael Zahniser (under the same license)

Files:
 images/planet/stationh-ancient0*
 images/planet/stationh-ancient1*
 images/planet/stationh-ancient2*
Copyright: Becca Tommaso (tommasobecca03@gmail.com)
License: CC-BY-SA-3.0
Comment: Derived from works by Michael Zahniser (under the same license).

Files:
 images/scene/ssil?vida?alert?hologram*
 images/scene/remnant?remote?spaceport*
Copyright: J Everett Nichol (jeverett on Discord)
License: CC-BY-SA-3.0
Comment: Derived from works by Becca Tommaso (under the same license).

Files:
 images/ship/carrier*
 images/ship/combat?drone*
 images/ship/cruiser*
 images/ship/frigate*
 images/ship/gunboat*
 images/ship/lance*
 images/ship/rainmaker*
 images/ship/surveillance?drone*
 images/thumbnail/carrier*
 images/thumbnail/combat?drone*
 images/thumbnail/cruiser*
 images/thumbnail/frigate*
 images/thumbnail/gunboat*
 images/thumbnail/lance*
 images/thumbnail/rainmaker*
 images/thumbnail/surveillance?drone*
Copyright: Gefüllte Taubenbrust <jeaminer23@gmail.com>
License: CC-BY-SA-4.0
Comment: Derived from works by Michael Zahniser (under the same license).

Files:
 images/ship/auxiliary*
 images/thumbnail/auxiliary*
Copyright: Gefüllte Taubenbrust <jeaminer23@gmail.com>
License: CC-BY-SA-4.0
Comment: Derived from works by Evan Fluharty (under the same license).

Files:
 images/asteroid/*bioroid*
 images/effect/acuit?hit*
 images/effect/ast?hit*
 images/effect/balfire*
 images/effect/blink*
 images/effect/bunrodea?flare*
 images/effect/buzzer?am*
 images/effect/chfire*
 images/effect/composed*
 images/effect/drain*
 images/effect/irfite*
 images/effect/yellow?spark*
 images/effect/*scin?flare*
 images/effect/*vi?flare*
 images/hardpoint/acuit*
 images/hardpoint/ballistic*
 images/hardpoint/burrower*
 images/hardpoint/choleric*
 images/hardpoint/firestorm?battery*
 images/hardpoint/ion?torch*
 images/hardpoint/irate*
 images/outfit/acuit*
 images/outfit/acumen*
 images/outfit/ameliorate?cell*
 images/outfit/astuit*
 images/outfit/ballistic?cannon*
 images/outfit/ballistic?turret*
 images/outfit/battlezone?battery*
 images/outfit/brawl?cell*
 images/outfit/burrower*
 images/outfit/campaign?core*
 images/outfit/choleric?cannon*
 images/outfit/choleric?turret*
 images/outfit/crusade?battery*
 images/outfit/firestorm?battery*
 images/outfit/firestorm?rack*
 images/outfit/firestorm?torpedo*
 images/outfit/guile?pulse?laser*
 images/outfit/ion?torch*
 images/outfit/irate?carronade*
 images/outfit/irate?cannon*
 images/outfit/irate?turret*
 images/outfit/mcs?extractor*
 images/outfit/plasma?grenades*
 images/outfit/plasmasickle*
 images/outfit/*plasma?thruster?scin*
 images/outfit/*plasma?steering?scin*
 images/outfit/*plasma?engines?scin*
 images/outfit/savagery?pike*
 images/outfit/scrap?cell*
 images/outfit/skirmish?battery*
 images/outfit/*torch?thruster?vi*
 images/outfit/*torch?thruster?vi*
 images/outfit/warforge?battery*
 images/outfit/warzone?core*
 images/planet/asura*
 images/planet/*beryl*
 images/planet/tschyss*
 images/planet/*vajra*
 images/planet/vesvi*
 images/planet/yniu?eiu*
 images/planet/yniu?ena*
 images/projectile/acuit*
 images/projectile/astuit*
 images/projectile/ballistic*
 images/projectile/chloeric*
 images/projectile/firestorm?torpedo*
 images/projectile/guile?pulse?laser*
 images/projectile/irate*
 images/projectile/locust?blaster*
 images/projectile/mandible?cannon*
 images/projectile/neutron?bolt*
 images/projectile/thorax?cannon*
 images/projectile/torch*
 images/scene/rulei?flash*
 images/ship/*astral*
 images/ship/*ayym*
 images/ship/embersylph*
 images/ship/gegno?augen*
 images/ship/gegno?coesite*
 images/ship/gegno?conglomerate*
 images/ship/gegno?corundum*
 images/ship/gegno?dolomite*
 images/ship/gegno?dunite*
 images/ship/gegno?eclogite*
 images/ship/gegno?epidote*
 images/ship/gegno?feldspar*
 images/ship/gegno?felsic*
 images/ship/gegno?gneiss*
 images/ship/gegno?granofel*
 images/ship/gegno?granulite*
 images/ship/gegno?gypsum*
 images/ship/gegno?halite*
 images/ship/gegno?kyanite*
 images/ship/gegno?mica*
 images/ship/gegno?protolith*
 images/ship/gegno?schist*
 images/ship/gegno?shale*
 images/ship/gegno?slate*
 images/ship/gegno?tridymite*
 images/ship/*jje*
 images/ship/modified?dromedary*
 images/ship/modified?dromedary?wreck*
 images/ship/*vyrmeid*
 images/ship/*vyuir*
 images/thumbnail/gegno?augen*
 images/thumbnail/gegno?coesite*
 images/thumbnail/gegno?conglomerate*
 images/thumbnail/gegno?dolomite*
 images/thumbnail/gegno?dunite*
 images/thumbnail/gegno?eclogite*
 images/thumbnail/gegno?epidote*
 images/thumbnail/gegno?feldspar*
 images/thumbnail/gegno?felsic*
 images/thumbnail/gegno?gneiss*
 images/thumbnail/gegno?granulite*
 images/thumbnail/gegno?gypsum*
 images/thumbnail/gegno?halite*
 images/thumbnail/gegno?kyanite*
 images/thumbnail/gegno?mica*
 images/thumbnail/gegno?schist*
 images/thumbnail/gegno?shale*
 images/thumbnail/gegno?slate*
 images/thumbnail/gegno?tridymite*
 images/thumbnail/modified?dromedary*
 images/thumbnail/modified?dromedary?wreck*
 images/thumbnail/vyuir*
Copyright: Saugia <https://github.com/Saugia>
License: CC-BY-SA-4.0

Files:
 images/effect/void?sprite?parts*
 images/outfit/void?sprite?parts*
 images/outfit/teciimach?bay*
 images/outfit/teciimach?pod*
 images/planet/gas3-c*
 images/planet/gas7-r*
 images/ship/aerie*
 images/ship/bactrian*
 images/ship/hailstone*
 images/ship/arch-carrack*
 images/ship/charm-shallop*
 images/ship/echo-galleon*
 images/ship/heavy?gust*
 images/ship/mining?drone*
 images/ship/mule*
 images/ship/squall*
 images/ship/sunder*
 images/ship/swan*
 images/thumbnail/aerie*
 images/thumbnail/bactrian*
 images/thumbnail/hailstone*
 images/thumbnail/arch-carrack*
 images/thumbnail/charm-shallop*
 images/thumbnail/echo-galleon*
 images/thumbnail/heavy?gust*
 images/thumbnail/mining?drone*
 images/thumbnail/mule*
 images/thumbnail/squall*
 images/thumbnail/sunder*
 images/thumbnail/swan*
 sounds/moonbeam*
Copyright: Saugia <https://github.com/Saugia>
License: CC-BY-SA-4.0
Comment: Derived from works by Michael Zahniser (under the same license).

Files:
 images/ship/pirate?valkyrie*
 images/thumbnail/pirate?valkyrie*
Copyright: Saugia <https://github.com/Saugia>
License: CC-BY-SA-4.0
Comment: Derived from works by Michael Zahniser (under the same license) and 1010todd (under the same license). Incorporating texture made with JSPlacement by WindMillArt <https://windmillart.net/>.

Files:
 sounds/bunrodea?am*
 sounds/coalition?launch*
 sounds/drill*
 sounds/ember?tear*
 sounds/ember?tear?hit*
 sounds/gravity?well*
 sounds/hai?launch*
 sounds/human?launch*
 sounds/human?launch?external*
 sounds/ion?rain*
 sounds/ion?torch*
 sounds/korath?afterburner*
 sounds/korath?launch*
 sounds/korath?launch?external*
 sounds/locust?blaster*
 sounds/mandible?cannon*
 sounds/remnant?afterburner*
 sounds/remnant?launch*
 sounds/remnant?launch?external*
 sounds/neutron?bolt*
 sounds/scin?launch*
 sounds/sheragi?launch*
 sounds/swarm?missile*
 sounds/thorax?cannon*
Copyright: Saugia <https://github.com/Saugia>
License: public-domain
Comment: Based on public domain sounds taken from freesound.org, edits done by Saugia.

Files:
 images/ship/hai?cicada*
 images/ship/hai?scarab*
 images/thumbnail/hai?cicada*
 images/thumbnail/hai?scarab*
Copyright: Saugia <https://github.com/Saugia>
License: CC-BY-SA-4.0
Comment: Derived from works by Michael Zahniser (under the same license) and Evan Fluharty (under the same license).

Files:
 images/hardpoint/blaze-pike*
 images/hardpoint/korath?inferno*
 images/hardpoint/shunt-strike*
 images/icon/firelight*
 images/outfit/blaze?pike*
 images/outfit/firelight*
 images/outfit/firelight?bank*
 images/outfit/firelight?rack*
 images/outfit/korath?inferno*
 images/outfit/shunt-strike*
 images/planet/station4c*
 images/planet/station5c*
 images/planet/station6c*
 images/planet/station7c*
 images/planet/station7cb*
 images/projectile/firelight*
 images/projectile/firelight?active*
 sounds/ionic?blast*
Copyright: Saugia <https://github.com/Saugia>
License: CC-BY-SA-4.0
Comment: Derived from works by Michael Zahniser (under the same license) and Becca Tommaso (under the same licence).

Files:
 images/ship/tubfalet*
 images/thumbnail/tubfalet*
Copyright: Saugia <https://github.com/Saugia>
License: CC-BY-SA-4.0
Comment: Derived from works by Michael Zahniser (under the same license) and Lia Gerty (under the same licence).

Files:
 images/hardpoint/microbot?factory*
 images/ship/-nra-ret*
 images/ship/ikatila-ej*
 images/ship/korsmanath?a-awoj*
 images/ship/modified?ladybug*
 images/ship/rai-alorej*
 images/thumbnail/-nra-ret*
 images/thumbnail/ikatila-ej*
 images/thumbnail/korsmanath?a-awoj*
 images/thumbnail/rai-alorej*
Copyright: Saugia <https://github.com/Saugia>
License: CC-BY-SA-4.0
Comment: Derived from public domain works previously submitted to Endless Sky

Files:
 images/outfit/microbot?defense?station*
Copyright: Saugia <https://github.com/Saugia>
Comment: Derived from work by Griffin Schutte (theronepic@gmail.com) (under same licence).
License: CC-BY-SA-4.0

Files:
 images/projectiles/ionic?blast*
 images/ship/kestrel*
 images/ship/kestrele*
 images/ship/kestrels*
 images/ship/kestrelw*
 images/ship/osprey*
 images/thumbnail/kestrel*
 images/thumbnail/kestrele*
 images/thumbnail/kestrels*
 images/thumbnail/kestrelw*
 images/thumbnail/osprey*
Copyright: Saugia <https://github.com/Saugia>
License: CC-BY-SA-4.0
Comment: Derived from works by Michael Zahniser (under the same license) and detailed by Anarchist2.

Files:
 sounds/remnant?afterburner.wav
Copyright: Public Domain
License: public-domain
Comment: Based on public domain sounds taken from freesound.org, edit done by Saugia.

Files:
 sounds/firelight.wav
 sounds/firelight?hit.wav
Copyright: Public Domain
License: public-domain
Comment: Based on public domain sounds taken from freesound.org, edits done by Saugia and Lia Gerty.

Files:
 images/effect/ember?tear/ember?tear?fire*
 images/effect/ember?tear/ember?tear?impact*
 images/effect/ember?tear/ember?tear?vortex*
 images/outfit/ember?tear*
Copyright: X-27 (youtube.com/x-27yt)
License: CC-BY-SA-3.0

Files:
 images/effect/ember?tear/ember?tear?spark*
Copyright: X-27 (youtube.com/x-27yt)
License: CC-BY-SA-3.0
Comment: Derived from works by Michael Zahniser (under the same license).

Files:
 images/land/fields16*
 images/land/fields17*
 images/land/fields18*
 images/land/fields19*
 images/land/fields20*
 images/land/fields21*
 images/land/fields22*
 images/land/fields23*
 images/land/fields24*
 images/land/fields25*
 images/land/fields26*
 images/land/fields27*
 images/land/hills10*
 images/land/sea20*
 images/land/sea21*
 images/land/water14*
 images/land/water15*
 images/land/water16*
 images/land/water17*
 images/land/water18*
 images/land/water19*
 images/land/water20*
Copyright: Peter van der Meer (peter.vd.meer@gmail.com)
License: CC-BY-SA-4.0

Files:
 images/outfit/jump?drive*
 images/outfit/jump?drive?(broken)*
Copyright: Scrinarii1337#0001
License: CC-BY-SA-4.0

Files:
 images/scene/citydark*
 images/scene/buildings*
 images/scene/busystreet*
 images/scene/iceplains*
 images/scene/iceplains2*
 images/scene/iceplains3*
 images/scene/lonelyrock*
 images/scene/redrocks*
 images/scene/seasidecliffs*
 images/scene/Seasunset*
 images/scene/smeer*
 images/scene/snowfield*
 images/scene/snowvillage*
 images/scene/sunset*
 images/scene/tower*
 images/scene/icepicture*
 images/scene/snowplain*
Copyright: unsplash.com/
License: CC0

Files:
 images/scene/hroar*
Copyright: Dane Crowton
License: CC-BY-SA-4.0

Files: images/land/asteroid0*
Copyright: Becca Tommaso
License: CC0
Comment: Derived from works by ESA/Rosetta spacecraft (under the same license).

Files:
 images/outfit/android*
 images/outfit/skadetear*
Copyright: Anarchist2
License: CC-BY-SA-4.0

Files:
 images/thumbnail/smew*
 images/ship/smew*
Copyright: Dschiltt
License: CC0
Comment: Derived from works by MZ (under the same license), and contributions by Zoura, Kitteh, Ejo Thims, and Saugia.

Files:
 images/ship/modified?dromedary?ghost*
 images/ship/modified?dromedary?specter*
Copyright: Saugia (https://github.com/Saugia)
License: CC-BY-SA-4.0
Comment: Transparent materials by scrinarii1337.

Files:
 images/land/nasa30*
Copyright: Brian Swift
License: CC-BY-SA-4.0
Comment: Image data: NASA/JPL-Caltech/SwRI/MSSS and Image processing by Brian Swift.

Files:
 images/outfit/twin?blaster*
 images/outfit/twin?mod?blaster*
 images/outfit/repeater*
 images/outfit/repeater?turret*
Copyright: Daeridanii (https://github.com/Daeridanii1)
License: CC-BY-SA-4.0
Comment: Derived from works by Becca Tommaso and Michael Zahniser (under the same license).

Files:
 images/land/badlands13*
 images/land/beach15*
 images/land/city19*
 images/land/city20*
 images/land/city21*
 images/land/city22*
 images/land/city23*
 images/land/city24*
 images/land/city25*
 images/land/desert14*
 images/land/desert15*
 images/land/forest10*
 images/land/mountain27*
 images/land/mountain28*
 images/land/mountain29*
 images/land/mountain30*
 images/land/sea22*
 images/land/snow22*
Copyright: Various
License: CC0
Comment: Taken from unsplash.com and cropped.

Files:
 images/ui/red?alert*
Copyright: Zitchas (zitchas.jma@gmail.com)
License: CC-BY-SA-4.0

Files:
 images/_menu/haze-brown*
Copyright: RisingLeaf (https://github.com/RisingLeaf)
License: CC-BY-SA-4.0
Comment: Derived from _menu/haze-133 (no copyright given).

Files:
 images/star/proto-planetary-disk*
Copyright: RisingLeaf (https://github.com/RisingLeaf)
License: CC-BY-SA-4.0

Files:
 images/land/hills11*
Copyright: CyberJudas (cyberjudas@dnmx.org)
License: CC-BY-SA-4.0

Files:
<<<<<<< HEAD
 images/outfit/mug*
Copyright: Roger Tabris
License: CC-BY-SA-4.0
=======
 images/ui/sales?key*
Copyright: Dave Flowers
License: CC-BY-SA-4.0
Comment: Derived from works by Michael Zahniser (under the same license).
>>>>>>> 88f0e8ac

License: GPL-3+
 This program is free software: you can redistribute it and/or modify
 it under the terms of the GNU General Public License as published by
 the Free Software Foundation; either version 3 of the License, or
 (at your option) any later version.
 .
 This program is distributed in the hope that it will be useful,
 but WITHOUT ANY WARRANTY; without even the implied warranty of
 MERCHANTABILITY or FITNESS FOR A PARTICULAR PURPOSE.  See the
 GNU General Public License for more details.
 .
 You should have received a copy of the GNU General Public License
 along with this program.  If not, see <http://www.gnu.org/licenses/>.
 .
 On Debian systems, the complete text of the GNU General Public
 License version 3 can be found in "/usr/share/common-licenses/GPL-3".

License: CC-BY-SA-4.0
 By exercising the Licensed Rights (defined below), You accept and agree
 to be bound by the terms and conditions of this Creative Commons
 Attribution-ShareAlike 4.0 International Public License ("Public
 License"). To the extent this Public License may be interpreted as a
 contract, You are granted the Licensed Rights in consideration of Your
 acceptance of these terms and conditions, and the Licensor grants You
 such rights in consideration of benefits the Licensor receives from
 making the Licensed Material available under these terms and
 conditions.
 .
 Section 1 -- Definitions.
 .
 a. Adapted Material means material subject to Copyright and Similar
 Rights that is derived from or based upon the Licensed Material
 and in which the Licensed Material is translated, altered,
 arranged, transformed, or otherwise modified in a manner requiring
 permission under the Copyright and Similar Rights held by the
 Licensor. For purposes of this Public License, where the Licensed
 Material is a musical work, performance, or sound recording,
 Adapted Material is always produced where the Licensed Material is
 synched in timed relation with a moving image.
 .
 b. Adapter's License means the license You apply to Your Copyright
 and Similar Rights in Your contributions to Adapted Material in
 accordance with the terms and conditions of this Public License.
 .
 c. BY-SA Compatible License means a license listed at
 creativecommons.org/compatiblelicenses, approved by Creative
 Commons as essentially the equivalent of this Public License.
 .
 d. Copyright and Similar Rights means copyright and/or similar rights
 closely related to copyright including, without limitation,
 performance, broadcast, sound recording, and Sui Generis Database
 Rights, without regard to how the rights are labeled or
 categorized. For purposes of this Public License, the rights
 specified in Section 2(b)(1)-(2) are not Copyright and Similar
 Rights.
 .
 e. Effective Technological Measures means those measures that, in the
 absence of proper authority, may not be circumvented under laws
 fulfilling obligations under Article 11 of the WIPO Copyright
 Treaty adopted on December 20, 1996, and/or similar international
 agreements.
 .
 f. Exceptions and Limitations means fair use, fair dealing, and/or
 any other exception or limitation to Copyright and Similar Rights
 that applies to Your use of the Licensed Material.
 .
 g. License Elements means the license attributes listed in the name
 of a Creative Commons Public License. The License Elements of this
 Public License are Attribution and ShareAlike.
 .
 h. Licensed Material means the artistic or literary work, database,
 or other material to which the Licensor applied this Public
 License.
 .
 i. Licensed Rights means the rights granted to You subject to the
 terms and conditions of this Public License, which are limited to
 all Copyright and Similar Rights that apply to Your use of the
 Licensed Material and that the Licensor has authority to license.
 .
 j. Licensor means the individual(s) or entity(ies) granting rights
 under this Public License.
 .
 k. Share means to provide material to the public by any means or
 process that requires permission under the Licensed Rights, such
 as reproduction, public display, public performance, distribution,
 dissemination, communication, or importation, and to make material
 available to the public including in ways that members of the
 public may access the material from a place and at a time
 individually chosen by them.
 .
 l. Sui Generis Database Rights means rights other than copyright
 resulting from Directive 96/9/EC of the European Parliament and of
 the Council of 11 March 1996 on the legal protection of databases,
 as amended and/or succeeded, as well as other essentially
 equivalent rights anywhere in the world.
 .
 m. You means the individual or entity exercising the Licensed Rights
 under this Public License. Your has a corresponding meaning.
 .
 Section 2 -- Scope.
 .
 a. License grant.
 .
 1. Subject to the terms and conditions of this Public License,
 the Licensor hereby grants You a worldwide, royalty-free,
 non-sublicensable, non-exclusive, irrevocable license to
 exercise the Licensed Rights in the Licensed Material to:
 .
 a. reproduce and Share the Licensed Material, in whole or
 in part; and
 .
 b. produce, reproduce, and Share Adapted Material.
 .
 2. Exceptions and Limitations. For the avoidance of doubt, where
 Exceptions and Limitations apply to Your use, this Public
 License does not apply, and You do not need to comply with
 its terms and conditions.
 .
 3. Term. The term of this Public License is specified in Section
 6(a).
 .
 4. Media and formats; technical modifications allowed. The
 Licensor authorizes You to exercise the Licensed Rights in
 all media and formats whether now known or hereafter created,
 and to make technical modifications necessary to do so. The
 Licensor waives and/or agrees not to assert any right or
 authority to forbid You from making technical modifications
 necessary to exercise the Licensed Rights, including
 technical modifications necessary to circumvent Effective
 Technological Measures. For purposes of this Public License,
 simply making modifications authorized by this Section 2(a)
 (4) never produces Adapted Material.
 .
 5. Downstream recipients.
 .
 a. Offer from the Licensor -- Licensed Material. Every
 recipient of the Licensed Material automatically
 receives an offer from the Licensor to exercise the
 Licensed Rights under the terms and conditions of this
 Public License.
 .
 b. Additional offer from the Licensor -- Adapted Material.
 Every recipient of Adapted Material from You
 automatically receives an offer from the Licensor to
 exercise the Licensed Rights in the Adapted Material
 under the conditions of the Adapter's License You apply.
 .
 c. No downstream restrictions. You may not offer or impose
 any additional or different terms or conditions on, or
 apply any Effective Technological Measures to, the
 Licensed Material if doing so restricts exercise of the
 Licensed Rights by any recipient of the Licensed
 Material.
 .
 6. No endorsement. Nothing in this Public License constitutes or
 may be construed as permission to assert or imply that You
 are, or that Your use of the Licensed Material is, connected
 with, or sponsored, endorsed, or granted official status by,
 the Licensor or others designated to receive attribution as
 provided in Section 3(a)(1)(A)(i).
 .
 b. Other rights.
 .
 1. Moral rights, such as the right of integrity, are not
 licensed under this Public License, nor are publicity,
 privacy, and/or other similar personality rights; however, to
 the extent possible, the Licensor waives and/or agrees not to
 assert any such rights held by the Licensor to the limited
 extent necessary to allow You to exercise the Licensed
 Rights, but not otherwise.
 .
 2. Patent and trademark rights are not licensed under this
 Public License.
 .
 3. To the extent possible, the Licensor waives any right to
 collect royalties from You for the exercise of the Licensed
 Rights, whether directly or through a collecting society
 under any voluntary or waivable statutory or compulsory
 licensing scheme. In all other cases the Licensor expressly
 reserves any right to collect such royalties.
 .
 Section 3 -- License Conditions.
 .
 Your exercise of the Licensed Rights is expressly made subject to the
 following conditions.
 .
 a. Attribution.
 .
 1. If You Share the Licensed Material (including in modified
 form), You must:
 .
 a. retain the following if it is supplied by the Licensor
 with the Licensed Material:
 .
 i. identification of the creator(s) of the Licensed
 Material and any others designated to receive
 attribution, in any reasonable manner requested by
 the Licensor (including by pseudonym if
 designated);
 .
 ii. a copyright notice;
 .
 iii. a notice that refers to this Public License;
 .
 iv. a notice that refers to the disclaimer of
 warranties;
 .
 v. a URI or hyperlink to the Licensed Material to the
 extent reasonably practicable;
 .
 b. indicate if You modified the Licensed Material and
 retain an indication of any previous modifications; and
 .
 c. indicate the Licensed Material is licensed under this
 Public License, and include the text of, or the URI or
 hyperlink to, this Public License.
 .
 2. You may satisfy the conditions in Section 3(a)(1) in any
 reasonable manner based on the medium, means, and context in
 which You Share the Licensed Material. For example, it may be
 reasonable to satisfy the conditions by providing a URI or
 hyperlink to a resource that includes the required
 information.
 .
 3. If requested by the Licensor, You must remove any of the
 information required by Section 3(a)(1)(A) to the extent
 reasonably practicable.
 .
 b. ShareAlike.
 .
 In addition to the conditions in Section 3(a), if You Share
 Adapted Material You produce, the following conditions also apply.
 .
 1. The Adapter's License You apply must be a Creative Commons
 license with the same License Elements, this version or
 later, or a BY-SA Compatible License.
 .
 2. You must include the text of, or the URI or hyperlink to, the
 Adapter's License You apply. You may satisfy this condition
 in any reasonable manner based on the medium, means, and
 context in which You Share Adapted Material.
 .
 3. You may not offer or impose any additional or different terms
 or conditions on, or apply any Effective Technological
 Measures to, Adapted Material that restrict exercise of the
 rights granted under the Adapter's License You apply.
 .
 Section 4 -- Sui Generis Database Rights.
 .
 Where the Licensed Rights include Sui Generis Database Rights that
 apply to Your use of the Licensed Material:
 .
 a. for the avoidance of doubt, Section 2(a)(1) grants You the right
 to extract, reuse, reproduce, and Share all or a substantial
 portion of the contents of the database;
 .
 b. if You include all or a substantial portion of the database
 contents in a database in which You have Sui Generis Database
 Rights, then the database in which You have Sui Generis Database
 Rights (but not its individual contents) is Adapted Material,
 .
 including for purposes of Section 3(b); and
 c. You must comply with the conditions in Section 3(a) if You Share
 all or a substantial portion of the contents of the database.
 .
 For the avoidance of doubt, this Section 4 supplements and does not
 replace Your obligations under this Public License where the Licensed
 Rights include other Copyright and Similar Rights.
 .
 Section 5 -- Disclaimer of Warranties and Limitation of Liability.
 .
 a. UNLESS OTHERWISE SEPARATELY UNDERTAKEN BY THE LICENSOR, TO THE
 EXTENT POSSIBLE, THE LICENSOR OFFERS THE LICENSED MATERIAL AS-IS
 AND AS-AVAILABLE, AND MAKES NO REPRESENTATIONS OR WARRANTIES OF
 ANY KIND CONCERNING THE LICENSED MATERIAL, WHETHER EXPRESS,
 IMPLIED, STATUTORY, OR OTHER. THIS INCLUDES, WITHOUT LIMITATION,
 WARRANTIES OF TITLE, MERCHANTABILITY, FITNESS FOR A PARTICULAR
 PURPOSE, NON-INFRINGEMENT, ABSENCE OF LATENT OR OTHER DEFECTS,
 ACCURACY, OR THE PRESENCE OR ABSENCE OF ERRORS, WHETHER OR NOT
 KNOWN OR DISCOVERABLE. WHERE DISCLAIMERS OF WARRANTIES ARE NOT
 ALLOWED IN FULL OR IN PART, THIS DISCLAIMER MAY NOT APPLY TO YOU.
 .
 b. TO THE EXTENT POSSIBLE, IN NO EVENT WILL THE LICENSOR BE LIABLE
 TO YOU ON ANY LEGAL THEORY (INCLUDING, WITHOUT LIMITATION,
 NEGLIGENCE) OR OTHERWISE FOR ANY DIRECT, SPECIAL, INDIRECT,
 INCIDENTAL, CONSEQUENTIAL, PUNITIVE, EXEMPLARY, OR OTHER LOSSES,
 COSTS, EXPENSES, OR DAMAGES ARISING OUT OF THIS PUBLIC LICENSE OR
 USE OF THE LICENSED MATERIAL, EVEN IF THE LICENSOR HAS BEEN
 ADVISED OF THE POSSIBILITY OF SUCH LOSSES, COSTS, EXPENSES, OR
 DAMAGES. WHERE A LIMITATION OF LIABILITY IS NOT ALLOWED IN FULL OR
 IN PART, THIS LIMITATION MAY NOT APPLY TO YOU.
 .
 c. The disclaimer of warranties and limitation of liability provided
 above shall be interpreted in a manner that, to the extent
 possible, most closely approximates an absolute disclaimer and
 waiver of all liability.
 .
 Section 6 -- Term and Termination.
 .
 a. This Public License applies for the term of the Copyright and
 Similar Rights licensed here. However, if You fail to comply with
 this Public License, then Your rights under this Public License
 terminate automatically.
 .
 b. Where Your right to use the Licensed Material has terminated under
 Section 6(a), it reinstates:
 .
 1. automatically as of the date the violation is cured, provided
 it is cured within 30 days of Your discovery of the
 violation; or
 .
 2. upon express reinstatement by the Licensor.
 .
 For the avoidance of doubt, this Section 6(b) does not affect any
 right the Licensor may have to seek remedies for Your violations
 of this Public License.
 .
 c. For the avoidance of doubt, the Licensor may also offer the
 Licensed Material under separate terms or conditions or stop
 distributing the Licensed Material at any time; however, doing so
 will not terminate this Public License.
 .
 d. Sections 1, 5, 6, 7, and 8 survive termination of this Public
 License.
 .
 Section 7 -- Other Terms and Conditions.
 .
 a. The Licensor shall not be bound by any additional or different
 terms or conditions communicated by You unless expressly agreed.
 .
 b. Any arrangements, understandings, or agreements regarding the
 Licensed Material not stated herein are separate from and
 independent of the terms and conditions of this Public License.
 .
 Section 8 -- Interpretation.
 .
 a. For the avoidance of doubt, this Public License does not, and
 shall not be interpreted to, reduce, limit, restrict, or impose
 conditions on any use of the Licensed Material that could lawfully
 be made without permission under this Public License.
 .
 b. To the extent possible, if any provision of this Public License is
 deemed unenforceable, it shall be automatically reformed to the
 minimum extent necessary to make it enforceable. If the provision
 cannot be reformed, it shall be severed from this Public License
 without affecting the enforceability of the remaining terms and
 conditions.
 .
 c. No term or condition of this Public License will be waived and no
 failure to comply consented to unless expressly agreed to by the
 Licensor.
 .
 d. Nothing in this Public License constitutes or may be interpreted
 as a limitation upon, or waiver of, any privileges and immunities
 that apply to the Licensor or You, including from the legal
 processes of any jurisdiction or authority.

License: CC-BY-4.0
 By exercising the Licensed Rights (defined below), You accept and agree
 to be bound by the terms and conditions of this Creative Commons
 Attribution 4.0 International Public License ("Public
 License"). To the extent this Public License may be interpreted as a
 contract, You are granted the Licensed Rights in consideration of Your
 acceptance of these terms and conditions, and the Licensor grants You
 such rights in consideration of benefits the Licensor receives from
 making the Licensed Material available under these terms and
 conditions.
 .
 Section 1 -- Definitions.
 .
 a. Adapted Material means material subject to Copyright and Similar
 Rights that is derived from or based upon the Licensed Material
 and in which the Licensed Material is translated, altered,
 arranged, transformed, or otherwise modified in a manner requiring
 permission under the Copyright and Similar Rights held by the
 Licensor. For purposes of this Public License, where the Licensed
 Material is a musical work, performance, or sound recording,
 Adapted Material is always produced where the Licensed Material is
 synched in timed relation with a moving image.
 .
 b. Adapter's License means the license You apply to Your Copyright
 and Similar Rights in Your contributions to Adapted Material in
 accordance with the terms and conditions of this Public License.
 .
 c. Copyright and Similar Rights means copyright and/or similar rights
 closely related to copyright including, without limitation,
 performance, broadcast, sound recording, and Sui Generis Database
 Rights, without regard to how the rights are labeled or
 categorized. For purposes of this Public License, the rights
 specified in Section 2(b)(1)-(2) are not Copyright and Similar
 Rights.
 .
 d. Effective Technological Measures means those measures that, in the
 absence of proper authority, may not be circumvented under laws
 fulfilling obligations under Article 11 of the WIPO Copyright
 Treaty adopted on December 20, 1996, and/or similar international
 agreements.
 .
 e. Exceptions and Limitations means fair use, fair dealing, and/or
 any other exception or limitation to Copyright and Similar Rights
 that applies to Your use of the Licensed Material.
 .
 f. Licensed Material means the artistic or literary work, database,
 or other material to which the Licensor applied this Public
 License.
 .
 g. Licensed Rights means the rights granted to You subject to the
 terms and conditions of this Public License, which are limited to
 all Copyright and Similar Rights that apply to Your use of the
 Licensed Material and that the Licensor has authority to license.
 .
 h. Licensor means the individual(s) or entity(ies) granting rights
 under this Public License.
 .
 i. Share means to provide material to the public by any means or
 process that requires permission under the Licensed Rights, such
 as reproduction, public display, public performance, distribution,
 dissemination, communication, or importation, and to make material
 available to the public including in ways that members of the
 public may access the material from a place and at a time
 individually chosen by them.
 .
 j. Sui Generis Database Rights means rights other than copyright
 resulting from Directive 96/9/EC of the European Parliament and of
 the Council of 11 March 1996 on the legal protection of databases,
 as amended and/or succeeded, as well as other essentially
 equivalent rights anywhere in the world.
 .
 k. You means the individual or entity exercising the Licensed Rights
 under this Public License. Your has a corresponding meaning.
 .
 Section 2 -- Scope.
 .
 a. License grant.
 .
 1. Subject to the terms and conditions of this Public License,
 the Licensor hereby grants You a worldwide, royalty-free,
 non-sublicensable, non-exclusive, irrevocable license to
 exercise the Licensed Rights in the Licensed Material to:
 .
 a. reproduce and Share the Licensed Material, in whole or
 in part; and
 .
 b. produce, reproduce, and Share Adapted Material.
 .
 2. Exceptions and Limitations. For the avoidance of doubt, where
 Exceptions and Limitations apply to Your use, this Public
 License does not apply, and You do not need to comply with
 its terms and conditions.
 .
 3. Term. The term of this Public License is specified in Section
 6(a).
 .
 4. Media and formats; technical modifications allowed. The
 Licensor authorizes You to exercise the Licensed Rights in
 all media and formats whether now known or hereafter created,
 and to make technical modifications necessary to do so. The
 Licensor waives and/or agrees not to assert any right or
 authority to forbid You from making technical modifications
 necessary to exercise the Licensed Rights, including
 technical modifications necessary to circumvent Effective
 Technological Measures. For purposes of this Public License,
 simply making modifications authorized by this Section 2(a)
 (4) never produces Adapted Material.
 .
 5. Downstream recipients.
 .
 a. Offer from the Licensor -- Licensed Material. Every
 recipient of the Licensed Material automatically
 receives an offer from the Licensor to exercise the
 Licensed Rights under the terms and conditions of this
 Public License.
 .
 b. No downstream restrictions. You may not offer or impose
 any additional or different terms or conditions on, or
 apply any Effective Technological Measures to, the
 Licensed Material if doing so restricts exercise of the
 Licensed Rights by any recipient of the Licensed
 Material.
 .
 6. No endorsement. Nothing in this Public License constitutes or
 may be construed as permission to assert or imply that You
 are, or that Your use of the Licensed Material is, connected
 with, or sponsored, endorsed, or granted official status by,
 the Licensor or others designated to receive attribution as
 provided in Section 3(a)(1)(A)(i).
 .
 b. Other rights.
 .
 1. Moral rights, such as the right of integrity, are not
 licensed under this Public License, nor are publicity,
 privacy, and/or other similar personality rights; however, to
 the extent possible, the Licensor waives and/or agrees not to
 assert any such rights held by the Licensor to the limited
 extent necessary to allow You to exercise the Licensed
 Rights, but not otherwise.
 .
 2. Patent and trademark rights are not licensed under this
 Public License.
 .
 3. To the extent possible, the Licensor waives any right to
 collect royalties from You for the exercise of the Licensed
 Rights, whether directly or through a collecting society
 under any voluntary or waivable statutory or compulsory
 licensing scheme. In all other cases the Licensor expressly
 reserves any right to collect such royalties.
 .
 Section 3 -- License Conditions.
 .
 Your exercise of the Licensed Rights is expressly made subject to the
 following conditions.
 .
 a. Attribution.
 .
 1. If You Share the Licensed Material (including in modified
 form), You must:
 .
 a. retain the following if it is supplied by the Licensor
 with the Licensed Material:
 .
 i. identification of the creator(s) of the Licensed
 Material and any others designated to receive
 attribution, in any reasonable manner requested by
 the Licensor (including by pseudonym if
 designated);
 .
 ii. a copyright notice;
 .
 iii. a notice that refers to this Public License;
 .
 iv. a notice that refers to the disclaimer of
 warranties;
 .
 v. a URI or hyperlink to the Licensed Material to the
 extent reasonably practicable;
 .
 b. indicate if You modified the Licensed Material and
 retain an indication of any previous modifications; and
 .
 c. indicate the Licensed Material is licensed under this
 Public License, and include the text of, or the URI or
 hyperlink to, this Public License.
 .
 2. You may satisfy the conditions in Section 3(a)(1) in any
 reasonable manner based on the medium, means, and context in
 which You Share the Licensed Material. For example, it may be
 reasonable to satisfy the conditions by providing a URI or
 hyperlink to a resource that includes the required
 information.
 .
 3. If requested by the Licensor, You must remove any of the
 information required by Section 3(a)(1)(A) to the extent
 reasonably practicable.
 .
 4. If You Share Adapted Material You produce, the Adapter's
 License You apply must not prevent recipients of the Adapted
 Material from complying with this Public License.
 .
 Section 4 -- Sui Generis Database Rights.
 .
 Where the Licensed Rights include Sui Generis Database Rights that
 apply to Your use of the Licensed Material:
 .
 a. for the avoidance of doubt, Section 2(a)(1) grants You the right
 to extract, reuse, reproduce, and Share all or a substantial
 portion of the contents of the database;
 .
 b. if You include all or a substantial portion of the database
 contents in a database in which You have Sui Generis Database
 Rights, then the database in which You have Sui Generis Database
 Rights (but not its individual contents) is Adapted Material; and
 .
 c. You must comply with the conditions in Section 3(a) if You Share
 all or a substantial portion of the contents of the database.
 .
 For the avoidance of doubt, this Section 4 supplements and does not
 replace Your obligations under this Public License where the Licensed
 Rights include other Copyright and Similar Rights.
 .
 Section 5 -- Disclaimer of Warranties and Limitation of Liability.
 .
 a. UNLESS OTHERWISE SEPARATELY UNDERTAKEN BY THE LICENSOR, TO THE
 EXTENT POSSIBLE, THE LICENSOR OFFERS THE LICENSED MATERIAL AS-IS
 AND AS-AVAILABLE, AND MAKES NO REPRESENTATIONS OR WARRANTIES OF
 ANY KIND CONCERNING THE LICENSED MATERIAL, WHETHER EXPRESS,
 IMPLIED, STATUTORY, OR OTHER. THIS INCLUDES, WITHOUT LIMITATION,
 WARRANTIES OF TITLE, MERCHANTABILITY, FITNESS FOR A PARTICULAR
 PURPOSE, NON-INFRINGEMENT, ABSENCE OF LATENT OR OTHER DEFECTS,
 ACCURACY, OR THE PRESENCE OR ABSENCE OF ERRORS, WHETHER OR NOT
 KNOWN OR DISCOVERABLE. WHERE DISCLAIMERS OF WARRANTIES ARE NOT
 ALLOWED IN FULL OR IN PART, THIS DISCLAIMER MAY NOT APPLY TO YOU.
 .
 b. TO THE EXTENT POSSIBLE, IN NO EVENT WILL THE LICENSOR BE LIABLE
 TO YOU ON ANY LEGAL THEORY (INCLUDING, WITHOUT LIMITATION,
 NEGLIGENCE) OR OTHERWISE FOR ANY DIRECT, SPECIAL, INDIRECT,
 INCIDENTAL, CONSEQUENTIAL, PUNITIVE, EXEMPLARY, OR OTHER LOSSES,
 COSTS, EXPENSES, OR DAMAGES ARISING OUT OF THIS PUBLIC LICENSE OR
 USE OF THE LICENSED MATERIAL, EVEN IF THE LICENSOR HAS BEEN
 ADVISED OF THE POSSIBILITY OF SUCH LOSSES, COSTS, EXPENSES, OR
 DAMAGES. WHERE A LIMITATION OF LIABILITY IS NOT ALLOWED IN FULL OR
 IN PART, THIS LIMITATION MAY NOT APPLY TO YOU.
 .
 c. The disclaimer of warranties and limitation of liability provided
 above shall be interpreted in a manner that, to the extent
 possible, most closely approximates an absolute disclaimer and
 waiver of all liability.
 .
 Section 6 -- Term and Termination.
 .
 a. This Public License applies for the term of the Copyright and
 Similar Rights licensed here. However, if You fail to comply with
 this Public License, then Your rights under this Public License
 terminate automatically.
 .
 b. Where Your right to use the Licensed Material has terminated under
 Section 6(a), it reinstates:
 .
 1. automatically as of the date the violation is cured, provided
 it is cured within 30 days of Your discovery of the
 violation; or
 .
 2. upon express reinstatement by the Licensor.
 .
 For the avoidance of doubt, this Section 6(b) does not affect any
 right the Licensor may have to seek remedies for Your violations
 of this Public License.
 .
 c. For the avoidance of doubt, the Licensor may also offer the
 Licensed Material under separate terms or conditions or stop
 distributing the Licensed Material at any time; however, doing so
 will not terminate this Public License.
 .
 d. Sections 1, 5, 6, 7, and 8 survive termination of this Public
 License.
 .
 Section 7 -- Other Terms and Conditions.
 .
 a. The Licensor shall not be bound by any additional or different
 terms or conditions communicated by You unless expressly agreed.
 .
 b. Any arrangements, understandings, or agreements regarding the
 Licensed Material not stated herein are separate from and
 independent of the terms and conditions of this Public License.
 .
 Section 8 -- Interpretation.
 .
 a. For the avoidance of doubt, this Public License does not, and
 shall not be interpreted to, reduce, limit, restrict, or impose
 conditions on any use of the Licensed Material that could lawfully
 be made without permission under this Public License.
 .
 b. To the extent possible, if any provision of this Public License is
 deemed unenforceable, it shall be automatically reformed to the
 minimum extent necessary to make it enforceable. If the provision
 cannot be reformed, it shall be severed from this Public License
 without affecting the enforceability of the remaining terms and
 conditions.
 .
 c. No term or condition of this Public License will be waived and no
 failure to comply consented to unless expressly agreed to by the
 Licensor.
 .
 d. Nothing in this Public License constitutes or may be interpreted
 as a limitation upon, or waiver of, any privileges and immunities
 that apply to the Licensor or You, including from the legal
 processes of any jurisdiction or authority.

License: CC-BY-SA-3.0
 CREATIVE COMMONS CORPORATION IS NOT A LAW FIRM AND DOES NOT PROVIDE
 LEGAL SERVICES. DISTRIBUTION OF THIS LICENSE DOES NOT CREATE AN
 ATTORNEY-CLIENT RELATIONSHIP. CREATIVE COMMONS PROVIDES THIS
 INFORMATION ON AN "AS-IS" BASIS. CREATIVE COMMONS MAKES NO WARRANTIES
 REGARDING THE INFORMATION PROVIDED, AND DISCLAIMS LIABILITY FOR
 DAMAGES RESULTING FROM ITS USE.
 .
 License
 .
 THE WORK (AS DEFINED BELOW) IS PROVIDED UNDER THE TERMS OF THIS CREATIVE
 COMMONS PUBLIC LICENSE ("CCPL" OR "LICENSE"). THE WORK IS PROTECTED BY
 COPYRIGHT AND/OR OTHER APPLICABLE LAW. ANY USE OF THE WORK OTHER THAN AS
 AUTHORIZED UNDER THIS LICENSE OR COPYRIGHT LAW IS PROHIBITED.
 .
 BY EXERCISING ANY RIGHTS TO THE WORK PROVIDED HERE, YOU ACCEPT AND AGREE
 TO BE BOUND BY THE TERMS OF THIS LICENSE. TO THE EXTENT THIS LICENSE MAY
 BE CONSIDERED TO BE A CONTRACT, THE LICENSOR GRANTS YOU THE RIGHTS
 CONTAINED HERE IN CONSIDERATION OF YOUR ACCEPTANCE OF SUCH TERMS AND
 CONDITIONS.
 .
 1. Definitions
 .
 a. "Adaptation" means a work based upon the Work, or upon the Work and
 other pre-existing works, such as a translation, adaptation,
 derivative work, arrangement of music or other alterations of a
 literary or artistic work, or phonogram or performance and includes
 cinematographic adaptations or any other form in which the Work may be
 recast, transformed, or adapted including in any form recognizably
 derived from the original, except that a work that constitutes a
 Collection will not be considered an Adaptation for the purpose of
 this License. For the avoidance of doubt, where the Work is a musical
 work, performance or phonogram, the synchronization of the Work in
 timed-relation with a moving image ("synching") will be considered an
 Adaptation for the purpose of this License.
 .
 b. "Collection" means a collection of literary or artistic works, such as
 encyclopedias and anthologies, or performances, phonograms or
 broadcasts, or other works or subject matter other than works listed
 in Section 1(f) below, which, by reason of the selection and
 arrangement of their contents, constitute intellectual creations, in
 which the Work is included in its entirety in unmodified form along
 with one or more other contributions, each constituting separate and
 independent works in themselves, which together are assembled into a
 collective whole. A work that constitutes a Collection will not be
 considered an Adaptation (as defined below) for the purposes of this
 License.
 .
 c. "Creative Commons Compatible License" means a license that is listed
 at https://creativecommons.org/compatiblelicenses that has been
 approved by Creative Commons as being essentially equivalent to this
 License, including, at a minimum, because that license: (i) contains
 terms that have the same purpose, meaning and effect as the License
 Elements of this License; and, (ii) explicitly permits the relicensing
 of adaptations of works made available under that license under this
 License or a Creative Commons jurisdiction license with the same
 License Elements as this License.
 .
 d. "Distribute" means to make available to the public the original and
 copies of the Work or Adaptation, as appropriate, through sale or
 other transfer of ownership.
 .
 e. "License Elements" means the following high-level license attributes
 as selected by Licensor and indicated in the title of this License:
 Attribution, ShareAlike.
 .
 f. "Licensor" means the individual, individuals, entity or entities that
 offer(s) the Work under the terms of this License.
 .
 g. "Original Author" means, in the case of a literary or artistic work,
 the individual, individuals, entity or entities who created the Work
 or if no individual or entity can be identified, the publisher; and in
 addition (i) in the case of a performance the actors, singers,
 musicians, dancers, and other persons who act, sing, deliver, declaim,
 play in, interpret or otherwise perform literary or artistic works or
 expressions of folklore; (ii) in the case of a phonogram the producer
 being the person or legal entity who first fixes the sounds of a
 performance or other sounds; and, (iii) in the case of broadcasts, the
 organization that transmits the broadcast.
 .
 h. "Work" means the literary and/or artistic work offered under the terms
 of this License including without limitation any production in the
 literary, scientific and artistic domain, whatever may be the mode or
 form of its expression including digital form, such as a book,
 pamphlet and other writing; a lecture, address, sermon or other work
 of the same nature; a dramatic or dramatico-musical work; a
 choreographic work or entertainment in dumb show; a musical
 composition with or without words; a cinematographic work to which are
 assimilated works expressed by a process analogous to cinematography;
 a work of drawing, painting, architecture, sculpture, engraving or
 lithography; a photographic work to which are assimilated works
 expressed by a process analogous to photography; a work of applied
 art; an illustration, map, plan, sketch or three-dimensional work
 relative to geography, topography, architecture or science; a
 performance; a broadcast; a phonogram; a compilation of data to the
 extent it is protected as a copyrightable work; or a work performed by
 a variety or circus performer to the extent it is not otherwise
 considered a literary or artistic work.
 .
 i. "You" means an individual or entity exercising rights under this
 License who has not previously violated the terms of this License with
 respect to the Work, or who has received express permission from the
 Licensor to exercise rights under this License despite a previous
 violation.
 .
 j. "Publicly Perform" means to perform public recitations of the Work and
 to communicate to the public those public recitations, by any means or
 process, including by wire or wireless means or public digital
 performances; to make available to the public Works in such a way that
 members of the public may access these Works from a place and at a
 place individually chosen by them; to perform the Work to the public
 by any means or process and the communication to the public of the
 performances of the Work, including by public digital performance; to
 broadcast and rebroadcast the Work by any means including signs,
 sounds or images.
 .
 k. "Reproduce" means to make copies of the Work by any means including
 without limitation by sound or visual recordings and the right of
 fixation and reproducing fixations of the Work, including storage of a
 protected performance or phonogram in digital form or other electronic
 medium.
 .
 2. Fair Dealing Rights. Nothing in this License is intended to reduce,
 limit, or restrict any uses free from copyright or rights arising from
 limitations or exceptions that are provided for in connection with the
 copyright protection under copyright law or other applicable laws.
 .
 3. License Grant. Subject to the terms and conditions of this License,
 Licensor hereby grants You a worldwide, royalty-free, non-exclusive,
 perpetual (for the duration of the applicable copyright) license to
 exercise the rights in the Work as stated below:
 .
 a. to Reproduce the Work, to incorporate the Work into one or more
 Collections, and to Reproduce the Work as incorporated in the
 Collections;
 .
 b. to create and Reproduce Adaptations provided that any such Adaptation,
 including any translation in any medium, takes reasonable steps to
 clearly label, demarcate or otherwise identify that changes were made
 to the original Work. For example, a translation could be marked "The
 original work was translated from English to Spanish," or a
 modification could indicate "The original work has been modified.";
 .
 c. to Distribute and Publicly Perform the Work including as incorporated
 in Collections; and,
 .
 d. to Distribute and Publicly Perform Adaptations.
 .
 e. For the avoidance of doubt:
 .
 i. Non-waivable Compulsory License Schemes. In those jurisdictions in
 which the right to collect royalties through any statutory or
 compulsory licensing scheme cannot be waived, the Licensor
 reserves the exclusive right to collect such royalties for any
 exercise by You of the rights granted under this License;
 .
 ii. Waivable Compulsory License Schemes. In those jurisdictions in
 which the right to collect royalties through any statutory or
 compulsory licensing scheme can be waived, the Licensor waives the
 exclusive right to collect such royalties for any exercise by You
 of the rights granted under this License; and,
 .
 iii. Voluntary License Schemes. The Licensor waives the right to
 collect royalties, whether individually or, in the event that the
 Licensor is a member of a collecting society that administers
 voluntary licensing schemes, via that society, from any exercise
 by You of the rights granted under this License.
 .
 The above rights may be exercised in all media and formats whether now
 known or hereafter devised. The above rights include the right to make
 such modifications as are technically necessary to exercise the rights in
 other media and formats. Subject to Section 8(f), all rights not expressly
 granted by Licensor are hereby reserved.
 .
 4. Restrictions. The license granted in Section 3 above is expressly made
 subject to and limited by the following restrictions:
 .
 a. You may Distribute or Publicly Perform the Work only under the terms
 of this License. You must include a copy of, or the Uniform Resource
 Identifier (URI) for, this License with every copy of the Work You
 Distribute or Publicly Perform. You may not offer or impose any terms
 on the Work that restrict the terms of this License or the ability of
 the recipient of the Work to exercise the rights granted to that
 recipient under the terms of the License. You may not sublicense the
 Work. You must keep intact all notices that refer to this License and
 to the disclaimer of warranties with every copy of the Work You
 Distribute or Publicly Perform. When You Distribute or Publicly
 Perform the Work, You may not impose any effective technological
 measures on the Work that restrict the ability of a recipient of the
 Work from You to exercise the rights granted to that recipient under
 the terms of the License. This Section 4(a) applies to the Work as
 incorporated in a Collection, but this does not require the Collection
 apart from the Work itself to be made subject to the terms of this
 License. If You create a Collection, upon notice from any Licensor You
 must, to the extent practicable, remove from the Collection any credit
 as required by Section 4(c), as requested. If You create an
 Adaptation, upon notice from any Licensor You must, to the extent
 practicable, remove from the Adaptation any credit as required by
 Section 4(c), as requested.
 .
 b. You may Distribute or Publicly Perform an Adaptation only under the
 terms of: (i) this License; (ii) a later version of this License with
 the same License Elements as this License; (iii) a Creative Commons
 jurisdiction license (either this or a later license version) that
 contains the same License Elements as this License (e.g.,
 Attribution-ShareAlike 3.0 US)); (iv) a Creative Commons Compatible
 License. If you license the Adaptation under one of the licenses
 mentioned in (iv), you must comply with the terms of that license. If
 you license the Adaptation under the terms of any of the licenses
 mentioned in (i), (ii) or (iii) (the "Applicable License"), you must
 comply with the terms of the Applicable License generally and the
 following provisions: (I) You must include a copy of, or the URI for,
 the Applicable License with every copy of each Adaptation You
 Distribute or Publicly Perform; (II) You may not offer or impose any
 terms on the Adaptation that restrict the terms of the Applicable
 License or the ability of the recipient of the Adaptation to exercise
 the rights granted to that recipient under the terms of the Applicable
 License; (III) You must keep intact all notices that refer to the
 Applicable License and to the disclaimer of warranties with every copy
 of the Work as included in the Adaptation You Distribute or Publicly
 Perform; (IV) when You Distribute or Publicly Perform the Adaptation,
 You may not impose any effective technological measures on the
 Adaptation that restrict the ability of a recipient of the Adaptation
 from You to exercise the rights granted to that recipient under the
 terms of the Applicable License. This Section 4(b) applies to the
 Adaptation as incorporated in a Collection, but this does not require
 the Collection apart from the Adaptation itself to be made subject to
 the terms of the Applicable License.
 .
 c. If You Distribute, or Publicly Perform the Work or any Adaptations or
 Collections, You must, unless a request has been made pursuant to
 Section 4(a), keep intact all copyright notices for the Work and
 provide, reasonable to the medium or means You are utilizing: (i) the
 name of the Original Author (or pseudonym, if applicable) if supplied,
 and/or if the Original Author and/or Licensor designate another party
 or parties (e.g., a sponsor institute, publishing entity, journal) for
 attribution ("Attribution Parties") in Licensor's copyright notice,
 terms of service or by other reasonable means, the name of such party
 or parties; (ii) the title of the Work if supplied; (iii) to the
 extent reasonably practicable, the URI, if any, that Licensor
 specifies to be associated with the Work, unless such URI does not
 refer to the copyright notice or licensing information for the Work;
 and (iv) , consistent with Ssection 3(b), in the case of an
 Adaptation, a credit identifying the use of the Work in the Adaptation
 (e.g., "French translation of the Work by Original Author," or
 "Screenplay based on original Work by Original Author"). The credit
 required by this Section 4(c) may be implemented in any reasonable
 manner; provided, however, that in the case of a Adaptation or
 Collection, at a minimum such credit will appear, if a credit for all
 contributing authors of the Adaptation or Collection appears, then as
 part of these credits and in a manner at least as prominent as the
 credits for the other contributing authors. For the avoidance of
 doubt, You may only use the credit required by this Section for the
 purpose of attribution in the manner set out above and, by exercising
 Your rights under this License, You may not implicitly or explicitly
 assert or imply any connection with, sponsorship or endorsement by the
 Original Author, Licensor and/or Attribution Parties, as appropriate,
 of You or Your use of the Work, without the separate, express prior
 written permission of the Original Author, Licensor and/or Attribution
 Parties.
 .
 d. Except as otherwise agreed in writing by the Licensor or as may be
 otherwise permitted by applicable law, if You Reproduce, Distribute or
 Publicly Perform the Work either by itself or as part of any
 Adaptations or Collections, You must not distort, mutilate, modify or
 take other derogatory action in relation to the Work which would be
 prejudicial to the Original Author's honor or reputation. Licensor
 agrees that in those jurisdictions (e.g. Japan), in which any exercise
 of the right granted in Section 3(b) of this License (the right to
 make Adaptations) would be deemed to be a distortion, mutilation,
 modification or other derogatory action prejudicial to the Original
 Author's honor and reputation, the Licensor will waive or not assert,
 as appropriate, this Section, to the fullest extent permitted by the
 applicable national law, to enable You to reasonably exercise Your
 right under Section 3(b) of this License (right to make Adaptations)
 but not otherwise.
 .
 5. Representations, Warranties and Disclaimer
 .
 UNLESS OTHERWISE MUTUALLY AGREED TO BY THE PARTIES IN WRITING, LICENSOR
 OFFERS THE WORK AS-IS AND MAKES NO REPRESENTATIONS OR WARRANTIES OF ANY
 KIND CONCERNING THE WORK, EXPRESS, IMPLIED, STATUTORY OR OTHERWISE,
 INCLUDING, WITHOUT LIMITATION, WARRANTIES OF TITLE, MERCHANTIBILITY,
 FITNESS FOR A PARTICULAR PURPOSE, NONINFRINGEMENT, OR THE ABSENCE OF
 LATENT OR OTHER DEFECTS, ACCURACY, OR THE PRESENCE OF ABSENCE OF ERRORS,
 WHETHER OR NOT DISCOVERABLE. SOME JURISDICTIONS DO NOT ALLOW THE EXCLUSION
 OF IMPLIED WARRANTIES, SO SUCH EXCLUSION MAY NOT APPLY TO YOU.
 .
 6. Limitation on Liability. EXCEPT TO THE EXTENT REQUIRED BY APPLICABLE
 LAW, IN NO EVENT WILL LICENSOR BE LIABLE TO YOU ON ANY LEGAL THEORY FOR
 ANY SPECIAL, INCIDENTAL, CONSEQUENTIAL, PUNITIVE OR EXEMPLARY DAMAGES
 ARISING OUT OF THIS LICENSE OR THE USE OF THE WORK, EVEN IF LICENSOR HAS
 BEEN ADVISED OF THE POSSIBILITY OF SUCH DAMAGES.
 .
 7. Termination
 .
 a. This License and the rights granted hereunder will terminate
 automatically upon any breach by You of the terms of this License.
 Individuals or entities who have received Adaptations or Collections
 from You under this License, however, will not have their licenses
 terminated provided such individuals or entities remain in full
 compliance with those licenses. Sections 1, 2, 5, 6, 7, and 8 will
 survive any termination of this License.
 .
 b. Subject to the above terms and conditions, the license granted here is
 perpetual (for the duration of the applicable copyright in the Work).
 Notwithstanding the above, Licensor reserves the right to release the
 Work under different license terms or to stop distributing the Work at
 any time; provided, however that any such election will not serve to
 withdraw this License (or any other license that has been, or is
 required to be, granted under the terms of this License), and this
 License will continue in full force and effect unless terminated as
 stated above.
 .
 8. Miscellaneous
 .
 a. Each time You Distribute or Publicly Perform the Work or a Collection,
 the Licensor offers to the recipient a license to the Work on the same
 terms and conditions as the license granted to You under this License.
 .
 b. Each time You Distribute or Publicly Perform an Adaptation, Licensor
 offers to the recipient a license to the original Work on the same
 terms and conditions as the license granted to You under this License.
 .
 c. If any provision of this License is invalid or unenforceable under
 applicable law, it shall not affect the validity or enforceability of
 the remainder of the terms of this License, and without further action
 by the parties to this agreement, such provision shall be reformed to
 the minimum extent necessary to make such provision valid and
 enforceable.
 .
 d. No term or provision of this License shall be deemed waived and no
 breach consented to unless such waiver or consent shall be in writing
 and signed by the party to be charged with such waiver or consent.
 .
 e. This License constitutes the entire agreement between the parties with
 respect to the Work licensed here. There are no understandings,
 agreements or representations with respect to the Work not specified
 here. Licensor shall not be bound by any additional provisions that
 may appear in any communication from You. This License may not be
 modified without the mutual written agreement of the Licensor and You.
 .
 f. The rights granted under, and the subject matter referenced, in this
 License were drafted utilizing the terminology of the Berne Convention
 for the Protection of Literary and Artistic Works (as amended on
 September 28, 1979), the Rome Convention of 1961, the WIPO Copyright
 Treaty of 1996, the WIPO Performances and Phonograms Treaty of 1996
 and the Universal Copyright Convention (as revised on July 24, 1971).
 These rights and subject matter take effect in the relevant
 jurisdiction in which the License terms are sought to be enforced
 according to the corresponding provisions of the implementation of
 those treaty provisions in the applicable national law. If the
 standard suite of rights granted under applicable copyright law
 includes additional rights not granted under this License, such
 additional rights are deemed to be included in the License; this
 License is not intended to restrict the license of any rights under
 applicable law.

License: GPL-2
 Version 2, June 1991
 .
 Copyright (C) 1989, 1991 Free Software Foundation, Inc.,
 51 Franklin Street, Fifth Floor, Boston, MA 02110-1301 USA
 Everyone is permitted to copy and distribute verbatim copies
 of this license document, but changing it is not allowed.
 .
 Preamble
 .
 The licenses for most software are designed to take away your
 freedom to share and change it.  By contrast, the GNU General Public
 License is intended to guarantee your freedom to share and change free
 software--to make sure the software is free for all its users.  This
 General Public License applies to most of the Free Software
 Foundation's software and to any other program whose authors commit to
 using it.  (Some other Free Software Foundation software is covered by
 the GNU Lesser General Public License instead.)  You can apply it to
 your programs, too.
 .
 When we speak of free software, we are referring to freedom, not
 price.  Our General Public Licenses are designed to make sure that you
 have the freedom to distribute copies of free software (and charge for
 this service if you wish), that you receive source code or can get it
 if you want it, that you can change the software or use pieces of it
 in new free programs; and that you know you can do these things.
 .
 To protect your rights, we need to make restrictions that forbid
 anyone to deny you these rights or to ask you to surrender the rights.
 These restrictions translate to certain responsibilities for you if you
 distribute copies of the software, or if you modify it.
 .
 For example, if you distribute copies of such a program, whether
 gratis or for a fee, you must give the recipients all the rights that
 you have.  You must make sure that they, too, receive or can get the
 source code.  And you must show them these terms so they know their
 rights.
 .
 We protect your rights with two steps: (1) copyright the software, and
 (2) offer you this license which gives you legal permission to copy,
 distribute and/or modify the software.
 .
 Also, for each author's protection and ours, we want to make certain
 that everyone understands that there is no warranty for this free
 software.  If the software is modified by someone else and passed on, we
 want its recipients to know that what they have is not the original, so
 that any problems introduced by others will not reflect on the original
 authors' reputations.
 .
 Finally, any free program is threatened constantly by software
 patents.  We wish to avoid the danger that redistributors of a free
 program will individually obtain patent licenses, in effect making the
 program proprietary.  To prevent this, we have made it clear that any
 patent must be licensed for everyone's free use or not licensed at all.
 .
 The precise terms and conditions for copying, distribution and
 modification follow.
 .
 GNU GENERAL PUBLIC LICENSE
 TERMS AND CONDITIONS FOR COPYING, DISTRIBUTION AND MODIFICATION
 .
 0. This License applies to any program or other work which contains
 a notice placed by the copyright holder saying it may be distributed
 under the terms of this General Public License.  The "Program", below,
 refers to any such program or work, and a "work based on the Program"
 means either the Program or any derivative work under copyright law:
 that is to say, a work containing the Program or a portion of it,
 either verbatim or with modifications and/or translated into another
 language.  (Hereinafter, translation is included without limitation in
 the term "modification".)  Each licensee is addressed as "you".
 .
 Activities other than copying, distribution and modification are not
 covered by this License; they are outside its scope.  The act of
 running the Program is not restricted, and the output from the Program
 is covered only if its contents constitute a work based on the
 Program (independent of having been made by running the Program).
 Whether that is true depends on what the Program does.
 .
 1. You may copy and distribute verbatim copies of the Program's
 source code as you receive it, in any medium, provided that you
 conspicuously and appropriately publish on each copy an appropriate
 copyright notice and disclaimer of warranty; keep intact all the
 notices that refer to this License and to the absence of any warranty;
 and give any other recipients of the Program a copy of this License
 along with the Program.
 .
 You may charge a fee for the physical act of transferring a copy, and
 you may at your option offer warranty protection in exchange for a fee.
 .
 2. You may modify your copy or copies of the Program or any portion
 of it, thus forming a work based on the Program, and copy and
 distribute such modifications or work under the terms of Section 1
 above, provided that you also meet all of these conditions:
 .
 a) You must cause the modified files to carry prominent notices
 stating that you changed the files and the date of any change.
 .
 b) You must cause any work that you distribute or publish, that in
 whole or in part contains or is derived from the Program or any
 part thereof, to be licensed as a whole at no charge to all third
 parties under the terms of this License.
 .
 c) If the modified program normally reads commands interactively
 when run, you must cause it, when started running for such
 interactive use in the most ordinary way, to print or display an
 announcement including an appropriate copyright notice and a
 notice that there is no warranty (or else, saying that you provide
 a warranty) and that users may redistribute the program under
 these conditions, and telling the user how to view a copy of this
 License.  (Exception: if the Program itself is interactive but
 does not normally print such an announcement, your work based on
 the Program is not required to print an announcement.)
 .
 These requirements apply to the modified work as a whole.  If
 identifiable sections of that work are not derived from the Program,
 and can be reasonably considered independent and separate works in
 themselves, then this License, and its terms, do not apply to those
 sections when you distribute them as separate works.  But when you
 distribute the same sections as part of a whole which is a work based
 on the Program, the distribution of the whole must be on the terms of
 this License, whose permissions for other licensees extend to the
 entire whole, and thus to each and every part regardless of who wrote it.
 .
 Thus, it is not the intent of this section to claim rights or contest
 your rights to work written entirely by you; rather, the intent is to
 exercise the right to control the distribution of derivative or
 collective works based on the Program.
 .
 In addition, mere aggregation of another work not based on the Program
 with the Program (or with a work based on the Program) on a volume of
 a storage or distribution medium does not bring the other work under
 the scope of this License.
 .
 3. You may copy and distribute the Program (or a work based on it,
 under Section 2) in object code or executable form under the terms of
 Sections 1 and 2 above provided that you also do one of the following:
 .
 a) Accompany it with the complete corresponding machine-readable
 source code, which must be distributed under the terms of Sections
 1 and 2 above on a medium customarily used for software interchange; or,
 .
 b) Accompany it with a written offer, valid for at least three
 years, to give any third party, for a charge no more than your
 cost of physically performing source distribution, a complete
 machine-readable copy of the corresponding source code, to be
 distributed under the terms of Sections 1 and 2 above on a medium
 customarily used for software interchange; or,
 .
 c) Accompany it with the information you received as to the offer
 to distribute corresponding source code.  (This alternative is
 allowed only for noncommercial distribution and only if you
 received the program in object code or executable form with such
 an offer, in accord with Subsection b above.)
 .
 The source code for a work means the preferred form of the work for
 making modifications to it.  For an executable work, complete source
 code means all the source code for all modules it contains, plus any
 associated interface definition files, plus the scripts used to
 control compilation and installation of the executable.  However, as a
 special exception, the source code distributed need not include
 anything that is normally distributed (in either source or binary
 form) with the major components (compiler, kernel, and so on) of the
 operating system on which the executable runs, unless that component
 itself accompanies the executable.
 .
 If distribution of executable or object code is made by offering
 access to copy from a designated place, then offering equivalent
 access to copy the source code from the same place counts as
 distribution of the source code, even though third parties are not
 compelled to copy the source along with the object code.
 .
 4. You may not copy, modify, sublicense, or distribute the Program
 except as expressly provided under this License.  Any attempt
 otherwise to copy, modify, sublicense or distribute the Program is
 void, and will automatically terminate your rights under this License.
 However, parties who have received copies, or rights, from you under
 this License will not have their licenses terminated so long as such
 parties remain in full compliance.
 .
 5. You are not required to accept this License, since you have not
 signed it.  However, nothing else grants you permission to modify or
 distribute the Program or its derivative works.  These actions are
 prohibited by law if you do not accept this License.  Therefore, by
 modifying or distributing the Program (or any work based on the
 Program), you indicate your acceptance of this License to do so, and
 all its terms and conditions for copying, distributing or modifying
 the Program or works based on it.
 .
 6. Each time you redistribute the Program (or any work based on the
 Program), the recipient automatically receives a license from the
 original licensor to copy, distribute or modify the Program subject to
 these terms and conditions.  You may not impose any further
 restrictions on the recipients' exercise of the rights granted herein.
 You are not responsible for enforcing compliance by third parties to
 this License.
 .
 7. If, as a consequence of a court judgment or allegation of patent
 infringement or for any other reason (not limited to patent issues),
 conditions are imposed on you (whether by court order, agreement or
 otherwise) that contradict the conditions of this License, they do not
 excuse you from the conditions of this License.  If you cannot
 distribute so as to satisfy simultaneously your obligations under this
 License and any other pertinent obligations, then as a consequence you
 may not distribute the Program at all.  For example, if a patent
 license would not permit royalty-free redistribution of the Program by
 all those who receive copies directly or indirectly through you, then
 the only way you could satisfy both it and this License would be to
 refrain entirely from distribution of the Program.
 .
 If any portion of this section is held invalid or unenforceable under
 any particular circumstance, the balance of the section is intended to
 apply and the section as a whole is intended to apply in other
 circumstances.
 .
 It is not the purpose of this section to induce you to infringe any
 patents or other property right claims or to contest validity of any
 such claims; this section has the sole purpose of protecting the
 integrity of the free software distribution system, which is
 implemented by public license practices.  Many people have made
 generous contributions to the wide range of software distributed
 through that system in reliance on consistent application of that
 system; it is up to the author/donor to decide if he or she is willing
 to distribute software through any other system and a licensee cannot
 impose that choice.
 .
 This section is intended to make thoroughly clear what is believed to
 be a consequence of the rest of this License.
 .
 8. If the distribution and/or use of the Program is restricted in
 certain countries either by patents or by copyrighted interfaces, the
 original copyright holder who places the Program under this License
 may add an explicit geographical distribution limitation excluding
 those countries, so that distribution is permitted only in or among
 countries not thus excluded.  In such case, this License incorporates
 the limitation as if written in the body of this License.
 .
 9. The Free Software Foundation may publish revised and/or new versions
 of the General Public License from time to time.  Such new versions will
 be similar in spirit to the present version, but may differ in detail to
 address new problems or concerns.
 .
 Each version is given a distinguishing version number.  If the Program
 specifies a version number of this License which applies to it and "any
 later version", you have the option of following the terms and conditions
 either of that version or of any later version published by the Free
 Software Foundation.  If the Program does not specify a version number of
 this License, you may choose any version ever published by the Free Software
 Foundation.
 .
 10. If you wish to incorporate parts of the Program into other free
 programs whose distribution conditions are different, write to the author
 to ask for permission.  For software which is copyrighted by the Free
 Software Foundation, write to the Free Software Foundation; we sometimes
 make exceptions for this.  Our decision will be guided by the two goals
 of preserving the free status of all derivatives of our free software and
 of promoting the sharing and reuse of software generally.
 .
 11. BECAUSE THE PROGRAM IS LICENSED FREE OF CHARGE, THERE IS NO WARRANTY
 FOR THE PROGRAM, TO THE EXTENT PERMITTED BY APPLICABLE LAW.  EXCEPT WHEN
 OTHERWISE STATED IN WRITING THE COPYRIGHT HOLDERS AND/OR OTHER PARTIES
 PROVIDE THE PROGRAM "AS IS" WITHOUT WARRANTY OF ANY KIND, EITHER EXPRESSED
 OR IMPLIED, INCLUDING, BUT NOT LIMITED TO, THE IMPLIED WARRANTIES OF
 MERCHANTABILITY AND FITNESS FOR A PARTICULAR PURPOSE.  THE ENTIRE RISK AS
 TO THE QUALITY AND PERFORMANCE OF THE PROGRAM IS WITH YOU.  SHOULD THE
 PROGRAM PROVE DEFECTIVE, YOU ASSUME THE COST OF ALL NECESSARY SERVICING,
 REPAIR OR CORRECTION.
 .
 12. IN NO EVENT UNLESS REQUIRED BY APPLICABLE LAW OR AGREED TO IN WRITING
 WILL ANY COPYRIGHT HOLDER, OR ANY OTHER PARTY WHO MAY MODIFY AND/OR
 REDISTRIBUTE THE PROGRAM AS PERMITTED ABOVE, BE LIABLE TO YOU FOR DAMAGES,
 INCLUDING ANY GENERAL, SPECIAL, INCIDENTAL OR CONSEQUENTIAL DAMAGES ARISING
 OUT OF THE USE OR INABILITY TO USE THE PROGRAM (INCLUDING BUT NOT LIMITED
 TO LOSS OF DATA OR DATA BEING RENDERED INACCURATE OR LOSSES SUSTAINED BY
 YOU OR THIRD PARTIES OR A FAILURE OF THE PROGRAM TO OPERATE WITH ANY OTHER
 PROGRAMS), EVEN IF SUCH HOLDER OR OTHER PARTY HAS BEEN ADVISED OF THE
 POSSIBILITY OF SUCH DAMAGES.

License: CC-BY-3.0
 THE WORK (AS DEFINED BELOW) IS PROVIDED UNDER THE TERMS OF THIS CREATIVE COMMONS PUBLIC LICENSE ("CCPL" OR "LICENSE"). THE WORK IS PROTECTED BY COPYRIGHT AND/OR OTHER APPLICABLE LAW. ANY USE OF THE WORK OTHER THAN AS AUTHORIZED UNDER THIS LICENSE OR COPYRIGHT LAW IS PROHIBITED.
 .
 BY EXERCISING ANY RIGHTS TO THE WORK PROVIDED HERE, YOU ACCEPT AND AGREE TO BE BOUND BY THE TERMS OF THIS LICENSE. TO THE EXTENT THIS LICENSE MAY BE CONSIDERED TO BE A CONTRACT, THE LICENSOR GRANTS YOU THE RIGHTS CONTAINED HERE IN CONSIDERATION OF YOUR ACCEPTANCE OF SUCH TERMS AND CONDITIONS.
 .
 1. Definitions
 .
 "Adaptation" means a work based upon the Work, or upon the Work and other pre-existing works, such as a translation, adaptation, derivative work, arrangement of music or other alterations of a literary or artistic work, or phonogram or performance and includes cinematographic adaptations or any other form in which the Work may be recast, transformed, or adapted including in any form recognizably derived from the original, except that a work that constitutes a Collection will not be considered an Adaptation for the purpose of this License. For the avoidance of doubt, where the Work is a musical work, performance or phonogram, the synchronization of the Work in timed-relation with a moving image ("synching") will be considered an Adaptation for the purpose of this License.
 "Collection" means a collection of literary or artistic works, such as encyclopedias and anthologies, or performances, phonograms or broadcasts, or other works or subject matter other than works listed in Section 1(f) below, which, by reason of the selection and arrangement of their contents, constitute intellectual creations, in which the Work is included in its entirety in unmodified form along with one or more other contributions, each constituting separate and independent works in themselves, which together are assembled into a collective whole. A work that constitutes a Collection will not be considered an Adaptation (as defined above) for the purposes of this License.
 "Distribute" means to make available to the public the original and copies of the Work or Adaptation, as appropriate, through sale or other transfer of ownership.
 "Licensor" means the individual, individuals, entity or entities that offer(s) the Work under the terms of this License.
 "Original Author" means, in the case of a literary or artistic work, the individual, individuals, entity or entities who created the Work or if no individual or entity can be identified, the publisher; and in addition (i) in the case of a performance the actors, singers, musicians, dancers, and other persons who act, sing, deliver, declaim, play in, interpret or otherwise perform literary or artistic works or expressions of folklore; (ii) in the case of a phonogram the producer being the person or legal entity who first fixes the sounds of a performance or other sounds; and, (iii) in the case of broadcasts, the organization that transmits the broadcast.
 "Work" means the literary and/or artistic work offered under the terms of this License including without limitation any production in the literary, scientific and artistic domain, whatever may be the mode or form of its expression including digital form, such as a book, pamphlet and other writing; a lecture, address, sermon or other work of the same nature; a dramatic or dramatico-musical work; a choreographic work or entertainment in dumb show; a musical composition with or without words; a cinematographic work to which are assimilated works expressed by a process analogous to cinematography; a work of drawing, painting, architecture, sculpture, engraving or lithography; a photographic work to which are assimilated works expressed by a process analogous to photography; a work of applied art; an illustration, map, plan, sketch or three-dimensional work relative to geography, topography, architecture or science; a performance; a broadcast; a phonogram; a compilation of data to the extent it is protected as a copyrightable work; or a work performed by a variety or circus performer to the extent it is not otherwise considered a literary or artistic work.
 "You" means an individual or entity exercising rights under this License who has not previously violated the terms of this License with respect to the Work, or who has received express permission from the Licensor to exercise rights under this License despite a previous violation.
 "Publicly Perform" means to perform public recitations of the Work and to communicate to the public those public recitations, by any means or process, including by wire or wireless means or public digital performances; to make available to the public Works in such a way that members of the public may access these Works from a place and at a place individually chosen by them; to perform the Work to the public by any means or process and the communication to the public of the performances of the Work, including by public digital performance; to broadcast and rebroadcast the Work by any means including signs, sounds or images.
 "Reproduce" means to make copies of the Work by any means including without limitation by sound or visual recordings and the right of fixation and reproducing fixations of the Work, including storage of a protected performance or phonogram in digital form or other electronic medium.
 .
 2. Fair Dealing Rights. Nothing in this License is intended to reduce, limit, or restrict any uses free from copyright or rights arising from limitations or exceptions that are provided for in connection with the copyright protection under copyright law or other applicable laws.
 .
 3. License Grant. Subject to the terms and conditions of this License, Licensor hereby grants You a worldwide, royalty-free, non-exclusive, perpetual (for the duration of the applicable copyright) license to exercise the rights in the Work as stated below:
 .
 to Reproduce the Work, to incorporate the Work into one or more Collections, and to Reproduce the Work as incorporated in the Collections;
 to create and Reproduce Adaptations provided that any such Adaptation, including any translation in any medium, takes reasonable steps to clearly label, demarcate or otherwise identify that changes were made to the original Work. For example, a translation could be marked "The original work was translated from English to Spanish," or a modification could indicate "The original work has been modified.";
 to Distribute and Publicly Perform the Work including as incorporated in Collections; and,
 to Distribute and Publicly Perform Adaptations.
 .
 For the avoidance of doubt:
 Non-waivable Compulsory License Schemes. In those jurisdictions in which the right to collect royalties through any statutory or compulsory licensing scheme cannot be waived, the Licensor reserves the exclusive right to collect such royalties for any exercise by You of the rights granted under this License;
 Waivable Compulsory License Schemes. In those jurisdictions in which the right to collect royalties through any statutory or compulsory licensing scheme can be waived, the Licensor waives the exclusive right to collect such royalties for any exercise by You of the rights granted under this License; and,
 Voluntary License Schemes. The Licensor waives the right to collect royalties, whether individually or, in the event that the Licensor is a member of a collecting society that administers voluntary licensing schemes, via that society, from any exercise by You of the rights granted under this License.
 .
 The above rights may be exercised in all media and formats whether now known or hereafter devised. The above rights include the right to make such modifications as are technically necessary to exercise the rights in other media and formats. Subject to Section 8(f), all rights not expressly granted by Licensor are hereby reserved.
 .
 4. Restrictions. The license granted in Section 3 above is expressly made subject to and limited by the following restrictions:
 .
 You may Distribute or Publicly Perform the Work only under the terms of this License. You must include a copy of, or the Uniform Resource Identifier (URI) for, this License with every copy of the Work You Distribute or Publicly Perform. You may not offer or impose any terms on the Work that restrict the terms of this License or the ability of the recipient of the Work to exercise the rights granted to that recipient under the terms of the License. You may not sublicense the Work. You must keep intact all notices that refer to this License and to the disclaimer of warranties with every copy of the Work You Distribute or Publicly Perform. When You Distribute or Publicly Perform the Work, You may not impose any effective technological measures on the Work that restrict the ability of a recipient of the Work from You to exercise the rights granted to that recipient under the terms of the License. This Section 4(a) applies to the Work as incorporated in a Collection, but this does not require the Collection apart from the Work itself to be made subject to the terms of this License. If You create a Collection, upon notice from any Licensor You must, to the extent practicable, remove from the Collection any credit as required by Section 4(b), as requested. If You create an Adaptation, upon notice from any Licensor You must, to the extent practicable, remove from the Adaptation any credit as required by Section 4(b), as requested.
 If You Distribute, or Publicly Perform the Work or any Adaptations or Collections, You must, unless a request has been made pursuant to Section 4(a), keep intact all copyright notices for the Work and provide, reasonable to the medium or means You are utilizing: (i) the name of the Original Author (or pseudonym, if applicable) if supplied, and/or if the Original Author and/or Licensor designate another party or parties (e.g., a sponsor institute, publishing entity, journal) for attribution ("Attribution Parties") in Licensor's copyright notice, terms of service or by other reasonable means, the name of such party or parties; (ii) the title of the Work if supplied; (iii) to the extent reasonably practicable, the URI, if any, that Licensor specifies to be associated with the Work, unless such URI does not refer to the copyright notice or licensing information for the Work; and (iv) , consistent with Section 3(b), in the case of an Adaptation, a credit identifying the use of the Work in the Adaptation (e.g., "French translation of the Work by Original Author," or "Screenplay based on original Work by Original Author"). The credit required by this Section 4 (b) may be implemented in any reasonable manner; provided, however, that in the case of a Adaptation or Collection, at a minimum such credit will appear, if a credit for all contributing authors of the Adaptation or Collection appears, then as part of these credits and in a manner at least as prominent as the credits for the other contributing authors. For the avoidance of doubt, You may only use the credit required by this Section for the purpose of attribution in the manner set out above and, by exercising Your rights under this License, You may not implicitly or explicitly assert or imply any connection with, sponsorship or endorsement by the Original Author, Licensor and/or Attribution Parties, as appropriate, of You or Your use of the Work, without the separate, express prior written permission of the Original Author, Licensor and/or Attribution Parties.
 Except as otherwise agreed in writing by the Licensor or as may be otherwise permitted by applicable law, if You Reproduce, Distribute or Publicly Perform the Work either by itself or as part of any Adaptations or Collections, You must not distort, mutilate, modify or take other derogatory action in relation to the Work which would be prejudicial to the Original Author's honor or reputation. Licensor agrees that in those jurisdictions (e.g. Japan), in which any exercise of the right granted in Section 3(b) of this License (the right to make Adaptations) would be deemed to be a distortion, mutilation, modification or other derogatory action prejudicial to the Original Author's honor and reputation, the Licensor will waive or not assert, as appropriate, this Section, to the fullest extent permitted by the applicable national law, to enable You to reasonably exercise Your right under Section 3(b) of this License (right to make Adaptations) but not otherwise.
 .
 5. Representations, Warranties and Disclaimer
 .
 UNLESS OTHERWISE MUTUALLY AGREED TO BY THE PARTIES IN WRITING, LICENSOR OFFERS THE WORK AS-IS AND MAKES NO REPRESENTATIONS OR WARRANTIES OF ANY KIND CONCERNING THE WORK, EXPRESS, IMPLIED, STATUTORY OR OTHERWISE, INCLUDING, WITHOUT LIMITATION, WARRANTIES OF TITLE, MERCHANTIBILITY, FITNESS FOR A PARTICULAR PURPOSE, NONINFRINGEMENT, OR THE ABSENCE OF LATENT OR OTHER DEFECTS, ACCURACY, OR THE PRESENCE OF ABSENCE OF ERRORS, WHETHER OR NOT DISCOVERABLE. SOME JURISDICTIONS DO NOT ALLOW THE EXCLUSION OF IMPLIED WARRANTIES, SO SUCH EXCLUSION MAY NOT APPLY TO YOU.
 .
 6. Limitation on Liability. EXCEPT TO THE EXTENT REQUIRED BY APPLICABLE LAW, IN NO EVENT WILL LICENSOR BE LIABLE TO YOU ON ANY LEGAL THEORY FOR ANY SPECIAL, INCIDENTAL, CONSEQUENTIAL, PUNITIVE OR EXEMPLARY DAMAGES ARISING OUT OF THIS LICENSE OR THE USE OF THE WORK, EVEN IF LICENSOR HAS BEEN ADVISED OF THE POSSIBILITY OF SUCH DAMAGES.
 .
 7. Termination
 .
 This License and the rights granted hereunder will terminate automatically upon any breach by You of the terms of this License. Individuals or entities who have received Adaptations or Collections from You under this License, however, will not have their licenses terminated provided such individuals or entities remain in full compliance with those licenses. Sections 1, 2, 5, 6, 7, and 8 will survive any termination of this License.
 Subject to the above terms and conditions, the license granted here is perpetual (for the duration of the applicable copyright in the Work). Notwithstanding the above, Licensor reserves the right to release the Work under different license terms or to stop distributing the Work at any time; provided, however that any such election will not serve to withdraw this License (or any other license that has been, or is required to be, granted under the terms of this License), and this License will continue in full force and effect unless terminated as stated above.
 .
 8. Miscellaneous
 .
 Each time You Distribute or Publicly Perform the Work or a Collection, the Licensor offers to the recipient a license to the Work on the same terms and conditions as the license granted to You under this License.
 Each time You Distribute or Publicly Perform an Adaptation, Licensor offers to the recipient a license to the original Work on the same terms and conditions as the license granted to You under this License.
 If any provision of this License is invalid or unenforceable under applicable law, it shall not affect the validity or enforceability of the remainder of the terms of this License, and without further action by the parties to this agreement, such provision shall be reformed to the minimum extent necessary to make such provision valid and enforceable.
 No term or provision of this License shall be deemed waived and no breach consented to unless such waiver or consent shall be in writing and signed by the party to be charged with such waiver or consent.
 This License constitutes the entire agreement between the parties with respect to the Work licensed here. There are no understandings, agreements or representations with respect to the Work not specified here. Licensor shall not be bound by any additional provisions that may appear in any communication from You. This License may not be modified without the mutual written agreement of the Licensor and You.
 The rights granted under, and the subject matter referenced, in this License were drafted utilizing the terminology of the Berne Convention for the Protection of Literary and Artistic Works (as amended on September 28, 1979), the Rome Convention of 1961, the WIPO Copyright Treaty of 1996, the WIPO Performances and Phonograms Treaty of 1996 and the Universal Copyright Convention (as revised on July 24, 1971). These rights and subject matter take effect in the relevant jurisdiction in which the License terms are sought to be enforced according to the corresponding provisions of the implementation of those treaty provisions in the applicable national law. If the standard suite of rights granted under applicable copyright law includes additional rights not granted under this License, such additional rights are deemed to be included in the License; this License is not intended to restrict the license of any rights under applicable law.

License: CC0
 The laws of most jurisdictions throughout the world automatically confer exclusive Copyright and Related Rights (defined below) upon the creator and subsequent owner(s) (each and all, an "owner") of an original work of authorship and/or a database (each, a "Work").
 .
 Certain owners wish to permanently relinquish those rights to a Work for the purpose of contributing to a commons of creative, cultural and scientific works ("Commons") that the public can reliably and without fear of later claims of infringement build upon, modify, incorporate in other works, reuse and redistribute as freely as possible in any form whatsoever and for any purposes, including without limitation commercial purposes. These owners may contribute to the Commons to promote the ideal of a free culture and the further production of creative, cultural and scientific works, or to gain reputation or greater distribution for their Work in part through the use and efforts of others.
 .
 For these and/or other purposes and motivations, and without any expectation of additional consideration or compensation, the person associating CC0 with a Work (the "Affirmer"), to the extent that he or she is an owner of Copyright and Related Rights in the Work, voluntarily elects to apply CC0 to the Work and publicly distribute the Work under its terms, with knowledge of his or her Copyright and Related Rights in the Work and the meaning and intended legal effect of CC0 on those rights.
 .
 1. Copyright and Related Rights. A Work made available under CC0 may be protected by copyright and related or neighboring rights ("Copyright and Related Rights"). Copyright and Related Rights include, but are not limited to, the following:
 .
 the right to reproduce, adapt, distribute, perform, display, communicate, and translate a Work;
 moral rights retained by the original author(s) and/or performer(s);
 publicity and privacy rights pertaining to a person's image or likeness depicted in a Work;
 rights protecting against unfair competition in regards to a Work, subject to the limitations in paragraph 4(a), below;
 rights protecting the extraction, dissemination, use and reuse of data in a Work;
 database rights (such as those arising under Directive 96/9/EC of the European Parliament and of the Council of 11 March 1996 on the legal protection of databases, and under any national implementation thereof, including any amended or successor version of such directive); and
 other similar, equivalent or corresponding rights throughout the world based on applicable law or treaty, and any national implementations thereof.
 .
 2. Waiver. To the greatest extent permitted by, but not in contravention of, applicable law, Affirmer hereby overtly, fully, permanently, irrevocably and unconditionally waives, abandons, and surrenders all of Affirmer's Copyright and Related Rights and associated claims and causes of action, whether now known or unknown (including existing as well as future claims and causes of action), in the Work (i) in all territories worldwide, (ii) for the maximum duration provided by applicable law or treaty (including future time extensions), (iii) in any current or future medium and for any number of copies, and (iv) for any purpose whatsoever, including without limitation commercial, advertising or promotional purposes (the "Waiver"). Affirmer makes the Waiver for the benefit of each member of the public at large and to the detriment of Affirmer's heirs and successors, fully intending that such Waiver shall not be subject to revocation, rescission, cancellation, termination, or any other legal or equitable action to disrupt the quiet enjoyment of the Work by the public as contemplated by Affirmer's express Statement of Purpose.
 .
 3. Public License Fallback. Should any part of the Waiver for any reason be judged legally invalid or ineffective under applicable law, then the Waiver shall be preserved to the maximum extent permitted taking into account Affirmer's express Statement of Purpose. In addition, to the extent the Waiver is so judged Affirmer hereby grants to each affected person a royalty-free, non transferable, non sublicensable, non exclusive, irrevocable and unconditional license to exercise Affirmer's Copyright and Related Rights in the Work (i) in all territories worldwide, (ii) for the maximum duration provided by applicable law or treaty (including future time extensions), (iii) in any current or future medium and for any number of copies, and (iv) for any purpose whatsoever, including without limitation commercial, advertising or promotional purposes (the "License"). The License shall be deemed effective as of the date CC0 was applied by Affirmer to the Work. Should any part of the License for any reason be judged legally invalid or ineffective under applicable law, such partial invalidity or ineffectiveness shall not invalidate the remainder of the License, and in such case Affirmer hereby affirms that he or she will not (i) exercise any of his or her remaining Copyright and Related Rights in the Work or (ii) assert any associated claims and causes of action with respect to the Work, in either case contrary to Affirmer's express Statement of Purpose.
 .
 4. Limitations and Disclaimers.
 .
 No trademark or patent rights held by Affirmer are waived, abandoned, surrendered, licensed or otherwise affected by this document.
 Affirmer offers the Work as-is and makes no representations or warranties of any kind concerning the Work, express, implied, statutory or otherwise, including without limitation warranties of title, merchantability, fitness for a particular purpose, non infringement, or the absence of latent or other defects, accuracy, or the present or absence of errors, whether or not discoverable, all to the greatest extent permissible under applicable law.
 Affirmer disclaims responsibility for clearing rights of other persons that may apply to the Work or any use thereof, including without limitation any person's Copyright and Related Rights in the Work. Further, Affirmer disclaims responsibility for obtaining any necessary consents, permissions or other rights required for any use of the Work.
 Affirmer understands and acknowledges that Creative Commons is not a party to this document and has no duty or obligation with respect to this CC0 or use of the Work.

License: CC-BY-2.0
 THE WORK (AS DEFINED BELOW) IS PROVIDED UNDER THE TERMS OF THIS CREATIVE COMMONS PUBLIC LICENSE ("CCPL" OR "LICENSE"). THE WORK IS PROTECTED BY COPYRIGHT AND/OR OTHER APPLICABLE LAW. ANY USE OF THE WORK OTHER THAN AS AUTHORIZED UNDER THIS LICENSE OR COPYRIGHT LAW IS PROHIBITED.
 .
 BY EXERCISING ANY RIGHTS TO THE WORK PROVIDED HERE, YOU ACCEPT AND AGREE TO BE BOUND BY THE TERMS OF THIS LICENSE. THE LICENSOR GRANTS YOU THE RIGHTS CONTAINED HERE IN CONSIDERATION OF YOUR ACCEPTANCE OF SUCH TERMS AND CONDITIONS.
 .
 1. Definitions
 .
 "Collective Work" means a work, such as a periodical issue, anthology or encyclopedia, in which the Work in its entirety in unmodified form, along with a number of other contributions, constituting separate and independent works in themselves, are assembled into a collective whole. A work that constitutes a Collective Work will not be considered a Derivative Work (as defined below) for the purposes of this License.
 "Derivative Work" means a work based upon the Work or upon the Work and other pre-existing works, such as a translation, musical arrangement, dramatization, fictionalization, motion picture version, sound recording, art reproduction, abridgment, condensation, or any other form in which the Work may be recast, transformed, or adapted, except that a work that constitutes a Collective Work will not be considered a Derivative Work for the purpose of this License. For the avoidance of doubt, where the Work is a musical composition or sound recording, the synchronization of the Work in timed-relation with a moving image ("synching") will be considered a Derivative Work for the purpose of this License.
 "Licensor" means the individual or entity that offers the Work under the terms of this License.
 "Original Author" means the individual or entity who created the Work.
 "Work" means the copyrightable work of authorship offered under the terms of this License.
 "You" means an individual or entity exercising rights under this License who has not previously violated the terms of this License with respect to the Work, or who has received express permission from the Licensor to exercise rights under this License despite a previous violation.
 .
 2. Fair Use Rights. Nothing in this license is intended to reduce, limit, or restrict any rights arising from fair use, first sale or other limitations on the exclusive rights of the copyright owner under copyright law or other applicable laws.
 .
 3. License Grant. Subject to the terms and conditions of this License, Licensor hereby grants You a worldwide, royalty-free, non-exclusive, perpetual (for the duration of the applicable copyright) license to exercise the rights in the Work as stated below:
 .
 to reproduce the Work, to incorporate the Work into one or more Collective Works, and to reproduce the Work as incorporated in the Collective Works;
 to create and reproduce Derivative Works;
 to distribute copies or phonorecords of, display publicly, perform publicly, and perform publicly by means of a digital audio transmission the Work including as incorporated in Collective Works;
 to distribute copies or phonorecords of, display publicly, perform publicly, and perform publicly by means of a digital audio transmission Derivative Works.
 .
 For the avoidance of doubt, where the work is a musical composition:
 Performance Royalties Under Blanket Licenses. Licensor waives the exclusive right to collect, whether individually or via a performance rights society (e.g. ASCAP, BMI, SESAC), royalties for the public performance or public digital performance (e.g. webcast) of the Work.
 Mechanical Rights and Statutory Royalties. Licensor waives the exclusive right to collect, whether individually or via a music rights agency or designated agent (e.g. Harry Fox Agency), royalties for any phonorecord You create from the Work ("cover version") and distribute, subject to the compulsory license created by 17 USC Section 115 of the US Copyright Act (or the equivalent in other jurisdictions).
 Webcasting Rights and Statutory Royalties. For the avoidance of doubt, where the Work is a sound recording, Licensor waives the exclusive right to collect, whether individually or via a performance-rights society (e.g. SoundExchange), royalties for the public digital performance (e.g. webcast) of the Work, subject to the compulsory license created by 17 USC Section 114 of the US Copyright Act (or the equivalent in other jurisdictions).
 .
 The above rights may be exercised in all media and formats whether now known or hereafter devised. The above rights include the right to make such modifications as are technically necessary to exercise the rights in other media and formats. All rights not expressly granted by Licensor are hereby reserved.
 .
 4. Restrictions.The license granted in Section 3 above is expressly made subject to and limited by the following restrictions:
 .
 You may distribute, publicly display, publicly perform, or publicly digitally perform the Work only under the terms of this License, and You must include a copy of, or the Uniform Resource Identifier for, this License with every copy or phonorecord of the Work You distribute, publicly display, publicly perform, or publicly digitally perform. You may not offer or impose any terms on the Work that alter or restrict the terms of this License or the recipients' exercise of the rights granted hereunder. You may not sublicense the Work. You must keep intact all notices that refer to this License and to the disclaimer of warranties. You may not distribute, publicly display, publicly perform, or publicly digitally perform the Work with any technological measures that control access or use of the Work in a manner inconsistent with the terms of this License Agreement. The above applies to the Work as incorporated in a Collective Work, but this does not require the Collective Work apart from the Work itself to be made subject to the terms of this License. If You create a Collective Work, upon notice from any Licensor You must, to the extent practicable, remove from the Collective Work any reference to such Licensor or the Original Author, as requested. If You create a Derivative Work, upon notice from any Licensor You must, to the extent practicable, remove from the Derivative Work any reference to such Licensor or the Original Author, as requested.
 If you distribute, publicly display, publicly perform, or publicly digitally perform the Work or any Derivative Works or Collective Works, You must keep intact all copyright notices for the Work and give the Original Author credit reasonable to the medium or means You are utilizing by conveying the name (or pseudonym if applicable) of the Original Author if supplied; the title of the Work if supplied; to the extent reasonably practicable, the Uniform Resource Identifier, if any, that Licensor specifies to be associated with the Work, unless such URI does not refer to the copyright notice or licensing information for the Work; and in the case of a Derivative Work, a credit identifying the use of the Work in the Derivative Work (e.g., "French translation of the Work by Original Author," or "Screenplay based on original Work by Original Author"). Such credit may be implemented in any reasonable manner; provided, however, that in the case of a Derivative Work or Collective Work, at a minimum such credit will appear where any other comparable authorship credit appears and in a manner at least as prominent as such other comparable authorship credit.
 .
 5. Representations, Warranties and Disclaimer
 .
 UNLESS OTHERWISE MUTUALLY AGREED TO BY THE PARTIES IN WRITING, LICENSOR OFFERS THE WORK AS-IS AND MAKES NO REPRESENTATIONS OR WARRANTIES OF ANY KIND CONCERNING THE WORK, EXPRESS, IMPLIED, STATUTORY OR OTHERWISE, INCLUDING, WITHOUT LIMITATION, WARRANTIES OF TITLE, MERCHANTIBILITY, FITNESS FOR A PARTICULAR PURPOSE, NONINFRINGEMENT, OR THE ABSENCE OF LATENT OR OTHER DEFECTS, ACCURACY, OR THE PRESENCE OF ABSENCE OF ERRORS, WHETHER OR NOT DISCOVERABLE. SOME JURISDICTIONS DO NOT ALLOW THE EXCLUSION OF IMPLIED WARRANTIES, SO SUCH EXCLUSION MAY NOT APPLY TO YOU.
 .
 6. Limitation on Liability. EXCEPT TO THE EXTENT REQUIRED BY APPLICABLE LAW, IN NO EVENT WILL LICENSOR BE LIABLE TO YOU ON ANY LEGAL THEORY FOR ANY SPECIAL, INCIDENTAL, CONSEQUENTIAL, PUNITIVE OR EXEMPLARY DAMAGES ARISING OUT OF THIS LICENSE OR THE USE OF THE WORK, EVEN IF LICENSOR HAS BEEN ADVISED OF THE POSSIBILITY OF SUCH DAMAGES.
 .
 7. Termination
 .
 This License and the rights granted hereunder will terminate automatically upon any breach by You of the terms of this License. Individuals or entities who have received Derivative Works or Collective Works from You under this License, however, will not have their licenses terminated provided such individuals or entities remain in full compliance with those licenses. Sections 1, 2, 5, 6, 7, and 8 will survive any termination of this License.
 Subject to the above terms and conditions, the license granted here is perpetual (for the duration of the applicable copyright in the Work). Notwithstanding the above, Licensor reserves the right to release the Work under different license terms or to stop distributing the Work at any time; provided, however that any such election will not serve to withdraw this License (or any other license that has been, or is required to be, granted under the terms of this License), and this License will continue in full force and effect unless terminated as stated above.
 .
 8. Miscellaneous
 .
 Each time You distribute or publicly digitally perform the Work or a Collective Work, the Licensor offers to the recipient a license to the Work on the same terms and conditions as the license granted to You under this License.
 Each time You distribute or publicly digitally perform a Derivative Work, Licensor offers to the recipient a license to the original Work on the same terms and conditions as the license granted to You under this License.
 If any provision of this License is invalid or unenforceable under applicable law, it shall not affect the validity or enforceability of the remainder of the terms of this License, and without further action by the parties to this agreement, such provision shall be reformed to the minimum extent necessary to make such provision valid and enforceable.
 No term or provision of this License shall be deemed waived and no breach consented to unless such waiver or consent shall be in writing and signed by the party to be charged with such waiver or consent.
 This License constitutes the entire agreement between the parties with respect to the Work licensed here. There are no understandings, agreements or representations with respect to the Work not specified here. Licensor shall not be bound by any additional provisions that may appear in any communication from You. This License may not be modified without the mutual written agreement of the Licensor and You.<|MERGE_RESOLUTION|>--- conflicted
+++ resolved
@@ -2131,16 +2131,15 @@
 License: CC-BY-SA-4.0
 
 Files:
-<<<<<<< HEAD
+ images/ui/sales?key*
+Copyright: Dave Flowers
+License: CC-BY-SA-4.0
+Comment: Derived from works by Michael Zahniser (under the same license).
+
+Files:
  images/outfit/mug*
 Copyright: Roger Tabris
 License: CC-BY-SA-4.0
-=======
- images/ui/sales?key*
-Copyright: Dave Flowers
-License: CC-BY-SA-4.0
-Comment: Derived from works by Michael Zahniser (under the same license).
->>>>>>> 88f0e8ac
 
 License: GPL-3+
  This program is free software: you can redistribute it and/or modify
