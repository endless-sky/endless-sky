--- conflicted
+++ resolved
@@ -3612,12 +3612,12 @@
 Comment: selected and unselected versions of images/ui/find, by Ember369 (https://github.com/Ember369)
 
 Files:
-<<<<<<< HEAD
- images/planet/station19*
+ images/planet/station20*
 Copyright: Petersupes (https://github.com/Petersupes)
 License: CC-BY-SA-4.0
 Comment: Derived from works by Michael Zahniser (under the same license).
-=======
+
+Files:
  images/land/mars4*
 Copyright: NASA
 License: public-domain
@@ -3772,7 +3772,6 @@
  permission from or attributing the photographer or Unsplash. This
  license does not include the right to compile photos from Unsplash to
  replicate a similar or competing service.
->>>>>>> 1d76bb4e
 
 License: GPL-3+
  This program is free software: you can redistribute it and/or modify
