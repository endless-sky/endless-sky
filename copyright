--- conflicted
+++ resolved
@@ -3781,18 +3781,17 @@
  government employees while doing work for the government.
 
 Files:
-<<<<<<< HEAD
- images/ui/message?log?key*
-Copyright: TomGoodIdea (https://github.com/TomGoodIdea)
-License: CC-BY-SA-4.0
-Comment: Derived from works by Michael Zahniser (under the same license).
-=======
  images/holovid?zone*
  images/phantom?pallet*
 Copyright: None (placed in public domain by an anonymous author)
 License: CC0
 Comment: Uses public domain textures from texture.ninja. Meshes were made by an anonymous author in 2023-2024.
->>>>>>> d8f82b68
+
+Files:
+ images/ui/message?log?key*
+Copyright: TomGoodIdea (https://github.com/TomGoodIdea)
+License: CC-BY-SA-4.0
+Comment: Derived from works by Michael Zahniser (under the same license).
 
 License: Depends
  Taken from unsplash.com. Until June 2017, this was a collection of photographs that had been donated and
