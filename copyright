Format: https://www.debian.org/doc/packaging-manuals/copyright-format/1.0/
Upstream-Name: endless-sky
Upstream-Contact: Michael Zahniser <mzahniser@gmail.com>
Source: https://github.com/endless-sky/endless-sky

Files: *
Copyright: Michael Zahniser <mzahniser@gmail.com>
           endless-sky contributors (see credits.txt and changelog)
License: GPL-3+

Files: images/*
Copyright: Michael Zahniser <mzahniser@gmail.com>
License: CC-BY-SA-4.0

Files: images/land/*
Copyright: Various
License: public-domain
 Taken from morgue-file.com, a collection of photographs that have been donated
 and placed in the public domain. (Exceptions noted below.)

Files: images/scene/*
Copyright: Various
License: public-domain
 Taken from morguefile.com, a collection of photographs that have been donated
 and placed in the public domain. (Exceptions noted below.)

Files:
 images/outfit/*battery?hai*
 images/outfit/anti-missile?hai*
 images/outfit/cooling?ducts?hai*
 images/outfit/dwarf?core?hai*
 images/outfit/fission?hai*
 images/outfit/fusion?hai*
 images/outfit/heavy?anti-missile?hai*
 images/ship/mfury*
Copyright: Maximilian Korber
License: CC-BY-SA-4.0
Comment: Derived from works by Michael Zahniser (under the same license).

Files:
 images/outfit/bullet*
 images/scene/sagittarius?a*
 images/ship/hai?solifuge*
Copyright: Maximilian Korber (github.com/wrzlprnft)
License: CC-BY-SA-4.0

Files:
 images/ship/hai?violin?spider*
Copyright: Maximilian Korber
License: CC-BY-SA-4.0
Comment: Derived from works by Christian Rhodes (under the same license).

Files:
 images/ship/pointedstick?vanguard*
Copyright: Maximilian Korber
License: CC-BY-SA-4.0
Comment: Derived from works by Nate Graham (under the same license).

Files:
 images/effect/railspark*
 images/projectile/tinyflare*
 images/outfit/*engines?hai*
 images/outfit/*steering?hai*
 images/outfit/*thruster?hai*
 images/outfit/tiny?ion?engines*
Copyright: Iaz Poolar
License: CC-BY-SA-4.0
Comment: Derived from works by Michael Zahniser (under the same license).

Files:
 images/projectile/bullet*
 images/effect/bullet?impact*
Copyright: Iaz Poolar
License: CC-BY-SA-4.0
Comment: Derived from works by Amazinite derived from works by Michael Zahniser (under the same license).

Files:
 images/ship/hai?pond?strider*
Copyright: Iaz Poolar
License: CC-BY-SA-4.0

Files:
 images/ship/hai?flea*
 images/projectile/rail?slug*
Copyright: Matthew Smestad
License: CC-BY-SA-4.0

Files:
 images/outfit/railgun*
 images/outfit/railslug*
Copyright: 1010todd
Comment: Derived from works by Matthew Smestad (under the same license).
License: CC-BY-SA-4.0

Files:
 images/outfit/luxury?accommodations*
 images/hardpoint/proton?turret*
Copyright: Nate Graham <pointedstick@zoho.com>
License: CC-BY-SA-4.0

Files:
 images/land/sky2*
 images/land/sea3*
 images/land/beach4*
 images/land/canyon9*
Copyright: Emily Mell <hasmidas@gmail.com>
License: public-domain
Comment:
 Based on images taken from unsplash.com before June 2017, when all images
 uploaded to that site were donated to the public domain.

Files:
 images/icon/gat*
Copyright: Amazinite
License: CC-BY-SA-4.0
Comment: Derived from works by Maximilian Korber (under the same license).

Files:
 images/outfit/gat*
Copyright: Becca Tommaso
License: CC-BY-SA-4.0
Comment: Derived from works by Maximilian Korber (under the same license).


Files:
 images/outfit/scram?drive*
Copyright: Becca Tommaso
License: CC-BY-SA-4.0
Comment: Derived from works by Evan Fluharty (under the same license).

Files:
 images/icon/rail?gun*
Copyright: Amazinite
License: CC-BY-SA-4.0
Comment: Derived from works by Matthew Smestad (under the same license).

Files:
 images/outfit/pug*
 images/planet/*-b*
Copyright: Frederick Goy IV (https://github.com/comnom)
License: CC-BY-SA-4.0

Files: images/outfit/*storage*
Copyright: Amazinite
License: CC-BY-SA-4.0
Comment: Derived from works by Michael Zahniser and Maximilian Korber (under the same license).

Files: images/outfit/city-ship?license*
Copyright: Amazinite
License: CC-BY-SA-4.0
Comment: Derived from works by Michael Zahniser and Evan Fluharty (under the same license).

Files:
 images/outfit/harvested*
Copyright: Michael Zahniser (mzahniser@gmail.com)
License: CC-BY-SA-4.0
Comment: Unless otherwise noted below, mineral photos are by Rob Lavinsky, under
 the CC-BY-SA-3.0 license.

Files:
 images/outfit/harvested?copper*
 images/outfit/harvested?iron*
 images/outfit/harvested?platinum*
 images/outfit/harvested?silver*
Copyright: Michael Zahniser (mzahniser@gmail.com)
License: CC-BY-SA-4.0
Comment: Incorporating photos by James St. John, under the CC-BY-2.0 license.

Files:
 images/outfit/harvested?gold*
Copyright: Michael Zahniser (mzahniser@gmail.com)
License: CC-BY-SA-4.0
Comment: Incorporating a photo by Aram Dulyan, under the CC-BY-2.0 license.

Files:
 images/scene/plasma?scene*
Copyright: 1010todd <1010todd3d@gmail>
License: CC-BY-SA-4.0
Comment: Derived from works by Becca Tommaso, Darcy Manoel, and Michael Zahniser (under the same license). Incorporating texture made with JSPlacement by WindMillArt <https://windmillart.net/>.

Files:
 images/land/enceladus_1*
 images/land/enceladus_2*
 images/land/enceladus_3*
 images/land/enceladus_4*
 images/ui/galaxy*
 images/ui/pleiades*
 images/planet/callisto*
 images/planet/earth*
 images/planet/europa*
 images/planet/ganymede*
 images/planet/io*
 images/planet/jupiter*
 images/planet/luna*
 images/planet/mars*
 images/planet/mercury*
 images/planet/miranda*
 images/planet/neptune*
 images/planet/oberon*
 images/planet/rhea*
 images/planet/tethys*
 images/planet/titan*
 images/planet/uranus*
 images/planet/venus*
Copyright: NASA
License: public-domain
Comment:
 From NASA, and therefore in the public domain because they were created by
 government employees while doing work for the government.

<<<<<<< HEAD
Files:
 images/land/snow15*
Copyright: US NOAA
License: public-domain
Comment:
 From US NOAA, and therefore in the public domain because it was created by
 government employees while doing work for the government.

Files: images/scene/*
Copyright: Various
License: public-domain
Comment:
 Taken from morguefile.com, a collection of photographs that have been donated
 and placed in the public domain. (Exceptions noted below.)

=======
>>>>>>> a24e6cb0
Files: images/scene/geoscan*
Copyright: Michael Zahniser <mzahniser@gmail.com>
License: CC-BY-SA-4.0

Files: images/scene/loc*
Copyright: Library of Congress
License: public-domain
Comment:
 From the Library of Congress. Public domain because they are photographs taken
 by a government employee as part of their job.

Files: images/scene/army*
Copyright: US Army
License: public-domain
Comment:
 From the US Army. Public domain because they are photographs taken by a
 government employee as part of their job.

Files: images/scene/eso*
Copyright: ESO/L. Calçada (European Southern Observatory)
License: CC-BY-4.0

Files:
 images/scene/engine*
 images/scene/engine2*
Copyright: NASA
License: public-domain
Comment:
 From NASA, and therefore in the public domain because they were created by
 government employees while doing work for the government.

<<<<<<< HEAD
Files: images/land/*
Copyright: Various
License: public-domain
Comment:
 Taken from morgue-file.com, a collection of photographs that have been donated
 and placed in the public domain. (Exceptions noted below.)

=======
>>>>>>> a24e6cb0
Files:
 images/land/mercury1*
Copyright: NASA/Johns Hopkins University Applied Physics Laboratory/Carnegie Institution of Washington
License: public-domain
Comment:
 Taken from https://archive.is/dd4hA. This image is an
 artist's impression of the surface of Mercury, produced
 for the MESSENGER mission. Because it was produced for
 a NASA mission, it is in the public domain.

Files:
 images/land/sea23*
Copyright: Dan Stark
License: public-domain
Comment:
 Taken from https://archive.is/qvHPl. This image was
 uploaded to unsplash.com before June 2017, so it is
 in the public domain.

Files:
 images/land/station46*
Copyright: Bruno Thethe
License: Unsplash License
Comment:
 Taken from https://archive.is/FpG3p. This image was uploaded to
 unsplash.com after June 2017, so it is subject to the
 Unsplash License. It was also uploaded after February 2018,
 so it is subject to an additional restriction limiting the
 sale of unaltered copies.

Files:
 images/land/station47*
Copyright: Adrien Olichon
License: Unsplash License
Comment:
 Taken from https://archive.is/zTEVA. This image was uploaded to
 unsplash.com after June 2017, so it is subject to the
 Unsplash License. It was also uploaded after February 2018,
 so it is subject to an additional restriction limiting the
 sale of unaltered copies.

Files:
 images/land/station48*
Copyright: Miquel Parera
License: Unsplash License
Comment:
 Taken from https://archive.is/UjGht. This image was uploaded to
 unsplash.com after June 2017, so it is subject to the
 Unsplash License. It was also uploaded after February 2018,
 so it is subject to an additional restriction limiting the
 sale of unaltered copies.

Files: images/land/bwerner*
Copyright: Berthold Werner (commons.wikimedia.org/wiki/User:Berthold_Werner)
License: CC-BY-SA-3.0
Comment: Taken from Wikimedia commons. Cropped and edited.

Files: images/land/myrabella*
Copyright: Myrabella (commons.wikimedia.org/wiki/User:Myrabella)
License: CC-BY-SA-3.0
Comment: Taken from Wikimedia commons. Cropped and edited.

Files: images/land/dmottl*
Copyright: Dmitry A. Mottl (commons.wikimedia.org/wiki/User:Dmottl)
License: CC-BY-SA-3.0
Comment: Taken from Wikimedia commons. Cropped and edited.

Files: images/land/mfield*
Copyright: Matthew Field (commons.wikimedia.org/wiki/User:Mfield)
License: CC-BY-SA-3.0
Comment: Taken from Wikimedia commons. Cropped and edited.

Files: images/land/*-sfiera*
Copyright: Chris Pickel (sfiera.net)
License: CC-BY-SA-4.0

Files: images/land/*-striker*
Copyright: Michael Wilso (sixfootplus@gmail.com)
License: CC-BY-SA-4.0

Files: images/land/*-harro*
Copyright: @harro.eu (copyright@harro.eu)
License: CC-BY-SA-4.0

Files: images/land/*-iridium*
Copyright: @Iridium Ore (blueajp@gmail.com)
License: CC-BY-SA-4.0

Files: images/land/lava11*
Copyright: National Archives and Records Administration
License: public-domain
Comment: Taken from Wikimedia Commons. Cropped and edited.

Files:
 images/land/station12*
Copyright: Office of War Information
License: public-domain
Comment: Taken from Wikimedia Commons. Cropped and edited.

Files: images/land/*-spfld*
Copyright: Eric Denni (spfldsatellite@gmail.com)
License: CC-BY-SA-4.0

Files: images/land/sivael*
Copyright: Tymoteusz Kapuściński (Sivael)
License: CC-BY-SA-4.0
Comment:
 Screenshots of environments created with assets purchased by Tymoteusz
 Kapuściński from the Unity Asset Store. Post-processing applied by Michael
 Zahniser to make the images look less artificial.

Files: images/outfit/scan?module*
Copyright: Zachary Siple
License: CC-BY-SA-4.0
Comment: Derived from works by Michael Zahniser (from under the same license).

Files:
 images/outfit/tactical?scanner*
 images/effect/jump?drive?red*
Copyright: Zachary Siple
License: CC-BY-SA-4.0

Files:
 images/outfit/korath?rifle*
 images/outfit/hai?rifle*
 images/outfit/korath?fuel?processor*
 images/outfit/remnant?rifle*
 images/ship/hai?centipede*
 images/ship/hai?geocoris*
 images/ship/hai?grasshopper*
 images/ship/gull*
 images/ship/pelican*
 images/ship/peregrine/peregrine*
 images/ship/riptide*
 images/ship/dropship*
 images/ship/heron*
 images/thumbnail/hai?centipede*
 images/thumbnail/hai?geocoris*
 images/thumbnail/hai?grasshopper*
 images/thumbnail/gull*
 images/thumbnail/pelican*
 images/thumbnail/peregrine*
 images/thumbnail/riptide*
 images/thumbnail/dropship*
 images/outfit/auxiliary?license*
Copyright: Evan Fluharty (Evanfluharty@gmail.com)
License: CC-BY-SA-4.0
Comment: Derived from works by Michael Zahniser (under the same license).

Files:
 images/ship/waverider*
Copyright: Evan Fluharty (Evanfluharty@gmail.com)
License: CC-BY-SA-4.0
Comment: Derived from works by Michael Zahniser (under the same license) and detailed by Saugia (<https://github.com/Saugia>).

Files:
 images/ship/modified?boxwing*
 images/thumbnail/modified?boxwing*
Copyright: Evan Fluharty (Evanfluharty@gmail.com)
License: CC-BY-SA-4.0
Comment: Derived from works by Iaz Poolar (under the same license).

Files: images/portrait/*
Copyright: Various
License: Depends
Comment:
 Taken from unsplash.com and added to the game after June 2017. If the pictures were
 uploaded to unsplash.com before June 2017, they were donated and placed in the public
 domain. If the pictures were uploaded to unsplash.com on or after June 2017, they are
 subject to the Unsplash License. If they were also uploaded after February 2018, they
 are subject to additional restrictions.

Files:
 images/outfit/quarg?skylance*
 images/hardpoint/quarg?skylance*
Copyright: Evan Fluharty (Evanfluharty@gmail.com)
License: CC-BY-SA-4.0
Comment: Derived and completed from works by Maximilian Korber (Wrzlprnft), @Karirawri, and originally drawn up by Tommy Thach (Bladewood) (all under the same license)

Files:
 images/outfit/quarg*
 images/hardpoint/quarg*
 images/outfit/small?quarg*
 images/outfit/medium?quarg*
 images/outfit/large?quarg*
 images/outfit/laser?rifle*
 images/outfit/hai?pebble?core*
 images/outfit/hai?boulder*
 images/outfit/hai?geode*
Copyright: Evan Fluharty (Evanfluharty@gmail.com)
License: CC-BY-SA-4.0

Files:
 images/outfit/enforcer?riot?staff*
Copyright: 1010todd
Comment: Derived from works by Evan Fluharty (under the same license).
License: CC-BY-SA-4.0

Files:
 images/effect/remnant?afterburner/remnant?afterburner*
 images/effect/mhd?spark*
 images/land/nasa9*
 images/hardpoint/annihilator?turret*
 images/hardpoint/hai?ionic?turret*
 images/hardpoint/inhibitor?turret*
 images/hardpoint/ion?hail?turret*
 images/hardpoint/ravager?turret*
 images/outfit/inhibitor?turret*
 images/outfit/ion?hail?turret*
 images/hardpoint/shooting?star?flare/ss-rays*
 images/outfit/overcharged?shield?module*
 images/outfit/overclocked?repair?module*
 images/outfit/ramscoop*
 images/outfit/remnant?afterburner*
 images/outfit/remnant?capital?license*
 images/outfit/research?laboratory*
 images/outfit/salvage?scanner*
 images/outfit/tiny?remnant?engine*
 images/outfit/void?rifle*
 images/outfit/fragmentation?grenades*
 images/outfit/nerve?gas*
 images/outfit/catalytic?ramscoop*
 images/outfit/anti-missile*
 images/outfit/blaster?turret*
 images/outfit/blaster*
 images/outfit/breeder*
 images/outfit/bunk?room*
 images/outfit/dwarf?core*
 images/outfit/electron?beam*
 images/outfit/electron?turret*
 images/outfit/fission*
 images/outfit/flamethrower*
 images/outfit/hai?ionic?blaster*
 images/outfit/hai?ionic?turret*
 images/outfit/heavy?anti-missile*
 images/outfit/heavy?laser?turret*
 images/outfit/heavy?laser*
 images/outfit/huge?fuel?cell*
 images/outfit/large?fuel?cell*
 images/outfit/medium?fuel?cell*
 images/outfit/small?fuel?cell*
 images/outfit/tiny?fuel?cell*
 images/outfit/huge?shield*
 images/outfit/large?shield*
 images/outfit/medium?shield*
 images/outfit/small?shield*
 images/outfit/tiny?shield*
 images/outfit/hyperdrive*
 images/outfit/large?radar?jammer*
 images/outfit/small?radar?jammer*
 images/outfit/meteor*
 images/outfit/meteor?launcher*
 images/outfit/meteor?pod*
 images/outfit/meteor?storage*
 images/outfit/mod?blaster?turret*
 images/outfit/mod?blaster*
 images/outfit/particle?cannon*
 images/outfit/plasma?cannon*
 images/outfit/plasma?turret*
 images/outfit/proton?gun*
 images/outfit/quad?blaster?turret*
 images/outfit/rocket*
 images/outfit/rocket?launcher*
 images/outfit/rocket?pod*
 images/outfit/rocket?storage*
 images/outfit/sidewinder*
 images/outfit/sidewinder?launcher*
 images/outfit/sidewinder?pod*
 images/outfit/sidewinder?storage*
 images/outfit/small?bunk?room*
 images/outfit/small?nucleovoltaic*
 images/outfit/small?radiothermal*
 images/outfit/small?thermionic*
 images/outfit/stack?core*
 images/outfit/surveillance?pod*
 images/outfit/banisher*
 images/outfit/command?center*
 images/outfit/fire-lance*
 images/outfit/piercer*
 images/outfit/piercer?launcher*
 images/outfit/korath?piercer?storage*
 images/outfit/reverse?thruster?ion*
 images/outfit/reverse?thruster?plasma*
 images/outfit/rock?0*
 images/outfit/rock?1*
 images/outfit/rock?2*
 images/outfit/rock?3*
 images/outfit/rock?4*
 images/scene/penguinscene*
 images/ship/hai?sea?scorpion*
 images/ship/ibis*
 images/ship/mbactriane*
 images/ship/merganser*
 images/ship/penguin/*
 images/ship/petrel*
 images/ship/tern*
 images/ship/shooting?star/shooting?star*
 images/ship/pug?zibruka*
 images/ship/pug?enfolta*
 images/ship/pug?maboro*
 images/ship/pug?arfecta*
 images/thumbnail/hai?sea?scorpion*
 images/thumbnail/ibis*
 images/thumbnail/merganser*
 images/thumbnail/penguin*
 images/thumbnail/petrel*
 images/thumbnail/tern*
 images/planet/station1c*
 images/planet/station2c*
 images/planet/station3c*
 images/ship/archon?b*
 images/ship/archon?c*
 images/asteroid/plant*
 images/asteroid/plant2*
 images/asteroid/plant?cluster*
 images/asteroid/space?flora*
 images/asteroid/large?plant*
 images/asteroid/large?plant2*
 images/asteroid/large?plant?cluster*
 images/asteroid/large?space?flora*
 images/asteroid/yottrite*
Copyright: Becca Tommaso (tommasobecca03@gmail.com)
License: CC-BY-SA-4.0
Comment: Derived from works by Michael Zahniser (under the same license).

Files:
 images/*/pincer*
Copyright: None; CC0 (Public Domain)
License: CC0
Comment: Public domain textures by https://texture.ninja

Files:
 images/planet/rogue-radiating*
Copyright: None; CC0 (Public Domain)
License: CC0

Files: images/outfit/railslug?rack*
Copyright: Becca Tommaso (tommasobecca03@gmail.com)
License: CC-BY-SA-4.0
Comment: Derived from works by Matthew Smestad (under the same license).

Files:
 images/outfit/harvested?yottrite*
Copyright: Becca Tommaso (tommasobecca03@gmail.com)
License: CC-BY-SA-3.0
Comment: Derived from works by Michael Zahniser and Rob Lavinsky (under the same license).

Files:
 images/effect/flotsam?yottrite*
Copyright: Becca Tommaso (tommasobecca03@gmail.com)
License: CC-BY-SA-3.0
Comment: Derived from works by Rob Lavinsky (under the same license).

Files:
 images/land/badlands0*
 images/land/badlands5*
 images/land/badlands7*
 images/land/badlands8*
 images/land/beach0*
 images/land/beach2*
 images/land/beach3*
 images/land/beach5*
 images/land/beach6*
 images/land/canyon0*
 images/land/canyon7*
 images/land/city4*
 images/land/city6*
 images/land/city8*
 images/land/city9*
 images/land/city10*
 images/land/desert1*
 images/land/desert2*
 images/land/fields1*
 images/land/fields2*
 images/land/fields5*
 images/land/fields6*
 images/land/fields7*
 images/land/fields9*
 images/land/fog0*
 images/land/fog2*
 images/land/fog4*
 images/land/forest1*
 images/land/forest2*
 images/land/forest3*
 images/land/forest4*
 images/land/hills2*
 images/land/lava1*
 images/land/lava2*
 images/land/lava6*
 images/land/mountain1*
 images/land/mountain3*
 images/land/mountain4*
 images/land/mountain5*
 images/land/mountain6*
 images/land/mountain7*
 images/land/mountain8*
 images/land/mountain9*
 images/land/sea8*
 images/land/sky0*
 images/land/sky3*
 images/land/sky7*
 images/land/sky8*
 images/land/sky9*
 images/land/snow0*
 images/land/snow1*
 images/land/snow2*
 images/land/snow3*
 images/land/snow4*
 images/land/snow6*
 images/land/snow7*
 images/land/space2*
 images/land/water0*
 images/land/water8*
Copyright: Various
License: public-domain
Comment:
 Taken from unsplash.com and added to the game before June 2017, when it was
 a collection of photographs that had been donated and placed in the public domain.

Files:
 images/land/badlands1*
Copyright: Jason Thompson
License: public-domain
Comment:
 Taken from https://v.gd/QFg3aO. This image was uploaded to
 unsplash.com before June 2017, so it is in the public domain.

Files:
 images/land/badlands2*
Copyright: Koen van Gilst
License: Unsplash License
Comment:
 Taken from https://v.gd/NPSwWQ. This image was uploaded to
 unsplash.com in June 2017, so it is subject to the Unsplash
 License. It was uploaded before February 2018, so it is not
 subject to additional restrictions.

Files:
 images/land/badlands6*
Copyright: John Fowler
License: Unsplash License
Comment:
 Taken from https://v.gd/wxhtKN. This image was uploaded to
 unsplash.com after June 2017, so it is subject to the
 Unsplash License. It was uploaded before February 2018, so
 it is not subject to additional restrictions.

Files:
 images/land/canyon1*
Copyright: Ana Filipa Neves
License: public-domain
Comment:
 Taken from https://v.gd/snAq4h. This image was uploaded to
 unsplash.com before June 2017, so it is in the public domain.

Files:
 images/land/canyon8*
Copyright: Benjaimn Esteves
License: public-domain
Comment:
 Taken from https://v.gd/BskeS1. This image was uploaded to
 unsplash.com before June 2017, so it is in the public domain.

Files:
 images/land/city2*
Copyright: timJ
License: Unsplash License
Comment:
 Taken from https://v.gd/MnJeVj. This image was uploaded to
 unsplash.com after June 2017, so it is subject to the
 Unsplash License. It was uploaded before February 2018, so
 it is not subject to additional restrictions. The link to
 the image on the archive is broken and the published date
 can't be seen if you just look at the site. If you click
 view source and search `"id":"EJ4qfFp1g8Q",` you will see
 it was published in July 2017. You will also see in the
 source that the image is
 https://images.unsplash.com/photo-1500021804447-2ca2eaaaabeb,
 which matches the image as per https://v.gd/fclW1p.

Files:
 images/land/city7*
Copyright: Jason Wong
License: Unsplash License
Comment:
 Taken from https://v.gd/LxCMge. This image was uploaded to
 unsplash.com in June 2017, so it is subject to the Unsplash
 License. It was uploaded before February 2018, so it is not
 subject to additional restrictions.

Files:
 images/land/city11*
Copyright: Bon Bahar
License: Unsplash License
Comment:
 Taken from https://v.gd/uciaGM. This image was uploaded to
 unsplash.com after June 2017, so it is subject to the
 Unsplash License. It was uploaded before February 2018, so
 it is not subject to additional restrictions. The link to
 the image on the archive is broken and the published date
 can't be seen if you just look at the site. If you click
 view source and search "datePublished," you will see it
 was published in August 2017. You will also see in the
 source that the image is
 https://images.unsplash.com/photo-1501607087079-27057d2fdc93,
 which matches the image as per https://v.gd/I8lIkC.

Files:
 images/land/city12*
Copyright: Steven Pahel
License: Unsplash License
Comment:
 Taken from https://v.gd/FmJIrr. This image was uploaded to
 unsplash.com after June 2017, so it is subject to the
 Unsplash License. It was uploaded before February 2018, so
 it is not subject to additional restrictions.

Files:
 images/land/dune1*
Copyright: Wilson Ye
License: public-domain
Comment:
 Taken from https://v.gd/srlvXi. This image was uploaded to
 unsplash.com before June 2017, so it is in the public domain.

Files:
 images/land/fields3*
Copyright: Doan Tuan
License: public-domain
Comment:
 Taken from https://v.gd/AISIvR. This image was uploaded to
 unsplash.com before June 2017, so it is in the public domain.

Files:
 images/land/fog1*
Copyright: Peter Hammer
License: Unsplash License
Comment:
 Taken from https://v.gd/VLuiP2. This image was uploaded to
 unsplash.com after June 2017, so it is subject to the
 Unsplash License. It was uploaded before February 2018, so
 it is not subject to additional restrictions.

Files:
 images/land/fog6*
Copyright: Michael Dam
License: public-domain
Comment:
 Taken from https://v.gd/j78nOU. This image was uploaded to
 unsplash.com before June 2017, so it is in the public domain.

Files:
 images/land/forest5*
Copyright: Wei Pan
License: public-domain
Comment:
 Taken from https://v.gd/tEvBbm. This image was uploaded to
 unsplash.com before June 2017, so it is in the public domain.

Files:
 images/land/hills0*
Copyright: Baptist Standaert
License: Unsplash License
Comment:
 Taken from https://v.gd/hvdh7P. This image was uploaded to
 unsplash.com after June 2017, so it is subject to the
 Unsplash License. It was uploaded before February 2018, so
 it is not subject to additional restrictions.

Files:
 images/land/mountain0*
Copyright: Karsten Wurth
License: public-domain
Comment:
 Taken from https://v.gd/XlWp6c. This image was uploaded to
 unsplash.com before June 2017, so it is in the public domain.

Files:
 images/land/sea1*
Copyright: Christian Joudrey
License: public-domain
Comment:
 Taken from https://v.gd/Jgnwwh. This image was uploaded to
 unsplash.com before June 2017, so it is in the public domain.

Files:
 images/land/sea5*
Copyright: Johannes Plenio
License: Unsplash License
Comment:
 Taken from https://v.gd/5GWyqT. This image was uploaded to
 unsplash.com after June 2017, so it is subject to the
 Unsplash License. It was uploaded before February 2018, so
 it is not subject to additional restrictions.

Files:
 images/land/sea7*
Copyright: Johannes Plenio
License: public-domain
Comment:
 Taken from https://v.gd/5GWyqT. This image was uploaded to
 unsplash.com before June 2017, so it is in the public domain.

Files:
 images/land/sky4*
Copyright: Sergey Pesterev
License: Unsplash License
Comment:
 Taken from https://v.gd/ckXc0D. This image was uploaded to
 unsplash.com after June 2017, so it is subject to the
 Unsplash License. It was uploaded before February 2018, so
 it is not subject to additional restrictions.

Files:
 images/land/sky5*
Copyright: Nathan Hulsey
License: public-domain
Comment:
 Taken from https://v.gd/cz7xTH. This image was uploaded to
 unsplash.com before June 2017, so it is in the public domain.

Files:
 images/land/snow5*
Copyright: Jay Ruzesky
License: public-domain
Comment:
 Taken from https://v.gd/m6K9v6. This image was uploaded to
 unsplash.com before June 2017, so it is in the public domain.

Files:
 images/land/snow10*
Copyright: Mathias Herheim
License: Unsplash License
Comment:
 Taken from https://v.gd/V5vC8N. This image was uploaded to
 unsplash.com after June 2017, so it is subject to the
 Unsplash License. It was uploaded before February 2018, so
 it is not subject to additional restrictions.

Files:
 images/land/water3*
Copyright: Jacek Smoter
License: public-domain
Comment:
 Taken from https://v.gd/YliySf. This image was uploaded to
 unsplash.com before June 2017, so it is in the public domain.

Files:
 images/land/water4*
Copyright: N/A (CC0 Public Domain)
License: CC0
Comment:
 Taken from https://pixabay.com/photos/macedonia-sunset-dusk-lake-water-260851, resized,
 cropped, and adjusted gamma. According to Section 3 of the Pixabay Terms of Service,
 all images with a "published date" earlier than January 9, 2019 have the CC0 license.

Files:
 images/land/badlands10*
Copyright: Jean Beller
License: Unsplash License
Comment:
 Taken from https://v.gd/2TDGJr. This image was uploaded to
 unsplash.com after June 2017, so it is subject to the
 Unsplash License. It was also uploaded after February 2018,
 so it is subject to an additional restriction limiting the
 sale of unaltered copies.

Files:
 images/land/badlands11*
Copyright: Luemen Rutkowski
License: Unsplash License
Comment:
 Taken from https://v.gd/D0yEN1. This image was uploaded to
 unsplash.com after June 2017, so it is subject to the
 Unsplash License. It was also uploaded after February 2018,
 so it is subject to an additional restriction limiting the
 sale of unaltered copies.

Files:
 images/land/badlands12*
Copyright: Tim Mossholder
License: Unsplash License
Comment:
 Taken from https://v.gd/bj8D5N. This image was uploaded to
 unsplash.com after June 2017, so it is subject to the
 Unsplash License. It was also uploaded after February 2018,
 so it is subject to an additional restriction limiting the
 sale of unaltered copies.

Files:
 images/land/beach13*
Copyright: Mads Sonne
License: Unsplash License
Comment:
 Taken from https://v.gd/WlnbrN. This image was uploaded to
 unsplash.com after June 2017, so it is subject to the
 Unsplash License. It was also uploaded after February 2018,
 so it is subject to an additional restriction limiting the
 sale of unaltered copies.

Files:
 images/land/beach14*
Copyright: Silas Baisch
License: Unsplash License
Comment:
 Taken from https://v.gd/y6vuP4. This image was uploaded to
 unsplash.com after June 2017, so it is subject to the
 Unsplash License. It was also uploaded after February 2018,
 so it is subject to an additional restriction limiting the
 sale of unaltered copies.

Files:
 images/land/canyon13*
Copyright: Miriam Mica
License: Unsplash License
Comment:
 Taken from https://v.gd/MN7fO3. This image was uploaded to
 unsplash.com after June 2017, so it is subject to the
 Unsplash License. It was uploaded before February 2018, so
 it is not subject to additional restrictions.

Files:
 images/land/canyon14*
Copyright: John Towner
License: public-domain
Comment:
 Taken from https://v.gd/m0AuSg. This image was uploaded to
 unsplash.com before June 2017, so it is in the public domain.

Files:
 images/land/canyon15*
Copyright: Nathan Anderson
License: public-domain
Comment:
 Taken from https://v.gd/OJ34Vo. This image was uploaded to
 unsplash.com before June 2017, so it is in the public domain.

Files:
 images/land/desert11*
Copyright: Robert Murray
License: public-domain
Comment:
 Taken from https://v.gd/VYZju2. This image was uploaded to
 unsplash.com before June 2017, so it is in the public domain.

Files:
 images/land/desert12*
Copyright: Joe Mania
License: public-domain
Comment:
 Taken from https://v.gd/PtkoaC. This image was uploaded to
 unsplash.com before June 2017, so it is in the public domain.

Files:
 images/land/desert13*
Copyright: Mikk Tonissoo
License: Unsplash License
Comment:
 Taken from https://v.gd/UlU0l9. This image was uploaded to
 unsplash.com after June 2017, so it is subject to the
 Unsplash License. It was also uploaded after February 2018,
 so it is subject to an additional restriction limiting the
 sale of unaltered copies.

Files:
 images/land/fields13*
Copyright: Jeff King
License: public-domain
Comment:
 Taken from https://v.gd/gTXIps. This image was uploaded to
 unsplash.com before June 2017, so it is in the public domain.

Files:
 images/land/fields14*
Copyright: Jeroen van Dijk
License: Unsplash License
Comment:
 Taken from https://v.gd/fH8o4c. This image was uploaded to
 unsplash.com after June 2017, so it is subject to the
 Unsplash License. It was also uploaded after February 2018,
 so it is subject to an additional restriction limiting the
 sale of unaltered copies.

Files:
 images/land/fields15*
Copyright: Ales Krivec
License: public-domain
Comment:
 Taken from https://v.gd/NqrJBG. This image was uploaded to
 unsplash.com before June 2017, so it is in the public domain.

Files:
 images/land/fog8*
Copyright: Dawid Zawila
License: public-domain
Comment:
 Taken from https://v.gd/xYMZmQ. This image was uploaded to
 unsplash.com before June 2017, so it is in the public domain.

Files:
 images/land/fog9*
Copyright: J. P. Valery
License: Unsplash License
Comment:
 Taken from https://v.gd/Vik9TB. This image was uploaded to
 unsplash.com after June 2017, so it is subject to the
 Unsplash License. It was also uploaded after February 2018,
 so it is subject to an additional restriction limiting the
 sale of unaltered copies.

Files:
 images/land/fog10*
Copyright: Weronika
License: Unsplash License
Comment:
 Taken from https://v.gd/drSzLP. This image was uploaded to
 unsplash.com after June 2017, so it is subject to the
 Unsplash License. It was also uploaded after February 2018,
 so it is subject to an additional restriction limiting the
 sale of unaltered copies.

Files:
 images/land/fog11*
Copyright: Jay Mantri
License: public-domain
Comment:
 Taken from https://v.gd/Ddv3DG. This image was uploaded to
 unsplash.com before June 2017, so it is in the public domain.

Files:
 images/land/forest6*
Copyright: Inggrid Koe
License: public-domain
Comment:
 Taken from https://v.gd/nHxHLY. This image was uploaded to
 unsplash.com before June 2017, so it is in the public domain.

Files:
 images/land/forest7*
Copyright: Eutah Mizushima
License: public-domain
Comment:
 Taken from https://v.gd/Idgy7v. This image was uploaded to
 unsplash.com before June 2017, so it is in the public domain.

Files:
 images/land/forest8*
Copyright: Gez Xavier Mansfield
License: public-domain
Comment:
 Taken from https://v.gd/iPkzIr. This image was uploaded to
 unsplash.com before June 2017, so it is in the public domain.

Files:
 images/land/forest9*
Copyright: Ekaterina Novitskaya
License: Unsplash License
Comment:
 Taken from https://v.gd/oEsVaX. This image was uploaded to
 unsplash.com after June 2017, so it is subject to the
 Unsplash License. It was also uploaded after February 2018,
 so it is subject to an additional restriction limiting the
 sale of unaltered copies.

Files:
 images/land/garden1*
Copyright: Jon Canty
License: Unsplash License
Comment:
 Taken from https://v.gd/8Vz8ZO. This image was uploaded to
 unsplash.com after June 2017, so it is subject to the
 Unsplash License. It was also uploaded after February 2018,
 so it is subject to an additional restriction limiting the
 sale of unaltered copies.

Files:
 images/land/hills8*
Copyright: Joshua Sortino
License: public-domain
Comment:
 Taken from https://v.gd/eTR8hE. This image was uploaded to
 unsplash.com before June 2017, so it is in the public domain.

Files:
 images/land/lava12*
Copyright: Hannah Wright
License: Unsplash License
Comment:
 Taken from https://v.gd/yumUw9. This image was uploaded to
 unsplash.com after June 2017, so it is subject to the
 Unsplash License. It was also uploaded after February 2018,
 so it is subject to an additional restriction limiting the
 sale of unaltered copies.

Files:
 images/land/lava13*
Copyright: Marc Szeglat
License: Unsplash License
Comment:
 Taken from https://v.gd/kuwVBP. This image was uploaded to
 unsplash.com after June 2017, so it is subject to the
 Unsplash License. It was also uploaded on February 12, 2018,
 so it is not subject to additional restrictions, as this is
 a week before the additional restrictions were added.

Files:
 images/land/loc3*
Copyright: Hafidh Satyanto
License: Unsplash License
Comment:
 Taken from https://v.gd/a7anzl. This image was uploaded to
 unsplash.com after June 2017, so it is subject to the
 Unsplash License. It was also uploaded after February 2018,
 so it is subject to an additional restriction limiting the
 sale of unaltered copies.

Files:
 images/land/sea18*
Copyright: Marcus Woodbridge
License: Unsplash License
Comment:
 Taken from https://v.gd/nNBZ6B. This image was uploaded to
 unsplash.com after June 2017, so it is subject to the
 Unsplash License. It was also uploaded after February 2018,
 so it is subject to an additional restriction limiting the
 sale of unaltered copies.

Files:
 images/land/sea19*
Copyright: Michael Owen
License: Unsplash License
Comment:
 Taken from https://v.gd/tl0XUn. This image was uploaded to
 unsplash.com after June 2017, so it is subject to the
 Unsplash License. It was uploaded before February 2018, so
 it is not subject to additional restrictions.

Files:
 images/land/sky10*
Copyright: Marek Piwnicki
License: Unsplash License
Comment:
 Taken from https://v.gd/BgGZo3. This image was uploaded to
 unsplash.com after June 2017, so it is subject to the
 Unsplash License. It was also uploaded after February 2018,
 so it is subject to an additional restriction limiting the
 sale of unaltered copies.

Files:
 images/land/sky11*
Copyright: Benjamin Voros
License: Unsplash License
Comment:
 Taken from https://v.gd/TbPeKa. This image was uploaded to
 unsplash.com after June 2017, so it is subject to the
 Unsplash License. It was also uploaded on February 26, 2018,
 so it is subject to an additional restriction limiting the
 sale of unaltered copies, as this is a week after the
 restriction was added.

Files:
 images/land/snow14*
Copyright: Alto Crew
License: Unsplash License
Comment:
 Taken from https://v.gd/YqmF77. This image was uploaded to
 unsplash.com after June 2017, so it is subject to the
 Unsplash License. It was uploaded before February 2018, so
 it is not subject to additional restrictions.

Files:
 images/land/snow16*
Copyright: Alberto Restifo
License: public-domain
Comment:
 Taken from https://v.gd/Miat5x. This image was uploaded to
 unsplash.com before June 2017, so it is in the public domain.

Files:
 images/land/snow17*
Copyright: Denis Linine
License: Unsplash License
Comment:
 Taken from https://v.gd/1izGRx. This image was uploaded to
 unsplash.com after June 2017, so it is subject to the
 Unsplash License. It was uploaded before February 2018, so
 it is not subject to additional restrictions.

Files:
 images/land/snow18*
Copyright: Jeremy Bishop
License: public-domain
Comment:
 Taken from https://v.gd/u0xxwt. This image was uploaded to
 unsplash.com before June 2017, so it is in the public domain.

Files:
 images/land/snow19*
Copyright: Greg Garnhart
License: Unsplash License
Comment:
 Taken from https://v.gd/0OrPsR. This image was uploaded to
 unsplash.com after June 2017, so it is subject to the
 Unsplash License. It was also uploaded after February 2018,
 so it is subject to an additional restriction limiting the
 sale of unaltered copies.

Files:
 images/land/snow20*
Copyright: Sergey Pesterev
License: Unsplash License
Comment:
 Taken from https://v.gd/c1OSCD. This image was uploaded to
 unsplash.com after June 2017, so it is subject to the
 Unsplash License. It was also uploaded after February 2018,
 so it is subject to an additional restriction limiting the
 sale of unaltered copies.

Files:
 images/land/snow21*
Copyright: Clement Rothen
License: Unsplash License
Comment:
 Taken from https://v.gd/KeSiag. This image was uploaded to
 unsplash.com after June 2017, so it is subject to the
 Unsplash License. It was also uploaded on February 20, 2018,
 so it is subject to an additional restriction limiting the
 sale of unaltered copies, as this is a day after the
 restriction was added.

Files:
 images/land/station4*
Copyright: Alek Kalinowski
License: Unsplash License
Comment:
 Taken from https://v.gd/1KOJWH. This image was uploaded to
 unsplash.com after June 2017, so it is subject to the
 Unsplash License. It was also uploaded after February 2018,
 so it is subject to an additional restriction limiting the
 sale of unaltered copies.

Files:
 images/land/station6*
Copyright: Alvaro Pinot
License: Unsplash License
Comment:
 Taken from https://v.gd/y1EpTp. This image was uploaded to
 unsplash.com after June 2017, so it is subject to the
 Unsplash License. It was also uploaded after February 2018,
 so it is subject to an additional restriction limiting the
 sale of unaltered copies.

Files:
 images/land/station9*
Copyright: Tony Dinh
License: Unsplash License
Comment:
 Taken from https://v.gd/pXq8qu. This image was uploaded to
 unsplash.com after June 2017, so it is subject to the
 Unsplash License. It was also uploaded after February 2018,
 so it is subject to an additional restriction limiting the
 sale of unaltered copies.

Files:
 images/land/station10*
Copyright: Upal Patel
License: Unsplash License
Comment:
 Taken from https://v.gd/ygdRgt. This image was uploaded to
 unsplash.com after June 2017, so it is subject to the
 Unsplash License. It was also uploaded after February 2018,
 so it is subject to an additional restriction limiting the
 sale of unaltered copies.

Files:
 images/land/station11*
Copyright: Aurelien Thomas
License: Unsplash License
Comment:
 Taken from https://v.gd/na9xh2. This image was uploaded to
 unsplash.com after June 2017, so it is subject to the
 Unsplash License. It was also uploaded after February 2018,
 so it is subject to an additional restriction limiting the
 sale of unaltered copies.

Files:
 images/land/station13*
Copyright: Brayden Law
License: Unsplash License
Comment:
 Taken from https://v.gd/yebPUH. This image was uploaded to
 unsplash.com after June 2017, so it is subject to the
 Unsplash License. It was also uploaded after February 2018,
 so it is subject to an additional restriction limiting the
 sale of unaltered copies. The published date can't be seen
 if you just look at the site. If you click view source and
 search "datePublished," you will see it was published in
 December 2018.

Files:
 images/land/station14*
Copyright: Ferdinand Stohr
License: public-domain
Comment:
 Taken from https://v.gd/vYAJDQ. This image was uploaded to
 unsplash.com before June 2017, so it is in the public domain.

Files:
 images/land/station16*
Copyright: Aron Yigin
License: Unsplash License
Comment:
 Taken from https://v.gd/GaWoev. This image was uploaded to
 unsplash.com after June 2017, so it is subject to the
 Unsplash License. It was also uploaded after February 2018,
 so it is subject to an additional restriction limiting the
 sale of unaltered copies.

Files:
 images/land/station17*
Copyright: Upal Patel
License: Unsplash License
Comment:
 Taken from https://v.gd/tytto4. This image was uploaded to
 unsplash.com after June 2017, so it is subject to the
 Unsplash License. It was also uploaded after February 2018,
 so it is subject to an additional restriction limiting the
 sale of unaltered copies.

Files:
 images/land/station18*
Copyright: Will Dunkley
License: Unsplash License
Comment:
 Taken from https://v.gd/cNuQAc. This image was uploaded to
 unsplash.com after June 2017, so it is subject to the
 Unsplash License. It was uploaded before February 2018, so
 it is not subject to additional restrictions.

Files:
 images/land/station19*
Copyright: Bradley Jasper Ybanez
License: Unsplash License
Comment:
 Taken from https://v.gd/PiFcGV. This image was uploaded to
 unsplash.com after June 2017, so it is subject to the
 Unsplash License. It was also uploaded after February 2018,
 so it is subject to an additional restriction limiting the
 sale of unaltered copies.

Files:
 images/land/station20*
Copyright: Dan Asaki
License: Unsplash License
Comment:
 Taken from https://v.gd/UD2WMf. This image was uploaded to
 unsplash.com after June 2017, so it is subject to the
 Unsplash License. It was also uploaded after February 2018,
 so it is subject to an additional restriction limiting the
 sale of unaltered copies.

Files:
 images/land/station21*
Copyright: Ryan Tang
License: Unsplash License
Comment:
 Taken from https://v.gd/EqroPb. This image was uploaded to
 unsplash.com in June 2017, so it is subject to the Unsplash
 License. It was uploaded before February 2018, so it is not
 subject to additional restrictions.

Files:
 images/land/station22*
Copyright: Jonathan Gallegos
License: Unsplash License
Comment:
 Taken from https://v.gd/cNuQAc. This image was uploaded to
 unsplash.com after June 2017, so it is subject to the
 Unsplash License. It was uploaded before February 2018, so
 it is not subject to additional restrictions.

Files:
 images/land/station23*
Copyright: Patrick Robert Doyle
License: Unsplash License
Comment:
 Taken from https://v.gd/cNuQAc. This image was uploaded to
 unsplash.com after June 2017, so it is subject to the
 Unsplash License. It was uploaded before February 2018, so
 it is not subject to additional restrictions. The link to
 the image on the archive is broken and the published date
 can't be seen if you just look at the site. If you click
 view source and search `"id":"b-FRIPfxcj4",` you will see
 it was published in May 2019. You will also see in the
 source that the image is
 https://images.unsplash.com/photo-1557153334-3480a560a36e,
 which matches the image as per https://v.gd/5nXSwh.

Files:
 images/land/station24*
Copyright: Tomasz Frankowski
License: public-domain
Comment:
 Taken from https://v.gd/Utf1Ww. This image was uploaded to
 unsplash.com before June 2017, so it is in the public domain.

Files:
 images/land/station25*
Copyright: Claudia Soraya
License: public-domain
Comment:
 Taken from https://v.gd/JFrWEQ. This image was uploaded to
 unsplash.com before June 2017, so it is in the public domain.

Files:
 images/land/station26*
Copyright: Graphic Node
License: Unsplash License
Comment:
 Taken from https://v.gd/4eWjjk. This image was uploaded to
 unsplash.com after June 2017, so it is subject to the
 Unsplash License. It was also uploaded after February 2018,
 so it is subject to an additional restriction limiting the
 sale of unaltered copies.

Files:
 images/land/station29*
Copyright: Unknown
License: Depends
Comment:
 Cannot source. The image was probably removed from unsplash.

Files:
 images/land/station30*
Copyright: Bradley Dunn
License: Unsplash License
Comment:
 Taken from https://archive.is/3exZC. This image was
 uploaded to unsplash.com after June 2017, so it is subject
 to the Unsplash License. It was also uploaded after
 February 2018, so it is subject to an additional restriction
 limiting the sale of unaltered copies.

Files:
 images/land/station31*
Copyright: Andra Taylor
License: Unsplash License
Comment:
 Taken from https://archive.is/tLH4b. This image was
 uploaded to unsplash.com after June 2017, so it is subject
 to the Unsplash License. It was also uploaded after
 February 2018, so it is subject to an additional restriction
 limiting the sale of unaltered copies.

Files:
 images/land/station32*
Copyright: Liam Drinan
License: Unsplash License
Comment:
 Taken from https://archive.is/Bvx01. This image was
 uploaded to unsplash.com after June 2017, so it is subject
 to the Unsplash License. It was also uploaded after
 February 2018, so it is subject to an additional restriction
 limiting the sale of unaltered copies.

Files:
 images/land/station33*
Copyright: Miguel Bruna
License: Unsplash License
Comment:
 Taken from https://archive.is/wqILb. This image was
 uploaded to unsplash.com after June 2017, so it is subject
 to the Unsplash License. It was also uploaded after
 February 2018, so it is subject to an additional restriction
 limiting the sale of unaltered copies.

Files:
 images/land/station34*
Copyright: Monty Lov
License: public-domain
Comment:
 Taken from https://archive.is/c1AWT. This image was uploaded
 to unsplash.com before June 2017, so it is in the public
 domain.

Files:
 images/land/station35*
Copyright: Willian Justen de Vasconcellos
License: Unsplash License
Comment:
 Taken from https://archive.is/7WLG3. This image was uploaded
 to unsplash.com after June 2017, so it is subject to the
 Unsplash License. It was also uploaded on February 11, 2018,
 so it is not subject to additional restrictions, as this is
 a week before the additional restrictions were added.

Files:
 images/land/station36*
Copyright: Anderson Djumin
License: Unsplash License
Comment:
 Taken from https://archive.is/Vo35D. This image was
 uploaded to unsplash.com after June 2017, so it is subject
 to the Unsplash License. It was also uploaded after
 February 2018, so it is subject to an additional restriction
 limiting the sale of unaltered copies.

Files:
 images/land/station37*
Copyright: Alexandra Nicolae
License: Unsplash License
Comment:
 Taken from https://archive.is/iMtE1. This image was uploaded
 to unsplash.com after June 2017, so it is subject to the
 Unsplash License. It was uploaded before February 2018, so
 it is not subject to additional restrictions.

Files:
 images/land/station38*
Copyright: Clare Whiting
License: Unsplash License
Comment:
 Taken from https://archive.is/yZ5u2. This image was
 uploaded to unsplash.com after June 2017, so it is subject
 to the Unsplash License. It was also uploaded after
 February 2018, so it is subject to an additional restriction
 limiting the sale of unaltered copies.

Files:
 images/land/station39*
Copyright: Silvio Kundt
License: public-domain
Comment:
 Taken from https://archive.is/OCfcl. This image was uploaded
 to unsplash.com before June 2017, so it is in the public
 domain.

Files:
 images/land/station40*
Copyright: Ussama Azam
License: Unsplash License
Comment:
 Taken from https://archive.is/WEOdx. This image was
 uploaded to unsplash.com after June 2017, so it is subject
 to the Unsplash License. It was also uploaded after
 February 2018, so it is subject to an additional restriction
 limiting the sale of unaltered copies.

Files:
 images/land/station41*
Copyright: Angelika Yakymenko
License: Unsplash License
Comment:
 Taken from https://archive.is/BDkIW. This image was
 uploaded to unsplash.com after June 2017, so it is subject
 to the Unsplash License. It was also uploaded after
 February 2018, so it is subject to an additional restriction
 limiting the sale of unaltered copies.

Files:
 images/land/station42*
Copyright: Gil Ribeiro
License: Unsplash License
Comment:
 Taken from https://archive.is/80u48. This image was
 uploaded to unsplash.com after June 2017, so it is subject
 to the Unsplash License. It was also uploaded after
 February 2018, so it is subject to an additional restriction
 limiting the sale of unaltered copies.

Files:
 images/land/station43*
Copyright: Unknown
License: Depends
Comment:
 Cannot source. The image was probably removed from unsplash.

Files:
 images/land/station44*
Copyright: Alvaro Pinot
License: Unsplash License
Comment:
 Taken from https://archive.is/3TUmc. This image was uploaded
 to unsplash.com after June 2017, so it is subject to the
 Unsplash License. It was uploaded before February 2018, so
 it is not subject to additional restrictions.

Files:
 images/land/station45*
Copyright: Maxime Lebrun
License: Unsplash License
Comment:
 Taken from https://archive.is/oK8z4. This image was
 uploaded to unsplash.com after June 2017, so it is subject
 to the Unsplash License. It was also uploaded after
 February 2018, so it is subject to an additional restriction
 limiting the sale of unaltered copies.

Files:
 images/land/water12*
Copyright: Steve Adams
License: Unsplash License
Comment:
 Taken from https://archive.is/Qa3Ws. This image was
 uploaded to unsplash.com after June 2017, so it is subject
 to the Unsplash License. It was also uploaded after
 February 2018, so it is subject to an additional restriction
 limiting the sale of unaltered copies.

Files:
 images/land/water13*
Copyright: JuniperPhoton
License: public-domain
Comment:
 Taken from https://archive.is/mvzhX. This image was uploaded
 to unsplash.com before June 2017, so it is in the public
 domain.

Files:
 images/land/lava0*
Copyright: USGS
License: public-domain
Comment:
 From the USGS, and therefore in the public domain because they were created by
 government employees while doing work for the government.

Files:
 images/land/desert0*
 images/land/earthrise*
 images/land/nasa*
 images/land/space*
 images/land/station1*
 images/land/station2*
 images/land/station3*
Copyright: NASA
License: public-domain
Comment:
 From NASA, and therefore in the public domain because they were created by
 government employees while doing work for the government.

Files:
 images/land/station8*
Copyright: MTA of the State of New York
License: CC-BY-2.0
Comment: Taken from https://www.flickr.com/photos/61135621@N03/5836687124 and cropped.

Files:
 images/land/station27*
Copyright: Sebastian Sinisterra
License: CC-BY-2.0
Comment: Taken from https://www.flickr.com/photos/61135621@N03/17755765778 and cropped.

Files:
 images/land/station28*
Copyright: N/A (CC0 Public Domain)
License: CC0
Comment: Taken from https://pxhere.com/en/photo/1071635 and cropped.

Files:
 images/land/station7*
Copyright: N/A (CC0 Public Domain)
License: CC0
Comment: Taken from https://pxhere.com/en/photo/119196 and cropped.

Files:
 images/land/station15*
Copyright: N/A (CC0 Public Domain)
License: CC0
Comment:
 Taken from https://pixabay.com/photos/step-industry-steel-3104846/ and cropped.
 According to Section 3 of the Pixabay Terms of Service, all images with a
 "published date" earlier than January 9, 2019 have the CC0 license.

Files:
 images/land/station5.jpg
Copyright: Damien Jemison
License: CC-BY-SA-3.0
Comment: Taken from https://commons.wikimedia.org/wiki/File:Preamplifier_at_the_National_Ignition_Facility.jpg

Files:
 images/land/lava5*
Copyright: Michael Zahniser <mzahniser@gmail.com>
License: CC-BY-SA-4.0

Files:
 images/planet/nebula1*
Copyright: Azure
License: CC-BY-SA-4.0

Files:
  images/ui/milky?way*
Copyright: Azure
License: CC-BY-SA-4.0
Comment: Derived from works by NASA and Michael Zahniser.

Files: sounds/*
Copyright: Various
License: public-domain
Comment: Based on public domain sounds taken from freesound.org.

Files:
 sounds/pincer*
Copyright: Michael Zahniser
License: GPL-2
Comment: Created by a past contributor modified from Battle for Wesnoth (https://www.wesnoth.org/) sounds, which are copyright David White [dave@whitevine.net](mailto:dave@whitevine.net) under GPL 2 or later. Rights relinquished to Michael Zahniser.

Files: sounds/heavy?rocket?hit.wav
Copyright: Copyright Mike Koenig
License: CC-BY-SA-3.0
Comment: Taken from http://soundbible.com/1467-Grenade-Explosion.html

Files: sounds/missile?hit.wav
Copyright: Copyright "Nbs Dark"
License: public-domain
Comment: Taken from https://freesound.org/people/Nbs%20Dark/sounds/94185/

Files: sounds/torpedo?hit.wav
Copyright: Public Domain
License: public-domain

Files: sounds/meteor.wav
Copyright: Copyright "18hiltc"
License: CC-BY-SA-3.0
Comment: Taken from https://freesound.org/people/18hiltc/sounds/202725/

Files: sounds/sidewinder.wav
Copyright: Copyright "NHMWretched"
License: public-domain
Comment: Taken from https://freesound.org/people/NHMWretched/sounds/151858/

Files: sounds/explosion?huge.wav
Copyright: Copyright Mike Koenig
License: CC-BY-SA-3.0
Comment: Taken from http://soundbible.com/1151-Grenade.html

Files:
 sounds/asteroid?crunch?small.wav
 sounds/asteroid?crunch?medium.wav
Copyright: Copyright AlanCat
License: public-domain
Comment: Derived from https://freesound.org/people/AlanCat/sounds/381645/

Files: sounds/asteroid?crunch?large.wav
Copyright: Copyright "BW_Clowes"
License: CC-BY-3.0
Comment: Derived from https://freesound.org/people/BW_Clowes/sounds/128126/

Files:
 sounds/thrasher.wav
 sounds/point?defense.wav
Copyright: Lineth (https://github.com/Lineth)
License: CC-BY-SA-4.0
Comment: Derived from public domain sounds taken from freesound.org.

Files:
 images/outfit/t3?anti?missile*
 images/outfit/pug?gridfire?turret*
 images/hardpoint/t3?anti?missile*
 images/hardpoint/pug?gridfire?turret*
Copyright: Becca Tommaso (tommasobecca03@gmail.com)
License: CC-BY-SA-4.0
Comment: Derived from works by Frederick Goy IV (under the same license).

Files:
 images/outfit/security?station*
 images/ship/peregrine/*
Copyright: Becca Tommaso (tommasobecca03@gmail.com)
License: CC-BY-SA-4.0
Comment: Derived from works by Michael Zahniser and Evan Fluharty (under the same license).

Files:
 images/ship/nest*
 images/ship/roost*
 images/ship/skein*
 images/thumbnail/nest*
 images/thumbnail/roost*
 images/thumbnail/skein*
Copyright: Iaz Poolar
License: CC-BY-SA-4.0
Comment: Derived from works by Michael Zahniser (under the same license) and detailed by Becca Tommaso (tommasobecca03@gmail.com).

Files:
 images/ship/barb*
 images/ship/boxwing*
 images/thumbnail/barb*
 images/thumbnail/boxwing*
Copyright: Iaz Poolar
License: CC-BY-SA-4.0
Comment: Detailed by Becca Tommaso (tommasobecca03@gmail.com).

Files:
 images/ship/argosy*
 images/ship/clipper*
 images/ship/dreadnought*
 images/ship/fury*
 images/ship/hauler?i*
 images/ship/hauler?ii*
 images/ship/hauler?iii*
 images/ship/modified?argosy*
 images/ship/bastion*
 images/ship/behemoth*
 images/ship/heavy?shuttle*
 images/ship/firebird*
 images/ship/leviathan*
 images/ship/shuttle*
 images/ship/star?queen*
 images/ship/localworldship*
 images/ship/arrow*
 images/ship/container?transport*
 images/ship/freighter*
 images/ship/protector*
 images/ship/star?barge*
 images/ship/wasp*
 images/thumbnail/argosy*
 images/thumbnail/clipper*
 images/thumbnail/dreadnought*
 images/thumbnail/fury*
 images/thumbnail/hauler?i*
 images/thumbnail/hauler?ii*
 images/thumbnail/hauler?iii*
 images/thumbnail/modified?argosy*
 images/thumbnail/bastion*
 images/thumbnail/behemoth*
 images/thumbnail/heavy?shuttle*
 images/thumbnail/firebird*
 images/thumbnail/leviathan*
 images/thumbnail/shuttle*
 images/thumbnail/star?queen*
 images/thumbnail/arrow*
 images/thumbnail/container?transport*
 images/thumbnail/freighter*
 images/thumbnail/protector*
 images/thumbnail/star?barge*
 images/thumbnail/wasp*
Copyright: Michael Zahniser <mzahniser@gmail.com>
License: CC-BY-SA-4.0
Comment: Detailed by Becca Tommaso (tommasobecca03@gmail.com).

Files:
 images/ship/pirate?mammoth*
 images/ship/pirate?scrapper*
 images/thumbnail/pirate?mammoth*
 images/thumbnail/pirate?scrapper*
Copyright: 1010todd
License: CC-BY-SA-4.0
Comment: Derived from works by Michael Zahniser and Becca Tommaso under the same license. Incorporating texture made with JSPlacement by WindMillArt <https://windmillart.net/>.

Files:
 images/ship/mfirebird*
 images/ship/mleviathan*
 images/ship/marrow*
 images/thumbnail/mfirebird*
 images/thumbnail/mleviathan*
 images/thumbnail/marrow*
Copyright: Maximilian Korber
License: CC-BY-SA-4.0
Comment: Derived from works by Michael Zahniser (under the same license) and detailed by Becca Tommaso (tommasobecca03@gmail.com).

Files:
 images/ship/pointedstick?vanguard*
Copyright: Maximilian Korber
License: CC-BY-SA-4.0
Comment: Derived from works by Nate Graham (under the same license) and detailed by Becca Tommaso (tommasobecca03@gmail.com).

Files:
 images/ship/vanguard*
 images/thumbnail/vanguard*
Copyright: Nate Graham <pointedstick@zoho.com>
License: CC-BY-SA-4.0
Comment: Detailed by Becca Tommaso (tommasobecca03@gmail.com).

Files:
 images/projectile/sunbeam/*
 images/ship/blackbird*
 images/ship/bounder*
 images/ship/falcon*
 images/ship/hawk*
 images/ship/quicksilver*
 images/ship/scout*
 images/ship/sparrow*
 images/thumbnail/blackbird*
 images/thumbnail/bounder*
 images/thumbnail/falcon*
 images/thumbnail/hawk*
 images/thumbnail/quicksilver*
 images/thumbnail/scout*
 images/thumbnail/sparrow*
Copyright: Michael Zahniser <mzahniser@gmail.com>
License: CC-BY-SA-4.0
Comment: Detailed by Anarchist2.

Files:
 images/ship/pirate?nighthawk*
 images/ship/pirate?cutthroat*
 images/ship/pirate?bulwark*
 images/thumbnail/pirate?nighthawk*
 images/thumbnail/pirate?cutthroat*
 images/thumbnail/pirate?bulwark*
Copyright: 1010Todd
License: CC-BY-SA-4.0
Comment: Derived from works by Michael Zahniser and Anarchist2 under the same license. Incorporating texture made with JSPlacement by WindMillArt <https://windmillart.net/>.

Files:
 images/ship/mbounder*
 images/ship/mfalcon*
 images/ship/mquicksilver*
 images/thumbnail/mbounder*
 images/thumbnail/mfalcon*
 images/thumbnail/mquicksilver*
Copyright: Maximilian Korber
License: CC-BY-SA-4.0
Comment: Derived from works by Michael Zahniser (under the same license) and detailed by Anarchist2.

Files:
 images/ship/finch*
 images/thumbnail/finch*
Copyright: Iaz Poolar
License: CC-BY-SA-4.0
Comment: Derived from works by Michael Zahniser (under the same license) and detailed by Anarchist2.

Files: images/ship/mosprey*
Copyright: Benjamin Hauch (https://github.com/tehhowch)
License: CC-BY-SA-4.0
Comment: Derived from works by Michael Zahniser (under the same license) and detailed by Anarchist2.

Files:
 images/outfit/pug?staff*
Copyright: Evan Fluharty (Evanfluharty@gmail.com)
License: CC-BY-SA-4.0
Comment: Derived from works by Frederick Goy IV (under the same license).

Files:
 images/hardpoint/javelin?turret*
 images/planet/station1*
 images/planet/station2*
 images/planet/station3*
 images/planet/station4*
 images/planet/station8*
 images/planet/station9*
 images/planet/station10*
 images/planet/station11*
 images/planet/station12*
 images/planet/station13*
 images/planet/station14*
 images/planet/station15*
 images/planet/station16*
 images/planet/station17*
 images/planet/station-bunrodea*
 images/ship/maeri'het*
 images/ship/subsidurial*
 images/ship/telis'het*
 images/ship/faes'mar*
 images/ship/selii'mar*
 images/ship/vareti'het*
 images/ship/fetri'sei*
 images/ship/ember?waste?node/*
 images/ship/void?sprite/*
 images/ship/ararebo*
 images/ship/chigiriki*
 images/ship/kaiken*
 images/ship/kama*
 images/ship/kunai*
 images/ship/sasumata*
 images/ship/tanto*
 images/ship/tekkan*
 images/thumbnail/maeri'het*
 images/thumbnail/telis'het*
 images/thumbnail/faes'mar*
 images/thumbnail/selii'mar*
 images/thumbnail/subsidurial*
 images/thumbnail/ember?waste?node*
 images/thumbnail/vareti'het*
 images/thumbnail/fetri'sei*
 images/thumbnail/void?sprite?adult*
 images/thumbnail/void?sprite?infant*
 images/thumbnail/ararebo*
 images/thumbnail/chigiriki*
 images/thumbnail/kaiken*
 images/thumbnail/kama*
 images/thumbnail/kunai*
 images/thumbnail/sasumata*
 images/thumbnail/tanto*
 images/thumbnail/tekkan*
 images/effect/ravager?impact*
 images/effect/swarm*
 images/hardpoint/buzzer?am*
 images/hardpoint/locust?turret*
 images/outfit/ka'het?annihilator?turret*
 images/outfit/ka'het?annihilator*
 images/outfit/ka'het?emp?deployer*
 images/outfit/ka'het?primary?cooling*
 images/outfit/ka'het?ravager?turret*
 images/outfit/ka'het?ravager?beam*
 images/outfit/ka'het?shield?restorer*
 images/outfit/ka'het?grand?restorer*
 images/outfit/ka'het?support?cooling*
 images/outfit/ka'het?mhd?generator*
 images/outfit/ka'het?reserve?accumulator*
 images/outfit/ka'het?nullifier*
 images/outfit/ka'het?mhd?deployer*
 images/outfit/mouthparts*
 images/outfit/excavator*
 images/outfit/fuel?pod*
 images/outfit/fusion*
 images/outfit/core*
 images/outfit/ionic?afterburner*
 images/outfit/tiny?ion*
 images/outfit/small?ion*
 images/outfit/medium?ion*
 images/outfit/large?ion*
 images/outfit/huge?ion*
 images/outfit/tiny?atomic*
 images/outfit/small?atomic*
 images/outfit/medium?atomic*
 images/outfit/large?atomic*
 images/outfit/huge?atomic*
 images/outfit/javelin*
 images/outfit/javelin?mini?pod*
 images/outfit/javelin?pod*
 images/outfit/javelin?storage*
 images/outfit/javelin?turret*
 images/outfit/torpedo*
 images/outfit/torpedo?launcher*
 images/outfit/torpedo?storage*
 images/outfit/typhoon*
 images/outfit/typhoon?launcher*
 images/outfit/typhoon?storage*
 images/outfit/cooling?ducts*
 images/outfit/liquid?helium*
 images/outfit/liquid?nitrogen*
 images/outfit/water?cooling*
 images/outfit/large?regenerator*
 images/outfit/small?regenerator*
 images/outfit/cargo?scanner*
 images/outfit/outfit?scanner*
 images/outfit/outfit?expansion*
 images/outfit/cargo?expansion*
 images/outfit/control?transceiver*
 images/outfit/buzzer*
 images/outfit/dark?reactor*
 images/outfit/electroweak?reactor*
 images/outfit/quark?reactor*
 images/outfit/hai?jammer*
 images/outfit/hai?jammer?overclocked*
 images/outfit/hydra?pod*
 images/outfit/hydra*
 images/outfit/*nanite?fabricator*
 images/outfit/*shield?relay*
 images/outfit/lasher?pistol*
 images/outfit/locust?blaster*
 images/outfit/locust?turret*
 images/outfit/mandible?cannon*
 images/outfit/nanite?enhancer*
 images/outfit/nanite?limiter*
 images/outfit/reactor?overclocker*
 images/outfit/reactor?limiter*
 images/outfit/solar?battery*
 images/outfit/solar?cell*
 images/outfit/swarm?missile*
 images/outfit/swarm?pod*
 images/outfit/swarm?storage*
 images/outfit/swatter*
 images/outfit/thorax?cannon*
 images/outfit/*rift*
 images/outfit/decoy?plating*
 images/planet/dyson1*
 images/planet/dyson2*
 images/planet/dyson3*
 images/planet/sheragi_postverta*
 images/planet/station0*
 images/planet/station1b*
 images/planet/station2b*
 images/planet/station3b*
 images/planet/station3bd*
 images/planet/station4b*
 images/planet/station4bd*
 images/projectile/annihilator*
 images/projectile/ravager?beam*
 images/projectile/mhd*
 images/scene/ringworld?debris*
 images/scene/remnant?station*
 images/scene/asteroid?scene*
Copyright: Becca Tommaso (tommasobecca03@gmail.com)
License: CC-BY-SA-4.0

Files:
 images/label/graveyard*
Copyright: @RestingImmortal
License: CC-BY-SA-4.0

Files:
 images/outfit/enforcer?confrontation?gear*
Copyright: 1010Todd (1010todd3d@gmail.com)
License: CC-BY-SA-4.0
Comment: Derived from works by Becca Tommaso (tommasobecca03@gmail.com) (under the same license) and Evan Fluharty (under the same license).

Files:
 images/outfit/hai?williwaw*
Copyright: Evan Fluharty (Evanfluharty@gmail.com)
License: CC-BY-SA-4.0
Comment: Made in cooperation with Becca Tommaso (tommasobecca03@gmail.com) and derived from works by Michael Zahniser (under the same license) and Maximilian Korber (under the same license)

Files:
 images/effect/remnant?leak*
 images/effect/remnant?leak?sparkle*
Copyright: Benjamin Jackson (gods.benyamin@outlook.com)
License: CC-BY-SA-4.0
Comment: Derived from works by Michael Zahniser (under the same license)

Files:
 images/ship/hai?ladybug*
 images/thumbnail/hai?ladybug*
 images/planet/station?hai?eight?geocoris*
Copyright: None (CC0: Public Domain)
License: CC0
Comment: Public domain textures from texture.ninja.

Files:
 images/planet/wormhole-syndicate-ad*
Copyright: Michael Zahniser
License: CC-BY-SA-4.0
Comment: Created by a past contributor derived from works by Michael Zahniser (under the same license). Rights relinquished to Michael Zahniser.

Files:
 images/planet/station?hai?geocoris*
Copyright: Michael Zahniser
License: CC-BY-SA-4.0
Comment: Created by a past contributor derived from works by Michael Zahniser (under the same license). Rights relinquished to Michael Zahniser.

Files:
 images/effect/firestorm?ring*
Copyright: None (CC0: Public Domain)
License: CC0

Files:
 images/outfit/expeller*
 images/outfit/grab-strike*
 images/hardpoint/grab-strike*
 images/ship/bulk?freighter*
 images/ship/dredger*
 images/thumbnail/bulk?freighter*
 images/thumbnail/dredger*
Copyright: Lia Gerty (https://github.com/ravenshining)
License: CC-BY-SA-4.0
Comment: Derived from work by Michael Zahniser (under the same licence) and Becca Tomaso (under the same licence).

Files:
 images/ship/raider*
 images/thumbnail/raider*
Copyright: Lia Gerty (https://github.com/ravenshining)
License: CC-BY-SA-4.0
Comment: Derived from work by Michael Zahniser (under the same licence) and Red-57 (under the same licence).

Files:
 images/effect/korath?afterburner*
 images/ship/chaser*
 images/ship/world-ship*
 images/thumbnail/chaser*
 images/thumbnail/world-ship*
Copyright: Lia Gerty (https://github.com/ravenshining)
License: CC-BY-SA-4.0
Comment: Derived from work by Michael Zahniser (under the same licence)

Files:
 images/outfit/torpedopod*
 images/outfit/typhoonpod*
Copyright: Lia Gerty (https://github.com/ravenshining)
License: CC-BY-SA-4.0
Comment: Derived from work by Becca Tomaso (under the same licence).

Files:
 images/outfit/liquid?sodium*
Copyright: Lia Gerty (https://github.com/ravenshining)
Comment: Derived from works by Saugia (under the same licence) and public domain works previously submitted to Endless Sky.
License: CC-BY-SA-4.0

Files:
 images/_menu/haze-blackbody+*
 images/_menu/haze-full+*
 images/_menu/haze-yellow+*
 images/planet/browndwarf-l-rogue*
 images/planet/browndwarf-l*
 images/planet/browndwarf-y-rogue*
 images/planet/browndwarf-y*
Copyright: Lia Gerty (https://github.com/ravenshining)
License: CC-BY-SA-4.0

Files:
 images/projectile/digger*
Copyright: Lia Gerty (https://github.com/ravenshining)
License: CC-BY-SA-4.0
Comment: Derived from public domain work previously submitted to Endless Sky.

Files:
 images/planet/browndwarf-t-rogue*
 images/planet/browndwarf-t*
 images/planet/saturn*
Copyright: Lia Gerty (https://github.com/ravenshining)
License: CC-BY-SA-4.0
Comment: Derived from works by NASA (public domain)

Files:
 sounds/atomic?*
Copyright: Lia Gerty
License: CC-BY-SA-4.0
Comment: Derived from public domain sounds taken from freesound.org.

Files:
 images/ship/heliarch?breacher*
 images/ship/heliarch?hunter*
 images/ship/heliarch?judicator*
 images/ship/heliarch?pursuer*
 images/ship/heliarch?rover*
 images/ship/heliarch?stalker*
 images/thumbnail/heliarch?breacher*
 images/thumbnail/heliarch?hunter*
 images/thumbnail/heliarch?judicator*
 images/thumbnail/heliarch?pursuer*
 images/thumbnail/heliarch?rover*
 images/thumbnail/heliarch?stalker*
 images/outfit/finisher?storage*
 images/outfit/fuel?module*
 images/outfit/large?cogeneration?module*
 images/outfit/small?cogeneration?module*
 images/scene/councilofahr1*
 images/scene/councilofahr2*
Copyright: Arachi-Lover
License: CC-BY-SA-4.0
Comment: Derived from works by Michael Zahniser (under the same license).

Files:
 images/effect/heaver*
 images/effect/korath?digger*
 images/effect/shunt*
 images/hardpoint/korath?heaver*
 images/icon/korath?heaver*
 images/outfit/korath?heaver*
 images/outfit/*korath?reverser*
 images/projectile/expeller*
 images/projectile/heaver*
 images/projectile/shunt-strike*
 images/ship/kas-ik?tek?7*
 images/thumbnail/kas-ik?tek?7*
Copyright: None (CC0 Public Domain)
License: CC0
Comment: Uses public domain textures from texture.ninja

Files:
 images/hardpoint/digger?turret*
 images/outfit/korath?digger?turret*
 images/outfit/korath?digger*
Copyright: Becca Tommaso and Michael Zahniser
License: CC-BY-SA-4.0
Comment: Created by a past contributor derived from works by Becca Tommaso and Michael Zahniser (under the same license). Rights relinquished to Becca Tommaso and Michael Zahniser.

Files:
 images/*/korath*reverser*
Copyright: Michael Zahniser
License: CC-BY-SA-4.0
Comment: Created by a past contributor derived from works by Michael Zahniser (under the same license). Rights relinquished to Michael Zahniser.


Files:
 images/outfit/outskirts?gauger*
Copyright: Arachi-Lover
License: CC-BY-SA-4.0
Comment: Derived from works by Zachary Siple and Michael Zahniser (under the same license).

Files:
 images/effect/dragonflame*
 images/effect/fusionflare*
 images/effect/pwave?shot*
 images/effect/sheragiam*
 images/effect/pwavehp*
 images/effect/ka'het?flare/*
 images/effect/fissionflare*
 images/effect/pwtflare*
 images/effect/explosions/nuke*
 images/icon/dragonflame*
 images/icon/shard*
 images/outfit/dragonflame*
 images/outfit/pwave?turret*
 images/outfit/embattery*
 images/outfit/sheragicooling*
 images/outfit/fusiondrive*
 images/outfit/fissiondrive*
 images/outfit/hion*
 images/outfit/shard*
 images/outfit/sheragi?ews*
 images/outfit/small?embattery*
 images/outfit/small?sheragi?cooling*
 images/projectile/pwavecannon*
 images/projectile/hion*
 images/projectile/hionfrag*
 images/projectile/shardactive*
 images/projectile/shardinactive*
 images/projectile/ionball*
 images/scene/emeraldswordderelict*
 images/ship/emeraldsword*
 images/ship/blackdiamond*
 images/thumbnail/emeraldsword*
 images/thumbnail/blackdiamond*
Copyright: @Karirawri (crim@live.no)
License: CC-BY-SA-4.0

Files:
 images/effect/pwave?impact*
 images/effect/ionball?ring*
 images/effect/ion?explosion*
Copyright: @Karirawri (crim@live.no)
License: CC-BY-SA-4.0
Comment: Derived from works by Michael Zahniser (under the same license).

Files: sounds/dragonflame*
Copyright: TheHadnot
License: public-domain
Comment: Taken from https://freesound.org/people/TheHadnot/sounds/160880/

Files: sounds/pwave*
Copyright: aust_paul
License: public-domain
Comment: Taken from https://freesound.org/people/aust_paul/sounds/30935/

Files: sounds/hion*
Copyright: michael_kur95
License: CC-BY-3.0
Comment: Taken from https://freesound.org/people/michael_kur95/sounds/332993/ and modified.

Files: images/effect/archon?teleport/*
Copyright: @Karirawri (crim@live.no)
License: CC-BY-SA-4.0
Comment: Derived from works by Michael Zahniser and Becca Tommaso (under the same license).

Files: sounds/archonteleport*
Copyright: oldestmillennial
License: CC-BY-3.0
Comment: Taken from https://freesound.org/people/oldestmillennial/sounds/533025/ and modified.

Files: images/outfit/emp?rack*
Copyright: Anarchist2
License: CC-BY-SA-4.0
Comment: Derived from works by Michael Zahniser (under the same license).

Files: images/planet/*-hot*
Copyright: Becca Tommaso
License: CC-BY-SA-4.0
Comment: Derived from works by ESA/Hubble & NASA (under the same license)

Files:
 images/land/clouds*
Copyright: Benjamin Jackson (gods.benyamin@outlook.com)
License: CC-BY-SA-4.0

Files:
 images/outfit/ka'het?maeri?engine*
 images/outfit/ka'het?telis?engine*
 images/outfit/ka'het?sustainer?engine*
 images/outfit/ka'het?vareti?engine*
Copyright: Becca Tommaso (tommasobecca03@gmail.com)
License: CC-BY-SA-4.0
Comment: Original work by Griffin Schutte (theronepic@gmail.com), finished by Becca Tommaso.

Files: images/outfit/tiny?systems?core*
Copyright: Griffin Schutte (theronepic@gmail.com)
License: CC-BY-SA-4.0
Comment: Derived from work by Michael Zahniser (under the same license).

Files: images/outfit/ka'het?compact?engine*
Copyright: Griffin Schutte (theronepic@gmail.com)
License: CC-BY-SA-4.0

Files: images/outfit/plasma?repeater*
Copyright: Becca Tommaso
License: CC-BY-SA-4.0
Comment: Derived from works by Michael Zahniser (under the same license) and Darcy Manoel.

Files:
 images/outfit/proton?turret*
Copyright: Becca Tommaso
License: CC-BY-SA-4.0
Comment: Derived from works by Michael Zahniser (under the same license) and Nate Graham.

Files:
 images/outfit/brig*
Copyright: Becca Tommaso
License: CC-BY-SA-4.0
Comment: Derived from works by Nate Graham (under the same license).

Files:
 images/outfit/refueling?module*
Copyright: Becca Tommaso
License: CC-BY-SA-4.0
Comment: Derived from works by Michael Zahniser (under the same license).

Files:
 images/outfit/tripulse?shredder*
 images/outfit/value?detector*
Copyright: Ejo Thims
License: CC-BY-SA-4.0
Comment: Derived from works by Michael Zahniser (under the same license).

Files:
 images/outfit/heliarch?license*
Copyright: Becca Tommaso
License: CC-BY-SA-4.0

Files:
 images/star/a-dwarf*
 images/star/a-giant*
 images/star/a-supergiant*
 images/star/a0*
 images/star/a3*
 images/star/a5*
 images/star/a8*
 images/star/b-dwarf*
 images/star/b-giant*
 images/star/b-supergiant*
 images/star/b0*
 images/star/b3*
 images/star/b5*
 images/star/b8*
 images/star/black-hole*
 images/star/carbon*
 images/star/f-dwarf*
 images/star/f-giant*
 images/star/f-supergiant*
 images/star/f0*
 images/star/f3*
 images/star/f5-old*
 images/star/f5*
 images/star/f8*
 images/star/g-dwarf*
 images/star/g-giant*
 images/star/g-supergiant*
 images/star/g0-old*
 images/star/g0*
 images/star/g3*
 images/star/g5-old*
 images/star/g5*
 images/star/g8*
 images/star/k-dwarf*
 images/star/k-giant*
 images/star/k-supergiant*
 images/star/k0-old*
 images/star/k0*
 images/star/k3*
 images/star/k5-old*
 images/star/k5*
 images/star/k8*
 images/star/l-dwarf*
 images/star/m-dwarf*
 images/star/m-giant*
 images/star/m-supergiant*
 images/star/m0*
 images/star/m3*
 images/star/m5*
 images/star/m8*
 images/star/nova*
 images/star/nova-old*
 images/star/o-dwarf*
 images/star/o-giant*
 images/star/o-supergiant*
 images/star/o0*
 images/star/o3*
 images/star/o5*
 images/star/o8*
 images/star/wr*
Copyright: Matteo "Lead" M.
License: CC-BY-SA-4.0

Files:
 images/asteroid/livecrystal/livecrystal*
 images/effect/atomic?flare/*
 images/effect/burning?spark*
 images/effect/coalition?flare/*
 images/effect/corrosion?spark*
 images/effect/efreti?flare/*
 images/effect/explosion/pug/*
 images/effect/finisher?impact*
 images/effect/ion?flare/*
 images/effect/korath?flare/*
 images/effect/plasma?cloud*
 images/effect/plasma?flare/*
 images/effect/plasma?fire*
 images/effect/plasma?impact*
 images/effect/pug?flare/*
 images/effect/tracker?cloud*
 images/effect/wanderer?flare/*
 images/effect/zapper?impact*
 images/hardpoint/dual?sunbeam?turret*
 images/hardpoint/moonbeam?turret*
 images/hardpoint/nuke*
 images/hardpoint/sunbeam?turret*
 images/hardpoint/wanderer?anti-missile*
 images/_menu/haze-coal*
 images/outfit/*?korath?afterburner*
 images/outfit/afterburner*
 images/outfit/asteroid?scanner*
 images/outfit/blue?sun*
 images/outfit/bright?cloud*
 images/outfit/caldera?afterburner*
 images/outfit/dark?storm*
 images/outfit/double?plasma?core*
 images/outfit/dual?sunbeam?turret*
 images/outfit/*efreti?steering*
 images/outfit/*efreti?thruster*
 images/outfit/finisher?maegrolain*
 images/outfit/fusion?cannon*
 images/outfit/moonbeam*
 images/outfit/moonbeam?turret*
 images/outfit/nuke*
 images/outfit/plasma?core*
 images/outfit/red?sun*
 images/outfit/sunbeam*
 images/outfit/sunbeam?turret*
 images/outfit/thunderhead?launcher*
 images/outfit/thunderhead?storage*
 images/outfit/triple?plasma?core*
 images/outfit/wanderer?anti-missile*
 images/outfit/wanderer?heat?sink*
 images/outfit/white?sun*
 images/outfit/yellow?sun*
 images/planet/ringworld*
 images/planet/ringworld?broken?debris*
 images/planet/ringworld?broken?debris?small*
 images/planet/ringworld?broken?left*
 images/planet/ringworld?broken?right*
 images/planet/ringworld?left*
 images/planet/ringworld?right*
 images/projectile/fire-lance*
 images/projectile/fusion?gun?bolt*
 images/projectile/blaze-pike*
 images/projectile/korath?inferno*
 images/projectile/missile-0*
 images/projectile/missile-1*
 images/ship/battleship*
 images/ship/corvette*
 images/ship/dagger*
 images/ship/flivver*
 images/ship/mraven*
 images/ship/msplinter*
 images/ship/raven*
 images/ship/splinter*
 images/star/coal-black-hole*
 images/star/neutron*
 images/star/small-black-hole*
 images/thumbnail/battleship*
 images/thumbnail/corvette*
 images/thumbnail/dagger*
 images/thumbnail/flivver*
 images/thumbnail/mraven*
 images/thumbnail/msplinter*
 images/thumbnail/raven*
 images/thumbnail/splinter*
Copyright: Gefüllte Taubenbrust <jeaminer23@gmail.com>
License: CC-BY-SA-4.0

Files:
 images/outfit/small?photovoltaic*
 images/outfit/tiny?photovoltaic*
Copyright: Gefüllte Taubenbrust <jeaminer23@gmail.com>
License: CC-BY-SA-4.0
Comment: Derived from works by Michael Zahniser <mzahniser@gmail.com>, David Monniaux (commons.wikimedia.org/wiki/User:David.Monniaux) and Nick Barry (github.com/itsnickbarry)

Files:
 images/ship/manta*
 images/ship/mmanta*
 images/thumbnail/manta*
 images/thumbnail/mmanta*
Copyright: Gefüllte Taubenbrust <jeaminer23@gmail.com>
License: CC-BY-SA-4.0
Comment: Derived from works by Michael Zahniser and Maximilian Korber (under the same license).

Files: sounds/ionball*
Copyright: pluralz
License: public-domain
Comment: Taken from https://freesound.org/people/pluralz/sounds/475806/

Files:
 images/outfit/tiny?korath?engine*
 images/outfit/korath?bow?drive*
Copyright: Ejo Thims <https://github.com/EjoThims>
License: CC-BY-SA-4.0

Files:
 images/ship/hai?emperor?beetle*
 images/thumbnail/hai?emperor?beetle*
Copyright: Ejo Thims <https://github.com/EjoThims>
License: CC-BY-SA-4.0
Comment: Derived from works by Becca Tommaso and Michael Zahniser (under the same license)

Files:
 images/planet/stationh-ancient0*
 images/planet/stationh-ancient1*
 images/planet/stationh-ancient2*
Copyright: Becca Tommaso (tommasobecca03@gmail.com)
License: CC-BY-SA-3.0
Comment: Derived from works by Michael Zahniser (under the same license).

Files:
 images/scene/ssil?vida?alert?hologram*
 images/scene/remnant?remote?spaceport*
Copyright: J Everett Nichol (jeverett on Discord)
License: CC-BY-SA-3.0
Comment: Derived from works by Becca Tommaso (under the same license).

Files:
 images/outfit/shield?refactor?module*
 images/ship/carrier*
 images/ship/combat?drone*
 images/ship/cruiser*
 images/ship/frigate*
 images/ship/gunboat*
 images/ship/lance*
 images/ship/rainmaker*
 images/ship/surveillance?drone*
 images/thumbnail/carrier*
 images/thumbnail/combat?drone*
 images/thumbnail/cruiser*
 images/thumbnail/frigate*
 images/thumbnail/gunboat*
 images/thumbnail/lance*
 images/thumbnail/rainmaker*
 images/thumbnail/surveillance?drone*
Copyright: Gefüllte Taubenbrust <jeaminer23@gmail.com>
License: CC-BY-SA-4.0
Comment: Derived from works by Michael Zahniser (under the same license).

Files:
 images/ship/auxiliary*
 images/thumbnail/auxiliary*
Copyright: Gefüllte Taubenbrust <jeaminer23@gmail.com>
License: CC-BY-SA-4.0
Comment: Derived from works by Evan Fluharty (under the same license).

Files:
 images/outfit/gat?turret?hardpoint*
 images/outfit/gat?turret*
Copyright: bene_dictator <benstaples8068@gmail.com>
License: CC-BY-SA-4.0
Comment: Derived from works by Michael Zahniser (under the same license), detailed by Saugia.

Files:
 images/asteroid/*bioroid*
 images/effect/acuit?hit*
 images/effect/ast?hit*
 images/effect/balfire*
 images/effect/blink*
 images/effect/bunrodea?flare*
 images/effect/buzzer?am*
 images/effect/chfire*
 images/effect/composed*
 images/effect/drain*
 images/effect/irfite*
 images/effect/tractor?beam*
 images/effect/yellow?spark*
 images/effect/*scin?flare*
 images/effect/*vi?flare*
 images/hardpoint/acuit*
 images/hardpoint/ballistic*
 images/hardpoint/burrower*
 images/hardpoint/choleric*
 images/hardpoint/firestorm?battery*
 images/hardpoint/ion?torch*
 images/hardpoint/irate*
 images/hardpoint/tractor?beam*
 images/outfit/acuit*
 images/outfit/acumen*
 images/outfit/ameliorate?cell*
 images/outfit/astuit*
 images/outfit/ballistic?cannon*
 images/outfit/ballistic?turret*
 images/outfit/battlezone?battery*
 images/outfit/brawl?cell*
 images/outfit/burrower*
 images/outfit/campaign?core*
 images/outfit/choleric?cannon*
 images/outfit/choleric?turret*
 images/outfit/crusade?battery*
 images/outfit/firestorm?battery*
 images/outfit/firestorm?rack*
 images/outfit/firestorm?torpedo*
 images/outfit/guile?pulse?laser*
 images/outfit/ion?torch*
 images/outfit/irate?carronade*
 images/outfit/irate?cannon*
 images/outfit/irate?turret*
 images/outfit/mcs?extractor*
 images/outfit/plasma?grenades*
 images/outfit/plasmasickle*
 images/outfit/*plasma?thruster?scin*
 images/outfit/*plasma?steering?scin*
 images/outfit/*plasma?engines?scin*
 images/outfit/savagery?pike*
 images/outfit/scrap?cell*
 images/outfit/skirmish?battery*
 images/outfit/*torch?thruster?vi*
 images/outfit/*torch?thruster?vi*
 images/outfit/tractor?beam*
 images/outfit/warforge?battery*
 images/outfit/warzone?core*
 images/planet/alvorada*
 images/planet/asura*
 images/planet/*beryl*
 images/planet/mendez*
 images/planet/station18*
 images/planet/tschyss*
 images/planet/*vajra*
 images/planet/vesvi*
 images/planet/yniu?eiu*
 images/planet/yniu?ena*
 images/projectile/acuit*
 images/projectile/astuit*
 images/projectile/ballistic*
 images/projectile/chloeric*
 images/projectile/firestorm?torpedo*
 images/projectile/guile?pulse?laser*
 images/projectile/irate*
 images/projectile/locust?blaster*
 images/projectile/mandible?cannon*
 images/projectile/neutron?bolt*
 images/projectile/thorax?cannon*
 images/projectile/torch*
 images/scene/rulei?flash*
 images/ship/*astral*
 images/ship/*ayym*
 images/ship/embersylph*
 images/ship/enforcer*
 images/ship/gegno?augen*
 images/ship/gegno?coesite*
 images/ship/gegno?conglomerate*
 images/ship/gegno?corundum*
 images/ship/gegno?dolomite*
 images/ship/gegno?dunite*
 images/ship/gegno?eclogite*
 images/ship/gegno?epidote*
 images/ship/gegno?feldspar*
 images/ship/gegno?felsic*
 images/ship/gegno?gneiss*
 images/ship/gegno?granofel*
 images/ship/gegno?granulite*
 images/ship/gegno?gypsum*
 images/ship/gegno?halite*
 images/ship/gegno?kyanite*
 images/ship/gegno?mica*
 images/ship/gegno?protolith*
 images/ship/gegno?schist*
 images/ship/gegno?shale*
 images/ship/gegno?slate*
 images/ship/gegno?tridymite*
 images/ship/hogshead*
 images/ship/*jje*
 images/ship/modified?dromedary*
 images/ship/modified?dromedary?wreck*
 images/ship/saber*
 images/ship/*vyrmeid*
 images/ship/*vyuir*
 images/thumbnail/enforcer*
 images/thumbnail/gegno?augen*
 images/thumbnail/gegno?coesite*
 images/thumbnail/gegno?conglomerate*
 images/thumbnail/gegno?dolomite*
 images/thumbnail/gegno?dunite*
 images/thumbnail/gegno?eclogite*
 images/thumbnail/gegno?epidote*
 images/thumbnail/gegno?feldspar*
 images/thumbnail/gegno?felsic*
 images/thumbnail/gegno?gneiss*
 images/thumbnail/gegno?granulite*
 images/thumbnail/gegno?gypsum*
 images/thumbnail/gegno?halite*
 images/thumbnail/gegno?kyanite*
 images/thumbnail/gegno?mica*
 images/thumbnail/gegno?schist*
 images/thumbnail/gegno?shale*
 images/thumbnail/gegno?slate*
 images/thumbnail/gegno?tridymite*
 images/thumbnail/hogshead*
 images/thumbnail/modified?dromedary*
 images/thumbnail/modified?dromedary?wreck*
 images/thumbnail/saber*
 images/thumbnail/vyuir*
Copyright: Saugia <https://github.com/Saugia>
License: CC-BY-SA-4.0

Files:
 images/effect/void?sprite?parts*
 images/outfit/void?sprite?parts*
 images/outfit/teciimach?bay*
 images/outfit/teciimach?pod*
 images/planet/gas3-c*
 images/planet/gas7-r*
 images/ship/aerie*
 images/ship/bactrian*
 images/ship/hailstone*
 images/ship/arch-carrack*
 images/ship/charm-shallop*
 images/ship/echo-galleon*
 images/ship/heavy?gust*
 images/ship/mining?drone*
 images/ship/mule*
 images/ship/squall*
 images/ship/sunder*
 images/ship/swan*
 images/thumbnail/aerie*
 images/thumbnail/bactrian*
 images/thumbnail/hailstone*
 images/thumbnail/arch-carrack*
 images/thumbnail/charm-shallop*
 images/thumbnail/echo-galleon*
 images/thumbnail/heavy?gust*
 images/thumbnail/mining?drone*
 images/thumbnail/mule*
 images/thumbnail/squall*
 images/thumbnail/sunder*
 images/thumbnail/swan*
 sounds/moonbeam*
Copyright: Saugia <https://github.com/Saugia>
License: CC-BY-SA-4.0
Comment: Derived from works by Michael Zahniser (under the same license).

Files:
 images/ship/pirate?valkyrie*
 images/thumbnail/pirate?valkyrie*
Copyright: Saugia <https://github.com/Saugia>
License: CC-BY-SA-4.0
Comment: Derived from works by Michael Zahniser (under the same license) and 1010todd (under the same license). Incorporating texture made with JSPlacement by WindMillArt <https://windmillart.net/>.

Files:
 sounds/bunrodea?am*
 sounds/coalition?launch*
 sounds/drill*
 sounds/ember?tear*
 sounds/ember?tear?hit*
 sounds/gravity?well*
 sounds/hai?launch*
 sounds/human?launch*
 sounds/human?launch?external*
 sounds/ion?rain*
 sounds/ion?torch*
 sounds/korath?afterburner*
 sounds/korath?launch*
 sounds/korath?launch?external*
 sounds/locust?blaster*
 sounds/mandible?cannon*
 sounds/remnant?afterburner*
 sounds/remnant?launch*
 sounds/remnant?launch?external*
 sounds/neutron?bolt*
 sounds/scin?launch*
 sounds/sheragi?launch*
 sounds/swarm?missile*
 sounds/thorax?cannon*
 sounds/tractor?beam*
Copyright: Saugia <https://github.com/Saugia>
License: public-domain
Comment: Based on public domain sounds taken from freesound.org, edits done by Saugia.

Files:
 images/ship/hai?cicada*
 images/ship/hai?scarab*
 images/thumbnail/hai?cicada*
 images/thumbnail/hai?scarab*
Copyright: Saugia <https://github.com/Saugia>
License: CC-BY-SA-4.0
Comment: Derived from works by Michael Zahniser (under the same license) and Evan Fluharty (under the same license).

Files:
 images/hardpoint/blaze-pike*
 images/hardpoint/korath?inferno*
 images/hardpoint/mining?laser?turret*
 images/hardpoint/shunt-strike*
 images/icon/firelight*
 images/outfit/blaze?pike*
 images/outfit/firelight*
 images/outfit/firelight?bank*
 images/outfit/firelight?rack*
 images/outfit/korath?inferno*
 images/outfit/mining?laser*
 images/outfit/mining?laser?turret*
 images/outfit/shunt-strike*
 images/planet/station4c*
 images/planet/station5c*
 images/planet/station6c*
 images/planet/station7c*
 images/planet/station7cb*
 images/projectile/firelight*
 images/projectile/firelight?active*
 sounds/ionic?blast*
Copyright: Saugia <https://github.com/Saugia>
License: CC-BY-SA-4.0
Comment: Derived from works by Michael Zahniser (under the same license) and Becca Tommaso (under the same licence).

Files:
 images/ship/tubfalet*
 images/thumbnail/tubfalet*
Copyright: Saugia <https://github.com/Saugia>
License: CC-BY-SA-4.0
Comment: Derived from works by Michael Zahniser (under the same license) and Lia Gerty (under the same licence).

Files:
 images/hardpoint/microbot?factory*
 images/ship/-nra-ret*
 images/ship/ikatila-ej*
 images/ship/korsmanath?a-awoj*
 images/ship/modified?ladybug*
 images/ship/rai-alorej*
 images/thumbnail/-nra-ret*
 images/thumbnail/ikatila-ej*
 images/thumbnail/korsmanath?a-awoj*
 images/thumbnail/rai-alorej*
Copyright: Saugia <https://github.com/Saugia>
License: CC-BY-SA-4.0
Comment: Derived from public domain works previously submitted to Endless Sky

Files:
 images/outfit/microbot?defense?station*
Copyright: Saugia <https://github.com/Saugia>
Comment: Derived from work by Griffin Schutte (theronepic@gmail.com) (under same licence).
License: CC-BY-SA-4.0

Files:
 images/projectiles/ionic?blast*
 images/ship/kestrel*
 images/ship/kestrelc*
 images/ship/kestrele*
 images/ship/kestrels*
 images/ship/kestrelw*
 images/ship/osprey*
 images/thumbnail/kestrel*
 images/thumbnail/kestrelc*
 images/thumbnail/kestrele*
 images/thumbnail/kestrels*
 images/thumbnail/kestrelw*
 images/thumbnail/osprey*
Copyright: Saugia <https://github.com/Saugia>
License: CC-BY-SA-4.0
Comment: Derived from works by Michael Zahniser (under the same license) and detailed by Anarchist2.

Files:
 images/projectile/*tinyflare*
Copyright: Saugia <https://github.com/Saugia>
License: CC-BY-SA-4.0
Comment: Derived from works by Michael Zahniser (under the same license) and Iaz Poolar (under the same license).

Files:
 images/icon/gat?turret*
Copyright: Saugia <https://github.com/Saugia>
License: CC-BY-SA-4.0
Comment: Derived from works by Maximilian Korber (under the same license) and Amazinite (under the same license).

Files:
 sounds/remnant?afterburner.wav
Copyright: Public Domain
License: public-domain
Comment: Based on public domain sounds taken from freesound.org, edit done by Saugia.

Files:
 sounds/firelight.wav
 sounds/firelight?hit.wav
Copyright: Public Domain
License: public-domain
Comment: Based on public domain sounds taken from freesound.org, edits done by Saugia and Lia Gerty.

Files:
 images/effect/ember?tear/ember?tear?fire*
 images/effect/ember?tear/ember?tear?impact*
 images/effect/ember?tear/ember?tear?vortex*
 images/outfit/ember?tear*
Copyright: X-27 (youtube.com/x-27yt)
License: CC-BY-SA-3.0

Files:
 images/effect/ember?tear/ember?tear?spark*
Copyright: X-27 (youtube.com/x-27yt)
License: CC-BY-SA-3.0
Comment: Derived from works by Michael Zahniser (under the same license).

Files:
 images/land/fields16*
 images/land/fields17*
 images/land/fields18*
 images/land/fields19*
 images/land/fields20*
 images/land/fields21*
 images/land/fields22*
 images/land/fields23*
 images/land/fields24*
 images/land/fields25*
 images/land/fields26*
 images/land/fields27*
 images/land/hills10*
 images/land/sea20*
 images/land/sea21*
 images/land/water14*
 images/land/water15*
 images/land/water16*
 images/land/water17*
 images/land/water18*
 images/land/water19*
 images/land/water20*
Copyright: Peter van der Meer (peter.vd.meer@gmail.com)
License: CC-BY-SA-4.0

Files:
 images/outfit/jump?drive*
 images/outfit/jump?drive?(broken)*
Copyright: Scrinarii1337#0001
License: CC-BY-SA-4.0

Files:
 images/scene/citydark*
Copyright: N/A (CC0 Public Domain)
License: CC0
Comment:
 Taken from pixwizard.com. Archived at https://archive.is/JPrU9.

Files:
 images/scene/buildings*
Copyright: N/A (CC0 Public Domain)
License: CC0
Comment:
 Taken from pixwizard.com. Archived at https://archive.is/x993H.

Files:
 images/scene/lonelyrock*
Copyright: US NOAA
License: public-domain
Comment:
 From US NOAA, and therefore in the public domain because it was created by
 government employees while doing work for the government.

Files:
 images/scene/snowplain*
Copyright: US NOAA
License: public-domain
Comment:
 From US NOAA, and therefore in the public domain because it was created by
 government employees while doing work for the government.

Files:
 images/scene/busystreet*
Copyright: Gabriel Del Fiaco
License: public-domain
Comment:
 Taken from https://archive.is/29hj9. This image was uploaded
 to unsplash.com before June 2017, so it is in the public
 domain.

Files:
 images/scene/iceplains*
Copyright: Federico Di Dio
License: Unsplash License
Comment:
 Taken from https://archive.is/MirSk. This image was
 uploaded to unsplash.com after June 2017, so it is subject
 to the Unsplash License. It was also uploaded after
 February 2018, so it is subject to an additional restriction
 limiting the sale of unaltered copies.

Files:
 images/scene/iceplains2*
Copyright: Vidar Nordli-Mathisen
License: Unsplash License
Comment:
 Taken from https://archive.is/uC6Up. This image was uploaded
 to unsplash.com after June 2017, so it is subject to the
 Unsplash License. It was also uploaded on February 2, 2018,
 so it is not subject to additional restrictions, as this is
 before the additional restrictions were added.

Files:
 images/scene/iceplains3*
Copyright: Daniel Frank
License: Unsplash License
Comment:
 Taken from https://archive.is/xK5Wu. This image was
 uploaded to unsplash.com after June 2017, so it is subject
 to the Unsplash License. It was also uploaded after
 February 2018, so it is subject to an additional restriction
 limiting the sale of unaltered copies.

Files:
 images/scene/redrocks*
Copyright: Joshua Gresham
License: Unsplash License
Comment:
 Taken from https://archive.is/0gRHU. This image was
 uploaded to unsplash.com after June 2017, so it is subject
 to the Unsplash License. It was also uploaded after
 February 2018, so it is subject to an additional restriction
 limiting the sale of unaltered copies.

Files:
 images/scene/seasidecliffs*
Copyright: Joachim Pressl
License: Unsplash License
Comment:
 Taken from https://archive.is/caZ9F. This image was
 uploaded to unsplash.com after June 2017, so it is subject
 to the Unsplash License. It was also uploaded after
 February 2018, so it is subject to an additional restriction
 limiting the sale of unaltered copies.

Files:
 images/scene/Seasunset*
Copyright: Jim Cooke
License: Unsplash License
Comment:
 Taken from https://archive.is/zRulg. This image was uploaded
 to unsplash.com after June 2017, so it is subject to the
 Unsplash License. It was uploaded before February 2018, so
 it is not subject to additional restrictions.

Files:
 images/scene/smeer*
Copyright: Parrish Freeman
License: Unsplash License
Comment:
 Taken from https://archive.is/W6LES. This image was
 uploaded to unsplash.com after June 2017, so it is subject
 to the Unsplash License. It was also uploaded after
 February 2018, so it is subject to an additional restriction
 limiting the sale of unaltered copies.

Files:
 images/scene/snowfield*
Copyright: Alessio Soggetti
License: Unsplash License
Comment:
 Taken from https://archive.is/JGEju. This image was
 uploaded to unsplash.com after June 2017, so it is subject
 to the Unsplash License. It was also uploaded after
 February 2018, so it is subject to an additional restriction
 limiting the sale of unaltered copies.

Files:
 images/scene/snowvillage*
Copyright: Matthew Buchanan
License: Unsplash License
Comment:
 Taken from https://archive.is/DRS7j. This image was
 uploaded to unsplash.com after June 2017, so it is subject
 to the Unsplash License. It was also uploaded after
 February 2018, so it is subject to an additional restriction
 limiting the sale of unaltered copies.

Files:
 images/scene/sunset*
Copyright: Carl Schlabach
License: Unsplash License
Comment:
 Taken from https://archive.is/oFaOT. This image was
 uploaded to unsplash.com after June 2017, so it is subject
 to the Unsplash License. It was also uploaded after
 February 2018, so it is subject to an additional restriction
 limiting the sale of unaltered copies.

Files:
 images/scene/tower*
Copyright: Constant Loubier
License: Unsplash License
Comment:
 Taken from https://archive.is/764rq. This image was
 uploaded to unsplash.com after June 2017, so it is subject
 to the Unsplash License. It was also uploaded after
 February 2018, so it is subject to an additional restriction
 limiting the sale of unaltered copies.

Files:
 images/scene/icepicture*
Copyright: Alberto Restifo
License: public-domain
Comment:
 Taken from https://archive.is/d4jre. This image was uploaded
 to unsplash.com before June 2017, so it is in the public
 domain.

Files:
 images/scene/hroar*
Copyright: Dane Crowton
License: CC-BY-SA-4.0

Files: images/land/asteroid0*
Copyright: Becca Tommaso
License: CC0
Comment: Derived from works by ESA/Rosetta spacecraft (under the same license).


Files:
 images/outfit/small?recovery?module*
Copyright: 1010todd
License: CC-BY-SA-4.0
Comment: Derived from works by Michael Zahniser (under the same license).

Files:
 images/outfit/anti-materiel?gun*
Copyright: 1010todd
License: CC-BY-SA-4.0

Files:
 images/outfit/android*
 images/outfit/mug*
 images/outfit/skadetear*
Copyright: Anarchist2
License: CC-BY-SA-4.0

Files:
 images/thumbnail/smew*
 images/ship/smew*
Copyright: Dschiltt
License: CC0
Comment: Derived from works by MZ (under the same license), and contributions by Zoura, Kitteh, Ejo Thims, and Saugia.

Files:
 images/ship/modified?dromedary?ghost*
 images/ship/modified?dromedary?specter*
Copyright: Saugia (https://github.com/Saugia)
License: CC-BY-SA-4.0
Comment: Transparent materials by scrinarii1337.

Files:
 images/land/nasa30*
Copyright: Brian Swift
License: CC-BY-SA-4.0
Comment: Image data: NASA/JPL-Caltech/SwRI/MSSS and Image processing by Brian Swift.

Files:
 images/outfit/twin?blaster*
 images/outfit/twin?mod?blaster*
 images/outfit/repeater*
 images/outfit/repeater?turret*
Copyright: Daeridanii (https://github.com/Daeridanii1)
License: CC-BY-SA-4.0
Comment: Derived from works by Becca Tommaso and Michael Zahniser (under the same license).

Files:
 images/land/badlands13*
Copyright: Sasha Sashina
License: Unsplash License
Comment:
 Taken from https://v.gd/KY8t7u. This image was uploaded to
 unsplash.com after June 2017, so it is subject to the
 Unsplash License. It was also uploaded after February 2018,
 so it is subject to an additional restriction limiting the
 sale of unaltered copies.

Files:
 images/land/beach15*
Copyright: Chris Meads
License: Unsplash License
Comment:
 Taken from https://v.gd/6R5O8c. This image was uploaded to
 unsplash.com after June 2017, so it is subject to the
 Unsplash License. It was also uploaded after February 2018,
 so it is subject to an additional restriction limiting the
 sale of unaltered copies.

Files:
 images/land/city19*
Copyright: Chan Yuki
License: Unsplash License
Comment:
 Taken from https://v.gd/2gvcvX. This image was uploaded to
 unsplash.com after June 2017, so it is subject to the
 Unsplash License. It was also uploaded after February 2018,
 so it is subject to an additional restriction limiting the
 sale of unaltered copies.

Files:
 images/land/city20*
Copyright: JC Gellidon
License: Unsplash License
Comment:
 Taken from https://v.gd/SZnSPc. This image was uploaded to
 unsplash.com after June 2017, so it is subject to the
 Unsplash License. It was also uploaded after February 2018,
 so it is subject to an additional restriction limiting the
 sale of unaltered copies.

Files:
 images/land/city21*
Copyright: Jesse Collins
License: public-domain
Comment:
 Taken from https://v.gd/M4UpJT. This image was uploaded to
 unsplash.com after June 2017, so it is subject to the
 Unsplash License. It was also uploaded after February 2018,
 so it is subject to an additional restriction limiting the
 sale of unaltered copies.

Files:
 images/land/city22*
Copyright: Wong Zihoo
License: Unsplash License
Comment:
 Taken from https://v.gd/rNSK4u. This image was uploaded to
 unsplash.com after June 2017, so it is subject to the
 Unsplash License. It was also uploaded after February 2018,
 so it is subject to an additional restriction limiting the
 sale of unaltered copies.

Files:
 images/land/city23*
Copyright: Juan Pablo Ahumada
License: Unsplash License
Comment:
 Taken from https://v.gd/sUBZeC. This image was uploaded to
 unsplash.com after June 2017, so it is subject to the
 Unsplash License. It was also uploaded after February 2018,
 so it is subject to an additional restriction limiting the
 sale of unaltered copies.

Files:
 images/land/city24*
Copyright: Samuel Charron
License: Unsplash License
Comment:
 Taken from https://v.gd/OtUVYr. This image was uploaded to
 unsplash.com after June 2017, so it is subject to the
 Unsplash License. It was also uploaded on February 20, 2018,
 so it is subject to an additional restriction limiting the
 sale of unaltered copies, as this is a day after the
 restriction was added.

Files:
 images/land/city25*
Copyright: Jules Marvin Eguilos
License: Unsplash License
Comment:
 Taken from https://v.gd/9f9TgT. This image was uploaded to
 unsplash.com after June 2017, so it is subject to the
 Unsplash License. It was also uploaded after February 2018,
 so it is subject to an additional restriction limiting the
 sale of unaltered copies.

Files:
 images/land/desert14*
Copyright: E Mens
License: Unsplash License
Comment:
 Taken from https://v.gd/onBBQH. This image was uploaded to
 unsplash.com after June 2017, so it is subject to the
 Unsplash License. It was also uploaded after February 2018,
 so it is subject to an additional restriction limiting the
 sale of unaltered copies.

Files:
 images/land/desert15*
Copyright: Juli Kosolapova
License: Unsplash License
Comment:
 Taken from https://v.gd/hfZfsF. This image was uploaded to
 unsplash.com after June 2017, so it is subject to the
 Unsplash License. It was also uploaded after February 2018,
 so it is subject to an additional restriction limiting the
 sale of unaltered copies.

Files:
 images/land/forest10*
Copyright: Sarah Humer
License: public-domain
Comment:
 Taken from https://v.gd/teEyvJ. This image was uploaded to
 unsplash.com before June 2017, so it is in the public domain.

Files:
 images/land/mountain27*
Copyright: Marek Piwnicki
License: Unsplash License
Comment:
 Taken from https://v.gd/huqRe2. This image was uploaded to
 unsplash.com after June 2017, so it is subject to the
 Unsplash License. It was also uploaded after February 2018,
 so it is subject to an additional restriction limiting the
 sale of unaltered copies.

Files:
 images/land/mountain28*
Copyright: Luca Bravo
License: Unsplash License
Comment:
 Taken from https://v.gd/hl74gr. This image was uploaded to
 unsplash.com after June 2017, so it is subject to the
 Unsplash License. It was uploaded before February 2018, so
 it is not subject to additional restrictions.

Files:
 images/land/mountain29*
Copyright: Marek Piwnicki
License: Unsplash License
Comment:
 Taken from https://v.gd/VYqbjm. This image was uploaded to
 unsplash.com after June 2017, so it is subject to the
 Unsplash License. It was also uploaded after February 2018,
 so it is subject to an additional restriction limiting the
 sale of unaltered copies.

Files:
 images/land/mountain30*
Copyright: Mike Liao
License: Unsplash License
Comment:
 Taken from https://v.gd/yoaA59. This image was uploaded to
 unsplash.com after June 2017, so it is subject to the
 Unsplash License. It was uploaded before February 2018, so
 it is not subject to additional restrictions.

Files:
 images/land/sea22*
Copyright: Martin Bennie
License: Unsplash License
Comment:
 Taken from https://v.gd/VFft36. This image was uploaded to
 unsplash.com after June 2017, so it is subject to the
 Unsplash License. It was also uploaded after February 2018,
 so it is subject to an additional restriction limiting the
 sale of unaltered copies.

Files:
 images/land/snow22*
Copyright: Paston Woelber
License: Unsplash License
Comment:
 Taken from https://v.gd/rYJdMa. This image was uploaded to
 unsplash.com after June 2017, so it is subject to the
 Unsplash License. It was also uploaded after February 2018,
 so it is subject to an additional restriction limiting the
 sale of unaltered copies.

Files:
 images/ui/red?alert*
Copyright: Zitchas (zitchas.jma@gmail.com)
License: CC-BY-SA-4.0

Files:
 images/_menu/haze-brown*
Copyright: RisingLeaf (https://github.com/RisingLeaf)
License: CC-BY-SA-4.0
Comment: Derived from _menu/haze-133 (no copyright given).

Files:
 images/star/proto-planetary-disk*
 images/projectile/ionic?turret*
Copyright: RisingLeaf (https://github.com/RisingLeaf)
License: CC-BY-SA-4.0

Files:
 images/effect/ionic?impact*
Copyright: RisingLeaf (https://github.com/RisingLeaf)
License: CC-BY-SA-4.0
Comment: Derived from works by Michael Zahniser (under the same license).

Files:
 images/land/hills11*
Copyright: CyberJudas (cyberjudas@dnmx.org)
License: CC-BY-SA-4.0

Files:
 images/ui/red?alert?grayed*
Copyright: Dave Flowers
License: CC-BY-SA-4.0
Comment: grayscale version of images/ui/red alert, by Zitchas (zitchas.jma@gmail.com)

Files:
 images/ui/sales?key*
Copyright: Dave Flowers
License: CC-BY-SA-4.0
Comment: Derived from works by Michael Zahniser (under the same license).

Files:
 images/ui/find?*
Copyright: Daeridanii (https://github.com/Daeridanii1)
License: CC0
Comment: selected and unselected versions of images/ui/find, by Ember369 (https://github.com/Ember369)

<<<<<<< HEAD
License: Depends
 Taken from unsplash.com. Until June 2017, this was a collection of photographs that had been donated and
 placed in the public domain. In June 2017, Unsplash modified their terms and conditions to make all images
 uploaded after that date subject to a permissive license (the "Unsplash License.") These pictures were added
 to the game after June 2017, but could have been uploaded before then. Therefore, the license of these images
 depends on when they were uploaded. If they were uploaded before June 2017, they are in the public domain. If
 they were uploaded on or after June 2017, they are subject to the Unsplash License. Additionally, all images
 uploaded to Unsplash after February 2018 cannot be sold without making "significant alterations" as they are
 subject to more restrictive terms and conditions.

=======
>>>>>>> a24e6cb0
License: Unsplash License
 Unsplash grants you an irrevocable, nonexclusive, worldwide copyright
 license to download, copy, modify, distribute, perform, and use photos
 from Unsplash for free, including for commercial purposes, without
 permission  from or attributing the photographer or Unsplash. This
 license does not include the right to compile photos from Unsplash to
 replicate a similar or competing service.

License: GPL-3+
 This program is free software: you can redistribute it and/or modify
 it under the terms of the GNU General Public License as published by
 the Free Software Foundation; either version 3 of the License, or
 (at your option) any later version.
 .
 This program is distributed in the hope that it will be useful,
 but WITHOUT ANY WARRANTY; without even the implied warranty of
 MERCHANTABILITY or FITNESS FOR A PARTICULAR PURPOSE.  See the
 GNU General Public License for more details.
 .
 You should have received a copy of the GNU General Public License
 along with this program.  If not, see <http://www.gnu.org/licenses/>.
 .
 On Debian systems, the complete text of the GNU General Public
 License version 3 can be found in "/usr/share/common-licenses/GPL-3".

License: CC-BY-SA-4.0
 By exercising the Licensed Rights (defined below), You accept and agree
 to be bound by the terms and conditions of this Creative Commons
 Attribution-ShareAlike 4.0 International Public License ("Public
 License"). To the extent this Public License may be interpreted as a
 contract, You are granted the Licensed Rights in consideration of Your
 acceptance of these terms and conditions, and the Licensor grants You
 such rights in consideration of benefits the Licensor receives from
 making the Licensed Material available under these terms and
 conditions.
 .
 Section 1 -- Definitions.
 .
 a. Adapted Material means material subject to Copyright and Similar
 Rights that is derived from or based upon the Licensed Material
 and in which the Licensed Material is translated, altered,
 arranged, transformed, or otherwise modified in a manner requiring
 permission under the Copyright and Similar Rights held by the
 Licensor. For purposes of this Public License, where the Licensed
 Material is a musical work, performance, or sound recording,
 Adapted Material is always produced where the Licensed Material is
 synched in timed relation with a moving image.
 .
 b. Adapter's License means the license You apply to Your Copyright
 and Similar Rights in Your contributions to Adapted Material in
 accordance with the terms and conditions of this Public License.
 .
 c. BY-SA Compatible License means a license listed at
 creativecommons.org/compatiblelicenses, approved by Creative
 Commons as essentially the equivalent of this Public License.
 .
 d. Copyright and Similar Rights means copyright and/or similar rights
 closely related to copyright including, without limitation,
 performance, broadcast, sound recording, and Sui Generis Database
 Rights, without regard to how the rights are labeled or
 categorized. For purposes of this Public License, the rights
 specified in Section 2(b)(1)-(2) are not Copyright and Similar
 Rights.
 .
 e. Effective Technological Measures means those measures that, in the
 absence of proper authority, may not be circumvented under laws
 fulfilling obligations under Article 11 of the WIPO Copyright
 Treaty adopted on December 20, 1996, and/or similar international
 agreements.
 .
 f. Exceptions and Limitations means fair use, fair dealing, and/or
 any other exception or limitation to Copyright and Similar Rights
 that applies to Your use of the Licensed Material.
 .
 g. License Elements means the license attributes listed in the name
 of a Creative Commons Public License. The License Elements of this
 Public License are Attribution and ShareAlike.
 .
 h. Licensed Material means the artistic or literary work, database,
 or other material to which the Licensor applied this Public
 License.
 .
 i. Licensed Rights means the rights granted to You subject to the
 terms and conditions of this Public License, which are limited to
 all Copyright and Similar Rights that apply to Your use of the
 Licensed Material and that the Licensor has authority to license.
 .
 j. Licensor means the individual(s) or entity(ies) granting rights
 under this Public License.
 .
 k. Share means to provide material to the public by any means or
 process that requires permission under the Licensed Rights, such
 as reproduction, public display, public performance, distribution,
 dissemination, communication, or importation, and to make material
 available to the public including in ways that members of the
 public may access the material from a place and at a time
 individually chosen by them.
 .
 l. Sui Generis Database Rights means rights other than copyright
 resulting from Directive 96/9/EC of the European Parliament and of
 the Council of 11 March 1996 on the legal protection of databases,
 as amended and/or succeeded, as well as other essentially
 equivalent rights anywhere in the world.
 .
 m. You means the individual or entity exercising the Licensed Rights
 under this Public License. Your has a corresponding meaning.
 .
 Section 2 -- Scope.
 .
 a. License grant.
 .
 1. Subject to the terms and conditions of this Public License,
 the Licensor hereby grants You a worldwide, royalty-free,
 non-sublicensable, non-exclusive, irrevocable license to
 exercise the Licensed Rights in the Licensed Material to:
 .
 a. reproduce and Share the Licensed Material, in whole or
 in part; and
 .
 b. produce, reproduce, and Share Adapted Material.
 .
 2. Exceptions and Limitations. For the avoidance of doubt, where
 Exceptions and Limitations apply to Your use, this Public
 License does not apply, and You do not need to comply with
 its terms and conditions.
 .
 3. Term. The term of this Public License is specified in Section
 6(a).
 .
 4. Media and formats; technical modifications allowed. The
 Licensor authorizes You to exercise the Licensed Rights in
 all media and formats whether now known or hereafter created,
 and to make technical modifications necessary to do so. The
 Licensor waives and/or agrees not to assert any right or
 authority to forbid You from making technical modifications
 necessary to exercise the Licensed Rights, including
 technical modifications necessary to circumvent Effective
 Technological Measures. For purposes of this Public License,
 simply making modifications authorized by this Section 2(a)
 (4) never produces Adapted Material.
 .
 5. Downstream recipients.
 .
 a. Offer from the Licensor -- Licensed Material. Every
 recipient of the Licensed Material automatically
 receives an offer from the Licensor to exercise the
 Licensed Rights under the terms and conditions of this
 Public License.
 .
 b. Additional offer from the Licensor -- Adapted Material.
 Every recipient of Adapted Material from You
 automatically receives an offer from the Licensor to
 exercise the Licensed Rights in the Adapted Material
 under the conditions of the Adapter's License You apply.
 .
 c. No downstream restrictions. You may not offer or impose
 any additional or different terms or conditions on, or
 apply any Effective Technological Measures to, the
 Licensed Material if doing so restricts exercise of the
 Licensed Rights by any recipient of the Licensed
 Material.
 .
 6. No endorsement. Nothing in this Public License constitutes or
 may be construed as permission to assert or imply that You
 are, or that Your use of the Licensed Material is, connected
 with, or sponsored, endorsed, or granted official status by,
 the Licensor or others designated to receive attribution as
 provided in Section 3(a)(1)(A)(i).
 .
 b. Other rights.
 .
 1. Moral rights, such as the right of integrity, are not
 licensed under this Public License, nor are publicity,
 privacy, and/or other similar personality rights; however, to
 the extent possible, the Licensor waives and/or agrees not to
 assert any such rights held by the Licensor to the limited
 extent necessary to allow You to exercise the Licensed
 Rights, but not otherwise.
 .
 2. Patent and trademark rights are not licensed under this
 Public License.
 .
 3. To the extent possible, the Licensor waives any right to
 collect royalties from You for the exercise of the Licensed
 Rights, whether directly or through a collecting society
 under any voluntary or waivable statutory or compulsory
 licensing scheme. In all other cases the Licensor expressly
 reserves any right to collect such royalties.
 .
 Section 3 -- License Conditions.
 .
 Your exercise of the Licensed Rights is expressly made subject to the
 following conditions.
 .
 a. Attribution.
 .
 1. If You Share the Licensed Material (including in modified
 form), You must:
 .
 a. retain the following if it is supplied by the Licensor
 with the Licensed Material:
 .
 i. identification of the creator(s) of the Licensed
 Material and any others designated to receive
 attribution, in any reasonable manner requested by
 the Licensor (including by pseudonym if
 designated);
 .
 ii. a copyright notice;
 .
 iii. a notice that refers to this Public License;
 .
 iv. a notice that refers to the disclaimer of
 warranties;
 .
 v. a URI or hyperlink to the Licensed Material to the
 extent reasonably practicable;
 .
 b. indicate if You modified the Licensed Material and
 retain an indication of any previous modifications; and
 .
 c. indicate the Licensed Material is licensed under this
 Public License, and include the text of, or the URI or
 hyperlink to, this Public License.
 .
 2. You may satisfy the conditions in Section 3(a)(1) in any
 reasonable manner based on the medium, means, and context in
 which You Share the Licensed Material. For example, it may be
 reasonable to satisfy the conditions by providing a URI or
 hyperlink to a resource that includes the required
 information.
 .
 3. If requested by the Licensor, You must remove any of the
 information required by Section 3(a)(1)(A) to the extent
 reasonably practicable.
 .
 b. ShareAlike.
 .
 In addition to the conditions in Section 3(a), if You Share
 Adapted Material You produce, the following conditions also apply.
 .
 1. The Adapter's License You apply must be a Creative Commons
 license with the same License Elements, this version or
 later, or a BY-SA Compatible License.
 .
 2. You must include the text of, or the URI or hyperlink to, the
 Adapter's License You apply. You may satisfy this condition
 in any reasonable manner based on the medium, means, and
 context in which You Share Adapted Material.
 .
 3. You may not offer or impose any additional or different terms
 or conditions on, or apply any Effective Technological
 Measures to, Adapted Material that restrict exercise of the
 rights granted under the Adapter's License You apply.
 .
 Section 4 -- Sui Generis Database Rights.
 .
 Where the Licensed Rights include Sui Generis Database Rights that
 apply to Your use of the Licensed Material:
 .
 a. for the avoidance of doubt, Section 2(a)(1) grants You the right
 to extract, reuse, reproduce, and Share all or a substantial
 portion of the contents of the database;
 .
 b. if You include all or a substantial portion of the database
 contents in a database in which You have Sui Generis Database
 Rights, then the database in which You have Sui Generis Database
 Rights (but not its individual contents) is Adapted Material,
 .
 including for purposes of Section 3(b); and
 c. You must comply with the conditions in Section 3(a) if You Share
 all or a substantial portion of the contents of the database.
 .
 For the avoidance of doubt, this Section 4 supplements and does not
 replace Your obligations under this Public License where the Licensed
 Rights include other Copyright and Similar Rights.
 .
 Section 5 -- Disclaimer of Warranties and Limitation of Liability.
 .
 a. UNLESS OTHERWISE SEPARATELY UNDERTAKEN BY THE LICENSOR, TO THE
 EXTENT POSSIBLE, THE LICENSOR OFFERS THE LICENSED MATERIAL AS-IS
 AND AS-AVAILABLE, AND MAKES NO REPRESENTATIONS OR WARRANTIES OF
 ANY KIND CONCERNING THE LICENSED MATERIAL, WHETHER EXPRESS,
 IMPLIED, STATUTORY, OR OTHER. THIS INCLUDES, WITHOUT LIMITATION,
 WARRANTIES OF TITLE, MERCHANTABILITY, FITNESS FOR A PARTICULAR
 PURPOSE, NON-INFRINGEMENT, ABSENCE OF LATENT OR OTHER DEFECTS,
 ACCURACY, OR THE PRESENCE OR ABSENCE OF ERRORS, WHETHER OR NOT
 KNOWN OR DISCOVERABLE. WHERE DISCLAIMERS OF WARRANTIES ARE NOT
 ALLOWED IN FULL OR IN PART, THIS DISCLAIMER MAY NOT APPLY TO YOU.
 .
 b. TO THE EXTENT POSSIBLE, IN NO EVENT WILL THE LICENSOR BE LIABLE
 TO YOU ON ANY LEGAL THEORY (INCLUDING, WITHOUT LIMITATION,
 NEGLIGENCE) OR OTHERWISE FOR ANY DIRECT, SPECIAL, INDIRECT,
 INCIDENTAL, CONSEQUENTIAL, PUNITIVE, EXEMPLARY, OR OTHER LOSSES,
 COSTS, EXPENSES, OR DAMAGES ARISING OUT OF THIS PUBLIC LICENSE OR
 USE OF THE LICENSED MATERIAL, EVEN IF THE LICENSOR HAS BEEN
 ADVISED OF THE POSSIBILITY OF SUCH LOSSES, COSTS, EXPENSES, OR
 DAMAGES. WHERE A LIMITATION OF LIABILITY IS NOT ALLOWED IN FULL OR
 IN PART, THIS LIMITATION MAY NOT APPLY TO YOU.
 .
 c. The disclaimer of warranties and limitation of liability provided
 above shall be interpreted in a manner that, to the extent
 possible, most closely approximates an absolute disclaimer and
 waiver of all liability.
 .
 Section 6 -- Term and Termination.
 .
 a. This Public License applies for the term of the Copyright and
 Similar Rights licensed here. However, if You fail to comply with
 this Public License, then Your rights under this Public License
 terminate automatically.
 .
 b. Where Your right to use the Licensed Material has terminated under
 Section 6(a), it reinstates:
 .
 1. automatically as of the date the violation is cured, provided
 it is cured within 30 days of Your discovery of the
 violation; or
 .
 2. upon express reinstatement by the Licensor.
 .
 For the avoidance of doubt, this Section 6(b) does not affect any
 right the Licensor may have to seek remedies for Your violations
 of this Public License.
 .
 c. For the avoidance of doubt, the Licensor may also offer the
 Licensed Material under separate terms or conditions or stop
 distributing the Licensed Material at any time; however, doing so
 will not terminate this Public License.
 .
 d. Sections 1, 5, 6, 7, and 8 survive termination of this Public
 License.
 .
 Section 7 -- Other Terms and Conditions.
 .
 a. The Licensor shall not be bound by any additional or different
 terms or conditions communicated by You unless expressly agreed.
 .
 b. Any arrangements, understandings, or agreements regarding the
 Licensed Material not stated herein are separate from and
 independent of the terms and conditions of this Public License.
 .
 Section 8 -- Interpretation.
 .
 a. For the avoidance of doubt, this Public License does not, and
 shall not be interpreted to, reduce, limit, restrict, or impose
 conditions on any use of the Licensed Material that could lawfully
 be made without permission under this Public License.
 .
 b. To the extent possible, if any provision of this Public License is
 deemed unenforceable, it shall be automatically reformed to the
 minimum extent necessary to make it enforceable. If the provision
 cannot be reformed, it shall be severed from this Public License
 without affecting the enforceability of the remaining terms and
 conditions.
 .
 c. No term or condition of this Public License will be waived and no
 failure to comply consented to unless expressly agreed to by the
 Licensor.
 .
 d. Nothing in this Public License constitutes or may be interpreted
 as a limitation upon, or waiver of, any privileges and immunities
 that apply to the Licensor or You, including from the legal
 processes of any jurisdiction or authority.

License: CC-BY-4.0
 By exercising the Licensed Rights (defined below), You accept and agree
 to be bound by the terms and conditions of this Creative Commons
 Attribution 4.0 International Public License ("Public
 License"). To the extent this Public License may be interpreted as a
 contract, You are granted the Licensed Rights in consideration of Your
 acceptance of these terms and conditions, and the Licensor grants You
 such rights in consideration of benefits the Licensor receives from
 making the Licensed Material available under these terms and
 conditions.
 .
 Section 1 -- Definitions.
 .
 a. Adapted Material means material subject to Copyright and Similar
 Rights that is derived from or based upon the Licensed Material
 and in which the Licensed Material is translated, altered,
 arranged, transformed, or otherwise modified in a manner requiring
 permission under the Copyright and Similar Rights held by the
 Licensor. For purposes of this Public License, where the Licensed
 Material is a musical work, performance, or sound recording,
 Adapted Material is always produced where the Licensed Material is
 synched in timed relation with a moving image.
 .
 b. Adapter's License means the license You apply to Your Copyright
 and Similar Rights in Your contributions to Adapted Material in
 accordance with the terms and conditions of this Public License.
 .
 c. Copyright and Similar Rights means copyright and/or similar rights
 closely related to copyright including, without limitation,
 performance, broadcast, sound recording, and Sui Generis Database
 Rights, without regard to how the rights are labeled or
 categorized. For purposes of this Public License, the rights
 specified in Section 2(b)(1)-(2) are not Copyright and Similar
 Rights.
 .
 d. Effective Technological Measures means those measures that, in the
 absence of proper authority, may not be circumvented under laws
 fulfilling obligations under Article 11 of the WIPO Copyright
 Treaty adopted on December 20, 1996, and/or similar international
 agreements.
 .
 e. Exceptions and Limitations means fair use, fair dealing, and/or
 any other exception or limitation to Copyright and Similar Rights
 that applies to Your use of the Licensed Material.
 .
 f. Licensed Material means the artistic or literary work, database,
 or other material to which the Licensor applied this Public
 License.
 .
 g. Licensed Rights means the rights granted to You subject to the
 terms and conditions of this Public License, which are limited to
 all Copyright and Similar Rights that apply to Your use of the
 Licensed Material and that the Licensor has authority to license.
 .
 h. Licensor means the individual(s) or entity(ies) granting rights
 under this Public License.
 .
 i. Share means to provide material to the public by any means or
 process that requires permission under the Licensed Rights, such
 as reproduction, public display, public performance, distribution,
 dissemination, communication, or importation, and to make material
 available to the public including in ways that members of the
 public may access the material from a place and at a time
 individually chosen by them.
 .
 j. Sui Generis Database Rights means rights other than copyright
 resulting from Directive 96/9/EC of the European Parliament and of
 the Council of 11 March 1996 on the legal protection of databases,
 as amended and/or succeeded, as well as other essentially
 equivalent rights anywhere in the world.
 .
 k. You means the individual or entity exercising the Licensed Rights
 under this Public License. Your has a corresponding meaning.
 .
 Section 2 -- Scope.
 .
 a. License grant.
 .
 1. Subject to the terms and conditions of this Public License,
 the Licensor hereby grants You a worldwide, royalty-free,
 non-sublicensable, non-exclusive, irrevocable license to
 exercise the Licensed Rights in the Licensed Material to:
 .
 a. reproduce and Share the Licensed Material, in whole or
 in part; and
 .
 b. produce, reproduce, and Share Adapted Material.
 .
 2. Exceptions and Limitations. For the avoidance of doubt, where
 Exceptions and Limitations apply to Your use, this Public
 License does not apply, and You do not need to comply with
 its terms and conditions.
 .
 3. Term. The term of this Public License is specified in Section
 6(a).
 .
 4. Media and formats; technical modifications allowed. The
 Licensor authorizes You to exercise the Licensed Rights in
 all media and formats whether now known or hereafter created,
 and to make technical modifications necessary to do so. The
 Licensor waives and/or agrees not to assert any right or
 authority to forbid You from making technical modifications
 necessary to exercise the Licensed Rights, including
 technical modifications necessary to circumvent Effective
 Technological Measures. For purposes of this Public License,
 simply making modifications authorized by this Section 2(a)
 (4) never produces Adapted Material.
 .
 5. Downstream recipients.
 .
 a. Offer from the Licensor -- Licensed Material. Every
 recipient of the Licensed Material automatically
 receives an offer from the Licensor to exercise the
 Licensed Rights under the terms and conditions of this
 Public License.
 .
 b. No downstream restrictions. You may not offer or impose
 any additional or different terms or conditions on, or
 apply any Effective Technological Measures to, the
 Licensed Material if doing so restricts exercise of the
 Licensed Rights by any recipient of the Licensed
 Material.
 .
 6. No endorsement. Nothing in this Public License constitutes or
 may be construed as permission to assert or imply that You
 are, or that Your use of the Licensed Material is, connected
 with, or sponsored, endorsed, or granted official status by,
 the Licensor or others designated to receive attribution as
 provided in Section 3(a)(1)(A)(i).
 .
 b. Other rights.
 .
 1. Moral rights, such as the right of integrity, are not
 licensed under this Public License, nor are publicity,
 privacy, and/or other similar personality rights; however, to
 the extent possible, the Licensor waives and/or agrees not to
 assert any such rights held by the Licensor to the limited
 extent necessary to allow You to exercise the Licensed
 Rights, but not otherwise.
 .
 2. Patent and trademark rights are not licensed under this
 Public License.
 .
 3. To the extent possible, the Licensor waives any right to
 collect royalties from You for the exercise of the Licensed
 Rights, whether directly or through a collecting society
 under any voluntary or waivable statutory or compulsory
 licensing scheme. In all other cases the Licensor expressly
 reserves any right to collect such royalties.
 .
 Section 3 -- License Conditions.
 .
 Your exercise of the Licensed Rights is expressly made subject to the
 following conditions.
 .
 a. Attribution.
 .
 1. If You Share the Licensed Material (including in modified
 form), You must:
 .
 a. retain the following if it is supplied by the Licensor
 with the Licensed Material:
 .
 i. identification of the creator(s) of the Licensed
 Material and any others designated to receive
 attribution, in any reasonable manner requested by
 the Licensor (including by pseudonym if
 designated);
 .
 ii. a copyright notice;
 .
 iii. a notice that refers to this Public License;
 .
 iv. a notice that refers to the disclaimer of
 warranties;
 .
 v. a URI or hyperlink to the Licensed Material to the
 extent reasonably practicable;
 .
 b. indicate if You modified the Licensed Material and
 retain an indication of any previous modifications; and
 .
 c. indicate the Licensed Material is licensed under this
 Public License, and include the text of, or the URI or
 hyperlink to, this Public License.
 .
 2. You may satisfy the conditions in Section 3(a)(1) in any
 reasonable manner based on the medium, means, and context in
 which You Share the Licensed Material. For example, it may be
 reasonable to satisfy the conditions by providing a URI or
 hyperlink to a resource that includes the required
 information.
 .
 3. If requested by the Licensor, You must remove any of the
 information required by Section 3(a)(1)(A) to the extent
 reasonably practicable.
 .
 4. If You Share Adapted Material You produce, the Adapter's
 License You apply must not prevent recipients of the Adapted
 Material from complying with this Public License.
 .
 Section 4 -- Sui Generis Database Rights.
 .
 Where the Licensed Rights include Sui Generis Database Rights that
 apply to Your use of the Licensed Material:
 .
 a. for the avoidance of doubt, Section 2(a)(1) grants You the right
 to extract, reuse, reproduce, and Share all or a substantial
 portion of the contents of the database;
 .
 b. if You include all or a substantial portion of the database
 contents in a database in which You have Sui Generis Database
 Rights, then the database in which You have Sui Generis Database
 Rights (but not its individual contents) is Adapted Material; and
 .
 c. You must comply with the conditions in Section 3(a) if You Share
 all or a substantial portion of the contents of the database.
 .
 For the avoidance of doubt, this Section 4 supplements and does not
 replace Your obligations under this Public License where the Licensed
 Rights include other Copyright and Similar Rights.
 .
 Section 5 -- Disclaimer of Warranties and Limitation of Liability.
 .
 a. UNLESS OTHERWISE SEPARATELY UNDERTAKEN BY THE LICENSOR, TO THE
 EXTENT POSSIBLE, THE LICENSOR OFFERS THE LICENSED MATERIAL AS-IS
 AND AS-AVAILABLE, AND MAKES NO REPRESENTATIONS OR WARRANTIES OF
 ANY KIND CONCERNING THE LICENSED MATERIAL, WHETHER EXPRESS,
 IMPLIED, STATUTORY, OR OTHER. THIS INCLUDES, WITHOUT LIMITATION,
 WARRANTIES OF TITLE, MERCHANTABILITY, FITNESS FOR A PARTICULAR
 PURPOSE, NON-INFRINGEMENT, ABSENCE OF LATENT OR OTHER DEFECTS,
 ACCURACY, OR THE PRESENCE OR ABSENCE OF ERRORS, WHETHER OR NOT
 KNOWN OR DISCOVERABLE. WHERE DISCLAIMERS OF WARRANTIES ARE NOT
 ALLOWED IN FULL OR IN PART, THIS DISCLAIMER MAY NOT APPLY TO YOU.
 .
 b. TO THE EXTENT POSSIBLE, IN NO EVENT WILL THE LICENSOR BE LIABLE
 TO YOU ON ANY LEGAL THEORY (INCLUDING, WITHOUT LIMITATION,
 NEGLIGENCE) OR OTHERWISE FOR ANY DIRECT, SPECIAL, INDIRECT,
 INCIDENTAL, CONSEQUENTIAL, PUNITIVE, EXEMPLARY, OR OTHER LOSSES,
 COSTS, EXPENSES, OR DAMAGES ARISING OUT OF THIS PUBLIC LICENSE OR
 USE OF THE LICENSED MATERIAL, EVEN IF THE LICENSOR HAS BEEN
 ADVISED OF THE POSSIBILITY OF SUCH LOSSES, COSTS, EXPENSES, OR
 DAMAGES. WHERE A LIMITATION OF LIABILITY IS NOT ALLOWED IN FULL OR
 IN PART, THIS LIMITATION MAY NOT APPLY TO YOU.
 .
 c. The disclaimer of warranties and limitation of liability provided
 above shall be interpreted in a manner that, to the extent
 possible, most closely approximates an absolute disclaimer and
 waiver of all liability.
 .
 Section 6 -- Term and Termination.
 .
 a. This Public License applies for the term of the Copyright and
 Similar Rights licensed here. However, if You fail to comply with
 this Public License, then Your rights under this Public License
 terminate automatically.
 .
 b. Where Your right to use the Licensed Material has terminated under
 Section 6(a), it reinstates:
 .
 1. automatically as of the date the violation is cured, provided
 it is cured within 30 days of Your discovery of the
 violation; or
 .
 2. upon express reinstatement by the Licensor.
 .
 For the avoidance of doubt, this Section 6(b) does not affect any
 right the Licensor may have to seek remedies for Your violations
 of this Public License.
 .
 c. For the avoidance of doubt, the Licensor may also offer the
 Licensed Material under separate terms or conditions or stop
 distributing the Licensed Material at any time; however, doing so
 will not terminate this Public License.
 .
 d. Sections 1, 5, 6, 7, and 8 survive termination of this Public
 License.
 .
 Section 7 -- Other Terms and Conditions.
 .
 a. The Licensor shall not be bound by any additional or different
 terms or conditions communicated by You unless expressly agreed.
 .
 b. Any arrangements, understandings, or agreements regarding the
 Licensed Material not stated herein are separate from and
 independent of the terms and conditions of this Public License.
 .
 Section 8 -- Interpretation.
 .
 a. For the avoidance of doubt, this Public License does not, and
 shall not be interpreted to, reduce, limit, restrict, or impose
 conditions on any use of the Licensed Material that could lawfully
 be made without permission under this Public License.
 .
 b. To the extent possible, if any provision of this Public License is
 deemed unenforceable, it shall be automatically reformed to the
 minimum extent necessary to make it enforceable. If the provision
 cannot be reformed, it shall be severed from this Public License
 without affecting the enforceability of the remaining terms and
 conditions.
 .
 c. No term or condition of this Public License will be waived and no
 failure to comply consented to unless expressly agreed to by the
 Licensor.
 .
 d. Nothing in this Public License constitutes or may be interpreted
 as a limitation upon, or waiver of, any privileges and immunities
 that apply to the Licensor or You, including from the legal
 processes of any jurisdiction or authority.

License: CC-BY-SA-3.0
 CREATIVE COMMONS CORPORATION IS NOT A LAW FIRM AND DOES NOT PROVIDE
 LEGAL SERVICES. DISTRIBUTION OF THIS LICENSE DOES NOT CREATE AN
 ATTORNEY-CLIENT RELATIONSHIP. CREATIVE COMMONS PROVIDES THIS
 INFORMATION ON AN "AS-IS" BASIS. CREATIVE COMMONS MAKES NO WARRANTIES
 REGARDING THE INFORMATION PROVIDED, AND DISCLAIMS LIABILITY FOR
 DAMAGES RESULTING FROM ITS USE.
 .
 License
 .
 THE WORK (AS DEFINED BELOW) IS PROVIDED UNDER THE TERMS OF THIS CREATIVE
 COMMONS PUBLIC LICENSE ("CCPL" OR "LICENSE"). THE WORK IS PROTECTED BY
 COPYRIGHT AND/OR OTHER APPLICABLE LAW. ANY USE OF THE WORK OTHER THAN AS
 AUTHORIZED UNDER THIS LICENSE OR COPYRIGHT LAW IS PROHIBITED.
 .
 BY EXERCISING ANY RIGHTS TO THE WORK PROVIDED HERE, YOU ACCEPT AND AGREE
 TO BE BOUND BY THE TERMS OF THIS LICENSE. TO THE EXTENT THIS LICENSE MAY
 BE CONSIDERED TO BE A CONTRACT, THE LICENSOR GRANTS YOU THE RIGHTS
 CONTAINED HERE IN CONSIDERATION OF YOUR ACCEPTANCE OF SUCH TERMS AND
 CONDITIONS.
 .
 1. Definitions
 .
 a. "Adaptation" means a work based upon the Work, or upon the Work and
 other pre-existing works, such as a translation, adaptation,
 derivative work, arrangement of music or other alterations of a
 literary or artistic work, or phonogram or performance and includes
 cinematographic adaptations or any other form in which the Work may be
 recast, transformed, or adapted including in any form recognizably
 derived from the original, except that a work that constitutes a
 Collection will not be considered an Adaptation for the purpose of
 this License. For the avoidance of doubt, where the Work is a musical
 work, performance or phonogram, the synchronization of the Work in
 timed-relation with a moving image ("synching") will be considered an
 Adaptation for the purpose of this License.
 .
 b. "Collection" means a collection of literary or artistic works, such as
 encyclopedias and anthologies, or performances, phonograms or
 broadcasts, or other works or subject matter other than works listed
 in Section 1(f) below, which, by reason of the selection and
 arrangement of their contents, constitute intellectual creations, in
 which the Work is included in its entirety in unmodified form along
 with one or more other contributions, each constituting separate and
 independent works in themselves, which together are assembled into a
 collective whole. A work that constitutes a Collection will not be
 considered an Adaptation (as defined below) for the purposes of this
 License.
 .
 c. "Creative Commons Compatible License" means a license that is listed
 at https://creativecommons.org/compatiblelicenses that has been
 approved by Creative Commons as being essentially equivalent to this
 License, including, at a minimum, because that license: (i) contains
 terms that have the same purpose, meaning and effect as the License
 Elements of this License; and, (ii) explicitly permits the relicensing
 of adaptations of works made available under that license under this
 License or a Creative Commons jurisdiction license with the same
 License Elements as this License.
 .
 d. "Distribute" means to make available to the public the original and
 copies of the Work or Adaptation, as appropriate, through sale or
 other transfer of ownership.
 .
 e. "License Elements" means the following high-level license attributes
 as selected by Licensor and indicated in the title of this License:
 Attribution, ShareAlike.
 .
 f. "Licensor" means the individual, individuals, entity or entities that
 offer(s) the Work under the terms of this License.
 .
 g. "Original Author" means, in the case of a literary or artistic work,
 the individual, individuals, entity or entities who created the Work
 or if no individual or entity can be identified, the publisher; and in
 addition (i) in the case of a performance the actors, singers,
 musicians, dancers, and other persons who act, sing, deliver, declaim,
 play in, interpret or otherwise perform literary or artistic works or
 expressions of folklore; (ii) in the case of a phonogram the producer
 being the person or legal entity who first fixes the sounds of a
 performance or other sounds; and, (iii) in the case of broadcasts, the
 organization that transmits the broadcast.
 .
 h. "Work" means the literary and/or artistic work offered under the terms
 of this License including without limitation any production in the
 literary, scientific and artistic domain, whatever may be the mode or
 form of its expression including digital form, such as a book,
 pamphlet and other writing; a lecture, address, sermon or other work
 of the same nature; a dramatic or dramatico-musical work; a
 choreographic work or entertainment in dumb show; a musical
 composition with or without words; a cinematographic work to which are
 assimilated works expressed by a process analogous to cinematography;
 a work of drawing, painting, architecture, sculpture, engraving or
 lithography; a photographic work to which are assimilated works
 expressed by a process analogous to photography; a work of applied
 art; an illustration, map, plan, sketch or three-dimensional work
 relative to geography, topography, architecture or science; a
 performance; a broadcast; a phonogram; a compilation of data to the
 extent it is protected as a copyrightable work; or a work performed by
 a variety or circus performer to the extent it is not otherwise
 considered a literary or artistic work.
 .
 i. "You" means an individual or entity exercising rights under this
 License who has not previously violated the terms of this License with
 respect to the Work, or who has received express permission from the
 Licensor to exercise rights under this License despite a previous
 violation.
 .
 j. "Publicly Perform" means to perform public recitations of the Work and
 to communicate to the public those public recitations, by any means or
 process, including by wire or wireless means or public digital
 performances; to make available to the public Works in such a way that
 members of the public may access these Works from a place and at a
 place individually chosen by them; to perform the Work to the public
 by any means or process and the communication to the public of the
 performances of the Work, including by public digital performance; to
 broadcast and rebroadcast the Work by any means including signs,
 sounds or images.
 .
 k. "Reproduce" means to make copies of the Work by any means including
 without limitation by sound or visual recordings and the right of
 fixation and reproducing fixations of the Work, including storage of a
 protected performance or phonogram in digital form or other electronic
 medium.
 .
 2. Fair Dealing Rights. Nothing in this License is intended to reduce,
 limit, or restrict any uses free from copyright or rights arising from
 limitations or exceptions that are provided for in connection with the
 copyright protection under copyright law or other applicable laws.
 .
 3. License Grant. Subject to the terms and conditions of this License,
 Licensor hereby grants You a worldwide, royalty-free, non-exclusive,
 perpetual (for the duration of the applicable copyright) license to
 exercise the rights in the Work as stated below:
 .
 a. to Reproduce the Work, to incorporate the Work into one or more
 Collections, and to Reproduce the Work as incorporated in the
 Collections;
 .
 b. to create and Reproduce Adaptations provided that any such Adaptation,
 including any translation in any medium, takes reasonable steps to
 clearly label, demarcate or otherwise identify that changes were made
 to the original Work. For example, a translation could be marked "The
 original work was translated from English to Spanish," or a
 modification could indicate "The original work has been modified.";
 .
 c. to Distribute and Publicly Perform the Work including as incorporated
 in Collections; and,
 .
 d. to Distribute and Publicly Perform Adaptations.
 .
 e. For the avoidance of doubt:
 .
 i. Non-waivable Compulsory License Schemes. In those jurisdictions in
 which the right to collect royalties through any statutory or
 compulsory licensing scheme cannot be waived, the Licensor
 reserves the exclusive right to collect such royalties for any
 exercise by You of the rights granted under this License;
 .
 ii. Waivable Compulsory License Schemes. In those jurisdictions in
 which the right to collect royalties through any statutory or
 compulsory licensing scheme can be waived, the Licensor waives the
 exclusive right to collect such royalties for any exercise by You
 of the rights granted under this License; and,
 .
 iii. Voluntary License Schemes. The Licensor waives the right to
 collect royalties, whether individually or, in the event that the
 Licensor is a member of a collecting society that administers
 voluntary licensing schemes, via that society, from any exercise
 by You of the rights granted under this License.
 .
 The above rights may be exercised in all media and formats whether now
 known or hereafter devised. The above rights include the right to make
 such modifications as are technically necessary to exercise the rights in
 other media and formats. Subject to Section 8(f), all rights not expressly
 granted by Licensor are hereby reserved.
 .
 4. Restrictions. The license granted in Section 3 above is expressly made
 subject to and limited by the following restrictions:
 .
 a. You may Distribute or Publicly Perform the Work only under the terms
 of this License. You must include a copy of, or the Uniform Resource
 Identifier (URI) for, this License with every copy of the Work You
 Distribute or Publicly Perform. You may not offer or impose any terms
 on the Work that restrict the terms of this License or the ability of
 the recipient of the Work to exercise the rights granted to that
 recipient under the terms of the License. You may not sublicense the
 Work. You must keep intact all notices that refer to this License and
 to the disclaimer of warranties with every copy of the Work You
 Distribute or Publicly Perform. When You Distribute or Publicly
 Perform the Work, You may not impose any effective technological
 measures on the Work that restrict the ability of a recipient of the
 Work from You to exercise the rights granted to that recipient under
 the terms of the License. This Section 4(a) applies to the Work as
 incorporated in a Collection, but this does not require the Collection
 apart from the Work itself to be made subject to the terms of this
 License. If You create a Collection, upon notice from any Licensor You
 must, to the extent practicable, remove from the Collection any credit
 as required by Section 4(c), as requested. If You create an
 Adaptation, upon notice from any Licensor You must, to the extent
 practicable, remove from the Adaptation any credit as required by
 Section 4(c), as requested.
 .
 b. You may Distribute or Publicly Perform an Adaptation only under the
 terms of: (i) this License; (ii) a later version of this License with
 the same License Elements as this License; (iii) a Creative Commons
 jurisdiction license (either this or a later license version) that
 contains the same License Elements as this License (e.g.,
 Attribution-ShareAlike 3.0 US)); (iv) a Creative Commons Compatible
 License. If you license the Adaptation under one of the licenses
 mentioned in (iv), you must comply with the terms of that license. If
 you license the Adaptation under the terms of any of the licenses
 mentioned in (i), (ii) or (iii) (the "Applicable License"), you must
 comply with the terms of the Applicable License generally and the
 following provisions: (I) You must include a copy of, or the URI for,
 the Applicable License with every copy of each Adaptation You
 Distribute or Publicly Perform; (II) You may not offer or impose any
 terms on the Adaptation that restrict the terms of the Applicable
 License or the ability of the recipient of the Adaptation to exercise
 the rights granted to that recipient under the terms of the Applicable
 License; (III) You must keep intact all notices that refer to the
 Applicable License and to the disclaimer of warranties with every copy
 of the Work as included in the Adaptation You Distribute or Publicly
 Perform; (IV) when You Distribute or Publicly Perform the Adaptation,
 You may not impose any effective technological measures on the
 Adaptation that restrict the ability of a recipient of the Adaptation
 from You to exercise the rights granted to that recipient under the
 terms of the Applicable License. This Section 4(b) applies to the
 Adaptation as incorporated in a Collection, but this does not require
 the Collection apart from the Adaptation itself to be made subject to
 the terms of the Applicable License.
 .
 c. If You Distribute, or Publicly Perform the Work or any Adaptations or
 Collections, You must, unless a request has been made pursuant to
 Section 4(a), keep intact all copyright notices for the Work and
 provide, reasonable to the medium or means You are utilizing: (i) the
 name of the Original Author (or pseudonym, if applicable) if supplied,
 and/or if the Original Author and/or Licensor designate another party
 or parties (e.g., a sponsor institute, publishing entity, journal) for
 attribution ("Attribution Parties") in Licensor's copyright notice,
 terms of service or by other reasonable means, the name of such party
 or parties; (ii) the title of the Work if supplied; (iii) to the
 extent reasonably practicable, the URI, if any, that Licensor
 specifies to be associated with the Work, unless such URI does not
 refer to the copyright notice or licensing information for the Work;
 and (iv) , consistent with Ssection 3(b), in the case of an
 Adaptation, a credit identifying the use of the Work in the Adaptation
 (e.g., "French translation of the Work by Original Author," or
 "Screenplay based on original Work by Original Author"). The credit
 required by this Section 4(c) may be implemented in any reasonable
 manner; provided, however, that in the case of a Adaptation or
 Collection, at a minimum such credit will appear, if a credit for all
 contributing authors of the Adaptation or Collection appears, then as
 part of these credits and in a manner at least as prominent as the
 credits for the other contributing authors. For the avoidance of
 doubt, You may only use the credit required by this Section for the
 purpose of attribution in the manner set out above and, by exercising
 Your rights under this License, You may not implicitly or explicitly
 assert or imply any connection with, sponsorship or endorsement by the
 Original Author, Licensor and/or Attribution Parties, as appropriate,
 of You or Your use of the Work, without the separate, express prior
 written permission of the Original Author, Licensor and/or Attribution
 Parties.
 .
 d. Except as otherwise agreed in writing by the Licensor or as may be
 otherwise permitted by applicable law, if You Reproduce, Distribute or
 Publicly Perform the Work either by itself or as part of any
 Adaptations or Collections, You must not distort, mutilate, modify or
 take other derogatory action in relation to the Work which would be
 prejudicial to the Original Author's honor or reputation. Licensor
 agrees that in those jurisdictions (e.g. Japan), in which any exercise
 of the right granted in Section 3(b) of this License (the right to
 make Adaptations) would be deemed to be a distortion, mutilation,
 modification or other derogatory action prejudicial to the Original
 Author's honor and reputation, the Licensor will waive or not assert,
 as appropriate, this Section, to the fullest extent permitted by the
 applicable national law, to enable You to reasonably exercise Your
 right under Section 3(b) of this License (right to make Adaptations)
 but not otherwise.
 .
 5. Representations, Warranties and Disclaimer
 .
 UNLESS OTHERWISE MUTUALLY AGREED TO BY THE PARTIES IN WRITING, LICENSOR
 OFFERS THE WORK AS-IS AND MAKES NO REPRESENTATIONS OR WARRANTIES OF ANY
 KIND CONCERNING THE WORK, EXPRESS, IMPLIED, STATUTORY OR OTHERWISE,
 INCLUDING, WITHOUT LIMITATION, WARRANTIES OF TITLE, MERCHANTIBILITY,
 FITNESS FOR A PARTICULAR PURPOSE, NONINFRINGEMENT, OR THE ABSENCE OF
 LATENT OR OTHER DEFECTS, ACCURACY, OR THE PRESENCE OF ABSENCE OF ERRORS,
 WHETHER OR NOT DISCOVERABLE. SOME JURISDICTIONS DO NOT ALLOW THE EXCLUSION
 OF IMPLIED WARRANTIES, SO SUCH EXCLUSION MAY NOT APPLY TO YOU.
 .
 6. Limitation on Liability. EXCEPT TO THE EXTENT REQUIRED BY APPLICABLE
 LAW, IN NO EVENT WILL LICENSOR BE LIABLE TO YOU ON ANY LEGAL THEORY FOR
 ANY SPECIAL, INCIDENTAL, CONSEQUENTIAL, PUNITIVE OR EXEMPLARY DAMAGES
 ARISING OUT OF THIS LICENSE OR THE USE OF THE WORK, EVEN IF LICENSOR HAS
 BEEN ADVISED OF THE POSSIBILITY OF SUCH DAMAGES.
 .
 7. Termination
 .
 a. This License and the rights granted hereunder will terminate
 automatically upon any breach by You of the terms of this License.
 Individuals or entities who have received Adaptations or Collections
 from You under this License, however, will not have their licenses
 terminated provided such individuals or entities remain in full
 compliance with those licenses. Sections 1, 2, 5, 6, 7, and 8 will
 survive any termination of this License.
 .
 b. Subject to the above terms and conditions, the license granted here is
 perpetual (for the duration of the applicable copyright in the Work).
 Notwithstanding the above, Licensor reserves the right to release the
 Work under different license terms or to stop distributing the Work at
 any time; provided, however that any such election will not serve to
 withdraw this License (or any other license that has been, or is
 required to be, granted under the terms of this License), and this
 License will continue in full force and effect unless terminated as
 stated above.
 .
 8. Miscellaneous
 .
 a. Each time You Distribute or Publicly Perform the Work or a Collection,
 the Licensor offers to the recipient a license to the Work on the same
 terms and conditions as the license granted to You under this License.
 .
 b. Each time You Distribute or Publicly Perform an Adaptation, Licensor
 offers to the recipient a license to the original Work on the same
 terms and conditions as the license granted to You under this License.
 .
 c. If any provision of this License is invalid or unenforceable under
 applicable law, it shall not affect the validity or enforceability of
 the remainder of the terms of this License, and without further action
 by the parties to this agreement, such provision shall be reformed to
 the minimum extent necessary to make such provision valid and
 enforceable.
 .
 d. No term or provision of this License shall be deemed waived and no
 breach consented to unless such waiver or consent shall be in writing
 and signed by the party to be charged with such waiver or consent.
 .
 e. This License constitutes the entire agreement between the parties with
 respect to the Work licensed here. There are no understandings,
 agreements or representations with respect to the Work not specified
 here. Licensor shall not be bound by any additional provisions that
 may appear in any communication from You. This License may not be
 modified without the mutual written agreement of the Licensor and You.
 .
 f. The rights granted under, and the subject matter referenced, in this
 License were drafted utilizing the terminology of the Berne Convention
 for the Protection of Literary and Artistic Works (as amended on
 September 28, 1979), the Rome Convention of 1961, the WIPO Copyright
 Treaty of 1996, the WIPO Performances and Phonograms Treaty of 1996
 and the Universal Copyright Convention (as revised on July 24, 1971).
 These rights and subject matter take effect in the relevant
 jurisdiction in which the License terms are sought to be enforced
 according to the corresponding provisions of the implementation of
 those treaty provisions in the applicable national law. If the
 standard suite of rights granted under applicable copyright law
 includes additional rights not granted under this License, such
 additional rights are deemed to be included in the License; this
 License is not intended to restrict the license of any rights under
 applicable law.

License: GPL-2
 Version 2, June 1991
 .
 Copyright (C) 1989, 1991 Free Software Foundation, Inc.,
 51 Franklin Street, Fifth Floor, Boston, MA 02110-1301 USA
 Everyone is permitted to copy and distribute verbatim copies
 of this license document, but changing it is not allowed.
 .
 Preamble
 .
 The licenses for most software are designed to take away your
 freedom to share and change it.  By contrast, the GNU General Public
 License is intended to guarantee your freedom to share and change free
 software--to make sure the software is free for all its users.  This
 General Public License applies to most of the Free Software
 Foundation's software and to any other program whose authors commit to
 using it.  (Some other Free Software Foundation software is covered by
 the GNU Lesser General Public License instead.)  You can apply it to
 your programs, too.
 .
 When we speak of free software, we are referring to freedom, not
 price.  Our General Public Licenses are designed to make sure that you
 have the freedom to distribute copies of free software (and charge for
 this service if you wish), that you receive source code or can get it
 if you want it, that you can change the software or use pieces of it
 in new free programs; and that you know you can do these things.
 .
 To protect your rights, we need to make restrictions that forbid
 anyone to deny you these rights or to ask you to surrender the rights.
 These restrictions translate to certain responsibilities for you if you
 distribute copies of the software, or if you modify it.
 .
 For example, if you distribute copies of such a program, whether
 gratis or for a fee, you must give the recipients all the rights that
 you have.  You must make sure that they, too, receive or can get the
 source code.  And you must show them these terms so they know their
 rights.
 .
 We protect your rights with two steps: (1) copyright the software, and
 (2) offer you this license which gives you legal permission to copy,
 distribute and/or modify the software.
 .
 Also, for each author's protection and ours, we want to make certain
 that everyone understands that there is no warranty for this free
 software.  If the software is modified by someone else and passed on, we
 want its recipients to know that what they have is not the original, so
 that any problems introduced by others will not reflect on the original
 authors' reputations.
 .
 Finally, any free program is threatened constantly by software
 patents.  We wish to avoid the danger that redistributors of a free
 program will individually obtain patent licenses, in effect making the
 program proprietary.  To prevent this, we have made it clear that any
 patent must be licensed for everyone's free use or not licensed at all.
 .
 The precise terms and conditions for copying, distribution and
 modification follow.
 .
 GNU GENERAL PUBLIC LICENSE
 TERMS AND CONDITIONS FOR COPYING, DISTRIBUTION AND MODIFICATION
 .
 0. This License applies to any program or other work which contains
 a notice placed by the copyright holder saying it may be distributed
 under the terms of this General Public License.  The "Program", below,
 refers to any such program or work, and a "work based on the Program"
 means either the Program or any derivative work under copyright law:
 that is to say, a work containing the Program or a portion of it,
 either verbatim or with modifications and/or translated into another
 language.  (Hereinafter, translation is included without limitation in
 the term "modification".)  Each licensee is addressed as "you".
 .
 Activities other than copying, distribution and modification are not
 covered by this License; they are outside its scope.  The act of
 running the Program is not restricted, and the output from the Program
 is covered only if its contents constitute a work based on the
 Program (independent of having been made by running the Program).
 Whether that is true depends on what the Program does.
 .
 1. You may copy and distribute verbatim copies of the Program's
 source code as you receive it, in any medium, provided that you
 conspicuously and appropriately publish on each copy an appropriate
 copyright notice and disclaimer of warranty; keep intact all the
 notices that refer to this License and to the absence of any warranty;
 and give any other recipients of the Program a copy of this License
 along with the Program.
 .
 You may charge a fee for the physical act of transferring a copy, and
 you may at your option offer warranty protection in exchange for a fee.
 .
 2. You may modify your copy or copies of the Program or any portion
 of it, thus forming a work based on the Program, and copy and
 distribute such modifications or work under the terms of Section 1
 above, provided that you also meet all of these conditions:
 .
 a) You must cause the modified files to carry prominent notices
 stating that you changed the files and the date of any change.
 .
 b) You must cause any work that you distribute or publish, that in
 whole or in part contains or is derived from the Program or any
 part thereof, to be licensed as a whole at no charge to all third
 parties under the terms of this License.
 .
 c) If the modified program normally reads commands interactively
 when run, you must cause it, when started running for such
 interactive use in the most ordinary way, to print or display an
 announcement including an appropriate copyright notice and a
 notice that there is no warranty (or else, saying that you provide
 a warranty) and that users may redistribute the program under
 these conditions, and telling the user how to view a copy of this
 License.  (Exception: if the Program itself is interactive but
 does not normally print such an announcement, your work based on
 the Program is not required to print an announcement.)
 .
 These requirements apply to the modified work as a whole.  If
 identifiable sections of that work are not derived from the Program,
 and can be reasonably considered independent and separate works in
 themselves, then this License, and its terms, do not apply to those
 sections when you distribute them as separate works.  But when you
 distribute the same sections as part of a whole which is a work based
 on the Program, the distribution of the whole must be on the terms of
 this License, whose permissions for other licensees extend to the
 entire whole, and thus to each and every part regardless of who wrote it.
 .
 Thus, it is not the intent of this section to claim rights or contest
 your rights to work written entirely by you; rather, the intent is to
 exercise the right to control the distribution of derivative or
 collective works based on the Program.
 .
 In addition, mere aggregation of another work not based on the Program
 with the Program (or with a work based on the Program) on a volume of
 a storage or distribution medium does not bring the other work under
 the scope of this License.
 .
 3. You may copy and distribute the Program (or a work based on it,
 under Section 2) in object code or executable form under the terms of
 Sections 1 and 2 above provided that you also do one of the following:
 .
 a) Accompany it with the complete corresponding machine-readable
 source code, which must be distributed under the terms of Sections
 1 and 2 above on a medium customarily used for software interchange; or,
 .
 b) Accompany it with a written offer, valid for at least three
 years, to give any third party, for a charge no more than your
 cost of physically performing source distribution, a complete
 machine-readable copy of the corresponding source code, to be
 distributed under the terms of Sections 1 and 2 above on a medium
 customarily used for software interchange; or,
 .
 c) Accompany it with the information you received as to the offer
 to distribute corresponding source code.  (This alternative is
 allowed only for noncommercial distribution and only if you
 received the program in object code or executable form with such
 an offer, in accord with Subsection b above.)
 .
 The source code for a work means the preferred form of the work for
 making modifications to it.  For an executable work, complete source
 code means all the source code for all modules it contains, plus any
 associated interface definition files, plus the scripts used to
 control compilation and installation of the executable.  However, as a
 special exception, the source code distributed need not include
 anything that is normally distributed (in either source or binary
 form) with the major components (compiler, kernel, and so on) of the
 operating system on which the executable runs, unless that component
 itself accompanies the executable.
 .
 If distribution of executable or object code is made by offering
 access to copy from a designated place, then offering equivalent
 access to copy the source code from the same place counts as
 distribution of the source code, even though third parties are not
 compelled to copy the source along with the object code.
 .
 4. You may not copy, modify, sublicense, or distribute the Program
 except as expressly provided under this License.  Any attempt
 otherwise to copy, modify, sublicense or distribute the Program is
 void, and will automatically terminate your rights under this License.
 However, parties who have received copies, or rights, from you under
 this License will not have their licenses terminated so long as such
 parties remain in full compliance.
 .
 5. You are not required to accept this License, since you have not
 signed it.  However, nothing else grants you permission to modify or
 distribute the Program or its derivative works.  These actions are
 prohibited by law if you do not accept this License.  Therefore, by
 modifying or distributing the Program (or any work based on the
 Program), you indicate your acceptance of this License to do so, and
 all its terms and conditions for copying, distributing or modifying
 the Program or works based on it.
 .
 6. Each time you redistribute the Program (or any work based on the
 Program), the recipient automatically receives a license from the
 original licensor to copy, distribute or modify the Program subject to
 these terms and conditions.  You may not impose any further
 restrictions on the recipients' exercise of the rights granted herein.
 You are not responsible for enforcing compliance by third parties to
 this License.
 .
 7. If, as a consequence of a court judgment or allegation of patent
 infringement or for any other reason (not limited to patent issues),
 conditions are imposed on you (whether by court order, agreement or
 otherwise) that contradict the conditions of this License, they do not
 excuse you from the conditions of this License.  If you cannot
 distribute so as to satisfy simultaneously your obligations under this
 License and any other pertinent obligations, then as a consequence you
 may not distribute the Program at all.  For example, if a patent
 license would not permit royalty-free redistribution of the Program by
 all those who receive copies directly or indirectly through you, then
 the only way you could satisfy both it and this License would be to
 refrain entirely from distribution of the Program.
 .
 If any portion of this section is held invalid or unenforceable under
 any particular circumstance, the balance of the section is intended to
 apply and the section as a whole is intended to apply in other
 circumstances.
 .
 It is not the purpose of this section to induce you to infringe any
 patents or other property right claims or to contest validity of any
 such claims; this section has the sole purpose of protecting the
 integrity of the free software distribution system, which is
 implemented by public license practices.  Many people have made
 generous contributions to the wide range of software distributed
 through that system in reliance on consistent application of that
 system; it is up to the author/donor to decide if he or she is willing
 to distribute software through any other system and a licensee cannot
 impose that choice.
 .
 This section is intended to make thoroughly clear what is believed to
 be a consequence of the rest of this License.
 .
 8. If the distribution and/or use of the Program is restricted in
 certain countries either by patents or by copyrighted interfaces, the
 original copyright holder who places the Program under this License
 may add an explicit geographical distribution limitation excluding
 those countries, so that distribution is permitted only in or among
 countries not thus excluded.  In such case, this License incorporates
 the limitation as if written in the body of this License.
 .
 9. The Free Software Foundation may publish revised and/or new versions
 of the General Public License from time to time.  Such new versions will
 be similar in spirit to the present version, but may differ in detail to
 address new problems or concerns.
 .
 Each version is given a distinguishing version number.  If the Program
 specifies a version number of this License which applies to it and "any
 later version", you have the option of following the terms and conditions
 either of that version or of any later version published by the Free
 Software Foundation.  If the Program does not specify a version number of
 this License, you may choose any version ever published by the Free Software
 Foundation.
 .
 10. If you wish to incorporate parts of the Program into other free
 programs whose distribution conditions are different, write to the author
 to ask for permission.  For software which is copyrighted by the Free
 Software Foundation, write to the Free Software Foundation; we sometimes
 make exceptions for this.  Our decision will be guided by the two goals
 of preserving the free status of all derivatives of our free software and
 of promoting the sharing and reuse of software generally.
 .
 11. BECAUSE THE PROGRAM IS LICENSED FREE OF CHARGE, THERE IS NO WARRANTY
 FOR THE PROGRAM, TO THE EXTENT PERMITTED BY APPLICABLE LAW.  EXCEPT WHEN
 OTHERWISE STATED IN WRITING THE COPYRIGHT HOLDERS AND/OR OTHER PARTIES
 PROVIDE THE PROGRAM "AS IS" WITHOUT WARRANTY OF ANY KIND, EITHER EXPRESSED
 OR IMPLIED, INCLUDING, BUT NOT LIMITED TO, THE IMPLIED WARRANTIES OF
 MERCHANTABILITY AND FITNESS FOR A PARTICULAR PURPOSE.  THE ENTIRE RISK AS
 TO THE QUALITY AND PERFORMANCE OF THE PROGRAM IS WITH YOU.  SHOULD THE
 PROGRAM PROVE DEFECTIVE, YOU ASSUME THE COST OF ALL NECESSARY SERVICING,
 REPAIR OR CORRECTION.
 .
 12. IN NO EVENT UNLESS REQUIRED BY APPLICABLE LAW OR AGREED TO IN WRITING
 WILL ANY COPYRIGHT HOLDER, OR ANY OTHER PARTY WHO MAY MODIFY AND/OR
 REDISTRIBUTE THE PROGRAM AS PERMITTED ABOVE, BE LIABLE TO YOU FOR DAMAGES,
 INCLUDING ANY GENERAL, SPECIAL, INCIDENTAL OR CONSEQUENTIAL DAMAGES ARISING
 OUT OF THE USE OR INABILITY TO USE THE PROGRAM (INCLUDING BUT NOT LIMITED
 TO LOSS OF DATA OR DATA BEING RENDERED INACCURATE OR LOSSES SUSTAINED BY
 YOU OR THIRD PARTIES OR A FAILURE OF THE PROGRAM TO OPERATE WITH ANY OTHER
 PROGRAMS), EVEN IF SUCH HOLDER OR OTHER PARTY HAS BEEN ADVISED OF THE
 POSSIBILITY OF SUCH DAMAGES.

License: CC-BY-3.0
 THE WORK (AS DEFINED BELOW) IS PROVIDED UNDER THE TERMS OF THIS CREATIVE COMMONS PUBLIC LICENSE ("CCPL" OR "LICENSE"). THE WORK IS PROTECTED BY COPYRIGHT AND/OR OTHER APPLICABLE LAW. ANY USE OF THE WORK OTHER THAN AS AUTHORIZED UNDER THIS LICENSE OR COPYRIGHT LAW IS PROHIBITED.
 .
 BY EXERCISING ANY RIGHTS TO THE WORK PROVIDED HERE, YOU ACCEPT AND AGREE TO BE BOUND BY THE TERMS OF THIS LICENSE. TO THE EXTENT THIS LICENSE MAY BE CONSIDERED TO BE A CONTRACT, THE LICENSOR GRANTS YOU THE RIGHTS CONTAINED HERE IN CONSIDERATION OF YOUR ACCEPTANCE OF SUCH TERMS AND CONDITIONS.
 .
 1. Definitions
 .
 "Adaptation" means a work based upon the Work, or upon the Work and other pre-existing works, such as a translation, adaptation, derivative work, arrangement of music or other alterations of a literary or artistic work, or phonogram or performance and includes cinematographic adaptations or any other form in which the Work may be recast, transformed, or adapted including in any form recognizably derived from the original, except that a work that constitutes a Collection will not be considered an Adaptation for the purpose of this License. For the avoidance of doubt, where the Work is a musical work, performance or phonogram, the synchronization of the Work in timed-relation with a moving image ("synching") will be considered an Adaptation for the purpose of this License.
 "Collection" means a collection of literary or artistic works, such as encyclopedias and anthologies, or performances, phonograms or broadcasts, or other works or subject matter other than works listed in Section 1(f) below, which, by reason of the selection and arrangement of their contents, constitute intellectual creations, in which the Work is included in its entirety in unmodified form along with one or more other contributions, each constituting separate and independent works in themselves, which together are assembled into a collective whole. A work that constitutes a Collection will not be considered an Adaptation (as defined above) for the purposes of this License.
 "Distribute" means to make available to the public the original and copies of the Work or Adaptation, as appropriate, through sale or other transfer of ownership.
 "Licensor" means the individual, individuals, entity or entities that offer(s) the Work under the terms of this License.
 "Original Author" means, in the case of a literary or artistic work, the individual, individuals, entity or entities who created the Work or if no individual or entity can be identified, the publisher; and in addition (i) in the case of a performance the actors, singers, musicians, dancers, and other persons who act, sing, deliver, declaim, play in, interpret or otherwise perform literary or artistic works or expressions of folklore; (ii) in the case of a phonogram the producer being the person or legal entity who first fixes the sounds of a performance or other sounds; and, (iii) in the case of broadcasts, the organization that transmits the broadcast.
 "Work" means the literary and/or artistic work offered under the terms of this License including without limitation any production in the literary, scientific and artistic domain, whatever may be the mode or form of its expression including digital form, such as a book, pamphlet and other writing; a lecture, address, sermon or other work of the same nature; a dramatic or dramatico-musical work; a choreographic work or entertainment in dumb show; a musical composition with or without words; a cinematographic work to which are assimilated works expressed by a process analogous to cinematography; a work of drawing, painting, architecture, sculpture, engraving or lithography; a photographic work to which are assimilated works expressed by a process analogous to photography; a work of applied art; an illustration, map, plan, sketch or three-dimensional work relative to geography, topography, architecture or science; a performance; a broadcast; a phonogram; a compilation of data to the extent it is protected as a copyrightable work; or a work performed by a variety or circus performer to the extent it is not otherwise considered a literary or artistic work.
 "You" means an individual or entity exercising rights under this License who has not previously violated the terms of this License with respect to the Work, or who has received express permission from the Licensor to exercise rights under this License despite a previous violation.
 "Publicly Perform" means to perform public recitations of the Work and to communicate to the public those public recitations, by any means or process, including by wire or wireless means or public digital performances; to make available to the public Works in such a way that members of the public may access these Works from a place and at a place individually chosen by them; to perform the Work to the public by any means or process and the communication to the public of the performances of the Work, including by public digital performance; to broadcast and rebroadcast the Work by any means including signs, sounds or images.
 "Reproduce" means to make copies of the Work by any means including without limitation by sound or visual recordings and the right of fixation and reproducing fixations of the Work, including storage of a protected performance or phonogram in digital form or other electronic medium.
 .
 2. Fair Dealing Rights. Nothing in this License is intended to reduce, limit, or restrict any uses free from copyright or rights arising from limitations or exceptions that are provided for in connection with the copyright protection under copyright law or other applicable laws.
 .
 3. License Grant. Subject to the terms and conditions of this License, Licensor hereby grants You a worldwide, royalty-free, non-exclusive, perpetual (for the duration of the applicable copyright) license to exercise the rights in the Work as stated below:
 .
 to Reproduce the Work, to incorporate the Work into one or more Collections, and to Reproduce the Work as incorporated in the Collections;
 to create and Reproduce Adaptations provided that any such Adaptation, including any translation in any medium, takes reasonable steps to clearly label, demarcate or otherwise identify that changes were made to the original Work. For example, a translation could be marked "The original work was translated from English to Spanish," or a modification could indicate "The original work has been modified.";
 to Distribute and Publicly Perform the Work including as incorporated in Collections; and,
 to Distribute and Publicly Perform Adaptations.
 .
 For the avoidance of doubt:
 Non-waivable Compulsory License Schemes. In those jurisdictions in which the right to collect royalties through any statutory or compulsory licensing scheme cannot be waived, the Licensor reserves the exclusive right to collect such royalties for any exercise by You of the rights granted under this License;
 Waivable Compulsory License Schemes. In those jurisdictions in which the right to collect royalties through any statutory or compulsory licensing scheme can be waived, the Licensor waives the exclusive right to collect such royalties for any exercise by You of the rights granted under this License; and,
 Voluntary License Schemes. The Licensor waives the right to collect royalties, whether individually or, in the event that the Licensor is a member of a collecting society that administers voluntary licensing schemes, via that society, from any exercise by You of the rights granted under this License.
 .
 The above rights may be exercised in all media and formats whether now known or hereafter devised. The above rights include the right to make such modifications as are technically necessary to exercise the rights in other media and formats. Subject to Section 8(f), all rights not expressly granted by Licensor are hereby reserved.
 .
 4. Restrictions. The license granted in Section 3 above is expressly made subject to and limited by the following restrictions:
 .
 You may Distribute or Publicly Perform the Work only under the terms of this License. You must include a copy of, or the Uniform Resource Identifier (URI) for, this License with every copy of the Work You Distribute or Publicly Perform. You may not offer or impose any terms on the Work that restrict the terms of this License or the ability of the recipient of the Work to exercise the rights granted to that recipient under the terms of the License. You may not sublicense the Work. You must keep intact all notices that refer to this License and to the disclaimer of warranties with every copy of the Work You Distribute or Publicly Perform. When You Distribute or Publicly Perform the Work, You may not impose any effective technological measures on the Work that restrict the ability of a recipient of the Work from You to exercise the rights granted to that recipient under the terms of the License. This Section 4(a) applies to the Work as incorporated in a Collection, but this does not require the Collection apart from the Work itself to be made subject to the terms of this License. If You create a Collection, upon notice from any Licensor You must, to the extent practicable, remove from the Collection any credit as required by Section 4(b), as requested. If You create an Adaptation, upon notice from any Licensor You must, to the extent practicable, remove from the Adaptation any credit as required by Section 4(b), as requested.
 If You Distribute, or Publicly Perform the Work or any Adaptations or Collections, You must, unless a request has been made pursuant to Section 4(a), keep intact all copyright notices for the Work and provide, reasonable to the medium or means You are utilizing: (i) the name of the Original Author (or pseudonym, if applicable) if supplied, and/or if the Original Author and/or Licensor designate another party or parties (e.g., a sponsor institute, publishing entity, journal) for attribution ("Attribution Parties") in Licensor's copyright notice, terms of service or by other reasonable means, the name of such party or parties; (ii) the title of the Work if supplied; (iii) to the extent reasonably practicable, the URI, if any, that Licensor specifies to be associated with the Work, unless such URI does not refer to the copyright notice or licensing information for the Work; and (iv) , consistent with Section 3(b), in the case of an Adaptation, a credit identifying the use of the Work in the Adaptation (e.g., "French translation of the Work by Original Author," or "Screenplay based on original Work by Original Author"). The credit required by this Section 4 (b) may be implemented in any reasonable manner; provided, however, that in the case of a Adaptation or Collection, at a minimum such credit will appear, if a credit for all contributing authors of the Adaptation or Collection appears, then as part of these credits and in a manner at least as prominent as the credits for the other contributing authors. For the avoidance of doubt, You may only use the credit required by this Section for the purpose of attribution in the manner set out above and, by exercising Your rights under this License, You may not implicitly or explicitly assert or imply any connection with, sponsorship or endorsement by the Original Author, Licensor and/or Attribution Parties, as appropriate, of You or Your use of the Work, without the separate, express prior written permission of the Original Author, Licensor and/or Attribution Parties.
 Except as otherwise agreed in writing by the Licensor or as may be otherwise permitted by applicable law, if You Reproduce, Distribute or Publicly Perform the Work either by itself or as part of any Adaptations or Collections, You must not distort, mutilate, modify or take other derogatory action in relation to the Work which would be prejudicial to the Original Author's honor or reputation. Licensor agrees that in those jurisdictions (e.g. Japan), in which any exercise of the right granted in Section 3(b) of this License (the right to make Adaptations) would be deemed to be a distortion, mutilation, modification or other derogatory action prejudicial to the Original Author's honor and reputation, the Licensor will waive or not assert, as appropriate, this Section, to the fullest extent permitted by the applicable national law, to enable You to reasonably exercise Your right under Section 3(b) of this License (right to make Adaptations) but not otherwise.
 .
 5. Representations, Warranties and Disclaimer
 .
 UNLESS OTHERWISE MUTUALLY AGREED TO BY THE PARTIES IN WRITING, LICENSOR OFFERS THE WORK AS-IS AND MAKES NO REPRESENTATIONS OR WARRANTIES OF ANY KIND CONCERNING THE WORK, EXPRESS, IMPLIED, STATUTORY OR OTHERWISE, INCLUDING, WITHOUT LIMITATION, WARRANTIES OF TITLE, MERCHANTIBILITY, FITNESS FOR A PARTICULAR PURPOSE, NONINFRINGEMENT, OR THE ABSENCE OF LATENT OR OTHER DEFECTS, ACCURACY, OR THE PRESENCE OF ABSENCE OF ERRORS, WHETHER OR NOT DISCOVERABLE. SOME JURISDICTIONS DO NOT ALLOW THE EXCLUSION OF IMPLIED WARRANTIES, SO SUCH EXCLUSION MAY NOT APPLY TO YOU.
 .
 6. Limitation on Liability. EXCEPT TO THE EXTENT REQUIRED BY APPLICABLE LAW, IN NO EVENT WILL LICENSOR BE LIABLE TO YOU ON ANY LEGAL THEORY FOR ANY SPECIAL, INCIDENTAL, CONSEQUENTIAL, PUNITIVE OR EXEMPLARY DAMAGES ARISING OUT OF THIS LICENSE OR THE USE OF THE WORK, EVEN IF LICENSOR HAS BEEN ADVISED OF THE POSSIBILITY OF SUCH DAMAGES.
 .
 7. Termination
 .
 This License and the rights granted hereunder will terminate automatically upon any breach by You of the terms of this License. Individuals or entities who have received Adaptations or Collections from You under this License, however, will not have their licenses terminated provided such individuals or entities remain in full compliance with those licenses. Sections 1, 2, 5, 6, 7, and 8 will survive any termination of this License.
 Subject to the above terms and conditions, the license granted here is perpetual (for the duration of the applicable copyright in the Work). Notwithstanding the above, Licensor reserves the right to release the Work under different license terms or to stop distributing the Work at any time; provided, however that any such election will not serve to withdraw this License (or any other license that has been, or is required to be, granted under the terms of this License), and this License will continue in full force and effect unless terminated as stated above.
 .
 8. Miscellaneous
 .
 Each time You Distribute or Publicly Perform the Work or a Collection, the Licensor offers to the recipient a license to the Work on the same terms and conditions as the license granted to You under this License.
 Each time You Distribute or Publicly Perform an Adaptation, Licensor offers to the recipient a license to the original Work on the same terms and conditions as the license granted to You under this License.
 If any provision of this License is invalid or unenforceable under applicable law, it shall not affect the validity or enforceability of the remainder of the terms of this License, and without further action by the parties to this agreement, such provision shall be reformed to the minimum extent necessary to make such provision valid and enforceable.
 No term or provision of this License shall be deemed waived and no breach consented to unless such waiver or consent shall be in writing and signed by the party to be charged with such waiver or consent.
 This License constitutes the entire agreement between the parties with respect to the Work licensed here. There are no understandings, agreements or representations with respect to the Work not specified here. Licensor shall not be bound by any additional provisions that may appear in any communication from You. This License may not be modified without the mutual written agreement of the Licensor and You.
 The rights granted under, and the subject matter referenced, in this License were drafted utilizing the terminology of the Berne Convention for the Protection of Literary and Artistic Works (as amended on September 28, 1979), the Rome Convention of 1961, the WIPO Copyright Treaty of 1996, the WIPO Performances and Phonograms Treaty of 1996 and the Universal Copyright Convention (as revised on July 24, 1971). These rights and subject matter take effect in the relevant jurisdiction in which the License terms are sought to be enforced according to the corresponding provisions of the implementation of those treaty provisions in the applicable national law. If the standard suite of rights granted under applicable copyright law includes additional rights not granted under this License, such additional rights are deemed to be included in the License; this License is not intended to restrict the license of any rights under applicable law.

License: CC0
 The laws of most jurisdictions throughout the world automatically confer exclusive Copyright and Related Rights (defined below) upon the creator and subsequent owner(s) (each and all, an "owner") of an original work of authorship and/or a database (each, a "Work").
 .
 Certain owners wish to permanently relinquish those rights to a Work for the purpose of contributing to a commons of creative, cultural and scientific works ("Commons") that the public can reliably and without fear of later claims of infringement build upon, modify, incorporate in other works, reuse and redistribute as freely as possible in any form whatsoever and for any purposes, including without limitation commercial purposes. These owners may contribute to the Commons to promote the ideal of a free culture and the further production of creative, cultural and scientific works, or to gain reputation or greater distribution for their Work in part through the use and efforts of others.
 .
 For these and/or other purposes and motivations, and without any expectation of additional consideration or compensation, the person associating CC0 with a Work (the "Affirmer"), to the extent that he or she is an owner of Copyright and Related Rights in the Work, voluntarily elects to apply CC0 to the Work and publicly distribute the Work under its terms, with knowledge of his or her Copyright and Related Rights in the Work and the meaning and intended legal effect of CC0 on those rights.
 .
 1. Copyright and Related Rights. A Work made available under CC0 may be protected by copyright and related or neighboring rights ("Copyright and Related Rights"). Copyright and Related Rights include, but are not limited to, the following:
 .
 the right to reproduce, adapt, distribute, perform, display, communicate, and translate a Work;
 moral rights retained by the original author(s) and/or performer(s);
 publicity and privacy rights pertaining to a person's image or likeness depicted in a Work;
 rights protecting against unfair competition in regards to a Work, subject to the limitations in paragraph 4(a), below;
 rights protecting the extraction, dissemination, use and reuse of data in a Work;
 database rights (such as those arising under Directive 96/9/EC of the European Parliament and of the Council of 11 March 1996 on the legal protection of databases, and under any national implementation thereof, including any amended or successor version of such directive); and
 other similar, equivalent or corresponding rights throughout the world based on applicable law or treaty, and any national implementations thereof.
 .
 2. Waiver. To the greatest extent permitted by, but not in contravention of, applicable law, Affirmer hereby overtly, fully, permanently, irrevocably and unconditionally waives, abandons, and surrenders all of Affirmer's Copyright and Related Rights and associated claims and causes of action, whether now known or unknown (including existing as well as future claims and causes of action), in the Work (i) in all territories worldwide, (ii) for the maximum duration provided by applicable law or treaty (including future time extensions), (iii) in any current or future medium and for any number of copies, and (iv) for any purpose whatsoever, including without limitation commercial, advertising or promotional purposes (the "Waiver"). Affirmer makes the Waiver for the benefit of each member of the public at large and to the detriment of Affirmer's heirs and successors, fully intending that such Waiver shall not be subject to revocation, rescission, cancellation, termination, or any other legal or equitable action to disrupt the quiet enjoyment of the Work by the public as contemplated by Affirmer's express Statement of Purpose.
 .
 3. Public License Fallback. Should any part of the Waiver for any reason be judged legally invalid or ineffective under applicable law, then the Waiver shall be preserved to the maximum extent permitted taking into account Affirmer's express Statement of Purpose. In addition, to the extent the Waiver is so judged Affirmer hereby grants to each affected person a royalty-free, non transferable, non sublicensable, non exclusive, irrevocable and unconditional license to exercise Affirmer's Copyright and Related Rights in the Work (i) in all territories worldwide, (ii) for the maximum duration provided by applicable law or treaty (including future time extensions), (iii) in any current or future medium and for any number of copies, and (iv) for any purpose whatsoever, including without limitation commercial, advertising or promotional purposes (the "License"). The License shall be deemed effective as of the date CC0 was applied by Affirmer to the Work. Should any part of the License for any reason be judged legally invalid or ineffective under applicable law, such partial invalidity or ineffectiveness shall not invalidate the remainder of the License, and in such case Affirmer hereby affirms that he or she will not (i) exercise any of his or her remaining Copyright and Related Rights in the Work or (ii) assert any associated claims and causes of action with respect to the Work, in either case contrary to Affirmer's express Statement of Purpose.
 .
 4. Limitations and Disclaimers.
 .
 No trademark or patent rights held by Affirmer are waived, abandoned, surrendered, licensed or otherwise affected by this document.
 Affirmer offers the Work as-is and makes no representations or warranties of any kind concerning the Work, express, implied, statutory or otherwise, including without limitation warranties of title, merchantability, fitness for a particular purpose, non infringement, or the absence of latent or other defects, accuracy, or the present or absence of errors, whether or not discoverable, all to the greatest extent permissible under applicable law.
 Affirmer disclaims responsibility for clearing rights of other persons that may apply to the Work or any use thereof, including without limitation any person's Copyright and Related Rights in the Work. Further, Affirmer disclaims responsibility for obtaining any necessary consents, permissions or other rights required for any use of the Work.
 Affirmer understands and acknowledges that Creative Commons is not a party to this document and has no duty or obligation with respect to this CC0 or use of the Work.

License: CC-BY-2.0
 THE WORK (AS DEFINED BELOW) IS PROVIDED UNDER THE TERMS OF THIS CREATIVE COMMONS PUBLIC LICENSE ("CCPL" OR "LICENSE"). THE WORK IS PROTECTED BY COPYRIGHT AND/OR OTHER APPLICABLE LAW. ANY USE OF THE WORK OTHER THAN AS AUTHORIZED UNDER THIS LICENSE OR COPYRIGHT LAW IS PROHIBITED.
 .
 BY EXERCISING ANY RIGHTS TO THE WORK PROVIDED HERE, YOU ACCEPT AND AGREE TO BE BOUND BY THE TERMS OF THIS LICENSE. THE LICENSOR GRANTS YOU THE RIGHTS CONTAINED HERE IN CONSIDERATION OF YOUR ACCEPTANCE OF SUCH TERMS AND CONDITIONS.
 .
 1. Definitions
 .
 "Collective Work" means a work, such as a periodical issue, anthology or encyclopedia, in which the Work in its entirety in unmodified form, along with a number of other contributions, constituting separate and independent works in themselves, are assembled into a collective whole. A work that constitutes a Collective Work will not be considered a Derivative Work (as defined below) for the purposes of this License.
 "Derivative Work" means a work based upon the Work or upon the Work and other pre-existing works, such as a translation, musical arrangement, dramatization, fictionalization, motion picture version, sound recording, art reproduction, abridgment, condensation, or any other form in which the Work may be recast, transformed, or adapted, except that a work that constitutes a Collective Work will not be considered a Derivative Work for the purpose of this License. For the avoidance of doubt, where the Work is a musical composition or sound recording, the synchronization of the Work in timed-relation with a moving image ("synching") will be considered a Derivative Work for the purpose of this License.
 "Licensor" means the individual or entity that offers the Work under the terms of this License.
 "Original Author" means the individual or entity who created the Work.
 "Work" means the copyrightable work of authorship offered under the terms of this License.
 "You" means an individual or entity exercising rights under this License who has not previously violated the terms of this License with respect to the Work, or who has received express permission from the Licensor to exercise rights under this License despite a previous violation.
 .
 2. Fair Use Rights. Nothing in this license is intended to reduce, limit, or restrict any rights arising from fair use, first sale or other limitations on the exclusive rights of the copyright owner under copyright law or other applicable laws.
 .
 3. License Grant. Subject to the terms and conditions of this License, Licensor hereby grants You a worldwide, royalty-free, non-exclusive, perpetual (for the duration of the applicable copyright) license to exercise the rights in the Work as stated below:
 .
 to reproduce the Work, to incorporate the Work into one or more Collective Works, and to reproduce the Work as incorporated in the Collective Works;
 to create and reproduce Derivative Works;
 to distribute copies or phonorecords of, display publicly, perform publicly, and perform publicly by means of a digital audio transmission the Work including as incorporated in Collective Works;
 to distribute copies or phonorecords of, display publicly, perform publicly, and perform publicly by means of a digital audio transmission Derivative Works.
 .
 For the avoidance of doubt, where the work is a musical composition:
 Performance Royalties Under Blanket Licenses. Licensor waives the exclusive right to collect, whether individually or via a performance rights society (e.g. ASCAP, BMI, SESAC), royalties for the public performance or public digital performance (e.g. webcast) of the Work.
 Mechanical Rights and Statutory Royalties. Licensor waives the exclusive right to collect, whether individually or via a music rights agency or designated agent (e.g. Harry Fox Agency), royalties for any phonorecord You create from the Work ("cover version") and distribute, subject to the compulsory license created by 17 USC Section 115 of the US Copyright Act (or the equivalent in other jurisdictions).
 Webcasting Rights and Statutory Royalties. For the avoidance of doubt, where the Work is a sound recording, Licensor waives the exclusive right to collect, whether individually or via a performance-rights society (e.g. SoundExchange), royalties for the public digital performance (e.g. webcast) of the Work, subject to the compulsory license created by 17 USC Section 114 of the US Copyright Act (or the equivalent in other jurisdictions).
 .
 The above rights may be exercised in all media and formats whether now known or hereafter devised. The above rights include the right to make such modifications as are technically necessary to exercise the rights in other media and formats. All rights not expressly granted by Licensor are hereby reserved.
 .
 4. Restrictions.The license granted in Section 3 above is expressly made subject to and limited by the following restrictions:
 .
 You may distribute, publicly display, publicly perform, or publicly digitally perform the Work only under the terms of this License, and You must include a copy of, or the Uniform Resource Identifier for, this License with every copy or phonorecord of the Work You distribute, publicly display, publicly perform, or publicly digitally perform. You may not offer or impose any terms on the Work that alter or restrict the terms of this License or the recipients' exercise of the rights granted hereunder. You may not sublicense the Work. You must keep intact all notices that refer to this License and to the disclaimer of warranties. You may not distribute, publicly display, publicly perform, or publicly digitally perform the Work with any technological measures that control access or use of the Work in a manner inconsistent with the terms of this License Agreement. The above applies to the Work as incorporated in a Collective Work, but this does not require the Collective Work apart from the Work itself to be made subject to the terms of this License. If You create a Collective Work, upon notice from any Licensor You must, to the extent practicable, remove from the Collective Work any reference to such Licensor or the Original Author, as requested. If You create a Derivative Work, upon notice from any Licensor You must, to the extent practicable, remove from the Derivative Work any reference to such Licensor or the Original Author, as requested.
 If you distribute, publicly display, publicly perform, or publicly digitally perform the Work or any Derivative Works or Collective Works, You must keep intact all copyright notices for the Work and give the Original Author credit reasonable to the medium or means You are utilizing by conveying the name (or pseudonym if applicable) of the Original Author if supplied; the title of the Work if supplied; to the extent reasonably practicable, the Uniform Resource Identifier, if any, that Licensor specifies to be associated with the Work, unless such URI does not refer to the copyright notice or licensing information for the Work; and in the case of a Derivative Work, a credit identifying the use of the Work in the Derivative Work (e.g., "French translation of the Work by Original Author," or "Screenplay based on original Work by Original Author"). Such credit may be implemented in any reasonable manner; provided, however, that in the case of a Derivative Work or Collective Work, at a minimum such credit will appear where any other comparable authorship credit appears and in a manner at least as prominent as such other comparable authorship credit.
 .
 5. Representations, Warranties and Disclaimer
 .
 UNLESS OTHERWISE MUTUALLY AGREED TO BY THE PARTIES IN WRITING, LICENSOR OFFERS THE WORK AS-IS AND MAKES NO REPRESENTATIONS OR WARRANTIES OF ANY KIND CONCERNING THE WORK, EXPRESS, IMPLIED, STATUTORY OR OTHERWISE, INCLUDING, WITHOUT LIMITATION, WARRANTIES OF TITLE, MERCHANTIBILITY, FITNESS FOR A PARTICULAR PURPOSE, NONINFRINGEMENT, OR THE ABSENCE OF LATENT OR OTHER DEFECTS, ACCURACY, OR THE PRESENCE OF ABSENCE OF ERRORS, WHETHER OR NOT DISCOVERABLE. SOME JURISDICTIONS DO NOT ALLOW THE EXCLUSION OF IMPLIED WARRANTIES, SO SUCH EXCLUSION MAY NOT APPLY TO YOU.
 .
 6. Limitation on Liability. EXCEPT TO THE EXTENT REQUIRED BY APPLICABLE LAW, IN NO EVENT WILL LICENSOR BE LIABLE TO YOU ON ANY LEGAL THEORY FOR ANY SPECIAL, INCIDENTAL, CONSEQUENTIAL, PUNITIVE OR EXEMPLARY DAMAGES ARISING OUT OF THIS LICENSE OR THE USE OF THE WORK, EVEN IF LICENSOR HAS BEEN ADVISED OF THE POSSIBILITY OF SUCH DAMAGES.
 .
 7. Termination
 .
 This License and the rights granted hereunder will terminate automatically upon any breach by You of the terms of this License. Individuals or entities who have received Derivative Works or Collective Works from You under this License, however, will not have their licenses terminated provided such individuals or entities remain in full compliance with those licenses. Sections 1, 2, 5, 6, 7, and 8 will survive any termination of this License.
 Subject to the above terms and conditions, the license granted here is perpetual (for the duration of the applicable copyright in the Work). Notwithstanding the above, Licensor reserves the right to release the Work under different license terms or to stop distributing the Work at any time; provided, however that any such election will not serve to withdraw this License (or any other license that has been, or is required to be, granted under the terms of this License), and this License will continue in full force and effect unless terminated as stated above.
 .
 8. Miscellaneous
 .
 Each time You distribute or publicly digitally perform the Work or a Collective Work, the Licensor offers to the recipient a license to the Work on the same terms and conditions as the license granted to You under this License.
 Each time You distribute or publicly digitally perform a Derivative Work, Licensor offers to the recipient a license to the original Work on the same terms and conditions as the license granted to You under this License.
 If any provision of this License is invalid or unenforceable under applicable law, it shall not affect the validity or enforceability of the remainder of the terms of this License, and without further action by the parties to this agreement, such provision shall be reformed to the minimum extent necessary to make such provision valid and enforceable.
 No term or provision of this License shall be deemed waived and no breach consented to unless such waiver or consent shall be in writing and signed by the party to be charged with such waiver or consent.
 This License constitutes the entire agreement between the parties with respect to the Work licensed here. There are no understandings, agreements or representations with respect to the Work not specified here. Licensor shall not be bound by any additional provisions that may appear in any communication from You. This License may not be modified without the mutual written agreement of the Licensor and You.<|MERGE_RESOLUTION|>--- conflicted
+++ resolved
@@ -208,7 +208,6 @@
  From NASA, and therefore in the public domain because they were created by
  government employees while doing work for the government.
 
-<<<<<<< HEAD
 Files:
  images/land/snow15*
 Copyright: US NOAA
@@ -217,15 +216,6 @@
  From US NOAA, and therefore in the public domain because it was created by
  government employees while doing work for the government.
 
-Files: images/scene/*
-Copyright: Various
-License: public-domain
-Comment:
- Taken from morguefile.com, a collection of photographs that have been donated
- and placed in the public domain. (Exceptions noted below.)
-
-=======
->>>>>>> a24e6cb0
 Files: images/scene/geoscan*
 Copyright: Michael Zahniser <mzahniser@gmail.com>
 License: CC-BY-SA-4.0
@@ -257,16 +247,6 @@
  From NASA, and therefore in the public domain because they were created by
  government employees while doing work for the government.
 
-<<<<<<< HEAD
-Files: images/land/*
-Copyright: Various
-License: public-domain
-Comment:
- Taken from morgue-file.com, a collection of photographs that have been donated
- and placed in the public domain. (Exceptions noted below.)
-
-=======
->>>>>>> a24e6cb0
 Files:
  images/land/mercury1*
 Copyright: NASA/Johns Hopkins University Applied Physics Laboratory/Carnegie Institution of Washington
@@ -3543,7 +3523,6 @@
 License: CC0
 Comment: selected and unselected versions of images/ui/find, by Ember369 (https://github.com/Ember369)
 
-<<<<<<< HEAD
 License: Depends
  Taken from unsplash.com. Until June 2017, this was a collection of photographs that had been donated and
  placed in the public domain. In June 2017, Unsplash modified their terms and conditions to make all images
@@ -3554,8 +3533,6 @@
  uploaded to Unsplash after February 2018 cannot be sold without making "significant alterations" as they are
  subject to more restrictive terms and conditions.
 
-=======
->>>>>>> a24e6cb0
 License: Unsplash License
  Unsplash grants you an irrevocable, nonexclusive, worldwide copyright
  license to download, copy, modify, distribute, perform, and use photos
