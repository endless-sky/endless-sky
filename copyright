Format: https://www.debian.org/doc/packaging-manuals/copyright-format/1.0/
Upstream-Name: endless-sky
Upstream-Contact: Michael Zahniser <mzahniser@gmail.com>
Source: https://github.com/endless-sky/endless-sky

Files: *
Copyright: Michael Zahniser <mzahniser@gmail.com>
           endless-sky contributors (see credits.txt and changelog)
License: GPL-3+

Files: images/*
Copyright: Michael Zahniser <mzahniser@gmail.com>
License: CC-BY-SA-4.0

Files: images/land/*
Copyright: Various
License: public-domain
 Taken from morgue-file.com, a collection of photographs that have been donated
 and placed in the public domain. (Exceptions noted below.)

Files: images/scene/*
Copyright: Various
License: public-domain
 Taken from morguefile.com, a collection of photographs that have been donated
 and placed in the public domain. (Exceptions noted below.)

Files:
 images/outfit/bullet*
 images/scene/sagittarius?a*
 images/ship/hai?solifuge*
Copyright: Maximilian Korber (github.com/wrzlprnft)
License: CC-BY-SA-4.0

Files:
 images/ship/hai?violin?spider*
Copyright: Maximilian Korber
License: CC-BY-SA-4.0
Comment: Derived from works by Christian Rhodes (under the same license).

Files:
 images/projectile/bullet*
 images/effect/bullet?impact*
Copyright: Iaz Poolar
License: CC-BY-SA-4.0
Comment: Derived from works by Amazinite derived from works by Michael Zahniser (under the same license).

Files:
 images/ship/hai?pond?strider*
Copyright: Iaz Poolar
License: CC-BY-SA-4.0

Files:
 images/ship/hai?flea*
 images/projectile/rail?slug*
Copyright: Matthew Smestad
License: CC-BY-SA-4.0

Files:
 images/outfit/railgun*
 images/outfit/railslug*
Copyright: 1010todd
Comment: Derived from works by Matthew Smestad (under the same license).
License: CC-BY-SA-4.0

Files:
 images/outfit/luxury?accommodations*
 images/hardpoint/proton?turret*
Copyright: Nate Graham <pointedstick@zoho.com>
License: CC-BY-SA-4.0

Files:
 images/land/sky2*
 images/land/sea3*
 images/land/beach4*
 images/land/canyon9*
Copyright: Emily Mell <hasmidas@gmail.com>
License: public-domain
 Based on images taken from unsplash.com before June 2017, when all images
 uploaded to that site were donated to the public domain.

Files:
 images/icon/gat*
Copyright: Amazinite
License: CC-BY-SA-4.0
Comment: Derived from works by Maximilian Korber (under the same license).

Files:
 images/outfit/gat*
Copyright: Becca Tommaso
License: CC-BY-SA-4.0
Comment: Derived from works by Maximilian Korber (under the same license).


Files:
 images/outfit/scram?drive*
Copyright: Becca Tommaso
License: CC-BY-SA-4.0
Comment: Derived from works by Evan Fluharty (under the same license).

Files:
 images/icon/rail?gun*
Copyright: Amazinite
License: CC-BY-SA-4.0
Comment: Derived from works by Matthew Smestad (under the same license).

Files:
 images/outfit/pug*
 images/planet/*-b*
Copyright: Frederick Goy IV (https://github.com/comnom)
License: CC-BY-SA-4.0

Files: images/outfit/*storage*
Copyright: Amazinite
License: CC-BY-SA-4.0
Comment: Derived from works by Michael Zahniser and Maximilian Korber (under the same license).

Files: images/outfit/city-ship?license*
Copyright: Amazinite
License: CC-BY-SA-4.0
Comment: Derived from works by Michael Zahniser and Evan Fluharty (under the same license).

Files:
 images/outfit/harvested*
Copyright: Michael Zahniser (mzahniser@gmail.com)
License: CC-BY-SA-4.0
Comment: Unless otherwise noted below, mineral photos are by Rob Lavinsky, under
 the CC-BY-SA-3.0 license.

Files:
 images/outfit/harvested?copper*
 images/outfit/harvested?iron*
 images/outfit/harvested?platinum*
 images/outfit/harvested?silver*
Copyright: Michael Zahniser (mzahniser@gmail.com)
License: CC-BY-SA-4.0
Comment: Incorporating photos by James St. John, under the CC-BY-2.0 license.

Files:
 images/outfit/harvested?gold*
Copyright: Michael Zahniser (mzahniser@gmail.com)
License: CC-BY-SA-4.0
Comment: Incorporating a photo by Aram Dulyan, under the CC-BY-2.0 license.

Files:
 images/scene/plasma?scene*
Copyright: 1010todd <1010todd3d@gmail>
License: CC-BY-SA-4.0
Comment: Derived from works by Becca Tommaso, Darcy Manoel, and Michael Zahniser (under the same license). Incorporating texture made with JSPlacement by WindMillArt <https://windmillart.net/>.

Files:
 images/land/moon0*
Copyright: NASA/GSFC/Arizona State University
License: public-domain
 From NASA, and therefore in the public domain because they were created by
 government employees while doing work for the government.

Files:
 images/land/enceladus_1*
 images/land/enceladus_2*
 images/land/enceladus_3*
 images/land/enceladus_4*
 images/land/moon1*
 images/ui/galaxy*
 images/ui/pleiades*
 images/planet/callisto*
 images/planet/earth*
 images/planet/europa*
 images/planet/ganymede*
 images/planet/io*
 images/planet/jupiter*
 images/planet/luna*
 images/planet/mars*
 images/planet/mercury*
 images/planet/miranda*
 images/planet/neptune*
 images/planet/oberon*
 images/planet/rhea*
 images/planet/tethys*
 images/planet/titan*
 images/planet/uranus*
 images/planet/venus*
Copyright: NASA
License: public-domain
 From NASA, and therefore in the public domain because they were created by
 government employees while doing work for the government.

Files: images/scene/geoscan*
Copyright: Michael Zahniser <mzahniser@gmail.com>
License: CC-BY-SA-4.0

Files: images/scene/loc*
Copyright: Library of Congress
License: public-domain
 From the Library of Congress. Public domain because they are photographs taken
 by a government employee as part of their job.

Files: images/scene/army*
Copyright: US Army
License: public-domain
 From the US Army. Public domain because they are photographs taken by a
 government employee as part of their job.

Files: images/scene/eso*
Copyright: ESO/L. Calçada (European Southern Observatory)
License: CC-BY-4.0

Files:
 images/scene/engine*
 images/scene/engine2*
Copyright: NASA
License: public-domain
 From NASA, and therefore in the public domain because they were created by
 government employees while doing work for the government.

Files:
 images/land/mercury1*
Copyright: NASA/Johns Hopkins University Applied Physics Laboratory/Carnegie Institution of Washington
License: public-domain
 Taken from https://archive.is/dd4hA. This image is an
 artist's impression of the surface of Mercury, produced
 for the MESSENGER mission. Because it was produced for
 a NASA mission, it is in the public domain.

Files:
 images/land/haze0*
Copyright: Matt Bango
License: CC0
 Taken from https://archive.md/6S9KR. Cropped.

Files:
 images/land/haze1*
Copyright: lydia harper
License: CC0
 Taken from https://archive.md/RVDAB. Cropped.

Files:
 images/land/sea23*
Copyright: Dan Stark
License: public-domain
 Taken from https://archive.is/qvHPl. This image was
 uploaded to unsplash.com before June 2017, so it is
 in the public domain.

Files: images/land/bwerner*
Copyright: Berthold Werner (commons.wikimedia.org/wiki/User:Berthold_Werner)
License: CC-BY-SA-3.0
Comment: Taken from Wikimedia commons. Cropped and edited.

Files: images/land/myrabella*
Copyright: Myrabella (commons.wikimedia.org/wiki/User:Myrabella)
License: CC-BY-SA-3.0
Comment: Taken from Wikimedia commons. Cropped and edited.

Files: images/land/dmottl*
Copyright: Dmitry A. Mottl (commons.wikimedia.org/wiki/User:Dmottl)
License: CC-BY-SA-3.0
Comment: Taken from Wikimedia commons. Cropped and edited.

Files: images/land/mfield*
Copyright: Matthew Field (commons.wikimedia.org/wiki/User:Mfield)
License: CC-BY-SA-3.0
Comment: Taken from Wikimedia commons. Cropped and edited.

Files: images/land/*-sfiera*
Copyright: Chris Pickel (sfiera.net)
License: CC-BY-SA-4.0

Files: images/land/*-striker*
Copyright: Michael Wilso (sixfootplus@gmail.com)
License: CC-BY-SA-4.0

Files: images/land/*-harro*
Copyright: @harro.eu (copyright@harro.eu)
License: CC-BY-SA-4.0

Files: images/land/*-iridium*
Copyright: @Iridium Ore (blueajp@gmail.com)
License: CC-BY-SA-4.0

Files: images/land/*-spfld*
Copyright: Eric Denni (spfldsatellite@gmail.com)
License: CC-BY-SA-4.0

Files: images/land/sivael*
Copyright: Tymoteusz Kapuściński (Sivael)
License: CC-BY-SA-4.0
Comment:
 Screenshots of environments created with assets purchased by Tymoteusz
 Kapuściński from the Unity Asset Store. Post-processing applied by Michael
 Zahniser to make the images look less artificial.

Files: images/outfit/scan?module*
Copyright: Zachary Siple
License: CC-BY-SA-4.0
Comment: Derived from works by Michael Zahniser (from under the same license).

Files:
 images/outfit/tactical?scanner*
 images/effect/jump?drive?red*
Copyright: Zachary Siple
License: CC-BY-SA-4.0

Files:
 images/outfit/security?station*
 images/ship/peregrine/*
Copyright: Becca Tommaso (tommasobecca03@gmail.com)
License: CC-BY-SA-4.0
Comment: Derived from works by Michael Zahniser and Evan Fluharty (under the same license).

Files:
 images/outfit/korath?rifle*
 images/outfit/hai?rifle*
 images/outfit/korath?fuel?processor*
 images/outfit/remnant?rifle*
 images/ship/hai?centipede*
 images/ship/hai?geocoris*
 images/ship/hai?grasshopper*
 images/ship/gull*
 images/ship/pelican*
 images/ship/peregrine/peregrine*
 images/ship/riptide*
 images/ship/dropship*
 images/ship/heron*
 images/thumbnail/hai?centipede*
 images/thumbnail/hai?geocoris*
 images/thumbnail/hai?grasshopper*
 images/thumbnail/gull*
 images/thumbnail/pelican*
 images/thumbnail/peregrine*
 images/thumbnail/riptide*
 images/thumbnail/dropship*
 images/outfit/auxiliary?license*
Copyright: Evan Fluharty (Evanfluharty@gmail.com)
License: CC-BY-SA-4.0
Comment: Derived from works by Michael Zahniser (under the same license).

Files:
 images/ship/waverider*
Copyright: Evan Fluharty (Evanfluharty@gmail.com)
License: CC-BY-SA-4.0
Comment: Derived from works by Michael Zahniser (under the same license) and detailed by Saugia (<https://github.com/Saugia>).

Files:
 images/ship/modified?boxwing*
 images/thumbnail/modified?boxwing*
Copyright: Evan Fluharty (Evanfluharty@gmail.com)
License: CC-BY-SA-4.0
Comment: Derived from works by Iaz Poolar (under the same license).

Files:
 images/outfit/quarg*
 images/hardpoint/quarg*
 images/outfit/small?quarg*
 images/outfit/medium?quarg*
 images/outfit/large?quarg*
 images/outfit/laser?rifle*
 images/outfit/hai?pebble?core*
 images/outfit/hai?boulder*
 images/outfit/hai?geode*
Copyright: Evan Fluharty (Evanfluharty@gmail.com)
License: CC-BY-SA-4.0

Files:
 images/outfit/quarg?skylance*
 images/hardpoint/quarg?skylance*
Copyright: Evan Fluharty (Evanfluharty@gmail.com)
License: CC-BY-SA-4.0
Comment: Derived and completed from works by Maximilian Korber (Wrzlprnft), @Karirawri, and originally drawn up by Tommy Thach (Bladewood) (all under the same license)

Files:
 images/hardpoint/quarg?ribault*
 images/outfit/quarg?ribault*
Copyright: Saugia (https://github.com/Saugia)
License: CC-BY-SA-4.0
Comment: Derived and completed from works by Evan Fluharty, Maximilian Korber (Wrzlprnft), @Karirawri, and originally drawn up by Tommy Thach (Bladewood) (all under the same license)

Files:
 images/outfit/enforcer?riot?staff*
Copyright: 1010todd
Comment: Derived from works by Evan Fluharty (under the same license).
License: CC-BY-SA-4.0

Files:
 images/land/desert0*
 images/land/earthrise*
 images/land/nasa*
 images/land/space*
 images/land/station1*
 images/land/station2*
 images/land/station3*
Copyright: NASA
License: public-domain
 From NASA, and therefore in the public domain because they were created by
 government employees while doing work for the government.

Files:
 images/land/station12*
Copyright: Office of War Information
License: public-domain
 Taken from Wikimedia Commons. Cropped and edited.

Files:
 images/*/pincer*
Copyright: None; CC0 (Public Domain)
License: CC0
Comment: Public domain textures by https://texture.ninja

Files:
 images/planet/rogue-radiating*
Copyright: None; CC0 (Public Domain)
License: CC0

Files: images/outfit/railslug?rack*
Copyright: Becca Tommaso (tommasobecca03@gmail.com)
License: CC-BY-SA-4.0
Comment: Derived from works by Matthew Smestad (under the same license).

Files:
 images/outfit/harvested?yottrite*
Copyright: Becca Tommaso (tommasobecca03@gmail.com)
License: CC-BY-SA-3.0
Comment: Derived from works by Michael Zahniser and Rob Lavinsky (under the same license).

Files:
 images/effect/flotsam?yottrite*
Copyright: Becca Tommaso (tommasobecca03@gmail.com)
License: CC-BY-SA-3.0
Comment: Derived from works by Rob Lavinsky (under the same license).

Files:
 images/scene/hai?bank*
Copyright: Tomasz Frankowski
License: public-domain
 Taken from https://archive.is/uZuiY. This image was uploaded to
 unsplash.com before June 2017, so it is in the public domain.

Files:
 images/scene/hai?shipyard*
Copyright: Pixabay
License: CC0
Comment:
 Taken from https://archive.md/mw1rC. Cropped.

Files:
 images/scene/hai?start*
Copyright: Pixabay
License: CC0
Comment:
 Taken from https://archive.md/GYsIK. Cropped.

Files:
 images/land/badlands0*
 images/land/badlands5*
 images/land/badlands7*
 images/land/badlands8*
 images/land/beach0*
 images/land/beach2*
 images/land/beach3*
 images/land/beach5*
 images/land/beach6*
 images/land/canyon0*
 images/land/canyon7*
 images/land/city4*
 images/land/city6*
 images/land/city8*
 images/land/city9*
 images/land/city10*
 images/land/desert1*
 images/land/desert2*
 images/land/fields1*
 images/land/fields2*
 images/land/fields5*
 images/land/fields6*
 images/land/fields7*
 images/land/fields9*
 images/land/fog0*
 images/land/fog2*
 images/land/fog4*
 images/land/forest1*
 images/land/forest2*
 images/land/forest3*
 images/land/forest4*
 images/land/hills2*
 images/land/lava1*
 images/land/lava2*
 images/land/lava6*
 images/land/mountain1*
 images/land/mountain3*
 images/land/mountain4*
 images/land/mountain5*
 images/land/mountain6*
 images/land/mountain7*
 images/land/mountain8*
 images/land/mountain9*
 images/land/sea8*
 images/land/sky0*
 images/land/sky3*
 images/land/sky7*
 images/land/sky8*
 images/land/sky9*
 images/land/snow0*
 images/land/snow1*
 images/land/snow2*
 images/land/snow3*
 images/land/snow4*
 images/land/snow6*
 images/land/snow7*
 images/land/space2*
 images/land/water0*
 images/land/water8*
Copyright: Various
License: public-domain
 Taken from unsplash.com and added to the game before June 2017, when it was
 a collection of photographs that had been donated and placed in the public domain.

Files:
 images/land/badlands1*
Copyright: Jason Thompson
License: public-domain
 Taken from https://archive.is/arYCs. This image was uploaded to
 unsplash.com before June 2017, so it is in the public domain.

Files:
 images/land/badlands2*
Copyright: Tim de Groot
License: CC0
Comment:
 Taken from https://archive.md/hetsv. Cropped.

Files:
 images/land/badlands6*
Copyright: Darryl
License: CC0
Comment:
 Taken from https://archive.md/I0k1p. Cropped.

Files:
 images/land/canyon1*
Copyright: Ana Filipa Neves
License: public-domain
 Taken from https://archive.is/cFMrt. This image was uploaded to
 unsplash.com before June 2017, so it is in the public domain.

Files:
 images/land/canyon8*
Copyright: Benjaimn Esteves
License: public-domain
 Taken from https://archive.is/uHKHC. This image was uploaded to
 unsplash.com before June 2017, so it is in the public domain.

Files:
 images/land/city2*
Copyright: Bango Architecture & Design
License: CC0
Comment:
 Taken from https://archive.md/0od2q. Cropped.

Files:
 images/land/city7*
Copyright: Sawyer Bengston
License: CC0
Comment:
 Taken from https://archive.md/b7yVx. Cropped.

Files:
 images/land/city11*
Copyright: Burst
License: CC0
Comment:
 Taken from https://archive.md/Q5zlt. Cropped.

Files:
 images/land/dune1*
Copyright: Wilson Ye
License: public-domain
 Taken from https://archive.is/qmRn7. This image was uploaded to
 unsplash.com before June 2017, so it is in the public domain.

Files:
 images/land/fields3*
Copyright: Doan Tuan
License: public-domain
 Taken from https://archive.is/yH9tF. This image was uploaded to
 unsplash.com before June 2017, so it is in the public domain.

Files:
 images/land/fog1*
Copyright: Bob Richards
License: CC0
Comment:
 Taken from https://archive.md/25whZ. Cropped.

Files:
 images/land/fog6*
Copyright: Michael Dam
License: public-domain
 Taken from https://archive.is/vhrne. This image was uploaded to
 unsplash.com before June 2017, so it is in the public domain.

Files:
 images/land/forest5*
Copyright: Wei Pan
License: public-domain
 Taken from https://archive.is/zr5p0. This image was uploaded to
 unsplash.com before June 2017, so it is in the public domain.

Files:
 images/land/hills0*
Copyright: Levi Bare
License: CC0
Comment:
 Taken from https://archive.md/Sh742. Cropped.

Files:
 images/land/mountain0*
Copyright: Karsten Wurth
License: public-domain
 Taken from https://archive.is/QroFs. This image was uploaded to
 unsplash.com before June 2017, so it is in the public domain.

Files:
 images/land/sea1*
Copyright: Christian Joudrey
License: public-domain
 Taken from https://archive.is/uYIiS. This image was uploaded to
 unsplash.com before June 2017, so it is in the public domain.

Files:
 images/land/sea5*
Copyright: Pixabay
License: CC0
Comment:
 Taken from
 https://web.archive.org/web/20230717053928/https://www.pexels.com/photo/lightning-over-sea-against-storm-clouds-248775/.
 Cropped.

Files:
 images/land/sea7*
Copyright: Johannes Plenio
License: public-domain
 Taken from https://archive.is/Ab1ml. This image was uploaded to
 unsplash.com before June 2017, so it is in the public domain.

Files:
 images/land/sky4*
Copyright: Elliot Chau
License: CC0
Comment:
 Taken from https://archive.md/M4D1k. Cropped.

Files:
 images/land/sky5*
Copyright: Nathan Hulsey
License: public-domain
 Taken from https://archive.is/J1nTb. This image was uploaded to
 unsplash.com before June 2017, so it is in the public domain.

Files:
 images/land/snow5*
Copyright: Jay Ruzesky
License: public-domain
 Taken from https://archive.is/cMHkC. This image was uploaded to
 unsplash.com before June 2017, so it is in the public domain.

Files:
 images/land/snow10*
Copyright: Mary
License: CC0
Comment:
 Taken from https://archive.md/xeS7l. Cropped.

Files:
 images/land/water3*
Copyright: Jacek Smoter
License: public-domain
 Taken from https://archive.is/9lZeb. This image was uploaded to
 unsplash.com before June 2017, so it is in the public domain.

Files:
 images/land/water4*
Copyright: Bonnie Moreland
License: CC0
Comment:
 Taken from https://archive.md/BM15F. Cropped.

Files:
 images/land/badlands10*
Copyright: Bernard Spragg
License: CC0
Comment:
 Taken from https://archive.md/iGhNS. Cropped.

Files:
 images/land/badlands11*
Copyright: Thomas Shellberg
License: CC0
Comment:
 Taken from https://archive.md/NkUwS. Cropped.

Files:
 images/land/badlands12*
Copyright: kallerna
License: CC-BY-SA 4.0
Comment:
 Taken from https://archive.md/yHGCD. Cropped.

Files:
 images/land/beach13*
Copyright: N/A (CC0 Public Domain)
License: CC0
Comment:
 Taken from https://archive.md/KrVlw. Cropped.

Files:
 images/land/beach14*
Copyright: JJ Skys the Limit
License: CC0
Comment:
 Taken from https://archive.md/fMNOf. Cropped.

Files:
 images/land/canyon13*
Copyright: Burst
License: CC0
Comment:
 Taken from https://archive.md/vxrjb. Cropped.

Files:
 images/land/canyon14*
Copyright: John Towner
License: public-domain
 Taken from https://archive.is/3euXE. This image was uploaded to
 unsplash.com before June 2017, so it is in the public domain.

Files:
 images/land/canyon15*
Copyright: Nathan Anderson
License: public-domain
 Taken from https://archive.is/8rN07. This image was uploaded to
 unsplash.com before June 2017, so it is in the public domain.

Files:
 images/land/desert11*
Copyright: Robert Murray
License: public-domain
 Taken from https://archive.is/DirtW. This image was uploaded to
 unsplash.com before June 2017, so it is in the public domain.

Files:
 images/land/desert12*
Copyright: Joe Mania
License: public-domain
 Taken from https://archive.is/3FHPD. This image was uploaded to
 unsplash.com before June 2017, so it is in the public domain.

Files:
 images/land/desert13*
Copyright: Pete Johnson
License: CC0
Comment:
 Taken from https://archive.md/nBACw. Cropped.

Files:
 images/land/fields13*
Copyright: Jeff King
License: public-domain
 Taken from https://archive.is/b9tIO. This image was uploaded to
 unsplash.com before June 2017, so it is in the public domain.

Files:
 images/land/fields14*
Copyright: Pixabay
License: CC0
Comment:
 Taken from https://archive.md/JIa0D. Cropped.

Files:
 images/land/fields15*
Copyright: Ales Krivec
License: public-domain
 Taken from https://archive.is/i9nJj. This image was uploaded to
 unsplash.com before June 2017, so it is in the public domain.

Files:
 images/land/fog8*
Copyright: Dawid Zawila
License: public-domain
 Taken from https://archive.is/XGHmJ. This image was uploaded to
 unsplash.com before June 2017, so it is in the public domain.

Files:
 images/land/fog9*
Copyright: Matt Bango
License: CC0
Comment:
 Taken from https://archive.md/0IdLB. Cropped.

Files:
 images/land/fog10*
Copyright: Pixabay
License: CC0
Comment:
 Taken from https://archive.md/gJ7ZQ. Cropped.

Files:
 images/land/fog11*
Copyright: Jay Mantri
License: public-domain
 Taken from https://archive.is/t72LL. This image was uploaded to
 unsplash.com before June 2017, so it is in the public domain.

Files:
 images/land/forest6*
Copyright: Inggrid Koe
License: public-domain
 Taken from https://archive.is/yiGOx. This image was uploaded to
 unsplash.com before June 2017, so it is in the public domain.

Files:
 images/land/forest7*
Copyright: Eutah Mizushima
License: public-domain
 Taken from https://archive.is/fXZt2. This image was uploaded to
 unsplash.com before June 2017, so it is in the public domain.

Files:
 images/land/forest8*
Copyright: Gez Xavier Mansfield
License: public-domain
 Taken from https://archive.is/WAC8Q. This image was uploaded to
 unsplash.com before June 2017, so it is in the public domain.

Files:
 images/land/forest9*
Copyright: JJ Skys the Limit
License: CC0
Comment:
 Taken from https://archive.md/vS0d1. Cropped.

Files:
 images/land/garden1*
Copyright: Bonnie Moreland
License: CC0
Comment:
 Taken from . Cropped.

Files:
 images/land/hills8*
Copyright: Joshua Sortino
License: public-domain
 Taken from https://archive.is/SRbX3. This image was uploaded to
 unsplash.com before June 2017, so it is in the public domain.

Files:
 images/land/lava12*
Copyright: Ashley Knedler
License: CC0
Comment:
 Taken from https://archive.md/d9pun. Cropped.

Files:
 images/land/lava13*
Copyright: Matt Bango
License: CC0
Comment:
 Taken from https://archive.md/Z7P0h. Cropped.

Files:
 images/land/loc3*
Copyright: James E. Scarborough
License: CC-BY-SA-3.0
Comment:
 Taken from https://archive.md/5OCc6. Cropped.

Files:
 images/land/sea18*
Copyright: Bonnie Moreland
License: CC0
Comment:
 Taken from https://archive.md/IlMHP. Cropped.

Files:
 images/land/sea19*
Copyright: Joe deSousa
License: CC0
Comment:
 Taken from https://archive.md/tZIGh. Cropped.

Files:
 images/land/sky10*
Copyright: Sergey Pesterev
License: CC0
Comment:
 Taken from https://archive.md/YElph. Cropped.

Files:
 images/land/sky11*
Copyright: eberhard grossgasteiger
License: CC0
Comment:
 Taken from https://archive.md/bre8R. Cropped.

Files:
 images/land/snow14*
Copyright: Travel Photographer
License: CC0
Comment:
 Taken from https://archive.md/g7ZBR. Cropped.

Files:
 images/land/snow16*
Copyright: Alberto Restifo
License: public-domain
 Taken from https://archive.is/tmlmk. This image was uploaded to
 unsplash.com before June 2017, so it is in the public domain.

Files:
 images/land/snow17*
Copyright: Bonnie Moreland
License: CC0
Comment:
 Taken from https://archive.md/SUw4x. Cropped.

Files:
 images/land/snow18*
Copyright: Jeremy Bishop
License: public-domain
 Taken from https://archive.is/d9C3U. This image was uploaded to
 unsplash.com before June 2017, so it is in the public domain.

Files:
 images/land/snow19*
Copyright: Denis Linine
License: CC0
Comment:
 Taken from https://archive.md/JuOvc. Cropped.

Files:
 images/land/snow20*
Copyright: Ezra Jeffrey
License: CC0
Comment:
 Taken from https://archive.md/yyvJi. Cropped.

Files:
 images/land/snow21*
Copyright: Gabriel Santiago
License: CC0
Comment:
 Taken from https://archive.md/Bxclr. Cropped.

Files:
 images/land/station4*
Copyright: Pixabay
License: CC0
Comment:
 Taken from https://archive.md/mrcny. Cropped.

Files:
 images/land/station5*
Copyright: Damien Jemison
License: CC-BY-SA-3.0
Comment: Taken from https://commons.wikimedia.org/wiki/File:Preamplifier_at_the_National_Ignition_Facility.jpg

Files:
 images/land/station6*
Copyright: HD Wallpapers
License: CC0
Comment:
 Taken from https://archive.md/AgK7P. Cropped.

Files:
 images/land/station9*
Copyright: Dominik Martin
License: CC0
Comment:
 Taken from https://archive.md/WfBdP. Cropped.

Files:
 images/land/station10*
Copyright: Thomas
License: CC0
Comment:
 Taken from https://archive.md/IFeBI. Cropped.

Files:
 images/land/station11*
Copyright: Burst
License: CC0
Comment:
 Taken from https://archive.md/ZFH1k. Cropped.

Files:
 images/land/station13*
Copyright: Pixabay
License: CC0
Comment:
 Taken from https://archive.md/vdlNe. Cropped.

Files:
 images/land/station14*
Copyright: Ferdinand Stohr
License: public-domain
 Taken from https://archive.is/ZtRLf. This image was uploaded to
 unsplash.com before June 2017, so it is in the public domain.

Files:
 images/land/station16*
Copyright: N/A (CC0 Public Domain)
License: CC0
Comment:
 Taken from https://archive.md/Z4Cb8. Cropped.

Files:
 images/land/station17*
Copyright: Bob Richards
License: CC0
Comment:
 Taken from https://archive.md/YuOX5. Cropped.

Files:
 images/land/station18*
Copyright: Eric Haidara
License: CC0
Comment:
 Taken from https://archive.md/PO2k5. Cropped.

Files:
 images/land/station19*
Copyright: Pixabay
License: CC0
Comment:
 Taken from https://archive.md/BlOxH. Cropped.

Files:
 images/land/station20
Copyright: Easswar Kaylan
License: CC0
Comment:
 Taken from https://archive.md/CyUvl. Cropped.

Files:
 images/land/station21*
Copyright: Pixabay
License: CC0
Comment:
 Taken from https://archive.md/QtFR8. Cropped.

Files:
 images/land/station22*
Copyright: Matthew Henry
License: CC0
Comment:
 Taken from https://archive.md/6oSrP. Cropped.

Files:
 images/land/station23*
Copyright: Pixabay
License: CC0
Comment:
 Taken from https://archive.md/NqDHu. Cropped.

Files:
 images/land/station24*
Copyright: Tomasz Frankowski
License: public-domain
 Taken from https://archive.is/uZuiY. This image was uploaded to
 unsplash.com before June 2017, so it is in the public domain.

Files:
 images/land/station25*
Copyright: Claudia Soraya
License: public-domain
 Taken from https://archive.is/fk8aQ. This image was uploaded to
 unsplash.com before June 2017, so it is in the public domain.

Files:
 images/land/station26*
Copyright: Brandon Mowinkel
License: CC0
Comment:
 Taken from https://archive.md/MEWh3. Cropped.

Files:
 images/land/station29*
Copyright: Pixabay
License: CC0
Comment:
 Taken from https://archive.md/h5aw2. Cropped.

Files:
 images/land/station30*
Copyright: Pixabay
License: CC0
Comment:
 Taken from https://archive.md/gOPcS. Cropped.

Files:
 images/land/station31*
Copyright: Pixabay
License: CC0
Comment:
 Taken from https://archive.md/K2Gow. Cropped.

Files:
 images/land/station32*
Copyright: Pixabay
License: CC0
Comment:
 Taken from https://archive.md/fQ63C. Cropped.

Files:
 images/land/station33*
Copyright: Pixabay
License: CC0
Comment:
 Taken from https://archive.md/wip/NNX5q. Cropped.

Files:
 images/land/station34*
Copyright: Monty Lov
License: public-domain
 Taken from https://archive.is/c1AWT. This image was uploaded
 to unsplash.com before June 2017, so it is in the public
 domain.

Files:
 images/land/station35*
Copyright: Pixabay
License: CC0
Comment:
 Taken from https://archive.md/mw1rC. Cropped.

Files:
 images/land/station36*
Copyright: Flickr
License: CC0
Comment:
 Taken from https://archive.md/P8ueY. Cropped.

Files:
 images/land/station37*
Copyright: Pixabay
License: CC0
Comment:
 Taken from https://archive.md/JGvqZ. Cropped.

Files:
 images/land/station38*
Copyright: Txllxt TxllxT
License: CC0
Comment:
 Taken from https://archive.md/niFgJ. Cropped.

Files:
 images/land/station39*
Copyright: Silvio Kundt
License: public-domain
 Taken from https://archive.is/OCfcl. This image was uploaded
 to unsplash.com before June 2017, so it is in the public
 domain.

Files:
 images/land/station40*
Copyright: Pixabay
License: CC0
Comment:
 Taken from https://archive.md/0U0OB. Cropped.

Files:
 images/land/station41*
Copyright: Pixabay
License: CC0
Comment:
 Taken from https://archive.md/Onjdb. Cropped.

Files:
 images/land/station42*
Copyright: Pixabay
License: CC0
Comment:
 Taken from https://archive.md/GBHNf. Cropped.

Files:
 images/land/station43*
Copyright: Pixabay
License: CC0
Comment:
 Taken from https://archive.md/wip/xbZdU. Cropped.

Files:
 images/land/station44*
Copyright: Pixabay
License: CC0
Comment:
 Taken from https://archive.md/nXc00. Cropped.

Files:
 images/land/station45*
Copyright: Pixabay
License: CC0
Comment:
 Taken from https://archive.md/7f4rj. Cropped.

Files:
 images/land/water12*
Copyright: Tricia Gray
License: CC0
Comment:
 Taken from https://archive.md/lG5ki. Cropped.

Files:
 images/land/water13*
Copyright: JuniperPhoton
License: public-domain
 Taken from https://archive.is/mvzhX. This image was uploaded
 to unsplash.com before June 2017, so it is in the public
 domain.

Files:
 images/land/station46*
Copyright: Pixabay
License: CC0
Comment:
 Taken from https://archive.md/g3sWr. Cropped.

Files:
 images/land/station47*
Copyright: Pixabay
License: CC0
Comment:
 Taken from https://archive.md/UO5aq. Cropped.

Files:
 images/land/station48*
Copyright: Pixabay
License: CC0
Comment:
 Taken from https://archive.md/JLfrG. Cropped.

Files:
 images/land/station49*
Copyright: Pixabay
License: CC0
Comment:
 Taken from https://archive.md/5kZGE. Cropped.

Files:
 images/land/station50*
Copyright: N/A (CC0 Public Domain)
License: CC0
Comment:
 Taken from https://archive.md/mm8MA. Cropped.

Files:
 images/land/station60*
Copyright: Adrien Olichon
License: CC0
Comment:
 Taken from https://www.pexels.com/photo/building-interior-2817472/. Cropped and edited.

Files: images/land/lava11*
Copyright: National Archives and Records Administration
License: public-domain
 Taken from Wikimedia Commons. Cropped and edited.

Files:
 images/land/snow15*
Copyright: US NOAA
License: public-domain
 From US NOAA, and therefore in the public domain because it was created by
 government employees while doing work for the government.

Files:
 images/land/lava0*
Copyright: USGS
License: public-domain
 From the USGS, and therefore in the public domain because they were created by
 government employees while doing work for the government.

Files:
 images/land/station8*
Copyright: Pixabay
License: CC0
Comment:
 Taken from https://archive.md/rfXiB. Cropped.

Files:
 images/land/station27*
Copyright: Flickr
License: CC0
Comment:
 Taken from https://archive.md/Lt8lB. Cropped.

Files:
 images/land/station28*
Copyright: N/A (CC0 Public Domain)
License: CC0
Comment:
 Taken from https://pxhere.com/en/photo/1071635 and cropped.

Files:
 images/land/station7*
Copyright: N/A (CC0 Public Domain)
License: CC0
Comment:
 Taken from https://pxhere.com/en/photo/119196 and cropped.

Files:
 images/land/station15*
Copyright: N/A (CC0 Public Domain)
License: CC0
Comment:
 Taken from https://pixabay.com/photos/step-industry-steel-3104846/ and cropped.
 According to Section 3 of the Pixabay Terms of Service, all images with a
 "published date" earlier than January 9, 2019 have the CC0 license.

Files:
 images/land/lava5*
Copyright: Michael Zahniser <mzahniser@gmail.com>
License: CC-BY-SA-4.0

Files: sounds/*
Copyright: Various
License: public-domain
 Based on public domain sounds taken from freesound.org.

Files:
 sounds/pincer*
Copyright: Michael Zahniser
License: GPL-2
Comment: Created by a past contributor modified from Battle for Wesnoth (https://www.wesnoth.org/) sounds, which are copyright David White [dave@whitevine.net](mailto:dave@whitevine.net) under GPL 2 or later. Rights relinquished to Michael Zahniser.

Files: sounds/heavy?rocket?hit.wav
Copyright: Copyright Mike Koenig
License: CC-BY-SA-3.0
Comment: Taken from http://soundbible.com/1467-Grenade-Explosion.html

Files: sounds/missile?hit.wav
Copyright: Copyright "Nbs Dark"
License: public-domain
 Taken from https://freesound.org/people/Nbs%20Dark/sounds/94185/

Files: sounds/torpedo?hit.wav
Copyright: Public Domain
License: public-domain
 Taken from a now-defunct public domain sharing site. Please contact Pointedstick (Nate Graham <pointedstick@zoho.com>) for legal enquires.

Files: sounds/meteor.wav
Copyright: Copyright "18hiltc"
License: CC-BY-SA-3.0
Comment: Taken from https://freesound.org/people/18hiltc/sounds/202725/

Files: sounds/sidewinder.wav
Copyright: Copyright "NHMWretched"
License: public-domain
 Taken from https://freesound.org/people/NHMWretched/sounds/151858/

Files: sounds/explosion?huge.wav
Copyright: Copyright Mike Koenig
License: CC-BY-SA-3.0
Comment: Taken from http://soundbible.com/1151-Grenade.html

Files:
 sounds/asteroid?crunch?small.wav
 sounds/asteroid?crunch?medium.wav
Copyright: Copyright AlanCat
License: public-domain
 Derived from https://freesound.org/people/AlanCat/sounds/381645/

Files: sounds/asteroid?crunch?large.wav
Copyright: Copyright "BW_Clowes"
License: CC-BY-3.0
Comment: Derived from https://freesound.org/people/BW_Clowes/sounds/128126/

Files:
 sounds/thrasher.wav
 sounds/point?defense.wav
Copyright: Lineth (https://github.com/Lineth)
License: CC-BY-SA-4.0
Comment: Derived from public domain sounds taken from freesound.org.

Files:
 images/outfit/t3?anti?missile*
 images/outfit/pug?gridfire?turret*
 images/hardpoint/t3?anti?missile*
 images/hardpoint/pug?gridfire?turret*
Copyright: Becca Tommaso (tommasobecca03@gmail.com)
License: CC-BY-SA-4.0
Comment: Derived from works by Frederick Goy IV (under the same license).

Files:
 images/ship/nest*
 images/ship/roost*
 images/ship/skein*
 images/thumbnail/nest*
 images/thumbnail/roost*
 images/thumbnail/skein*
Copyright: Iaz Poolar
License: CC-BY-SA-4.0
Comment: Derived from works by Michael Zahniser (under the same license) and detailed by Becca Tommaso (tommasobecca03@gmail.com).

Files:
 images/ship/barb*
 images/ship/boxwing*
 images/thumbnail/barb*
 images/thumbnail/boxwing*
Copyright: Iaz Poolar
License: CC-BY-SA-4.0
Comment: Detailed by Becca Tommaso (tommasobecca03@gmail.com).

Files:
 images/ship/argosy*
 images/ship/clipper*
 images/ship/dreadnought*
 images/ship/fury*
 images/ship/hauler?i*
 images/ship/hauler?ii*
 images/ship/hauler?iii*
 images/ship/modified?argosy*
 images/ship/bastion*
 images/ship/behemoth*
 images/ship/heavy?shuttle*
 images/ship/firebird*
 images/ship/leviathan*
 images/ship/shuttle*
 images/ship/star?queen*
 images/ship/localworldship*
 images/ship/arrow*
 images/ship/container?transport*
 images/ship/freighter*
 images/ship/protector*
 images/ship/star?barge*
 images/ship/wasp*
 images/thumbnail/argosy*
 images/thumbnail/clipper*
 images/thumbnail/dreadnought*
 images/thumbnail/fury*
 images/thumbnail/hauler?i*
 images/thumbnail/hauler?ii*
 images/thumbnail/hauler?iii*
 images/thumbnail/modified?argosy*
 images/thumbnail/bastion*
 images/thumbnail/behemoth*
 images/thumbnail/heavy?shuttle*
 images/thumbnail/firebird*
 images/thumbnail/leviathan*
 images/thumbnail/shuttle*
 images/thumbnail/star?queen*
 images/thumbnail/arrow*
 images/thumbnail/container?transport*
 images/thumbnail/freighter*
 images/thumbnail/protector*
 images/thumbnail/star?barge*
 images/thumbnail/wasp*
Copyright: Michael Zahniser <mzahniser@gmail.com>
License: CC-BY-SA-4.0
Comment: Detailed by Becca Tommaso (tommasobecca03@gmail.com).

Files:
 images/ship/pirate?mammoth*
 images/ship/pirate?scrapper*
 images/thumbnail/pirate?mammoth*
 images/thumbnail/pirate?scrapper*
Copyright: 1010todd
License: CC-BY-SA-4.0
Comment: Derived from works by Michael Zahniser and Becca Tommaso under the same license. Incorporating texture made with JSPlacement by WindMillArt <https://windmillart.net/>.

Files:
 images/ship/mfirebird*
 images/ship/mleviathan*
 images/ship/marrow*
 images/thumbnail/mfirebird*
 images/thumbnail/mleviathan*
 images/thumbnail/marrow*
Copyright: Maximilian Korber
License: CC-BY-SA-4.0
Comment: Derived from works by Michael Zahniser (under the same license) and detailed by Becca Tommaso (tommasobecca03@gmail.com).

Files:
 images/ship/pointedstick?vanguard*
Copyright: Maximilian Korber
License: CC-BY-SA-4.0
Comment: Derived from works by Nate Graham (under the same license) and detailed by Becca Tommaso (tommasobecca03@gmail.com).

Files:
 images/ship/vanguard*
 images/thumbnail/vanguard*
Copyright: Nate Graham <pointedstick@zoho.com>
License: CC-BY-SA-4.0
Comment: Detailed by Becca Tommaso (tommasobecca03@gmail.com).

Files:
 images/projectile/sunbeam/*
 images/ship/blackbird*
 images/ship/bounder*
 images/ship/falcon*
 images/ship/hawk*
 images/ship/quicksilver*
 images/ship/scout*
 images/ship/sparrow*
 images/thumbnail/blackbird*
 images/thumbnail/bounder*
 images/thumbnail/falcon*
 images/thumbnail/hawk*
 images/thumbnail/quicksilver*
 images/thumbnail/scout*
 images/thumbnail/sparrow*
Copyright: Michael Zahniser <mzahniser@gmail.com>
License: CC-BY-SA-4.0
Comment: Detailed by Anarchist2.

Files:
 images/ship/pirate?nighthawk*
 images/ship/pirate?cutthroat*
 images/ship/pirate?bulwark*
 images/thumbnail/pirate?nighthawk*
 images/thumbnail/pirate?cutthroat*
 images/thumbnail/pirate?bulwark*
Copyright: 1010Todd
License: CC-BY-SA-4.0
Comment: Derived from works by Michael Zahniser and Anarchist2 under the same license. Incorporating texture made with JSPlacement by WindMillArt <https://windmillart.net/>.

Files:
 images/ship/mbounder*
 images/ship/mfalcon*
 images/ship/mquicksilver*
 images/thumbnail/mbounder*
 images/thumbnail/mfalcon*
 images/thumbnail/mquicksilver*
Copyright: Maximilian Korber
License: CC-BY-SA-4.0
Comment: Derived from works by Michael Zahniser (under the same license) and detailed by Anarchist2.

Files:
 images/ship/finch*
 images/thumbnail/finch*
Copyright: Iaz Poolar
License: CC-BY-SA-4.0
Comment: Derived from works by Michael Zahniser (under the same license) and detailed by Anarchist2.

Files: images/ship/mosprey*
Copyright: Benjamin Hauch (https://github.com/tehhowch)
License: CC-BY-SA-4.0
Comment: Derived from works by Michael Zahniser (under the same license) and detailed by Anarchist2.

Files:
 images/outfit/pug?staff*
Copyright: Evan Fluharty (Evanfluharty@gmail.com)
License: CC-BY-SA-4.0
Comment: Derived from works by Frederick Goy IV (under the same license).

Files:
 images/effect/asteroid?adult?flare*
 images/effect/asteroid?adult?2?flare*
 images/effect/asteroid?adult?3?flare*
 images/effect/asteroid?adult?4?flare*
 images/effect/asteroid?adult?5?flare*
 images/effect/asteroid?medium?flare*
 images/effect/asteroid?young?flare*
 images/effect/asteroid?young?2?flare*
 images/effect/asteroid?young?3?flare*
 images/effect/asteroid?young?4?flare*
 images/effect/asteroid?am?circle?defense*
 images/effect/asteroid?am?fire*
 images/effect/asteroid?circle?trail*
 images/effect/asteroid?glow*
 images/effect/asteroid?laser*
 images/effect/asteroid?projectile?print*
 images/effect/asteroid?projectile?static*
 images/hardpoint/javelin?turret*
 images/hardpoint/asteroid?am?circle*
 images/planet/station1*
 images/planet/station2*
 images/planet/station3*
 images/planet/station4*
 images/planet/station8*
 images/planet/station9*
 images/planet/station10*
 images/planet/station11*
 images/planet/station12*
 images/planet/station13*
 images/planet/station14*
 images/planet/station15*
 images/planet/station16*
 images/planet/station17*
 images/planet/station-bunrodea*
 images/planet/station-chanai*
 images/planet/penrose-machine*
 images/planet/base*
 images/ship/maeri'het*
 images/ship/subsidurial*
 images/ship/telis'het*
 images/ship/faes'mar*
 images/ship/selii'mar*
 images/ship/vareti'het*
 images/ship/fetri'sei*
 images/ship/ember?waste?node/*
 images/ship/void?sprite/*
 images/ship/ararebo*
 images/ship/chigiriki*
 images/ship/kaiken*
 images/ship/kama*
 images/ship/kunai*
 images/ship/sasumata*
 images/ship/tanto*
 images/ship/tekkan*
 images/thumbnail/maeri'het*
 images/thumbnail/telis'het*
 images/thumbnail/faes'mar*
 images/thumbnail/selii'mar*
 images/thumbnail/subsidurial*
 images/thumbnail/ember?waste?node*
 images/thumbnail/vareti'het*
 images/thumbnail/fetri'sei*
 images/thumbnail/void?sprite?adult*
 images/thumbnail/void?sprite?infant*
 images/thumbnail/ararebo*
 images/thumbnail/chigiriki*
 images/thumbnail/kaiken*
 images/thumbnail/kama*
 images/thumbnail/kunai*
 images/thumbnail/sasumata*
 images/thumbnail/tanto*
 images/thumbnail/tekkan*
 images/effect/ravager?impact*
 images/effect/swarm*
 images/hardpoint/buzzer?am*
 images/hardpoint/locust?turret*
 images/outfit/ka'het?annihilator?turret*
 images/outfit/ka'het?annihilator*
 images/outfit/ka'het?emp?deployer*
 images/outfit/ka'het?primary?cooling*
 images/outfit/ka'het?ravager?turret*
 images/outfit/ka'het?ravager?beam*
 images/outfit/ka'het?shield?restorer*
 images/outfit/ka'het?grand?restorer*
 images/outfit/ka'het?support?cooling*
 images/outfit/ka'het?mhd?generator*
 images/outfit/ka'het?reserve?accumulator*
 images/outfit/ka'het?nullifier*
 images/outfit/ka'het?mhd?deployer*
 images/outfit/ka'het?taser*
 images/outfit/mouthparts*
 images/outfit/excavator*
 images/outfit/fuel?pod*
 images/outfit/fusion*
 images/outfit/core*
 images/outfit/ionic?afterburner*
 images/outfit/tiny?ion*
 images/outfit/small?ion*
 images/outfit/medium?ion*
 images/outfit/large?ion*
 images/outfit/huge?ion*
 images/outfit/tiny?atomic*
 images/outfit/small?atomic*
 images/outfit/medium?atomic*
 images/outfit/large?atomic*
 images/outfit/huge?atomic*
 images/outfit/javelin*
 images/outfit/javelin?mini?pod*
 images/outfit/javelin?pod*
 images/outfit/javelin?storage*
 images/outfit/javelin?turret*
 images/outfit/torpedo*
 images/outfit/torpedo?launcher*
 images/outfit/torpedo?storage*
 images/outfit/typhoon*
 images/outfit/typhoon?launcher*
 images/outfit/typhoon?storage*
 images/outfit/cooling?ducts*
 images/outfit/liquid?helium*
 images/outfit/liquid?nitrogen*
 images/outfit/water?cooling*
 images/outfit/large?regenerator*
 images/outfit/small?regenerator*
 images/outfit/cargo?scanner*
 images/outfit/outfit?scanner*
 images/outfit/outfit?expansion*
 images/outfit/cargo?expansion*
 images/outfit/control?transceiver*
 images/outfit/buzzer*
 images/outfit/dark?reactor*
 images/outfit/electroweak?reactor*
 images/outfit/quark?reactor*
 images/outfit/hai?jammer*
 images/outfit/hai?jammer?overclocked*
 images/outfit/hydra?pod*
 images/outfit/hydra*
 images/outfit/*nanite?fabricator*
 images/outfit/*shield?relay*
 images/outfit/lasher?pistol*
 images/outfit/locust?blaster*
 images/outfit/locust?turret*
 images/outfit/mandible?cannon*
 images/outfit/nanite?enhancer*
 images/outfit/nanite?limiter*
 images/outfit/reactor?overclocker*
 images/outfit/reactor?limiter*
 images/outfit/solar?battery*
 images/outfit/solar?cell*
 images/outfit/swarm?missile*
 images/outfit/swarm?pod*
 images/outfit/swarm?storage*
 images/outfit/swatter*
 images/outfit/thorax?cannon*
 images/outfit/*rift*
 images/outfit/pollen?particle*
 images/outfit/jamfruit?pod*
 images/outfit/anomalous?mass*
 images/outfit/decoy?plating*
 images/outfit/asteroid?weapon?1*
 images/outfit/asteroid?weapon?2*
 images/outfit/asteroid?weapon?3*
 images/outfit/asteroid?weapon?4*
 images/outfit/asteroid?weapon?5*
 images/outfit/asteroid?weapon?6*
 images/outfit/asteroid?weapon?7*
 images/outfit/asteroid?weapon?8*
 images/planet/dyson1*
 images/planet/dyson2*
 images/planet/dyson3*
 images/planet/sheragi_postverta*
 images/planet/station0*
 images/planet/station1b*
 images/planet/station2b*
 images/planet/station3b*
 images/planet/station3bd*
 images/planet/station4b*
 images/planet/station4bd*
 images/projectile/annihilator*
 images/projectile/ravager?beam*
 images/projectile/mhd*
 images/projectile/asteroid?missile*
 images/projectile/asteroid?twin?projectile*
 images/projectile/asteroid?weapon?circle*
 images/projectile/asteroid?weapon?live*
 images/projectile/asteroid?weapon?swarm*
 images/scene/ringworld?debris*
 images/scene/remnant?station*
 images/scene/asteroid?scene*
 images/scene/lab?scene*
 images/planet/debris0*
 images/planet/debris1*
 images/planet/desert11*
 images/planet/desert12*
 images/planet/desert13*
 images/planet/dust8*
 images/planet/dust9*
 images/planet/forest7*
 images/planet/forest8*
 images/planet/forest9*
 images/planet/forest10*
 images/planet/forest11*
 images/planet/forest12*
 images/planet/ice9*
 images/planet/ice10*
 images/planet/ice11*
 images/planet/ice12*
 images/planet/ocean10*
 images/planet/rock21*
 images/planet/gateway-active*
 images/planet/gateway-frozen*
 images/planet/gateway-inactive*
 images/planet/station-accelerator-broken*
 images/planet/station-accelerator*
 images/planet/station-asteroid-a0*
 images/planet/station-asteroid-a1*
 images/planet/station-asteroid-a2*
 images/planet/station-asteroid-a3*
 images/planet/station-cylinder-a0-broken*
 images/planet/station-cylinder-a0-incomplete*
 images/planet/station-cylinder-a0*
 images/planet/station-depot-a0*
 images/planet/station-depot-a1*
 images/planet/station-depot-a2*
 images/planet/station-disk*
 images/planet/station-outpost-a0*
 images/planet/station-outpost-a1*
 images/planet/station-outpost-a2*
 images/planet/station-outpost-a3*
 images/planet/station-platform-a0*
 images/planet/station-platform-a1*
 images/planet/station-platform-a2*
 images/planet/station-platform-a3*
 images/planet/station-platform-a4*
 images/planet/station-reflector-a0*
 images/planet/station-reflector-a1*
 images/planet/station-reflector-a2*
 images/planet/station-shipyard-a0*
 images/planet/station-shipyard-a1*
 images/planet/station-shipyard-a2*
 images/planet/station-solar-a0*
 images/planet/station-solar-a1*
 images/planet/station-solar-a2*
 images/planet/station-solar-a3*
 images/planet/station-solar-a4*
 images/planet/station-solar-a0-broken*
 images/planet/station-solar-a1-broken*
 images/planet/station-weapon-a0*
 images/planet/station-weapon-a1*
 images/planet/station-weapon-a2*
 images/planet/station-weapon-a3*
 images/planet/station-telescope-a0*
 images/planet/station-telescope-a1*
 images/projectile/avgi?laser?blue*
 images/ship/aberrant?chomper*
 images/ship/aberrant?dancer*
 images/ship/aberrant?hugger*
 images/ship/aberrant?junior*
 images/ship/aberrant?latte*
 images/ship/aberrant?longfellow*
 images/ship/aberrant?mole*
 images/ship/aberrant?pike*
 images/ship/aberrant?pileup*
 images/ship/aberrant?traincar*
 images/ship/aberrant?trip*
 images/ship/aberrant?triplet*
 images/ship/aberrant?whiskers*
 images/ship/bluejacket*
 images/ship/pollen*
 images/ship/windjammer*
 images/_menu/haze-ghila*
 images/_menu/haze-lathia*
 images/_menu/haze-maithi*
 images/_menu/haze-mitera*
 images/_menu/haze-sarifa*
 images/_menu/haze-chanai*
 images/map/big?black?hole*
 images/map/black?hole?3*
 images/map/black?hole?4*
 images/map/black?hole?5*
 images/map/black?hole?6*
 images/map/black?hole?corona*
 images/map/black?hole?star*
 images/map/black-hole-still*
 images/effect/flotsam?pollen?particle*
 images/effect/flotsam?jamfruit?pod*
Copyright: Becca Tommaso (tommasobecca03@gmail.com)
License: CC-BY-SA-4.0

Files:
 images/effect/remnant?afterburner/remnant?afterburner*
 images/effect/mhd?spark*
 images/effect/jd?detainer*
 images/land/nasa9*
 images/hardpoint/annihilator?turret*
 images/hardpoint/hai?ionic?turret*
 images/hardpoint/inhibitor?turret*
 images/hardpoint/ion?hail?turret*
 images/hardpoint/ravager?turret*
 images/outfit/inhibitor?turret*
 images/outfit/ion?hail?turret*
 images/hardpoint/shooting?star?flare/ss-rays*
 images/outfit/overcharged?shield?module*
 images/outfit/overclocked?repair?module*
 images/outfit/ramscoop*
 images/outfit/remnant?afterburner*
 images/outfit/remnant?capital?license*
 images/outfit/research?laboratory*
 images/outfit/salvage?scanner*
 images/outfit/tiny?remnant?engine*
 images/outfit/void?rifle*
 images/outfit/fragmentation?grenades*
 images/outfit/nerve?gas*
 images/outfit/catalytic?ramscoop*
 images/outfit/anti-missile*
 images/outfit/blaster?turret*
 images/outfit/blaster*
 images/outfit/breeder*
 images/outfit/bunk?room*
 images/outfit/dwarf?core*
 images/outfit/electron?beam*
 images/outfit/electron?turret*
 images/outfit/fission*
 images/outfit/flamethrower*
 images/outfit/hai?ionic?blaster*
 images/outfit/hai?ionic?turret*
 images/outfit/heavy?anti-missile*
 images/outfit/heavy?laser?turret*
 images/outfit/heavy?laser*
 images/outfit/huge?fuel?cell*
 images/outfit/large?fuel?cell*
 images/outfit/medium?fuel?cell*
 images/outfit/small?fuel?cell*
 images/outfit/tiny?fuel?cell*
 images/outfit/huge?shield*
 images/outfit/large?shield*
 images/outfit/medium?shield*
 images/outfit/small?shield*
 images/outfit/tiny?shield*
 images/outfit/hyperdrive*
 images/outfit/large?radar?jammer*
 images/outfit/small?radar?jammer*
 images/outfit/meteor*
 images/outfit/meteor?launcher*
 images/outfit/meteor?pod*
 images/outfit/meteor?storage*
 images/outfit/mod?blaster?turret*
 images/outfit/mod?blaster*
 images/outfit/particle?cannon*
 images/outfit/plasma?cannon*
 images/outfit/plasma?turret*
 images/outfit/proton?gun*
 images/outfit/quad?blaster?turret*
 images/outfit/rocket*
 images/outfit/rocket?launcher*
 images/outfit/rocket?pod*
 images/outfit/rocket?storage*
 images/outfit/sidewinder*
 images/outfit/sidewinder?launcher*
 images/outfit/sidewinder?pod*
 images/outfit/sidewinder?storage*
 images/outfit/small?bunk?room*
 images/outfit/small?nucleovoltaic*
 images/outfit/small?radiothermal*
 images/outfit/small?thermionic*
 images/outfit/stack?core*
 images/outfit/surveillance?pod*
 images/outfit/banisher*
 images/outfit/command?center*
 images/outfit/fire-lance*
 images/outfit/piercer*
 images/outfit/piercer?launcher*
 images/outfit/korath?piercer?storage*
 images/outfit/reverse?thruster?ion*
 images/outfit/reverse?thruster?plasma*
 images/outfit/rock?0*
 images/outfit/rock?1*
 images/outfit/rock?2*
 images/outfit/rock?3*
 images/outfit/rock?4*
 images/scene/penguinscene*
 images/ship/hai?sea?scorpion*
 images/ship/hai?anomalocaris*
 images/ship/ibis*
 images/ship/mbactriane*
 images/ship/merganser*
 images/ship/penguin/*
 images/ship/petrel*
 images/ship/tern*
 images/ship/shooting?star/shooting?star*
 images/ship/pug?zibruka*
 images/ship/pug?enfolta*
 images/ship/pug?maboro*
 images/ship/pug?arfecta*
 images/ship/asteroid?adult*
 images/ship/asteroid?adult?2*
 images/ship/asteroid?adult?3*
 images/ship/asteroid?adult?4*
 images/ship/asteroid?adult?5*
 images/ship/asteroid?medium*
 images/ship/asteroid?young*
 images/ship/asteroid?young?2*
 images/ship/asteroid?young?3*
 images/ship/asteroid?young?4*
 images/ship/remnant?satellite*
 images/thumbnail/hai?sea?scorpion*
 images/thumbnail/hai?anomalocaris*
 images/thumbnail/ibis*
 images/thumbnail/merganser*
 images/thumbnail/penguin*
 images/thumbnail/petrel*
 images/thumbnail/tern*
 images/planet/station1c*
 images/planet/station2c*
 images/planet/station3c*
 images/ship/archon?b*
 images/ship/archon?c*
 images/asteroid/plant*
 images/asteroid/plant2*
 images/asteroid/plant?cluster*
 images/asteroid/space?flora*
 images/asteroid/large?plant*
 images/asteroid/large?plant2*
 images/asteroid/large?plant?cluster*
 images/asteroid/large?space?flora*
 images/asteroid/yottrite*
Copyright: Becca Tommaso (tommasobecca03@gmail.com)
License: CC-BY-SA-4.0
Comment: Derived from works by Michael Zahniser (under the same license).

Files:
 images/map/a-dwarf-star*
 images/map/a-giant-star*
 images/map/a-large-star*
 images/map/a-small-star*
 images/map/a-star*
 images/map/a-supergiant-star*
 images/map/b-dwarf-star*
 images/map/b-giant-star*
 images/map/b-large-star*
 images/map/b-small-star*
 images/map/b-star*
 images/map/b-supergiant-star*
 images/map/f-dwarf-star*
 images/map/f-giant-star*
 images/map/f-large-star*
 images/map/f-old-star*
 images/map/f-small-star*
 images/map/f-star*
 images/map/f-supergiant-star*
 images/map/g-dwarf-star*
 images/map/g-giant-star*
 images/map/g-large-star*
 images/map/g-old-star*
 images/map/g-small-star*
 images/map/g-star*
 images/map/g-supergiant-star*
 images/map/k-dwarf-star*
 images/map/k-giant-star*
 images/map/k-large-star*
 images/map/k-old-star*
 images/map/k-small-star*
 images/map/k-star*
 images/map/k-supergiant-star*
 images/map/m-dwarf-star*
 images/map/m-giant-star*
 images/map/m-large-star*
 images/map/m-small-star*
 images/map/m-star*
 images/map/m-supergiant-star*
 images/map/o-dwarf-star*
 images/map/o-giant-star*
 images/map/o-large-star*
 images/map/o-small-star*
 images/map/o-star*
 images/map/o-supergiant-star*
 images/map/unexplored-star*
 images/_menu/haze-twilight*
 images/_menu/haze-twilight-thick*
 images/_menu/haze-twilight-thin*
 images/_menu/haze-twilit-embers*
 images/asteroid/integral?tree/tree*
 images/asteroid/water?droplet/*
 images/effect/avgi?flare/antimatter*
 images/effect/avgi?flare/fusion*
 images/effect/avgi?flare/remass*
 images/effect/avgi?flare/rcs*
 images/effect/blue?optical?laser?glare*
 images/effect/green?optical?laser?glare*
 images/effect/flotsam?integral?wood*
 images/effect/flotsam?voidfish*
 images/icon/nettle*
 images/icon/orchid*
 images/label/outer?limits*
 images/label/tangled?shroud*
 images/label/twilight*
 images/outfit/concentrating?solar?array*
 images/outfit/concentrating?solar?cell*
 images/outfit/cryogenic?deuterium?tank*
 images/outfit/integral?wood*
 images/outfit/nettle?kkv*
 images/outfit/nettle?magazine*
 images/outfit/ophrys?stockpile*
 images/outfit/optical?laser?rifle*
 images/outfit/optical?lasing?generator*
 images/outfit/orchid?magazine*
 images/outfit/orchid?missile*
 images/outfit/remass?injector*
 images/outfit/trefoil?board*
 images/outfit/voidfish*
 images/planet/aviskir*
 images/planet/nebula1*
 images/projectile/blue?optical?laser*
 images/projectile/nettle*
 images/projectile/nucleolysis*
 images/projectile/orchid?boost*
 images/projectile/orchid?boost?stage*
 images/projectile/orchid?coast*
 images/projectile/orchid?divert*
 images/projectile/orchid?divert?stage*
 images/projectile/orchid?inactive*
 images/projectile/orchid?terminal*
 images/scene?trefoil?board*
Copyright: Azure
License: CC-BY-SA-4.0

Files:
 images/hardpoint/blue?optical?laser*
 images/hardpoint/green?optical?laser*
 images/hardpoint/plasmadyne?scoop*
 images/hardpoint/speckle?turret*
 images/hardpoint/medium?vls*
 images/outfit/anomalous?shield?restorer*
 images/outfit/antimatter?power?cell*
 images/outfit/arc?fusion?torch*
 images/outfit/blue?optical?laser*
 images/outfit/green?optical?laser*
 images/outfit/beam?antimatter?torch*
 images/outfit/concealment?lamina*
 images/outfit/deuterium?slush?tank*
 images/outfit/diffuse?deflector*
 images/outfit/external?launch?rail*
 images/outfit/external?launch?tube*
 images/outfit/heatsink?partition*
 images/outfit/inductive?extractor*
 images/outfit/lantern?fission?core*
 images/outfit/magnetic?scoop*
 images/outfit/magnetoplasma?drive*
 images/outfit/multispectral?scanner*
 images/outfit/nucleolysis?beam*
 images/outfit/ophrys?torpedo*
 images/outfit/photoelectric?lamina*
 images/outfit/plasmadyne?scoop*
 images/outfit/radiative?lamina*
 images/outfit/rcs?large*
 images/outfit/rcs?medium*
 images/outfit/rcs?small*
 images/outfit/spark?fusion?torch*
 images/outfit/speck?magazine*
 images/outfit/speck?round*
 images/outfit/speckle?coilgun*
 images/outfit/speckle?turret*
 images/outfit/spectrometer?array*
 images/outfit/specular?deflector*
 images/outfit/telescopic?antimissile*
 images/outfit/ultracapacitor?bank*
 images/outfit/ultracapacitor?cell*
 images/outfit/medium?vls*
 images/outfit/zap?fusion?torch*
 images/effect/flotsam?telescopic?antimissile*
 images/effect/flotsam?nucleolysis?beam*
 images/effect/flotsam?antimatter?power?cell*
 images/effect/flotsam?anomalous?shield?restorer*
 images/effect/flotsam?anomalous?mass*
 images/planet/station0b*
 images/projectile/aberrant?spike*
 images/projectile/fleck*
 images/projectile/speck*
 images/ship/avgi?akoustiki*
 images/ship/avgi?atenuatia*
 images/ship/avgi?atenuatia@sw*
 images/ship/avgi?avlaki*
 images/ship/avgi?avlaki@sw*
 images/ship/avgi?diaspersi*
 images/ship/avgi?diaspersi@sw*
 images/ship/avgi?difraktos*
 images/ship/avgi?difraktos@sw*
 images/ship/avgi?entasi*
 images/ship/avgi?entasi@sw*
 images/ship/avgi?frequentia*
 images/ship/avgi?frequentia@sw*
 images/ship/avgi?harmonikos*
 images/ship/avgi?harmonikos@sw*
 images/ship/avgi?intereros*
 images/ship/avgi?interferos@sw*
 images/ship/avgi?koryfi/*
 images/ship/avgi?melodikos/*
 images/ship/avgi?melodikos@sw*
 images/ship/avgi?optikon*
 images/ship/avgi?phononos*
 images/ship/avgi?photikon*
 images/ship/avgi?polari*
 images/ship/avgi?polari@sw*
 images/ship/avgi?prismaios*
 images/ship/avgi?prismaios@sw*
 images/ship/avgi?refraktos*
 images/ship/avgi?refraktos@sw*
 images/ship/avgi?sonikis*
 images/ship/avgi?tachytia/*
 images/ship/avgi?tachytia/tachytia@sw*
 images/ship/avgi?tremoros*
 images/ship/avgi?undsyni*
 images/ship/avgi?undsyni@sw*
 images/ship/avgi?undulon*
 images/ship/avgi?vibratia*
 images/thumbnail/avgi?akoustiki*
 images/thumbnail/avgi?atenuatia*
 images/thumbnail/avgi?atenuatia@sw
 images/thumbnail/avgi?avlaki*
 images/thumbnail/avgi?avlaki@sw*
 images/thumbnail/avgi?diaspersi*
 images/thumbnail/avgi?difraktos*
 images/thumbnail/avgi?entasi*
 images/thumbnail/avgi?frequentia*
 images/thumbnail/avgi?harmonikos*
 images/thumbnail/avgi?harmonikos@sw*
 images/thumbnail/avgi?intereros*
 images/thumbnail/avgi?koryfi/*
 images/thumbnail/avgi?melodikos/*
 images/thumbnail/avgi?melodikos@sw*
 images/thumbnail/avgi?optikon*
 images/thumbnail/avgi?phononos*
 images/thumbnail/avgi?photikon*
 images/thumbnail/avgi?polari*
 images/thumbnail/avgi?prismaios*
 images/thumbnail/avgi?refraktos*
 images/thumbnail/avgi?sonikis*
 images/thumbnail/avgi?tachytia/*
 images/thumbnail/avgi?tremoros*
 images/thumbnail/avgi?undsyni*
 images/thumbnail/avgi?undulon*
 images/thumbnail/avgi?vibratia*
Copyright: Azure
License: CC-BY-SA-4.0
Comment: Derived from works by Becca Tommaso.

Files:
 images/map/milky?way*
Copyright: Azure
License: CC-BY-SA-4.0
Comment: Derived from works by NASA and Michael Zahniser.

Files:
 images/star/smoke?ring*
Copyright: Azure
License: CC-BY-SA-4.0
Comment: Derived from works by RisingLeaf.

Files:
 images/land/station59*
 images/scene/ranger?baker*
Copyright: Azure
License: CC-BY-SA-4.0
Comment: Derived from works by Lawrence Livermore National Laboratory.

Files:
 images/land/dokimi*
 images/scene/dokimi?range*
Copyright: Azure
License: CC-BY-SA-4.0
Comment: Derived from works by the National Nuclear Security Administration.

Files:
 images/map/small-neutron-star*
 images/map/magnetar-star*
Copyright: Azure
License: CC-BY-SA-4.0
Comment: Derived from works by RisingLeaf.

Files:
 images/map/coal-black-hole-star*
 images/map/neutron-star*
 images/map/small-black-hole-star*
 images/map/twilight-black-hole-star*
Copyright: Azure
License: CC-BY-SA-4.0
Comment: Derived from works by Gefüllte Taubenbrust.

Files:
 images/map/black-hole-star*
 images/map/carbon-star*
 images/map/nova-old-star*
 images/map/nova-small-star*
 images/map/wr-star*
Copyright: Azure
License: CC-BY-SA-4.0
Comment: Derived from works by Matteo "Lead" M.

Files:
 images/map/nova-star*
Copyright: Azure
License: CC-BY-SA-4.0
Comment: Derived from works by Michael Zahniser.

Files:
 sounds/bounce*
 sounds/clink*
 sounds/fusion?torch*
 sounds/optical?laser*
 sounds/speckle*
Copyright: Azure
License: CC-BY-SA-4.0
Comment: Derived from public domain sounds taken from freesound.org.

Files:
 images/effect/graviton?flare/*
Copyright: Jack George
License: CC-BY-SA-4.0

Files:
 images/outfit/*battery?hai*
 images/outfit/anti-missile?hai*
 images/outfit/cooling?ducts?hai*
 images/outfit/dwarf?core?hai*
 images/outfit/fission?hai*
 images/outfit/fusion?hai*
 images/outfit/heavy?anti-missile?hai*
 images/ship/mfury*
Copyright: Maximilian Korber
License: CC-BY-SA-4.0
Comment: Derived from works by Michael Zahniser (under the same license).

Files:
 images/label/graveyard*
Copyright: @RestingImmortal
License: CC-BY-SA-4.0

Files:
 images/outfit/enforcer?confrontation?gear*
Copyright: 1010Todd (1010todd3d@gmail.com)
License: CC-BY-SA-4.0
Comment: Derived from works by Becca Tommaso (tommasobecca03@gmail.com) (under the same license) and Evan Fluharty (under the same license).

Files:
 images/outfit/hai?williwaw*
Copyright: Evan Fluharty (Evanfluharty@gmail.com)
License: CC-BY-SA-4.0
Comment: Made in cooperation with Becca Tommaso (tommasobecca03@gmail.com) and derived from works by Michael Zahniser (under the same license) and Maximilian Korber (under the same license)

Files:
 images/effect/remnant?leak*
 images/effect/remnant?leak?sparkle*
Copyright: Benjamin Jackson (gods.benyamin@outlook.com)
License: CC-BY-SA-4.0
Comment: Derived from works by Michael Zahniser (under the same license)

Files:
 images/ship/hai?ladybug*
 images/thumbnail/hai?ladybug*
 images/planet/station?hai?eight?geocoris*
Copyright: None (CC0: Public Domain)
License: CC0
Comment: Public domain textures from texture.ninja.

Files:
 images/planet/wormhole-syndicate-ad*
Copyright: Michael Zahniser
License: CC-BY-SA-4.0
Comment: Created by a past contributor derived from works by Michael Zahniser (under the same license). Rights relinquished to Michael Zahniser.

Files:
 images/planet/station?hai?geocoris*
Copyright: Michael Zahniser
License: CC-BY-SA-4.0
Comment: Created by a past contributor derived from works by Michael Zahniser (under the same license). Rights relinquished to Michael Zahniser.

Files:
 images/effect/firestorm?ring*
Copyright: None (CC0: Public Domain)
License: CC0

Files:
 images/outfit/expeller*
 images/outfit/grab-strike*
 images/hardpoint/grab-strike*
 images/ship/bulk?freighter*
 images/ship/dredger*
 images/thumbnail/bulk?freighter*
 images/thumbnail/dredger*
Copyright: Lia Gerty (https://github.com/ravenshining)
License: CC-BY-SA-4.0
Comment: Derived from work by Michael Zahniser (under the same licence) and Becca Tomaso (under the same licence).

Files:
 images/ship/raider*
 images/thumbnail/raider*
Copyright: Lia Gerty (https://github.com/ravenshining)
License: CC-BY-SA-4.0
Comment: Derived from work by Michael Zahniser (under the same licence) and Red-57 (under the same licence).

Files:
 images/effect/korath?afterburner*
 images/ship/chaser*
 images/ship/world-ship*
 images/thumbnail/chaser*
 images/thumbnail/world-ship*
Copyright: Lia Gerty (https://github.com/ravenshining)
License: CC-BY-SA-4.0
Comment: Derived from work by Michael Zahniser (under the same licence)

Files:
 images/outfit/torpedopod*
 images/outfit/typhoonpod*
Copyright: Lia Gerty (https://github.com/ravenshining)
License: CC-BY-SA-4.0
Comment: Derived from work by Becca Tomaso (under the same licence).

Files:
 images/outfit/liquid?sodium*
Copyright: Lia Gerty (https://github.com/ravenshining)
Comment: Derived from works by Saugia (under the same licence) and public domain works previously submitted to Endless Sky.
License: CC-BY-SA-4.0

Files:
 images/_menu/haze-blackbody+*
 images/_menu/haze-full+*
 images/_menu/haze-yellow+*
 images/planet/browndwarf-l-rogue*
 images/planet/browndwarf-l*
 images/planet/browndwarf-y-rogue*
 images/planet/browndwarf-y*
Copyright: Lia Gerty (https://github.com/ravenshining)
License: CC-BY-SA-4.0

Files:
 images/projectile/digger*
Copyright: Lia Gerty (https://github.com/ravenshining)
License: CC-BY-SA-4.0
Comment: Derived from public domain work previously submitted to Endless Sky.

Files:
 images/planet/browndwarf-t-rogue*
 images/planet/browndwarf-t*
 images/planet/saturn*
Copyright: Lia Gerty (https://github.com/ravenshining)
License: CC-BY-SA-4.0
Comment: Derived from works by NASA (public domain)

Files:
 sounds/atomic?*
Copyright: Lia Gerty
License: CC-BY-SA-4.0
Comment: Derived from public domain sounds taken from freesound.org.

Files:
 images/ship/heliarch?breacher*
 images/ship/heliarch?hunter*
 images/ship/heliarch?judicator*
 images/ship/heliarch?pursuer*
 images/ship/heliarch?rover*
 images/ship/heliarch?stalker*
 images/thumbnail/heliarch?breacher*
 images/thumbnail/heliarch?hunter*
 images/thumbnail/heliarch?judicator*
 images/thumbnail/heliarch?pursuer*
 images/thumbnail/heliarch?rover*
 images/thumbnail/heliarch?stalker*
 images/outfit/finisher?storage*
 images/outfit/fuel?module*
 images/outfit/large?cogeneration?module*
 images/outfit/small?cogeneration?module*
 images/scene/councilofahr1*
 images/scene/councilofahr2*
Copyright: Arachi-Lover
License: CC-BY-SA-4.0
Comment: Derived from works by Michael Zahniser (under the same license).

Files:
 images/effect/heaver*
 images/effect/korath?digger*
 images/effect/shunt*
 images/hardpoint/korath?heaver*
 images/icon/korath?heaver*
 images/outfit/korath?heaver*
 images/outfit/*korath?reverser*
 images/projectile/expeller*
 images/projectile/heaver*
 images/projectile/shunt-strike*
 images/ship/kas-ik?tek?7*
 images/thumbnail/kas-ik?tek?7*
Copyright: None (CC0 Public Domain)
License: CC0
Comment: Uses public domain textures from texture.ninja

Files:
 images/hardpoint/digger?turret*
 images/outfit/korath?digger?turret*
 images/outfit/korath?digger*
Copyright: Becca Tommaso and Michael Zahniser
License: CC-BY-SA-4.0
Comment: Created by a past contributor derived from works by Becca Tommaso and Michael Zahniser (under the same license). Rights relinquished to Becca Tommaso and Michael Zahniser.

Files:
 images/*/korath*reverser*
Copyright: Michael Zahniser
License: CC-BY-SA-4.0
Comment: Created by a past contributor derived from works by Michael Zahniser (under the same license). Rights relinquished to Michael Zahniser.


Files:
 images/outfit/outskirts?gauger*
Copyright: Arachi-Lover
License: CC-BY-SA-4.0
Comment: Derived from works by Zachary Siple and Michael Zahniser (under the same license).

Files:
 images/effect/dragonflame*
 images/effect/fusionflare*
 images/effect/pwave?shot*
 images/effect/sheragiam*
 images/effect/pwavehp*
 images/effect/ka'het?flare/*
 images/effect/fissionflare*
 images/effect/pwtflare*
 images/effect/explosions/nuke*
 images/effect/culverin*
 images/effect/ranseur*
 images/icon/dragonflame*
 images/icon/shard*
 images/outfit/dragonflame*
 images/outfit/pwave?turret*
 images/outfit/embattery*
 images/outfit/sheragicooling*
 images/outfit/fusiondrive*
 images/outfit/fissiondrive*
 images/outfit/hion*
 images/outfit/shard*
 images/outfit/sheragi?ews*
 images/outfit/small?embattery*
 images/outfit/small?sheragi?cooling*
 images/projectile/pwavecannon*
 images/projectile/hion*
 images/projectile/hionfrag*
 images/projectile/shardactive*
 images/projectile/shardinactive*
 images/projectile/ionball*
 images/projectile/ribault*
 images/scene/emeraldswordderelict*
 images/ship/emeraldsword*
 images/ship/blackdiamond*
 images/thumbnail/emeraldsword*
 images/thumbnail/blackdiamond*
Copyright: @Karirawri (crim@live.no)
License: CC-BY-SA-4.0

Files:
 images/effect/pwave?impact*
 images/effect/ionball?ring*
 images/effect/ion?explosion*
Copyright: @Karirawri (crim@live.no)
License: CC-BY-SA-4.0
Comment: Derived from works by Michael Zahniser (under the same license).

Files: sounds/dragonflame*
Copyright: TheHadnot
License: public-domain
 Taken from https://freesound.org/people/TheHadnot/sounds/160880/

Files: sounds/pwave*
Copyright: aust_paul
License: public-domain
 Taken from https://freesound.org/people/aust_paul/sounds/30935/

Files: sound/ranseur*
Copyright: harrisonlace
License: public-domain
 Taken from https://freesound.org/people/harrisonlace/sounds/634884/
Comment: Modified by @Karirawri (crim@live.no) under the same license.

Files: sounds/hion*
Copyright: michael_kur95
License: CC-BY-3.0
Comment: Taken from https://freesound.org/people/michael_kur95/sounds/332993/ and modified.

Files: images/effect/archon?teleport/*
Copyright: @Karirawri (crim@live.no)
License: CC-BY-SA-4.0
Comment: Derived from works by Michael Zahniser and Becca Tommaso (under the same license).

Files: sounds/archonteleport*
Copyright: oldestmillennial
License: CC-BY-3.0
Comment: Taken from https://freesound.org/people/oldestmillennial/sounds/533025/ and modified.

Files: images/outfit/emp?rack*
Copyright: Anarchist2
License: CC-BY-SA-4.0
Comment: Derived from works by Michael Zahniser (under the same license).

Files: images/planet/*-hot*
Copyright: Becca Tommaso
License: CC-BY-SA-4.0
Comment: Derived from works by ESA/Hubble & NASA (under the same license)

Files:
 images/land/clouds*
Copyright: Benjamin Jackson (gods.benyamin@outlook.com)
License: CC-BY-SA-4.0

Files:
 images/outfit/ka'het?maeri?engine*
 images/outfit/ka'het?telis?engine*
 images/outfit/ka'het?sustainer?engine*
 images/outfit/ka'het?vareti?engine*
Copyright: Becca Tommaso (tommasobecca03@gmail.com)
License: CC-BY-SA-4.0
Comment: Original work by Griffin Schutte (theronepic@gmail.com), finished by Becca Tommaso.

Files: images/outfit/tiny?systems?core*
Copyright: Griffin Schutte (theronepic@gmail.com)
License: CC-BY-SA-4.0
Comment: Derived from work by Michael Zahniser (under the same license).

Files: images/outfit/ka'het?compact?engine*
Copyright: Griffin Schutte (theronepic@gmail.com)
License: CC-BY-SA-4.0

Files: images/outfit/plasma?repeater*
Copyright: Becca Tommaso
License: CC-BY-SA-4.0
Comment: Derived from works by Michael Zahniser (under the same license) and Darcy Manoel.

Files:
 images/outfit/proton?turret*
Copyright: Becca Tommaso
License: CC-BY-SA-4.0
Comment: Derived from works by Michael Zahniser (under the same license) and Nate Graham.

Files:
 images/outfit/brig*
Copyright: Becca Tommaso
License: CC-BY-SA-4.0
Comment: Derived from works by Nate Graham (under the same license).

Files:
 images/outfit/refueling?module*
Copyright: Becca Tommaso
License: CC-BY-SA-4.0
Comment: Derived from works by Michael Zahniser (under the same license).

Files:
 images/outfit/tripulse?shredder*
 images/outfit/value?detector*
Copyright: Ejo Thims
License: CC-BY-SA-4.0
Comment: Derived from works by Michael Zahniser (under the same license).

Files:
 images/outfit/heliarch?license*
Copyright: Becca Tommaso
License: CC-BY-SA-4.0

Files:
 images/ui/patir?cluster*
Copyright: Becca Tommaso
License: CC-BY-SA-4.0
Comment: Derived from works by NASA (public domain)

Files:
 images/star/a-dwarf*
 images/star/a-giant*
 images/star/a-supergiant*
 images/star/a0*
 images/star/a3*
 images/star/a5*
 images/star/a8*
 images/star/b-dwarf*
 images/star/b-giant*
 images/star/b-supergiant*
 images/star/b0*
 images/star/b3*
 images/star/b5*
 images/star/b8*
 images/star/black-hole*
 images/star/carbon*
 images/star/f-dwarf*
 images/star/f-giant*
 images/star/f-supergiant*
 images/star/f0*
 images/star/f3*
 images/star/f5-old*
 images/star/f5*
 images/star/f8*
 images/star/g-dwarf*
 images/star/g-giant*
 images/star/g-supergiant*
 images/star/g0-old*
 images/star/g0*
 images/star/g3*
 images/star/g5-old*
 images/star/g5*
 images/star/g8*
 images/star/k-dwarf*
 images/star/k-giant*
 images/star/k-supergiant*
 images/star/k0-old*
 images/star/k0*
 images/star/k3*
 images/star/k5-old*
 images/star/k5*
 images/star/k8*
 images/star/l-dwarf*
 images/star/m-dwarf*
 images/star/m-giant*
 images/star/m-supergiant*
 images/star/m0*
 images/star/m3*
 images/star/m5*
 images/star/m8*
 images/star/nova*
 images/star/nova-old*
 images/star/o-dwarf*
 images/star/o-giant*
 images/star/o-supergiant*
 images/star/o0*
 images/star/o3*
 images/star/o5*
 images/star/o8*
 images/star/wr*
Copyright: Matteo "Lead" M.
License: CC-BY-SA-4.0

Files:
 images/asteroid/livecrystal/livecrystal*
 images/effect/burning?spark*
 images/effect/corrosion?spark*
 images/effect/efreti?flare/*
 images/effect/explosion/pug/*
 images/effect/finisher?impact*
 images/effect/plasma?cloud*
 images/effect/plasma?fire*
 images/effect/plasma?impact*
 images/effect/pug?flare/*
 images/effect/wanderer?flare/*
 images/effect/zapper?impact*
 images/hardpoint/nuke*
 images/_menu/haze-coal*
 images/outfit/*?korath?afterburner*
 images/outfit/asteroid?scanner*
 images/outfit/*efreti?steering*
 images/outfit/*efreti?thruster*
 images/outfit/fusion?cannon*
 images/outfit/nuke*
 images/planet/pontes*
 images/planet/wormhole?blue*
 images/projectile/fire-lance*
 images/projectile/fusion?gun?bolt*
 images/projectile/blaze-pike*
 images/projectile/korath?inferno*
 images/projectile/missile-0*
 images/projectile/missile-1*
 images/projectile/slipstream?projector*
 images/ship/battleship*
 images/ship/cirrus*
 images/ship/gero*
 images/ship/nimbus*
 images/ship/silent?harvester*
 images/ship/stratus*
 images/ship/venta*
 images/thumbnail/cirrus*
 images/thumbnail/gero*
 images/thumbnail/nimbus*
 images/thumbnail/stratus*
 images/thumbnail/venta*
 images/star/coal-black-hole*
 images/star/neutron*
 images/star/small-black-hole*
 images/star/big?black?hole?core*
 images/star/big?black?hole*
 images/star/black?hole?3?core*
 images/star/black?hole?3*
 images/star/black?hole?4?core*
 images/star/black?hole?4*
 images/star/black?hole?5?core*
 images/star/black?hole?5*
 images/star/black?hole?6?core*
 images/star/black?hole?6*
 images/star/black?hole?corona?core*
 images/star/black?hole?corona*
 images/star/black-hole-still-core*
 images/star/black-hole-still*
 images/star/black?hole?star?core*
 images/star/black?hole?star*
 images/star/twilight-black-hole*
 images/thumbnail/battleship*
Copyright: Gefüllte Taubenbrust <jeaminer23@gmail.com>
License: CC-BY-SA-4.0

Files:
 images/star/patir*
 images/star/patir?core*
Copyright: Becca Tommaso (tommasobecca03@gmail.com)
License: CC-BY-SA-4.0
Comment: Derived from works by NASA (public domain); picture taken by the James Webb Space Telescope (https://www.flickr.com/photos/nasawebbtelescope/54451311621/in/album-72177720323168468)

Files:
 images/outfit/small?photovoltaic*
 images/outfit/tiny?photovoltaic*
Copyright: Gefüllte Taubenbrust <jeaminer23@gmail.com>
License: CC-BY-SA-4.0
Comment: Derived from works by Michael Zahniser <mzahniser@gmail.com>, David Monniaux (commons.wikimedia.org/wiki/User:David.Monniaux) and Nick Barry (github.com/itsnickbarry)

Files:
 images/ship/manta*
 images/ship/mmanta*
 images/ship/mraven*
 images/ship/msplinter*
 images/thumbnail/manta*
 images/thumbnail/mmanta*
 images/thumbnail/mraven*
 images/thumbnail/msplinter*
Copyright: Gefüllte Taubenbrust <jeaminer23@gmail.com>
License: CC-BY-SA-4.0
Comment: Derived from works by Michael Zahniser and Maximilian Korber (under the same license).

Files: sounds/ionball*
Copyright: pluralz
License: public-domain
 Taken from https://freesound.org/people/pluralz/sounds/475806/

Files:
 images/outfit/tiny?korath?engine*
 images/outfit/korath?bow?drive*
Copyright: Ejo Thims <https://github.com/EjoThims>
License: CC-BY-SA-4.0

Files:
 images/ship/hai?emperor?beetle*
 images/thumbnail/hai?emperor?beetle*
Copyright: Ejo Thims <https://github.com/EjoThims>
License: CC-BY-SA-4.0
Comment: Derived from works by Becca Tommaso and Michael Zahniser (under the same license)

Files:
 images/planet/stationh-ancient0*
 images/planet/stationh-ancient1*
 images/planet/stationh-ancient2*
Copyright: Becca Tommaso (tommasobecca03@gmail.com)
License: CC-BY-SA-3.0
Comment: Derived from works by Michael Zahniser (under the same license).

Files:
 images/scene/ssil?vida?alert?hologram*
 images/scene/remnant?remote?spaceport*
Copyright: J Everett Nichol (jeverett on Discord)
License: CC-BY-SA-3.0
Comment: Derived from works by Becca Tommaso (under the same license).

Files:
 images/effect/atomic?flare/*
 images/effect/coalition?flare/*
 images/effect/ion?flare/*
 images/effect/korath?flare/*
 images/effect/plasma?flare/*
 images/effect/tracker?cloud*
 images/hardpoint/dual?sunbeam?turret*
 images/hardpoint/moonbeam?turret*
 images/hardpoint/sunbeam?turret*
 images/hardpoint/wanderer?anti-missile*
 images/outfit/afterburner*
 images/outfit/blue?sun*
 images/outfit/bright?cloud*
 images/outfit/caldera?afterburner*
 images/outfit/dark?storm*
 images/outfit/double?plasma?core*
 images/outfit/dual?sunbeam?turret*
 images/outfit/finisher?maegrolain*
 images/outfit/moonbeam*
 images/outfit/moonbeam?turret*
 images/outfit/plasma?core*
 images/outfit/red?sun*
 images/outfit/shield?refactor?module*
 images/outfit/sunbeam*
 images/outfit/sunbeam?turret*
 images/outfit/thunderhead?launcher*
 images/outfit/thunderhead?storage*
 images/outfit/triple?plasma?core*
 images/outfit/wanderer?anti-missile*
 images/outfit/wanderer?heat?sink*
 images/outfit/white?sun*
 images/outfit/yellow?sun*
 images/planet/ringworld*
 images/planet/ringworld?broken?debris*
 images/planet/ringworld?broken?debris?small*
 images/planet/ringworld?broken?left*
 images/planet/ringworld?broken?right*
 images/planet/ringworld?left*
 images/planet/ringworld?right*
 images/ship/carrier*
 images/ship/combat?drone*
 images/ship/corvette*
 images/ship/cruiser*
 images/ship/dagger*
 images/ship/flivver*
 images/ship/frigate*
 images/ship/gunboat*
 images/ship/lance*
 images/ship/modified?carrier*
 images/ship/rainmaker*
 images/ship/raven*
 images/ship/splinter*
 images/ship/surveillance?drone*
 images/thumbnail/carrier*
 images/thumbnail/combat?drone*
 images/thumbnail/corvette*
 images/thumbnail/cruiser*
 images/thumbnail/dagger*
 images/thumbnail/flivver*
 images/thumbnail/frigate*
 images/thumbnail/gunboat*
 images/thumbnail/lance*
 images/thumbnail/modified?carrier*
 images/thumbnail/rainmaker*
 images/thumbnail/raven*
 images/thumbnail/splinter*
 images/thumbnail/surveillance?drone*
Copyright: Gefüllte Taubenbrust <jeaminer23@gmail.com>
License: CC-BY-SA-4.0
Comment: Derived from works by Michael Zahniser (under the same license).

Files:
 images/ship/auxiliary*
 images/thumbnail/auxiliary*
Copyright: Gefüllte Taubenbrust <jeaminer23@gmail.com>
License: CC-BY-SA-4.0
Comment: Derived from works by Evan Fluharty (under the same license).

Files:
 images/outfit/gat?turret?hardpoint*
 images/outfit/gat?turret*
 images/ship/jackal*
 images/thumbnail/jackal*
Copyright: bene-dictator <benstaples8068@gmail.com>
License: CC-BY-SA-4.0
Comment: Derived from works by Michael Zahniser (under the same license), detailed by Saugia.

Files:
 images/outfit/surtrblood*
Copyright: bene_dictator <benstaples8068@gmail.com>
License: CC-BY-SA-4.0
Comment: Derived from works by Anarchist2 (under the same license).

Files:
 images/planet/station19*
Copyright: bene-dictator <benstaples8068@gmail.com>
License: CC-BY-SA-4.0
Comment: Derived from works by Michael Zahniser (under the same license).

Files:
 images/_menu/haze-dark-nebula*
 images/effect/incipias?flare/*
 images/effect/horizon?grappler*
 images/effect/plasma?exhaust*
 images/effect/plasma?particle*
 images/effect/stagnation?beam?impact*
 images/effect/star?tail*
 images/hardpoint/horizon?grappler*
 images/hardpoint/stagnation?beam*
 images/outfit/gas?class?shield*
 images/outfit/horizon?grappler*
 images/outfit/liquid?class?shield*
 images/outfit/metallic?hydrogen?cell*
 images/outfit/mh?*
 images/outfit/plasma?discharger*
 images/outfit/stagnation?beamx*
 images/outfit/star?tail?*
 images/planet/aera*
 images/planet/gliese*
 images/planet/redias*
 images/planet/treser*
 images/planet/vulpa*
 images/projectile/ionic?turret*
 images/projectile/plasma?discharge*
 images/projectile/stagnation?beam*
 images/projectile/star?tail*
 images/projectile/strange?ray*
 images/scene/incipias?message*
 images/star/a-eater*
 images/star/magnetar*
 images/star/neutron-small*
 images/star/proto-planetary-disk*
Copyright: RisingLeaf (https://github.com/RisingLeaf)
License: CC-BY-SA-4.0

Files:
 images/asteroid/*bioroid*
 images/effect/acuit?hit*
 images/effect/ast?hit*
 images/effect/balfire*
 images/effect/blink*
 images/effect/bunrodea?flare*
 images/effect/buzzer?am*
 images/effect/chfire*
 images/effect/composed*
 images/effect/drain*
 images/effect/irfite*
 images/effect/tractor?beam*
 images/effect/yellow?spark*
 images/effect/*scin?flare*
 images/effect/*vi?flare*
 images/hardpoint/acuit*
 images/hardpoint/ballistic*
 images/hardpoint/burrower*
 images/hardpoint/choleric*
 images/hardpoint/firestorm?battery*
 images/hardpoint/ion?torch*
 images/hardpoint/irate*
 images/hardpoint/tractor?beam*
 images/label/gegno*
 images/label/umbral*
 images/outfit/acuit*
 images/outfit/acumen*
 images/outfit/ameliorate?cell*
 images/outfit/astuit*
 images/outfit/ballistic?cannon*
 images/outfit/ballistic?turret*
 images/outfit/battlezone?battery*
 images/outfit/brawl?cell*
 images/outfit/burrower*
 images/outfit/campaign?core*
 images/outfit/choleric?cannon*
 images/outfit/choleric?turret*
 images/outfit/crusade?battery*
 images/outfit/firestorm?battery*
 images/outfit/firestorm?rack*
 images/outfit/firestorm?torpedo*
 images/outfit/guile?pulse?laser*
 images/outfit/ion?torch*
 images/outfit/irate?carronade*
 images/outfit/irate?cannon*
 images/outfit/irate?turret*
 images/outfit/mcs?extractor*
 images/outfit/plasma?grenades*
 images/outfit/plasmasickle*
 images/outfit/*plasma?thruster?scin*
 images/outfit/*plasma?steering?scin*
 images/outfit/*plasma?engines?scin*
 images/outfit/savagery?pike*
 images/outfit/scrap?cell*
 images/outfit/skirmish?battery*
 images/outfit/*torch?thruster?vi*
 images/outfit/tractor?beam*
 images/outfit/warforge?battery*
 images/outfit/warzone?core*
 images/planet/alvorada*
 images/planet/asura*
 images/planet/*beryl*
 images/planet/mendez*
 images/planet/station18*
 images/planet/tschyss*
 images/planet/*vajra*
 images/planet/vesvi*
 images/planet/yniu?eiu*
 images/planet/yniu?ena*
 images/projectile/acuit*
 images/projectile/astuit*
 images/projectile/ballistic*
 images/projectile/chloeric*
 images/projectile/firestorm?torpedo*
 images/projectile/guile?pulse?laser*
 images/projectile/irate*
 images/projectile/locust?blaster*
 images/projectile/mandible?cannon*
 images/projectile/neutron?bolt*
 images/projectile/thorax?cannon*
 images/projectile/torch*
 images/scene/rulei?flash*
 images/ship/*astral*
 images/ship/*ayym*
 images/ship/embersylph*
 images/ship/enforcer*
 images/ship/gegno?augen*
 images/ship/gegno?coesite*
 images/ship/gegno?conglomerate*
 images/ship/gegno?corundum*
 images/ship/gegno?dolomite*
 images/ship/gegno?dunite*
 images/ship/gegno?eclogite*
 images/ship/gegno?epidote*
 images/ship/gegno?feldspar*
 images/ship/gegno?felsic*
 images/ship/gegno?gneiss*
 images/ship/gegno?granofel*
 images/ship/gegno?granulite*
 images/ship/gegno?gypsum*
 images/ship/gegno?halite*
 images/ship/gegno?kyanite*
 images/ship/gegno?mica*
 images/ship/gegno?protolith*
 images/ship/gegno?rhyolite*
 images/ship/gegno?schist*
 images/ship/gegno?shale*
 images/ship/gegno?slate*
 images/ship/gegno?tridymite*
 images/ship/hogshead*
 images/ship/*jje*
 images/ship/modified?dromedary*
 images/ship/modified?dromedary?wreck*
 images/ship/saber*
 images/ship/*vyrmeid*
 images/ship/*vyuir*
 images/thumbnail/enforcer*
 images/thumbnail/gegno?augen*
 images/thumbnail/gegno?coesite*
 images/thumbnail/gegno?conglomerate*
 images/thumbnail/gegno?dolomite*
 images/thumbnail/gegno?dunite*
 images/thumbnail/gegno?eclogite*
 images/thumbnail/gegno?epidote*
 images/thumbnail/gegno?feldspar*
 images/thumbnail/gegno?felsic*
 images/thumbnail/gegno?gneiss*
 images/thumbnail/gegno?granulite*
 images/thumbnail/gegno?gypsum*
 images/thumbnail/gegno?halite*
 images/thumbnail/gegno?kyanite*
 images/thumbnail/gegno?mica*
 images/thumbnail/gegno?protolith*
 images/thumbnail/gegno?rhyolite*
 images/thumbnail/gegno?schist*
 images/thumbnail/gegno?shale*
 images/thumbnail/gegno?slate*
 images/thumbnail/gegno?tridymite*
 images/thumbnail/hogshead*
 images/thumbnail/modified?dromedary*
 images/thumbnail/modified?dromedary?wreck*
 images/thumbnail/saber*
 images/thumbnail/vyuir*
Copyright: Saugia <https://github.com/Saugia>
License: CC-BY-SA-4.0

Files:
 images/effect/void?sprite?parts*
 images/outfit/void?sprite?parts*
 images/outfit/teciimach?bay*
 images/outfit/teciimach?pod*
 images/planet/gas3-c*
 images/planet/gas7-r*
 images/ship/aerie*
 images/ship/bactrian*
 images/ship/hailstone*
 images/ship/arch-carrack*
 images/ship/charm-shallop*
 images/ship/echo-galleon*
 images/ship/hauler?vi*
 images/ship/heavy?gust*
 images/ship/mining?drone*
 images/ship/monitor*
 images/ship/mule*
 images/ship/squall*
 images/ship/sunder*
 images/ship/swan*
 images/thumbnail/aerie*
 images/thumbnail/bactrian*
 images/thumbnail/hailstone*
 images/thumbnail/arch-carrack*
 images/thumbnail/charm-shallop*
 images/thumbnail/echo-galleon*
 images/thumbnail/hauler?vi*
 images/thumbnail/heavy?gust*
 images/thumbnail/mining?drone*
 images/thumbnail/monitor*
 images/thumbnail/mule*
 images/thumbnail/squall*
 images/thumbnail/sunder*
 images/thumbnail/swan*
 sounds/moonbeam*
Copyright: Saugia <https://github.com/Saugia>
License: CC-BY-SA-4.0
Comment: Derived from works by Michael Zahniser (under the same license).

Files:
 images/ship/quarg?drake*
 images/thumbnail/quarg?drake*
Copyright: Saugia (https://github.com/Saugia)
License: CC-BY-SA-4.0
Comment: Derived from works by 1010todd, under the same license.

Files:
 images/ship/pirate?valkyrie*
 images/thumbnail/pirate?valkyrie*
Copyright: Saugia <https://github.com/Saugia>
License: CC-BY-SA-4.0
Comment: Derived from works by Michael Zahniser (under the same license) and 1010todd (under the same license). Incorporating texture made with JSPlacement by WindMillArt <https://windmillart.net/>.

Files:
 sounds/avgi?launch?external*
 sounds/avgi?launch?internal*
 sounds/bunrodea?am*
 sounds/coalition?launch*
 sounds/culverin?
 sounds/drill*
 sounds/ember?tear*
 sounds/ember?tear?hit*
 sounds/gravity?well*
 sounds/hai?launch*
 sounds/human?launch*
 sounds/human?launch?external*
 sounds/ion?rain*
 sounds/ion?torch*
 sounds/korath?afterburner*
 sounds/korath?launch*
 sounds/korath?launch?external*
 sounds/*incip?plasma*
 sounds/locust?blaster*
 sounds/magic*
 sounds/mandible?cannon*
 sounds/plasma?discharger*
 sounds/remnant?afterburner*
 sounds/remnant?launch*
 sounds/remnant?launch?external*
 sounds/ribault*
 sounds/neutron?bolt*
 sounds/scin?launch*
 sounds/sheragi?launch*
 sounds/sjeja?lance*
 sounds/stagnation?beam*
 sounds/star?tail*
 sounds/*successor?afterburner*
 sounds/swarm?missile*
 sounds/thorax?cannon*
 sounds/tractor?beam*
Copyright: Saugia <https://github.com/Saugia>
License: public-domain
 Based on public domain sounds taken from freesound.org, edits done by Saugia.

Files:
 images/ship/hai?cicada*
 images/ship/hai?scarab*
 images/thumbnail/hai?cicada*
 images/thumbnail/hai?scarab*
Copyright: Saugia <https://github.com/Saugia>
License: CC-BY-SA-4.0
Comment: Derived from works by Michael Zahniser (under the same license) and Evan Fluharty (under the same license).

Files:
 images/hardpoint/blaze-pike*
 images/hardpoint/korath?inferno*
 images/hardpoint/mining?laser?turret*
 images/hardpoint/shunt-strike*
 images/icon/firelight*
 images/outfit/blaze?pike*
 images/outfit/firelight*
 images/outfit/firelight?bank*
 images/outfit/firelight?rack*
 images/outfit/korath?inferno*
 images/outfit/mining?laser*
 images/outfit/mining?laser?turret*
 images/outfit/shunt-strike*
 images/planet/station4c*
 images/planet/station5c*
 images/planet/station6c*
 images/planet/station7c*
 images/planet/station7cb*
 images/projectile/firelight*
 images/projectile/firelight?active*
 sounds/ionic?blast*
Copyright: Saugia <https://github.com/Saugia>
License: CC-BY-SA-4.0
Comment: Derived from works by Michael Zahniser (under the same license) and Becca Tommaso (under the same licence).

Files:
 images/ship/tubfalet*
 images/thumbnail/tubfalet*
Copyright: Saugia <https://github.com/Saugia>
License: CC-BY-SA-4.0
Comment: Derived from works by Michael Zahniser (under the same license) and Lia Gerty (under the same licence).

Files:
 images/hardpoint/microbot?factory*
 images/ship/-nra-ret*
 images/ship/ikatila-ej*
 images/ship/korsmanath?a-awoj*
 images/ship/modified?ladybug*
 images/ship/rai-alorej*
 images/thumbnail/-nra-ret*
 images/thumbnail/ikatila-ej*
 images/thumbnail/korsmanath?a-awoj*
 images/thumbnail/rai-alorej*
Copyright: Saugia <https://github.com/Saugia>
License: CC-BY-SA-4.0
Comment: Derived from public domain works previously submitted to Endless Sky

Files:
 images/outfit/microbot?defense?station*
Copyright: Saugia <https://github.com/Saugia>
Comment: Derived from work by Griffin Schutte (theronepic@gmail.com) (under same licence).
License: CC-BY-SA-4.0

Files:
 images/projectiles/ionic?blast*
 images/ship/kestrel*
 images/ship/kestrelc*
 images/ship/kestrele*
 images/ship/kestrels*
 images/ship/kestrelw*
 images/ship/osprey*
 images/thumbnail/kestrel*
 images/thumbnail/kestrelc*
 images/thumbnail/kestrele*
 images/thumbnail/kestrels*
 images/thumbnail/kestrelw*
 images/thumbnail/osprey*
Copyright: Saugia <https://github.com/Saugia>
License: CC-BY-SA-4.0
Comment: Derived from works by Michael Zahniser (under the same license) and detailed by Anarchist2.

Files:
 images/projectile/*tinyflare*
Copyright: Saugia <https://github.com/Saugia>
License: CC-BY-SA-4.0
Comment: Derived from works by Michael Zahniser (under the same license) and Iaz Poolar (under the same license).

Files:
 images/effect/railspark*
 images/projectile/tinyflare*
 images/outfit/*engines?hai*
 images/outfit/*steering?hai*
 images/outfit/*thruster?hai*
 images/outfit/tiny?ion?engines*
Copyright: Iaz Poolar
License: CC-BY-SA-4.0
Comment: Derived from works by Michael Zahniser (under the same license).

Files:
 images/icon/gat?turret*
Copyright: Saugia <https://github.com/Saugia>
License: CC-BY-SA-4.0
Comment: Derived from works by Maximilian Korber (under the same license) and Amazinite (under the same license).

Files:
 sounds/remnant?afterburner.wav
Copyright: Public Domain
License: public-domain
 Based on public domain sounds taken from freesound.org, edit done by Saugia.

Files:
 sounds/firelight.wav
 sounds/firelight?hit.wav
Copyright: Public Domain
License: public-domain
 Based on public domain sounds taken from freesound.org, edits done by Saugia and Lia Gerty.

Files:
 images/effect/ember?tear/ember?tear?fire*
 images/effect/ember?tear/ember?tear?impact*
 images/effect/ember?tear/ember?tear?vortex*
 images/outfit/ember?tear*
Copyright: X-27 (youtube.com/x-27yt)
License: CC-BY-SA-3.0

Files:
 images/effect/ember?tear/ember?tear?spark*
Copyright: X-27 (youtube.com/x-27yt)
License: CC-BY-SA-3.0
Comment: Derived from works by Michael Zahniser (under the same license).

Files:
 images/land/fields16*
 images/land/fields17*
 images/land/fields18*
 images/land/fields19*
 images/land/fields20*
 images/land/fields21*
 images/land/fields22*
 images/land/fields23*
 images/land/fields24*
 images/land/fields25*
 images/land/fields26*
 images/land/fields27*
 images/land/hills10*
 images/land/sea20*
 images/land/sea21*
 images/land/water14*
 images/land/water15*
 images/land/water16*
 images/land/water17*
 images/land/water18*
 images/land/water19*
 images/land/water20*
Copyright: Peter van der Meer (peter.vd.meer@gmail.com)
License: CC-BY-SA-4.0

Files:
 images/outfit/jump?drive*
 images/outfit/jump?drive?(broken)*
Copyright: Scrinarii1337#0001
License: CC-BY-SA-4.0

Files:
 images/scene/citydark*
Copyright: N/A (CC0 Public Domain)
License: CC0
Comment:
 Taken from pixwizard.com. Archived at https://archive.is/JPrU9.

Files:
 images/scene/buildings*
Copyright: N/A (CC0 Public Domain)
License: CC0
Comment:
 Taken from pixwizard.com. Archived at https://archive.is/x993H.

Files:
 images/scene/lonelyrock*
Copyright: US NOAA
License: public-domain
 From US NOAA, and therefore in the public domain because it was created by
 government employees while doing work for the government.

Files:
 images/scene/snowplain*
Copyright: US NOAA
License: public-domain
 From US NOAA, and therefore in the public domain because it was created by
 government employees while doing work for the government.

Files:
 images/scene/busystreet*
Copyright: Gabriel Del Fiaco
License: public-domain
 Taken from https://archive.is/29hj9. This image was uploaded
 to unsplash.com before June 2017, so it is in the public
 domain.

Files:
 images/scene/iceplains*
Copyright: Pixabay
License: CC0
Comment:
 Taken from https://archive.md/sWxGN.

Files:
 images/scene/iceplains2*
Copyright: Teddy Kelley
License: CC0
Comment:
 Taken from https://archive.md/SLxh7.

Files:
 images/scene/redrocks*
Copyright: Matt Bango
License: CC0
Comment:
 Taken from https://archive.md/SH0lV.

Files:
 images/scene/seasidecliffs*
Copyright: Matt Bango
License: CC0
Comment:
 Taken from https://archive.md/Bocy1.

Files:
 images/scene/Seasunset*
Copyright: Matt Bango
License: CC0
Comment:
 Taken from https://archive.md/kU22Z. Cropped.

Files:
 images/scene/smeer*
Copyright: Yosh Ginsu
License: CC0
Comment:
 Taken from https://archive.md/2thP6. Cropped.

Files:
 images/scene/snowfield*
Copyright: Pixabay
License: CC0
Comment:
 Taken from https://archive.md/Sr673. Cropped.

Files:
 images/scene/snowvillage*
Copyright: Pixabay
License: CC0
Comment:
 Taken from https://archive.md/dPu5l. Cropped.

Files:
 images/scene/sunset*
Copyright: JJ Skys the Limit
License: CC0
Comment:
 Taken from https://archive.md/35hYy. Cropped.

Files:
 images/scene/tower*
Copyright: Pixabay
License: CC0
Comment:
 Taken from https://archive.md/XakPu.

Files:
 images/scene/icepicture*
Copyright: Alberto Restifo
License: public-domain
 Taken from https://archive.is/d4jre. This image was uploaded
 to unsplash.com before June 2017, so it is in the public
 domain.

Files:
 images/scene/hroar*
Copyright: Dane Crowton
License: CC-BY-SA-4.0

Files: images/land/asteroid0*
Copyright: Becca Tommaso
License: CC0
Comment: Derived from works by ESA/Rosetta spacecraft (under the same license).


Files:
 images/outfit/small?recovery?module*
Copyright: 1010todd
License: CC-BY-SA-4.0
Comment: Derived from works by Michael Zahniser (under the same license).

Files:
 images/outfit/anti-materiel?gun*
 images/outfit/cloud?piercer*
 images/outfit/heavy?blaster*
 images/ship/quarg?guivre*
 images/ship/quarg?hydra*
 images/ship/quarg?lindwyrm*
 images/ship/quarg?wardragon*
 images/ship/quarg?wyvern*
 images/thumbnail/quarg?guivre*
 images/thumbnail/quarg?hydra*
 images/thumbnail/quarg?lindwyrm*
 images/thumbnail/quarg?wardragon*
 images/thumbnail/quarg?wyvern*
Copyright: 1010todd
License: CC-BY-SA-4.0

Files:
 images/outfit/android*
 images/outfit/collar*
 images/outfit/mug*
 images/outfit/skadetear*
Copyright: Anarchist2
License: CC-BY-SA-4.0

Files:
 images/thumbnail/smew*
 images/ship/smew*
Copyright: Dschiltt
License: CC0
Comment: Derived from works by MZ (under the same license), and contributions by Zoura, Kitteh, Ejo Thims, and Saugia.

Files:
 images/ship/modified?dromedary?ghost*
 images/ship/modified?dromedary?specter*
Copyright: Saugia (https://github.com/Saugia)
License: CC-BY-SA-4.0
Comment: Transparent materials by scrinarii1337.

Files:
 images/land/nasa30*
Copyright: Brian Swift
License: CC-BY-SA-4.0
Comment: Image data: NASA/JPL-Caltech/SwRI/MSSS and Image processing by Brian Swift.

Files:
 images/icon/swarm*
 images/outfit/twin?blaster*
 images/outfit/twin?mod?blaster*
 images/outfit/repeater*
 images/outfit/repeater?turret*
Copyright: Daeridanii (https://github.com/Daeridanii1)
License: CC-BY-SA-4.0
Comment: Derived from works by Becca Tommaso and Michael Zahniser (under the same license).

Files:
 images/land/badlands13*
Copyright: Jeff Hollett
License: CC0
Comment:
 Taken from https://archive.md/5vajd. Cropped.

Files:
 images/land/beach15*
Copyright: Mike Wilson
License: CC0
Comment:
 Taken from https://archive.md/ZA6HK. Cropped.

Files:
 images/land/city19*
Copyright: Pixabay
License: CC0
Comment:
 Taken from https://archive.md/B9Iby. Cropped.

Files:
 images/land/city20*
Copyright: Andrew Guan
License: CC0
Comment:
 Taken from https://archive.md/gRTDV. Cropped.

Files:
 images/land/city21*
Copyright: Pedro Lastra
License: CC0
Comment:
 Taken from https://archive.md/izxJw. Cropped.

Files:
 images/land/city22*
Copyright: Josh Rose
License: CC0
Comment:
 Taken from https://archive.md/cSoHE. Cropped.

Files:
 images/land/city23*
Copyright: N/A (CC0 Public Domain)
License: CC0
Comment:
 Taken from https://archive.md/P6xEX. Cropped.

Files:
 images/land/city24*
Copyright: Paolostefano1412
License: CC0
Comment:
 Taken from https://archive.md/IYMin. Cropped.

Files:
 images/land/city25*
Copyright: Julia Caesar
License: CC0
Comment:
 Taken from https://archive.md/LelAu. Cropped.

Files:
 images/land/desert14*
Copyright: N/A (CC0 Public Domain)
License: CC0
Comment:
 Taken from https://archive.md/dzfDD. Cropped.

Files:
 images/land/desert15*
Copyright: N/A (CC0 Public Domain)
License: CC0
Comment:
 Taken from https://archive.md/epTUv. Cropped.

Files:
 images/land/forest10*
Copyright: Sarah Humer
License: public-domain
 Taken from https://archive.is/bzVwX. This image was uploaded to
 unsplash.com before June 2017, so it is in the public domain.

Files:
 images/land/mountain27*
Copyright: Matt Bango
License: CC0
Comment:
 Taken from https://archive.md/zfmFh. Cropped.

Files:
 images/land/mountain28*
Copyright: Matt Bango
License: CC0
Comment:
 Taken from https://archive.md/cZdqa. Cropped.

Files:
 images/land/sea22*
Copyright: Sergei Gussev
License: CC0
Comment:
 Taken from https://archive.md/qxIbc. Cropped.

Files:
 images/land/city26*
 images/land/city27*
 images/land/city28*
 images/land/clouds9*
 images/land/clouds10*
 images/land/fields28*
 images/land/fields29*
 images/land/forest11*
 images/land/forest12*
 images/land/path1*
 images/land/path2*
 images/land/path3*
 images/land/path4*
 images/land/sea24*
 images/land/sky12*
 images/land/sky13*
 images/land/water21*
 images/land/water22*
 images/land/water23*
 images/land/water24*
 images/land/water25*
Copyright: DAK (4robits@gmail.com)
License: CC-BY-SA-4.0

Files:
 images/land/snow22*
Copyright: Pixabay
License: CC0
Comment:
 Taken from https://archive.md/R5Sbl. Cropped.

Files:
 images/land/snow23*
<<<<<<< HEAD
Copyright: Chris Marquardt
License: CC0
=======
Copyright: Daniel Frank
License: Unsplash
>>>>>>> 6033ef7b
Comment:
 Taken from https://archive.md/UhUxg. Cropped.

Files:
 images/ui/red?alert*
 images/ui/tactical/acceleration*
 images/ui/tactical/gun?range*
 images/ui/tactical/turret?range*
 images/ui/tactical/turn*
 images/ui/tactical/velocity*
Copyright: Zitchas (zitchas.jma@gmail.com)
License: CC-BY-SA-4.0

Files:
 images/ui/tactical/crew*
 images/ui/tactical/energy*
 images/ui/tactical/fuel*
 images/ui/tactical/thermal*
Copyright: Michael Zahniser <mzahniser@gmail.com>
License: CC-BY-SA-4.0
Comment: Cropped and split into four new files by Zitchas (zitchas.jma@gmail.com)

Files:
 images/scene/cave?scene*
Copyright: Gefüllte Taubenbrust <jeaminer23@gmail.com>
License: CC-BY-SA-4.0
Comment: Derived from works by Becca Tommaso (under the same license).

Files:
 images/_menu/haze-brown*
Copyright: RisingLeaf (https://github.com/RisingLeaf)
License: CC-BY-SA-4.0
Comment: Derived from _menu/haze-133 (no copyright given).

Files:
 images/scene/emerging?ladybug*
Copyright: RisingLeaf (https://github.com/RisingLeaf)
License: CC-BY-SA-4.0
Comment: Derived from public domain works previously submitted to Endless Sky.

Files:
 images/effect/ionic?impact*
Copyright: RisingLeaf (https://github.com/RisingLeaf)
License: CC-BY-SA-4.0
Comment: Derived from works by Michael Zahniser (under the same license).

Files:
 images/land/hills11*
Copyright: CyberJudas (cyberjudas@dnmx.org)
License: CC-BY-SA-4.0

Files:
 images/ui/red?alert?grayed*
Copyright: Dave Flowers
License: CC-BY-SA-4.0
Comment: grayscale version of images/ui/red alert, by Zitchas (zitchas.jma@gmail.com)

Files:
 images/ui/sales?key*
Copyright: Dave Flowers
License: CC-BY-SA-4.0
Comment: Derived from works by Michael Zahniser (under the same license).

Files:
 images/ui/find?*
Copyright: Daeridanii (https://github.com/Daeridanii1)
License: CC0
Comment: selected and unselected versions of images/ui/find, by Ember369 (https://github.com/Ember369)

Files:
 images/land/mars4*
Copyright: NASA
License: public-domain
 Derived from works by NASA/JPL-Caltech/Malin Space Science Systems.

Files:
 images/ship/escape?shuttle*
Copyright: mOctave (https://github.com/mOctave)
License: CC-BY-SA-4.0

Files:
 images/effect/bimodal?impact*
 images/effect/bimodal?switch?impact*
 images/effect/drag?cannon?impact*
 images/effect/overcharged?pulse?laser?impact*
 images/effect/successor?flare/*
 images/effect/successor?pulse?laser?impact*
 images/effect/void?spark*
 images/hardpoint/bimodal?turret*
 images/hardpoint/overcharged?pulse?laser?turret*
 images/hardpoint/successor?pulse?laser?turret*
 images/icon/hv?spike*
 images/label/successors*
 images/outfit/bimodal?coilgun?turret*
 images/outfit/bimodal?coilgun*
 images/outfit/drag?cannon*
 images/outfit/fuel?sail*
 images/outfit/hv?spike?rack*
 images/outfit/hv?spike*
 images/outfit/large?betavoltaic*
 images/outfit/large?successor?battery*
 images/outfit/large?successor?reactor*
 images/outfit/large?successor?reverse*
 images/outfit/large?successor?shield*
 images/outfit/large?successor?steering*
 images/outfit/large?successor?thruster*
 images/outfit/medium?betavoltaic*
 images/outfit/medium?successor?reactor*
 images/outfit/medium?successor?repair*
 images/outfit/medium?successor?reverse*
 images/outfit/medium?successor?shield*
 images/outfit/medium?successor?steering*
 images/outfit/medium?successor?thruster*
 images/outfit/overcharged?betavoltaic*
 images/outfit/overcharged?pulse?laser?turret*
 images/outfit/overcharged?pulse?laser*
 images/outfit/railgun?h2h*
 images/outfit/shield?cortex?interface*
 images/outfit/sjeja?kinetic?lance*
 images/outfit/small?betavoltaic*
 images/outfit/small?successor?battery*
 images/outfit/small?successor?reactor*
 images/outfit/small?successor?repair*
 images/outfit/small?successor?reverse*
 images/outfit/small?successor?shield*
 images/outfit/small?successor?steering*
 images/outfit/small?successor?thruster*
 images/outfit/successor?armor*
 images/outfit/successor?cooling*
 images/outfit/successor?engines?tiny*
 images/outfit/successor?license*
 images/outfit/successor?pulse?laser?turret*
 images/outfit/successor?pulse?laser*
 images/outfit/tiny?successor?shield*
 images/outfit/tuur?scanning?suite*
 images/outfit/veldt?combat?scanner*
 images/planet/station?successor*
 images/projectile/bimodal?switch*
 images/projectile/bimodal*
 images/projectile/drag?cannon*
 images/projectile/sjeja?kinetic?lance*
 images/projectile/successor?pulse?laser*
 images/ship/aaulqra*
 images/ship/ejniisde*
 images/ship/kaskhorade*
 images/ship/kvelqde-khora*
 images/ship/kvelqde*
 images/ship/myaede*
 images/ship/nnesaarau*
 images/ship/ojde*
 images/ship/seiitej*
 images/ship/stolsaqra*
 images/ship/veusade*
 images/ship/vujlet*
 images/thumbnail/aaulqra*
 images/thumbnail/ejniisde*
 images/thumbnail/kaskhorade*
 images/thumbnail/kvelqde-khora*
 images/thumbnail/kvelqde*
 images/thumbnail/myaede*
 images/thumbnail/nnesaarau*
 images/thumbnail/ojde*
 images/thumbnail/seiitej*
 images/thumbnail/stolsaqra*
 images/thumbnail/veusade*
 images/thumbnail/vujlet*
Copyright: Daeridanii (https://github.com/Daeridanii1)
License: CC-BY-SA-4.0

Files:
  sounds/bimodal*
  sounds/drag?cannon*
  sounds/overcharged?pulse?laser*
  sounds/successor?pulse?laser*
Copyright: Daeridanii (https://github.com/Daeridanii1)
License: CC-BY-SA-4.0
Comment: Sound effects generated with Labchirp v1.60 (https://labbed.net/software/labchirp/).

Files:
 images/_menu/haze-tear*
 images/star/void-scar*
Copyright: Daeridanii (https://github.com/Daeridanii1)
License: CC0
Comment: Derived from works by NASA in the public domain.

Files:
 images/land/fog12*
Copyright: US National Park Service
License: public-domain
 From the US National Park Service, and therefore in the public domain
 because it was created by government employees while doing work for the government.

Files:
 images/land/snow24*
Copyright: NPS Photo / Kent Miller
License: public-domain
 From the US National Park Service, and therefore in the public domain
 because it was created by government employees while doing work for the government.

Files:
 images/land/snow25*
Copyright: DCheretovich
License: CC0
Comment: Taken from https://commons.wikimedia.org/wiki/File:Vatnajökull_glacier.jpg and cropped.

Files:
 images/land/lava14*
Copyright: USGS
License: public-domain
 From the USGS, and therefore in the public domain because it was created by
 government employees while doing work for the government.

Files:
 images/holovid?zone*
 images/phantom?pallet*
Copyright: None (placed in public domain by an anonymous author)
License: CC0
Comment: Uses public domain textures from texture.ninja. Meshes were made by an anonymous author in 2023-2024.

Files:
 images/ui/paused*
Copyright: David Stark (zarkonnen@gmail.com)
License: CC-BY-SA-4.0

License: Depends
 Taken from unsplash.com. Until June 2017, this was a collection of photographs that had been donated and
 placed in the public domain. In June 2017, Unsplash modified their terms and conditions to make all images
 uploaded after that date subject to a permissive license (the "Unsplash License.") These pictures were added
 to the game after June 2017, but could have been uploaded before then. Therefore, the license of these images
 depends on when they were uploaded. If they were uploaded before June 2017, they are in the public domain. If
 they were uploaded on or after June 2017, they are subject to the Unsplash License. Additionally, all images
 uploaded to Unsplash after February 2018 cannot be sold without making "significant alterations" as they are
 subject to more restrictive terms and conditions.

License: Unsplash
 Unsplash grants you an irrevocable, nonexclusive, worldwide copyright
 license to download, copy, modify, distribute, perform, and use photos
 from Unsplash for free, including for commercial purposes, without
 permission from or attributing the photographer or Unsplash. This
 license does not include the right to compile photos from Unsplash to
 replicate a similar or competing service.

License: GPL-3+
 This program is free software: you can redistribute it and/or modify
 it under the terms of the GNU General Public License as published by
 the Free Software Foundation; either version 3 of the License, or
 (at your option) any later version.
 .
 This program is distributed in the hope that it will be useful,
 but WITHOUT ANY WARRANTY; without even the implied warranty of
 MERCHANTABILITY or FITNESS FOR A PARTICULAR PURPOSE.  See the
 GNU General Public License for more details.
 .
 You should have received a copy of the GNU General Public License
 along with this program.  If not, see <http://www.gnu.org/licenses/>.
 .
 On Debian systems, the complete text of the GNU General Public
 License version 3 can be found in "/usr/share/common-licenses/GPL-3".

License: CC-BY-SA-4.0
 By exercising the Licensed Rights (defined below), You accept and agree
 to be bound by the terms and conditions of this Creative Commons
 Attribution-ShareAlike 4.0 International Public License ("Public
 License"). To the extent this Public License may be interpreted as a
 contract, You are granted the Licensed Rights in consideration of Your
 acceptance of these terms and conditions, and the Licensor grants You
 such rights in consideration of benefits the Licensor receives from
 making the Licensed Material available under these terms and
 conditions.
 .
 Section 1 -- Definitions.
 .
 a. Adapted Material means material subject to Copyright and Similar
 Rights that is derived from or based upon the Licensed Material
 and in which the Licensed Material is translated, altered,
 arranged, transformed, or otherwise modified in a manner requiring
 permission under the Copyright and Similar Rights held by the
 Licensor. For purposes of this Public License, where the Licensed
 Material is a musical work, performance, or sound recording,
 Adapted Material is always produced where the Licensed Material is
 synched in timed relation with a moving image.
 .
 b. Adapter's License means the license You apply to Your Copyright
 and Similar Rights in Your contributions to Adapted Material in
 accordance with the terms and conditions of this Public License.
 .
 c. BY-SA Compatible License means a license listed at
 creativecommons.org/compatiblelicenses, approved by Creative
 Commons as essentially the equivalent of this Public License.
 .
 d. Copyright and Similar Rights means copyright and/or similar rights
 closely related to copyright including, without limitation,
 performance, broadcast, sound recording, and Sui Generis Database
 Rights, without regard to how the rights are labeled or
 categorized. For purposes of this Public License, the rights
 specified in Section 2(b)(1)-(2) are not Copyright and Similar
 Rights.
 .
 e. Effective Technological Measures means those measures that, in the
 absence of proper authority, may not be circumvented under laws
 fulfilling obligations under Article 11 of the WIPO Copyright
 Treaty adopted on December 20, 1996, and/or similar international
 agreements.
 .
 f. Exceptions and Limitations means fair use, fair dealing, and/or
 any other exception or limitation to Copyright and Similar Rights
 that applies to Your use of the Licensed Material.
 .
 g. License Elements means the license attributes listed in the name
 of a Creative Commons Public License. The License Elements of this
 Public License are Attribution and ShareAlike.
 .
 h. Licensed Material means the artistic or literary work, database,
 or other material to which the Licensor applied this Public
 License.
 .
 i. Licensed Rights means the rights granted to You subject to the
 terms and conditions of this Public License, which are limited to
 all Copyright and Similar Rights that apply to Your use of the
 Licensed Material and that the Licensor has authority to license.
 .
 j. Licensor means the individual(s) or entity(ies) granting rights
 under this Public License.
 .
 k. Share means to provide material to the public by any means or
 process that requires permission under the Licensed Rights, such
 as reproduction, public display, public performance, distribution,
 dissemination, communication, or importation, and to make material
 available to the public including in ways that members of the
 public may access the material from a place and at a time
 individually chosen by them.
 .
 l. Sui Generis Database Rights means rights other than copyright
 resulting from Directive 96/9/EC of the European Parliament and of
 the Council of 11 March 1996 on the legal protection of databases,
 as amended and/or succeeded, as well as other essentially
 equivalent rights anywhere in the world.
 .
 m. You means the individual or entity exercising the Licensed Rights
 under this Public License. Your has a corresponding meaning.
 .
 Section 2 -- Scope.
 .
 a. License grant.
 .
 1. Subject to the terms and conditions of this Public License,
 the Licensor hereby grants You a worldwide, royalty-free,
 non-sublicensable, non-exclusive, irrevocable license to
 exercise the Licensed Rights in the Licensed Material to:
 .
 a. reproduce and Share the Licensed Material, in whole or
 in part; and
 .
 b. produce, reproduce, and Share Adapted Material.
 .
 2. Exceptions and Limitations. For the avoidance of doubt, where
 Exceptions and Limitations apply to Your use, this Public
 License does not apply, and You do not need to comply with
 its terms and conditions.
 .
 3. Term. The term of this Public License is specified in Section
 6(a).
 .
 4. Media and formats; technical modifications allowed. The
 Licensor authorizes You to exercise the Licensed Rights in
 all media and formats whether now known or hereafter created,
 and to make technical modifications necessary to do so. The
 Licensor waives and/or agrees not to assert any right or
 authority to forbid You from making technical modifications
 necessary to exercise the Licensed Rights, including
 technical modifications necessary to circumvent Effective
 Technological Measures. For purposes of this Public License,
 simply making modifications authorized by this Section 2(a)
 (4) never produces Adapted Material.
 .
 5. Downstream recipients.
 .
 a. Offer from the Licensor -- Licensed Material. Every
 recipient of the Licensed Material automatically
 receives an offer from the Licensor to exercise the
 Licensed Rights under the terms and conditions of this
 Public License.
 .
 b. Additional offer from the Licensor -- Adapted Material.
 Every recipient of Adapted Material from You
 automatically receives an offer from the Licensor to
 exercise the Licensed Rights in the Adapted Material
 under the conditions of the Adapter's License You apply.
 .
 c. No downstream restrictions. You may not offer or impose
 any additional or different terms or conditions on, or
 apply any Effective Technological Measures to, the
 Licensed Material if doing so restricts exercise of the
 Licensed Rights by any recipient of the Licensed
 Material.
 .
 6. No endorsement. Nothing in this Public License constitutes or
 may be construed as permission to assert or imply that You
 are, or that Your use of the Licensed Material is, connected
 with, or sponsored, endorsed, or granted official status by,
 the Licensor or others designated to receive attribution as
 provided in Section 3(a)(1)(A)(i).
 .
 b. Other rights.
 .
 1. Moral rights, such as the right of integrity, are not
 licensed under this Public License, nor are publicity,
 privacy, and/or other similar personality rights; however, to
 the extent possible, the Licensor waives and/or agrees not to
 assert any such rights held by the Licensor to the limited
 extent necessary to allow You to exercise the Licensed
 Rights, but not otherwise.
 .
 2. Patent and trademark rights are not licensed under this
 Public License.
 .
 3. To the extent possible, the Licensor waives any right to
 collect royalties from You for the exercise of the Licensed
 Rights, whether directly or through a collecting society
 under any voluntary or waivable statutory or compulsory
 licensing scheme. In all other cases the Licensor expressly
 reserves any right to collect such royalties.
 .
 Section 3 -- License Conditions.
 .
 Your exercise of the Licensed Rights is expressly made subject to the
 following conditions.
 .
 a. Attribution.
 .
 1. If You Share the Licensed Material (including in modified
 form), You must:
 .
 a. retain the following if it is supplied by the Licensor
 with the Licensed Material:
 .
 i. identification of the creator(s) of the Licensed
 Material and any others designated to receive
 attribution, in any reasonable manner requested by
 the Licensor (including by pseudonym if
 designated);
 .
 ii. a copyright notice;
 .
 iii. a notice that refers to this Public License;
 .
 iv. a notice that refers to the disclaimer of
 warranties;
 .
 v. a URI or hyperlink to the Licensed Material to the
 extent reasonably practicable;
 .
 b. indicate if You modified the Licensed Material and
 retain an indication of any previous modifications; and
 .
 c. indicate the Licensed Material is licensed under this
 Public License, and include the text of, or the URI or
 hyperlink to, this Public License.
 .
 2. You may satisfy the conditions in Section 3(a)(1) in any
 reasonable manner based on the medium, means, and context in
 which You Share the Licensed Material. For example, it may be
 reasonable to satisfy the conditions by providing a URI or
 hyperlink to a resource that includes the required
 information.
 .
 3. If requested by the Licensor, You must remove any of the
 information required by Section 3(a)(1)(A) to the extent
 reasonably practicable.
 .
 b. ShareAlike.
 .
 In addition to the conditions in Section 3(a), if You Share
 Adapted Material You produce, the following conditions also apply.
 .
 1. The Adapter's License You apply must be a Creative Commons
 license with the same License Elements, this version or
 later, or a BY-SA Compatible License.
 .
 2. You must include the text of, or the URI or hyperlink to, the
 Adapter's License You apply. You may satisfy this condition
 in any reasonable manner based on the medium, means, and
 context in which You Share Adapted Material.
 .
 3. You may not offer or impose any additional or different terms
 or conditions on, or apply any Effective Technological
 Measures to, Adapted Material that restrict exercise of the
 rights granted under the Adapter's License You apply.
 .
 Section 4 -- Sui Generis Database Rights.
 .
 Where the Licensed Rights include Sui Generis Database Rights that
 apply to Your use of the Licensed Material:
 .
 a. for the avoidance of doubt, Section 2(a)(1) grants You the right
 to extract, reuse, reproduce, and Share all or a substantial
 portion of the contents of the database;
 .
 b. if You include all or a substantial portion of the database
 contents in a database in which You have Sui Generis Database
 Rights, then the database in which You have Sui Generis Database
 Rights (but not its individual contents) is Adapted Material,
 .
 including for purposes of Section 3(b); and
 c. You must comply with the conditions in Section 3(a) if You Share
 all or a substantial portion of the contents of the database.
 .
 For the avoidance of doubt, this Section 4 supplements and does not
 replace Your obligations under this Public License where the Licensed
 Rights include other Copyright and Similar Rights.
 .
 Section 5 -- Disclaimer of Warranties and Limitation of Liability.
 .
 a. UNLESS OTHERWISE SEPARATELY UNDERTAKEN BY THE LICENSOR, TO THE
 EXTENT POSSIBLE, THE LICENSOR OFFERS THE LICENSED MATERIAL AS-IS
 AND AS-AVAILABLE, AND MAKES NO REPRESENTATIONS OR WARRANTIES OF
 ANY KIND CONCERNING THE LICENSED MATERIAL, WHETHER EXPRESS,
 IMPLIED, STATUTORY, OR OTHER. THIS INCLUDES, WITHOUT LIMITATION,
 WARRANTIES OF TITLE, MERCHANTABILITY, FITNESS FOR A PARTICULAR
 PURPOSE, NON-INFRINGEMENT, ABSENCE OF LATENT OR OTHER DEFECTS,
 ACCURACY, OR THE PRESENCE OR ABSENCE OF ERRORS, WHETHER OR NOT
 KNOWN OR DISCOVERABLE. WHERE DISCLAIMERS OF WARRANTIES ARE NOT
 ALLOWED IN FULL OR IN PART, THIS DISCLAIMER MAY NOT APPLY TO YOU.
 .
 b. TO THE EXTENT POSSIBLE, IN NO EVENT WILL THE LICENSOR BE LIABLE
 TO YOU ON ANY LEGAL THEORY (INCLUDING, WITHOUT LIMITATION,
 NEGLIGENCE) OR OTHERWISE FOR ANY DIRECT, SPECIAL, INDIRECT,
 INCIDENTAL, CONSEQUENTIAL, PUNITIVE, EXEMPLARY, OR OTHER LOSSES,
 COSTS, EXPENSES, OR DAMAGES ARISING OUT OF THIS PUBLIC LICENSE OR
 USE OF THE LICENSED MATERIAL, EVEN IF THE LICENSOR HAS BEEN
 ADVISED OF THE POSSIBILITY OF SUCH LOSSES, COSTS, EXPENSES, OR
 DAMAGES. WHERE A LIMITATION OF LIABILITY IS NOT ALLOWED IN FULL OR
 IN PART, THIS LIMITATION MAY NOT APPLY TO YOU.
 .
 c. The disclaimer of warranties and limitation of liability provided
 above shall be interpreted in a manner that, to the extent
 possible, most closely approximates an absolute disclaimer and
 waiver of all liability.
 .
 Section 6 -- Term and Termination.
 .
 a. This Public License applies for the term of the Copyright and
 Similar Rights licensed here. However, if You fail to comply with
 this Public License, then Your rights under this Public License
 terminate automatically.
 .
 b. Where Your right to use the Licensed Material has terminated under
 Section 6(a), it reinstates:
 .
 1. automatically as of the date the violation is cured, provided
 it is cured within 30 days of Your discovery of the
 violation; or
 .
 2. upon express reinstatement by the Licensor.
 .
 For the avoidance of doubt, this Section 6(b) does not affect any
 right the Licensor may have to seek remedies for Your violations
 of this Public License.
 .
 c. For the avoidance of doubt, the Licensor may also offer the
 Licensed Material under separate terms or conditions or stop
 distributing the Licensed Material at any time; however, doing so
 will not terminate this Public License.
 .
 d. Sections 1, 5, 6, 7, and 8 survive termination of this Public
 License.
 .
 Section 7 -- Other Terms and Conditions.
 .
 a. The Licensor shall not be bound by any additional or different
 terms or conditions communicated by You unless expressly agreed.
 .
 b. Any arrangements, understandings, or agreements regarding the
 Licensed Material not stated herein are separate from and
 independent of the terms and conditions of this Public License.
 .
 Section 8 -- Interpretation.
 .
 a. For the avoidance of doubt, this Public License does not, and
 shall not be interpreted to, reduce, limit, restrict, or impose
 conditions on any use of the Licensed Material that could lawfully
 be made without permission under this Public License.
 .
 b. To the extent possible, if any provision of this Public License is
 deemed unenforceable, it shall be automatically reformed to the
 minimum extent necessary to make it enforceable. If the provision
 cannot be reformed, it shall be severed from this Public License
 without affecting the enforceability of the remaining terms and
 conditions.
 .
 c. No term or condition of this Public License will be waived and no
 failure to comply consented to unless expressly agreed to by the
 Licensor.
 .
 d. Nothing in this Public License constitutes or may be interpreted
 as a limitation upon, or waiver of, any privileges and immunities
 that apply to the Licensor or You, including from the legal
 processes of any jurisdiction or authority.

License: CC-BY-4.0
 By exercising the Licensed Rights (defined below), You accept and agree
 to be bound by the terms and conditions of this Creative Commons
 Attribution 4.0 International Public License ("Public
 License"). To the extent this Public License may be interpreted as a
 contract, You are granted the Licensed Rights in consideration of Your
 acceptance of these terms and conditions, and the Licensor grants You
 such rights in consideration of benefits the Licensor receives from
 making the Licensed Material available under these terms and
 conditions.
 .
 Section 1 -- Definitions.
 .
 a. Adapted Material means material subject to Copyright and Similar
 Rights that is derived from or based upon the Licensed Material
 and in which the Licensed Material is translated, altered,
 arranged, transformed, or otherwise modified in a manner requiring
 permission under the Copyright and Similar Rights held by the
 Licensor. For purposes of this Public License, where the Licensed
 Material is a musical work, performance, or sound recording,
 Adapted Material is always produced where the Licensed Material is
 synched in timed relation with a moving image.
 .
 b. Adapter's License means the license You apply to Your Copyright
 and Similar Rights in Your contributions to Adapted Material in
 accordance with the terms and conditions of this Public License.
 .
 c. Copyright and Similar Rights means copyright and/or similar rights
 closely related to copyright including, without limitation,
 performance, broadcast, sound recording, and Sui Generis Database
 Rights, without regard to how the rights are labeled or
 categorized. For purposes of this Public License, the rights
 specified in Section 2(b)(1)-(2) are not Copyright and Similar
 Rights.
 .
 d. Effective Technological Measures means those measures that, in the
 absence of proper authority, may not be circumvented under laws
 fulfilling obligations under Article 11 of the WIPO Copyright
 Treaty adopted on December 20, 1996, and/or similar international
 agreements.
 .
 e. Exceptions and Limitations means fair use, fair dealing, and/or
 any other exception or limitation to Copyright and Similar Rights
 that applies to Your use of the Licensed Material.
 .
 f. Licensed Material means the artistic or literary work, database,
 or other material to which the Licensor applied this Public
 License.
 .
 g. Licensed Rights means the rights granted to You subject to the
 terms and conditions of this Public License, which are limited to
 all Copyright and Similar Rights that apply to Your use of the
 Licensed Material and that the Licensor has authority to license.
 .
 h. Licensor means the individual(s) or entity(ies) granting rights
 under this Public License.
 .
 i. Share means to provide material to the public by any means or
 process that requires permission under the Licensed Rights, such
 as reproduction, public display, public performance, distribution,
 dissemination, communication, or importation, and to make material
 available to the public including in ways that members of the
 public may access the material from a place and at a time
 individually chosen by them.
 .
 j. Sui Generis Database Rights means rights other than copyright
 resulting from Directive 96/9/EC of the European Parliament and of
 the Council of 11 March 1996 on the legal protection of databases,
 as amended and/or succeeded, as well as other essentially
 equivalent rights anywhere in the world.
 .
 k. You means the individual or entity exercising the Licensed Rights
 under this Public License. Your has a corresponding meaning.
 .
 Section 2 -- Scope.
 .
 a. License grant.
 .
 1. Subject to the terms and conditions of this Public License,
 the Licensor hereby grants You a worldwide, royalty-free,
 non-sublicensable, non-exclusive, irrevocable license to
 exercise the Licensed Rights in the Licensed Material to:
 .
 a. reproduce and Share the Licensed Material, in whole or
 in part; and
 .
 b. produce, reproduce, and Share Adapted Material.
 .
 2. Exceptions and Limitations. For the avoidance of doubt, where
 Exceptions and Limitations apply to Your use, this Public
 License does not apply, and You do not need to comply with
 its terms and conditions.
 .
 3. Term. The term of this Public License is specified in Section
 6(a).
 .
 4. Media and formats; technical modifications allowed. The
 Licensor authorizes You to exercise the Licensed Rights in
 all media and formats whether now known or hereafter created,
 and to make technical modifications necessary to do so. The
 Licensor waives and/or agrees not to assert any right or
 authority to forbid You from making technical modifications
 necessary to exercise the Licensed Rights, including
 technical modifications necessary to circumvent Effective
 Technological Measures. For purposes of this Public License,
 simply making modifications authorized by this Section 2(a)
 (4) never produces Adapted Material.
 .
 5. Downstream recipients.
 .
 a. Offer from the Licensor -- Licensed Material. Every
 recipient of the Licensed Material automatically
 receives an offer from the Licensor to exercise the
 Licensed Rights under the terms and conditions of this
 Public License.
 .
 b. No downstream restrictions. You may not offer or impose
 any additional or different terms or conditions on, or
 apply any Effective Technological Measures to, the
 Licensed Material if doing so restricts exercise of the
 Licensed Rights by any recipient of the Licensed
 Material.
 .
 6. No endorsement. Nothing in this Public License constitutes or
 may be construed as permission to assert or imply that You
 are, or that Your use of the Licensed Material is, connected
 with, or sponsored, endorsed, or granted official status by,
 the Licensor or others designated to receive attribution as
 provided in Section 3(a)(1)(A)(i).
 .
 b. Other rights.
 .
 1. Moral rights, such as the right of integrity, are not
 licensed under this Public License, nor are publicity,
 privacy, and/or other similar personality rights; however, to
 the extent possible, the Licensor waives and/or agrees not to
 assert any such rights held by the Licensor to the limited
 extent necessary to allow You to exercise the Licensed
 Rights, but not otherwise.
 .
 2. Patent and trademark rights are not licensed under this
 Public License.
 .
 3. To the extent possible, the Licensor waives any right to
 collect royalties from You for the exercise of the Licensed
 Rights, whether directly or through a collecting society
 under any voluntary or waivable statutory or compulsory
 licensing scheme. In all other cases the Licensor expressly
 reserves any right to collect such royalties.
 .
 Section 3 -- License Conditions.
 .
 Your exercise of the Licensed Rights is expressly made subject to the
 following conditions.
 .
 a. Attribution.
 .
 1. If You Share the Licensed Material (including in modified
 form), You must:
 .
 a. retain the following if it is supplied by the Licensor
 with the Licensed Material:
 .
 i. identification of the creator(s) of the Licensed
 Material and any others designated to receive
 attribution, in any reasonable manner requested by
 the Licensor (including by pseudonym if
 designated);
 .
 ii. a copyright notice;
 .
 iii. a notice that refers to this Public License;
 .
 iv. a notice that refers to the disclaimer of
 warranties;
 .
 v. a URI or hyperlink to the Licensed Material to the
 extent reasonably practicable;
 .
 b. indicate if You modified the Licensed Material and
 retain an indication of any previous modifications; and
 .
 c. indicate the Licensed Material is licensed under this
 Public License, and include the text of, or the URI or
 hyperlink to, this Public License.
 .
 2. You may satisfy the conditions in Section 3(a)(1) in any
 reasonable manner based on the medium, means, and context in
 which You Share the Licensed Material. For example, it may be
 reasonable to satisfy the conditions by providing a URI or
 hyperlink to a resource that includes the required
 information.
 .
 3. If requested by the Licensor, You must remove any of the
 information required by Section 3(a)(1)(A) to the extent
 reasonably practicable.
 .
 4. If You Share Adapted Material You produce, the Adapter's
 License You apply must not prevent recipients of the Adapted
 Material from complying with this Public License.
 .
 Section 4 -- Sui Generis Database Rights.
 .
 Where the Licensed Rights include Sui Generis Database Rights that
 apply to Your use of the Licensed Material:
 .
 a. for the avoidance of doubt, Section 2(a)(1) grants You the right
 to extract, reuse, reproduce, and Share all or a substantial
 portion of the contents of the database;
 .
 b. if You include all or a substantial portion of the database
 contents in a database in which You have Sui Generis Database
 Rights, then the database in which You have Sui Generis Database
 Rights (but not its individual contents) is Adapted Material; and
 .
 c. You must comply with the conditions in Section 3(a) if You Share
 all or a substantial portion of the contents of the database.
 .
 For the avoidance of doubt, this Section 4 supplements and does not
 replace Your obligations under this Public License where the Licensed
 Rights include other Copyright and Similar Rights.
 .
 Section 5 -- Disclaimer of Warranties and Limitation of Liability.
 .
 a. UNLESS OTHERWISE SEPARATELY UNDERTAKEN BY THE LICENSOR, TO THE
 EXTENT POSSIBLE, THE LICENSOR OFFERS THE LICENSED MATERIAL AS-IS
 AND AS-AVAILABLE, AND MAKES NO REPRESENTATIONS OR WARRANTIES OF
 ANY KIND CONCERNING THE LICENSED MATERIAL, WHETHER EXPRESS,
 IMPLIED, STATUTORY, OR OTHER. THIS INCLUDES, WITHOUT LIMITATION,
 WARRANTIES OF TITLE, MERCHANTABILITY, FITNESS FOR A PARTICULAR
 PURPOSE, NON-INFRINGEMENT, ABSENCE OF LATENT OR OTHER DEFECTS,
 ACCURACY, OR THE PRESENCE OR ABSENCE OF ERRORS, WHETHER OR NOT
 KNOWN OR DISCOVERABLE. WHERE DISCLAIMERS OF WARRANTIES ARE NOT
 ALLOWED IN FULL OR IN PART, THIS DISCLAIMER MAY NOT APPLY TO YOU.
 .
 b. TO THE EXTENT POSSIBLE, IN NO EVENT WILL THE LICENSOR BE LIABLE
 TO YOU ON ANY LEGAL THEORY (INCLUDING, WITHOUT LIMITATION,
 NEGLIGENCE) OR OTHERWISE FOR ANY DIRECT, SPECIAL, INDIRECT,
 INCIDENTAL, CONSEQUENTIAL, PUNITIVE, EXEMPLARY, OR OTHER LOSSES,
 COSTS, EXPENSES, OR DAMAGES ARISING OUT OF THIS PUBLIC LICENSE OR
 USE OF THE LICENSED MATERIAL, EVEN IF THE LICENSOR HAS BEEN
 ADVISED OF THE POSSIBILITY OF SUCH LOSSES, COSTS, EXPENSES, OR
 DAMAGES. WHERE A LIMITATION OF LIABILITY IS NOT ALLOWED IN FULL OR
 IN PART, THIS LIMITATION MAY NOT APPLY TO YOU.
 .
 c. The disclaimer of warranties and limitation of liability provided
 above shall be interpreted in a manner that, to the extent
 possible, most closely approximates an absolute disclaimer and
 waiver of all liability.
 .
 Section 6 -- Term and Termination.
 .
 a. This Public License applies for the term of the Copyright and
 Similar Rights licensed here. However, if You fail to comply with
 this Public License, then Your rights under this Public License
 terminate automatically.
 .
 b. Where Your right to use the Licensed Material has terminated under
 Section 6(a), it reinstates:
 .
 1. automatically as of the date the violation is cured, provided
 it is cured within 30 days of Your discovery of the
 violation; or
 .
 2. upon express reinstatement by the Licensor.
 .
 For the avoidance of doubt, this Section 6(b) does not affect any
 right the Licensor may have to seek remedies for Your violations
 of this Public License.
 .
 c. For the avoidance of doubt, the Licensor may also offer the
 Licensed Material under separate terms or conditions or stop
 distributing the Licensed Material at any time; however, doing so
 will not terminate this Public License.
 .
 d. Sections 1, 5, 6, 7, and 8 survive termination of this Public
 License.
 .
 Section 7 -- Other Terms and Conditions.
 .
 a. The Licensor shall not be bound by any additional or different
 terms or conditions communicated by You unless expressly agreed.
 .
 b. Any arrangements, understandings, or agreements regarding the
 Licensed Material not stated herein are separate from and
 independent of the terms and conditions of this Public License.
 .
 Section 8 -- Interpretation.
 .
 a. For the avoidance of doubt, this Public License does not, and
 shall not be interpreted to, reduce, limit, restrict, or impose
 conditions on any use of the Licensed Material that could lawfully
 be made without permission under this Public License.
 .
 b. To the extent possible, if any provision of this Public License is
 deemed unenforceable, it shall be automatically reformed to the
 minimum extent necessary to make it enforceable. If the provision
 cannot be reformed, it shall be severed from this Public License
 without affecting the enforceability of the remaining terms and
 conditions.
 .
 c. No term or condition of this Public License will be waived and no
 failure to comply consented to unless expressly agreed to by the
 Licensor.
 .
 d. Nothing in this Public License constitutes or may be interpreted
 as a limitation upon, or waiver of, any privileges and immunities
 that apply to the Licensor or You, including from the legal
 processes of any jurisdiction or authority.

License: CC-BY-SA-3.0
 CREATIVE COMMONS CORPORATION IS NOT A LAW FIRM AND DOES NOT PROVIDE
 LEGAL SERVICES. DISTRIBUTION OF THIS LICENSE DOES NOT CREATE AN
 ATTORNEY-CLIENT RELATIONSHIP. CREATIVE COMMONS PROVIDES THIS
 INFORMATION ON AN "AS-IS" BASIS. CREATIVE COMMONS MAKES NO WARRANTIES
 REGARDING THE INFORMATION PROVIDED, AND DISCLAIMS LIABILITY FOR
 DAMAGES RESULTING FROM ITS USE.
 .
 License
 .
 THE WORK (AS DEFINED BELOW) IS PROVIDED UNDER THE TERMS OF THIS CREATIVE
 COMMONS PUBLIC LICENSE ("CCPL" OR "LICENSE"). THE WORK IS PROTECTED BY
 COPYRIGHT AND/OR OTHER APPLICABLE LAW. ANY USE OF THE WORK OTHER THAN AS
 AUTHORIZED UNDER THIS LICENSE OR COPYRIGHT LAW IS PROHIBITED.
 .
 BY EXERCISING ANY RIGHTS TO THE WORK PROVIDED HERE, YOU ACCEPT AND AGREE
 TO BE BOUND BY THE TERMS OF THIS LICENSE. TO THE EXTENT THIS LICENSE MAY
 BE CONSIDERED TO BE A CONTRACT, THE LICENSOR GRANTS YOU THE RIGHTS
 CONTAINED HERE IN CONSIDERATION OF YOUR ACCEPTANCE OF SUCH TERMS AND
 CONDITIONS.
 .
 1. Definitions
 .
 a. "Adaptation" means a work based upon the Work, or upon the Work and
 other pre-existing works, such as a translation, adaptation,
 derivative work, arrangement of music or other alterations of a
 literary or artistic work, or phonogram or performance and includes
 cinematographic adaptations or any other form in which the Work may be
 recast, transformed, or adapted including in any form recognizably
 derived from the original, except that a work that constitutes a
 Collection will not be considered an Adaptation for the purpose of
 this License. For the avoidance of doubt, where the Work is a musical
 work, performance or phonogram, the synchronization of the Work in
 timed-relation with a moving image ("synching") will be considered an
 Adaptation for the purpose of this License.
 .
 b. "Collection" means a collection of literary or artistic works, such as
 encyclopedias and anthologies, or performances, phonograms or
 broadcasts, or other works or subject matter other than works listed
 in Section 1(f) below, which, by reason of the selection and
 arrangement of their contents, constitute intellectual creations, in
 which the Work is included in its entirety in unmodified form along
 with one or more other contributions, each constituting separate and
 independent works in themselves, which together are assembled into a
 collective whole. A work that constitutes a Collection will not be
 considered an Adaptation (as defined below) for the purposes of this
 License.
 .
 c. "Creative Commons Compatible License" means a license that is listed
 at https://creativecommons.org/compatiblelicenses that has been
 approved by Creative Commons as being essentially equivalent to this
 License, including, at a minimum, because that license: (i) contains
 terms that have the same purpose, meaning and effect as the License
 Elements of this License; and, (ii) explicitly permits the relicensing
 of adaptations of works made available under that license under this
 License or a Creative Commons jurisdiction license with the same
 License Elements as this License.
 .
 d. "Distribute" means to make available to the public the original and
 copies of the Work or Adaptation, as appropriate, through sale or
 other transfer of ownership.
 .
 e. "License Elements" means the following high-level license attributes
 as selected by Licensor and indicated in the title of this License:
 Attribution, ShareAlike.
 .
 f. "Licensor" means the individual, individuals, entity or entities that
 offer(s) the Work under the terms of this License.
 .
 g. "Original Author" means, in the case of a literary or artistic work,
 the individual, individuals, entity or entities who created the Work
 or if no individual or entity can be identified, the publisher; and in
 addition (i) in the case of a performance the actors, singers,
 musicians, dancers, and other persons who act, sing, deliver, declaim,
 play in, interpret or otherwise perform literary or artistic works or
 expressions of folklore; (ii) in the case of a phonogram the producer
 being the person or legal entity who first fixes the sounds of a
 performance or other sounds; and, (iii) in the case of broadcasts, the
 organization that transmits the broadcast.
 .
 h. "Work" means the literary and/or artistic work offered under the terms
 of this License including without limitation any production in the
 literary, scientific and artistic domain, whatever may be the mode or
 form of its expression including digital form, such as a book,
 pamphlet and other writing; a lecture, address, sermon or other work
 of the same nature; a dramatic or dramatico-musical work; a
 choreographic work or entertainment in dumb show; a musical
 composition with or without words; a cinematographic work to which are
 assimilated works expressed by a process analogous to cinematography;
 a work of drawing, painting, architecture, sculpture, engraving or
 lithography; a photographic work to which are assimilated works
 expressed by a process analogous to photography; a work of applied
 art; an illustration, map, plan, sketch or three-dimensional work
 relative to geography, topography, architecture or science; a
 performance; a broadcast; a phonogram; a compilation of data to the
 extent it is protected as a copyrightable work; or a work performed by
 a variety or circus performer to the extent it is not otherwise
 considered a literary or artistic work.
 .
 i. "You" means an individual or entity exercising rights under this
 License who has not previously violated the terms of this License with
 respect to the Work, or who has received express permission from the
 Licensor to exercise rights under this License despite a previous
 violation.
 .
 j. "Publicly Perform" means to perform public recitations of the Work and
 to communicate to the public those public recitations, by any means or
 process, including by wire or wireless means or public digital
 performances; to make available to the public Works in such a way that
 members of the public may access these Works from a place and at a
 place individually chosen by them; to perform the Work to the public
 by any means or process and the communication to the public of the
 performances of the Work, including by public digital performance; to
 broadcast and rebroadcast the Work by any means including signs,
 sounds or images.
 .
 k. "Reproduce" means to make copies of the Work by any means including
 without limitation by sound or visual recordings and the right of
 fixation and reproducing fixations of the Work, including storage of a
 protected performance or phonogram in digital form or other electronic
 medium.
 .
 2. Fair Dealing Rights. Nothing in this License is intended to reduce,
 limit, or restrict any uses free from copyright or rights arising from
 limitations or exceptions that are provided for in connection with the
 copyright protection under copyright law or other applicable laws.
 .
 3. License Grant. Subject to the terms and conditions of this License,
 Licensor hereby grants You a worldwide, royalty-free, non-exclusive,
 perpetual (for the duration of the applicable copyright) license to
 exercise the rights in the Work as stated below:
 .
 a. to Reproduce the Work, to incorporate the Work into one or more
 Collections, and to Reproduce the Work as incorporated in the
 Collections;
 .
 b. to create and Reproduce Adaptations provided that any such Adaptation,
 including any translation in any medium, takes reasonable steps to
 clearly label, demarcate or otherwise identify that changes were made
 to the original Work. For example, a translation could be marked "The
 original work was translated from English to Spanish," or a
 modification could indicate "The original work has been modified.";
 .
 c. to Distribute and Publicly Perform the Work including as incorporated
 in Collections; and,
 .
 d. to Distribute and Publicly Perform Adaptations.
 .
 e. For the avoidance of doubt:
 .
 i. Non-waivable Compulsory License Schemes. In those jurisdictions in
 which the right to collect royalties through any statutory or
 compulsory licensing scheme cannot be waived, the Licensor
 reserves the exclusive right to collect such royalties for any
 exercise by You of the rights granted under this License;
 .
 ii. Waivable Compulsory License Schemes. In those jurisdictions in
 which the right to collect royalties through any statutory or
 compulsory licensing scheme can be waived, the Licensor waives the
 exclusive right to collect such royalties for any exercise by You
 of the rights granted under this License; and,
 .
 iii. Voluntary License Schemes. The Licensor waives the right to
 collect royalties, whether individually or, in the event that the
 Licensor is a member of a collecting society that administers
 voluntary licensing schemes, via that society, from any exercise
 by You of the rights granted under this License.
 .
 The above rights may be exercised in all media and formats whether now
 known or hereafter devised. The above rights include the right to make
 such modifications as are technically necessary to exercise the rights in
 other media and formats. Subject to Section 8(f), all rights not expressly
 granted by Licensor are hereby reserved.
 .
 4. Restrictions. The license granted in Section 3 above is expressly made
 subject to and limited by the following restrictions:
 .
 a. You may Distribute or Publicly Perform the Work only under the terms
 of this License. You must include a copy of, or the Uniform Resource
 Identifier (URI) for, this License with every copy of the Work You
 Distribute or Publicly Perform. You may not offer or impose any terms
 on the Work that restrict the terms of this License or the ability of
 the recipient of the Work to exercise the rights granted to that
 recipient under the terms of the License. You may not sublicense the
 Work. You must keep intact all notices that refer to this License and
 to the disclaimer of warranties with every copy of the Work You
 Distribute or Publicly Perform. When You Distribute or Publicly
 Perform the Work, You may not impose any effective technological
 measures on the Work that restrict the ability of a recipient of the
 Work from You to exercise the rights granted to that recipient under
 the terms of the License. This Section 4(a) applies to the Work as
 incorporated in a Collection, but this does not require the Collection
 apart from the Work itself to be made subject to the terms of this
 License. If You create a Collection, upon notice from any Licensor You
 must, to the extent practicable, remove from the Collection any credit
 as required by Section 4(c), as requested. If You create an
 Adaptation, upon notice from any Licensor You must, to the extent
 practicable, remove from the Adaptation any credit as required by
 Section 4(c), as requested.
 .
 b. You may Distribute or Publicly Perform an Adaptation only under the
 terms of: (i) this License; (ii) a later version of this License with
 the same License Elements as this License; (iii) a Creative Commons
 jurisdiction license (either this or a later license version) that
 contains the same License Elements as this License (e.g.,
 Attribution-ShareAlike 3.0 US)); (iv) a Creative Commons Compatible
 License. If you license the Adaptation under one of the licenses
 mentioned in (iv), you must comply with the terms of that license. If
 you license the Adaptation under the terms of any of the licenses
 mentioned in (i), (ii) or (iii) (the "Applicable License"), you must
 comply with the terms of the Applicable License generally and the
 following provisions: (I) You must include a copy of, or the URI for,
 the Applicable License with every copy of each Adaptation You
 Distribute or Publicly Perform; (II) You may not offer or impose any
 terms on the Adaptation that restrict the terms of the Applicable
 License or the ability of the recipient of the Adaptation to exercise
 the rights granted to that recipient under the terms of the Applicable
 License; (III) You must keep intact all notices that refer to the
 Applicable License and to the disclaimer of warranties with every copy
 of the Work as included in the Adaptation You Distribute or Publicly
 Perform; (IV) when You Distribute or Publicly Perform the Adaptation,
 You may not impose any effective technological measures on the
 Adaptation that restrict the ability of a recipient of the Adaptation
 from You to exercise the rights granted to that recipient under the
 terms of the Applicable License. This Section 4(b) applies to the
 Adaptation as incorporated in a Collection, but this does not require
 the Collection apart from the Adaptation itself to be made subject to
 the terms of the Applicable License.
 .
 c. If You Distribute, or Publicly Perform the Work or any Adaptations or
 Collections, You must, unless a request has been made pursuant to
 Section 4(a), keep intact all copyright notices for the Work and
 provide, reasonable to the medium or means You are utilizing: (i) the
 name of the Original Author (or pseudonym, if applicable) if supplied,
 and/or if the Original Author and/or Licensor designate another party
 or parties (e.g., a sponsor institute, publishing entity, journal) for
 attribution ("Attribution Parties") in Licensor's copyright notice,
 terms of service or by other reasonable means, the name of such party
 or parties; (ii) the title of the Work if supplied; (iii) to the
 extent reasonably practicable, the URI, if any, that Licensor
 specifies to be associated with the Work, unless such URI does not
 refer to the copyright notice or licensing information for the Work;
 and (iv) , consistent with Ssection 3(b), in the case of an
 Adaptation, a credit identifying the use of the Work in the Adaptation
 (e.g., "French translation of the Work by Original Author," or
 "Screenplay based on original Work by Original Author"). The credit
 required by this Section 4(c) may be implemented in any reasonable
 manner; provided, however, that in the case of a Adaptation or
 Collection, at a minimum such credit will appear, if a credit for all
 contributing authors of the Adaptation or Collection appears, then as
 part of these credits and in a manner at least as prominent as the
 credits for the other contributing authors. For the avoidance of
 doubt, You may only use the credit required by this Section for the
 purpose of attribution in the manner set out above and, by exercising
 Your rights under this License, You may not implicitly or explicitly
 assert or imply any connection with, sponsorship or endorsement by the
 Original Author, Licensor and/or Attribution Parties, as appropriate,
 of You or Your use of the Work, without the separate, express prior
 written permission of the Original Author, Licensor and/or Attribution
 Parties.
 .
 d. Except as otherwise agreed in writing by the Licensor or as may be
 otherwise permitted by applicable law, if You Reproduce, Distribute or
 Publicly Perform the Work either by itself or as part of any
 Adaptations or Collections, You must not distort, mutilate, modify or
 take other derogatory action in relation to the Work which would be
 prejudicial to the Original Author's honor or reputation. Licensor
 agrees that in those jurisdictions (e.g. Japan), in which any exercise
 of the right granted in Section 3(b) of this License (the right to
 make Adaptations) would be deemed to be a distortion, mutilation,
 modification or other derogatory action prejudicial to the Original
 Author's honor and reputation, the Licensor will waive or not assert,
 as appropriate, this Section, to the fullest extent permitted by the
 applicable national law, to enable You to reasonably exercise Your
 right under Section 3(b) of this License (right to make Adaptations)
 but not otherwise.
 .
 5. Representations, Warranties and Disclaimer
 .
 UNLESS OTHERWISE MUTUALLY AGREED TO BY THE PARTIES IN WRITING, LICENSOR
 OFFERS THE WORK AS-IS AND MAKES NO REPRESENTATIONS OR WARRANTIES OF ANY
 KIND CONCERNING THE WORK, EXPRESS, IMPLIED, STATUTORY OR OTHERWISE,
 INCLUDING, WITHOUT LIMITATION, WARRANTIES OF TITLE, MERCHANTIBILITY,
 FITNESS FOR A PARTICULAR PURPOSE, NONINFRINGEMENT, OR THE ABSENCE OF
 LATENT OR OTHER DEFECTS, ACCURACY, OR THE PRESENCE OF ABSENCE OF ERRORS,
 WHETHER OR NOT DISCOVERABLE. SOME JURISDICTIONS DO NOT ALLOW THE EXCLUSION
 OF IMPLIED WARRANTIES, SO SUCH EXCLUSION MAY NOT APPLY TO YOU.
 .
 6. Limitation on Liability. EXCEPT TO THE EXTENT REQUIRED BY APPLICABLE
 LAW, IN NO EVENT WILL LICENSOR BE LIABLE TO YOU ON ANY LEGAL THEORY FOR
 ANY SPECIAL, INCIDENTAL, CONSEQUENTIAL, PUNITIVE OR EXEMPLARY DAMAGES
 ARISING OUT OF THIS LICENSE OR THE USE OF THE WORK, EVEN IF LICENSOR HAS
 BEEN ADVISED OF THE POSSIBILITY OF SUCH DAMAGES.
 .
 7. Termination
 .
 a. This License and the rights granted hereunder will terminate
 automatically upon any breach by You of the terms of this License.
 Individuals or entities who have received Adaptations or Collections
 from You under this License, however, will not have their licenses
 terminated provided such individuals or entities remain in full
 compliance with those licenses. Sections 1, 2, 5, 6, 7, and 8 will
 survive any termination of this License.
 .
 b. Subject to the above terms and conditions, the license granted here is
 perpetual (for the duration of the applicable copyright in the Work).
 Notwithstanding the above, Licensor reserves the right to release the
 Work under different license terms or to stop distributing the Work at
 any time; provided, however that any such election will not serve to
 withdraw this License (or any other license that has been, or is
 required to be, granted under the terms of this License), and this
 License will continue in full force and effect unless terminated as
 stated above.
 .
 8. Miscellaneous
 .
 a. Each time You Distribute or Publicly Perform the Work or a Collection,
 the Licensor offers to the recipient a license to the Work on the same
 terms and conditions as the license granted to You under this License.
 .
 b. Each time You Distribute or Publicly Perform an Adaptation, Licensor
 offers to the recipient a license to the original Work on the same
 terms and conditions as the license granted to You under this License.
 .
 c. If any provision of this License is invalid or unenforceable under
 applicable law, it shall not affect the validity or enforceability of
 the remainder of the terms of this License, and without further action
 by the parties to this agreement, such provision shall be reformed to
 the minimum extent necessary to make such provision valid and
 enforceable.
 .
 d. No term or provision of this License shall be deemed waived and no
 breach consented to unless such waiver or consent shall be in writing
 and signed by the party to be charged with such waiver or consent.
 .
 e. This License constitutes the entire agreement between the parties with
 respect to the Work licensed here. There are no understandings,
 agreements or representations with respect to the Work not specified
 here. Licensor shall not be bound by any additional provisions that
 may appear in any communication from You. This License may not be
 modified without the mutual written agreement of the Licensor and You.
 .
 f. The rights granted under, and the subject matter referenced, in this
 License were drafted utilizing the terminology of the Berne Convention
 for the Protection of Literary and Artistic Works (as amended on
 September 28, 1979), the Rome Convention of 1961, the WIPO Copyright
 Treaty of 1996, the WIPO Performances and Phonograms Treaty of 1996
 and the Universal Copyright Convention (as revised on July 24, 1971).
 These rights and subject matter take effect in the relevant
 jurisdiction in which the License terms are sought to be enforced
 according to the corresponding provisions of the implementation of
 those treaty provisions in the applicable national law. If the
 standard suite of rights granted under applicable copyright law
 includes additional rights not granted under this License, such
 additional rights are deemed to be included in the License; this
 License is not intended to restrict the license of any rights under
 applicable law.

License: GPL-2
 Version 2, June 1991
 .
 Copyright (C) 1989, 1991 Free Software Foundation, Inc.,
 51 Franklin Street, Fifth Floor, Boston, MA 02110-1301 USA
 Everyone is permitted to copy and distribute verbatim copies
 of this license document, but changing it is not allowed.
 .
 Preamble
 .
 The licenses for most software are designed to take away your
 freedom to share and change it.  By contrast, the GNU General Public
 License is intended to guarantee your freedom to share and change free
 software--to make sure the software is free for all its users.  This
 General Public License applies to most of the Free Software
 Foundation's software and to any other program whose authors commit to
 using it.  (Some other Free Software Foundation software is covered by
 the GNU Lesser General Public License instead.)  You can apply it to
 your programs, too.
 .
 When we speak of free software, we are referring to freedom, not
 price.  Our General Public Licenses are designed to make sure that you
 have the freedom to distribute copies of free software (and charge for
 this service if you wish), that you receive source code or can get it
 if you want it, that you can change the software or use pieces of it
 in new free programs; and that you know you can do these things.
 .
 To protect your rights, we need to make restrictions that forbid
 anyone to deny you these rights or to ask you to surrender the rights.
 These restrictions translate to certain responsibilities for you if you
 distribute copies of the software, or if you modify it.
 .
 For example, if you distribute copies of such a program, whether
 gratis or for a fee, you must give the recipients all the rights that
 you have.  You must make sure that they, too, receive or can get the
 source code.  And you must show them these terms so they know their
 rights.
 .
 We protect your rights with two steps: (1) copyright the software, and
 (2) offer you this license which gives you legal permission to copy,
 distribute and/or modify the software.
 .
 Also, for each author's protection and ours, we want to make certain
 that everyone understands that there is no warranty for this free
 software.  If the software is modified by someone else and passed on, we
 want its recipients to know that what they have is not the original, so
 that any problems introduced by others will not reflect on the original
 authors' reputations.
 .
 Finally, any free program is threatened constantly by software
 patents.  We wish to avoid the danger that redistributors of a free
 program will individually obtain patent licenses, in effect making the
 program proprietary.  To prevent this, we have made it clear that any
 patent must be licensed for everyone's free use or not licensed at all.
 .
 The precise terms and conditions for copying, distribution and
 modification follow.
 .
 GNU GENERAL PUBLIC LICENSE
 TERMS AND CONDITIONS FOR COPYING, DISTRIBUTION AND MODIFICATION
 .
 0. This License applies to any program or other work which contains
 a notice placed by the copyright holder saying it may be distributed
 under the terms of this General Public License.  The "Program", below,
 refers to any such program or work, and a "work based on the Program"
 means either the Program or any derivative work under copyright law:
 that is to say, a work containing the Program or a portion of it,
 either verbatim or with modifications and/or translated into another
 language.  (Hereinafter, translation is included without limitation in
 the term "modification".)  Each licensee is addressed as "you".
 .
 Activities other than copying, distribution and modification are not
 covered by this License; they are outside its scope.  The act of
 running the Program is not restricted, and the output from the Program
 is covered only if its contents constitute a work based on the
 Program (independent of having been made by running the Program).
 Whether that is true depends on what the Program does.
 .
 1. You may copy and distribute verbatim copies of the Program's
 source code as you receive it, in any medium, provided that you
 conspicuously and appropriately publish on each copy an appropriate
 copyright notice and disclaimer of warranty; keep intact all the
 notices that refer to this License and to the absence of any warranty;
 and give any other recipients of the Program a copy of this License
 along with the Program.
 .
 You may charge a fee for the physical act of transferring a copy, and
 you may at your option offer warranty protection in exchange for a fee.
 .
 2. You may modify your copy or copies of the Program or any portion
 of it, thus forming a work based on the Program, and copy and
 distribute such modifications or work under the terms of Section 1
 above, provided that you also meet all of these conditions:
 .
 a) You must cause the modified files to carry prominent notices
 stating that you changed the files and the date of any change.
 .
 b) You must cause any work that you distribute or publish, that in
 whole or in part contains or is derived from the Program or any
 part thereof, to be licensed as a whole at no charge to all third
 parties under the terms of this License.
 .
 c) If the modified program normally reads commands interactively
 when run, you must cause it, when started running for such
 interactive use in the most ordinary way, to print or display an
 announcement including an appropriate copyright notice and a
 notice that there is no warranty (or else, saying that you provide
 a warranty) and that users may redistribute the program under
 these conditions, and telling the user how to view a copy of this
 License.  (Exception: if the Program itself is interactive but
 does not normally print such an announcement, your work based on
 the Program is not required to print an announcement.)
 .
 These requirements apply to the modified work as a whole.  If
 identifiable sections of that work are not derived from the Program,
 and can be reasonably considered independent and separate works in
 themselves, then this License, and its terms, do not apply to those
 sections when you distribute them as separate works.  But when you
 distribute the same sections as part of a whole which is a work based
 on the Program, the distribution of the whole must be on the terms of
 this License, whose permissions for other licensees extend to the
 entire whole, and thus to each and every part regardless of who wrote it.
 .
 Thus, it is not the intent of this section to claim rights or contest
 your rights to work written entirely by you; rather, the intent is to
 exercise the right to control the distribution of derivative or
 collective works based on the Program.
 .
 In addition, mere aggregation of another work not based on the Program
 with the Program (or with a work based on the Program) on a volume of
 a storage or distribution medium does not bring the other work under
 the scope of this License.
 .
 3. You may copy and distribute the Program (or a work based on it,
 under Section 2) in object code or executable form under the terms of
 Sections 1 and 2 above provided that you also do one of the following:
 .
 a) Accompany it with the complete corresponding machine-readable
 source code, which must be distributed under the terms of Sections
 1 and 2 above on a medium customarily used for software interchange; or,
 .
 b) Accompany it with a written offer, valid for at least three
 years, to give any third party, for a charge no more than your
 cost of physically performing source distribution, a complete
 machine-readable copy of the corresponding source code, to be
 distributed under the terms of Sections 1 and 2 above on a medium
 customarily used for software interchange; or,
 .
 c) Accompany it with the information you received as to the offer
 to distribute corresponding source code.  (This alternative is
 allowed only for noncommercial distribution and only if you
 received the program in object code or executable form with such
 an offer, in accord with Subsection b above.)
 .
 The source code for a work means the preferred form of the work for
 making modifications to it.  For an executable work, complete source
 code means all the source code for all modules it contains, plus any
 associated interface definition files, plus the scripts used to
 control compilation and installation of the executable.  However, as a
 special exception, the source code distributed need not include
 anything that is normally distributed (in either source or binary
 form) with the major components (compiler, kernel, and so on) of the
 operating system on which the executable runs, unless that component
 itself accompanies the executable.
 .
 If distribution of executable or object code is made by offering
 access to copy from a designated place, then offering equivalent
 access to copy the source code from the same place counts as
 distribution of the source code, even though third parties are not
 compelled to copy the source along with the object code.
 .
 4. You may not copy, modify, sublicense, or distribute the Program
 except as expressly provided under this License.  Any attempt
 otherwise to copy, modify, sublicense or distribute the Program is
 void, and will automatically terminate your rights under this License.
 However, parties who have received copies, or rights, from you under
 this License will not have their licenses terminated so long as such
 parties remain in full compliance.
 .
 5. You are not required to accept this License, since you have not
 signed it.  However, nothing else grants you permission to modify or
 distribute the Program or its derivative works.  These actions are
 prohibited by law if you do not accept this License.  Therefore, by
 modifying or distributing the Program (or any work based on the
 Program), you indicate your acceptance of this License to do so, and
 all its terms and conditions for copying, distributing or modifying
 the Program or works based on it.
 .
 6. Each time you redistribute the Program (or any work based on the
 Program), the recipient automatically receives a license from the
 original licensor to copy, distribute or modify the Program subject to
 these terms and conditions.  You may not impose any further
 restrictions on the recipients' exercise of the rights granted herein.
 You are not responsible for enforcing compliance by third parties to
 this License.
 .
 7. If, as a consequence of a court judgment or allegation of patent
 infringement or for any other reason (not limited to patent issues),
 conditions are imposed on you (whether by court order, agreement or
 otherwise) that contradict the conditions of this License, they do not
 excuse you from the conditions of this License.  If you cannot
 distribute so as to satisfy simultaneously your obligations under this
 License and any other pertinent obligations, then as a consequence you
 may not distribute the Program at all.  For example, if a patent
 license would not permit royalty-free redistribution of the Program by
 all those who receive copies directly or indirectly through you, then
 the only way you could satisfy both it and this License would be to
 refrain entirely from distribution of the Program.
 .
 If any portion of this section is held invalid or unenforceable under
 any particular circumstance, the balance of the section is intended to
 apply and the section as a whole is intended to apply in other
 circumstances.
 .
 It is not the purpose of this section to induce you to infringe any
 patents or other property right claims or to contest validity of any
 such claims; this section has the sole purpose of protecting the
 integrity of the free software distribution system, which is
 implemented by public license practices.  Many people have made
 generous contributions to the wide range of software distributed
 through that system in reliance on consistent application of that
 system; it is up to the author/donor to decide if he or she is willing
 to distribute software through any other system and a licensee cannot
 impose that choice.
 .
 This section is intended to make thoroughly clear what is believed to
 be a consequence of the rest of this License.
 .
 8. If the distribution and/or use of the Program is restricted in
 certain countries either by patents or by copyrighted interfaces, the
 original copyright holder who places the Program under this License
 may add an explicit geographical distribution limitation excluding
 those countries, so that distribution is permitted only in or among
 countries not thus excluded.  In such case, this License incorporates
 the limitation as if written in the body of this License.
 .
 9. The Free Software Foundation may publish revised and/or new versions
 of the General Public License from time to time.  Such new versions will
 be similar in spirit to the present version, but may differ in detail to
 address new problems or concerns.
 .
 Each version is given a distinguishing version number.  If the Program
 specifies a version number of this License which applies to it and "any
 later version", you have the option of following the terms and conditions
 either of that version or of any later version published by the Free
 Software Foundation.  If the Program does not specify a version number of
 this License, you may choose any version ever published by the Free Software
 Foundation.
 .
 10. If you wish to incorporate parts of the Program into other free
 programs whose distribution conditions are different, write to the author
 to ask for permission.  For software which is copyrighted by the Free
 Software Foundation, write to the Free Software Foundation; we sometimes
 make exceptions for this.  Our decision will be guided by the two goals
 of preserving the free status of all derivatives of our free software and
 of promoting the sharing and reuse of software generally.
 .
 11. BECAUSE THE PROGRAM IS LICENSED FREE OF CHARGE, THERE IS NO WARRANTY
 FOR THE PROGRAM, TO THE EXTENT PERMITTED BY APPLICABLE LAW.  EXCEPT WHEN
 OTHERWISE STATED IN WRITING THE COPYRIGHT HOLDERS AND/OR OTHER PARTIES
 PROVIDE THE PROGRAM "AS IS" WITHOUT WARRANTY OF ANY KIND, EITHER EXPRESSED
 OR IMPLIED, INCLUDING, BUT NOT LIMITED TO, THE IMPLIED WARRANTIES OF
 MERCHANTABILITY AND FITNESS FOR A PARTICULAR PURPOSE.  THE ENTIRE RISK AS
 TO THE QUALITY AND PERFORMANCE OF THE PROGRAM IS WITH YOU.  SHOULD THE
 PROGRAM PROVE DEFECTIVE, YOU ASSUME THE COST OF ALL NECESSARY SERVICING,
 REPAIR OR CORRECTION.
 .
 12. IN NO EVENT UNLESS REQUIRED BY APPLICABLE LAW OR AGREED TO IN WRITING
 WILL ANY COPYRIGHT HOLDER, OR ANY OTHER PARTY WHO MAY MODIFY AND/OR
 REDISTRIBUTE THE PROGRAM AS PERMITTED ABOVE, BE LIABLE TO YOU FOR DAMAGES,
 INCLUDING ANY GENERAL, SPECIAL, INCIDENTAL OR CONSEQUENTIAL DAMAGES ARISING
 OUT OF THE USE OR INABILITY TO USE THE PROGRAM (INCLUDING BUT NOT LIMITED
 TO LOSS OF DATA OR DATA BEING RENDERED INACCURATE OR LOSSES SUSTAINED BY
 YOU OR THIRD PARTIES OR A FAILURE OF THE PROGRAM TO OPERATE WITH ANY OTHER
 PROGRAMS), EVEN IF SUCH HOLDER OR OTHER PARTY HAS BEEN ADVISED OF THE
 POSSIBILITY OF SUCH DAMAGES.

License: CC-BY-3.0
 THE WORK (AS DEFINED BELOW) IS PROVIDED UNDER THE TERMS OF THIS CREATIVE COMMONS PUBLIC LICENSE ("CCPL" OR "LICENSE"). THE WORK IS PROTECTED BY COPYRIGHT AND/OR OTHER APPLICABLE LAW. ANY USE OF THE WORK OTHER THAN AS AUTHORIZED UNDER THIS LICENSE OR COPYRIGHT LAW IS PROHIBITED.
 .
 BY EXERCISING ANY RIGHTS TO THE WORK PROVIDED HERE, YOU ACCEPT AND AGREE TO BE BOUND BY THE TERMS OF THIS LICENSE. TO THE EXTENT THIS LICENSE MAY BE CONSIDERED TO BE A CONTRACT, THE LICENSOR GRANTS YOU THE RIGHTS CONTAINED HERE IN CONSIDERATION OF YOUR ACCEPTANCE OF SUCH TERMS AND CONDITIONS.
 .
 1. Definitions
 .
 "Adaptation" means a work based upon the Work, or upon the Work and other pre-existing works, such as a translation, adaptation, derivative work, arrangement of music or other alterations of a literary or artistic work, or phonogram or performance and includes cinematographic adaptations or any other form in which the Work may be recast, transformed, or adapted including in any form recognizably derived from the original, except that a work that constitutes a Collection will not be considered an Adaptation for the purpose of this License. For the avoidance of doubt, where the Work is a musical work, performance or phonogram, the synchronization of the Work in timed-relation with a moving image ("synching") will be considered an Adaptation for the purpose of this License.
 "Collection" means a collection of literary or artistic works, such as encyclopedias and anthologies, or performances, phonograms or broadcasts, or other works or subject matter other than works listed in Section 1(f) below, which, by reason of the selection and arrangement of their contents, constitute intellectual creations, in which the Work is included in its entirety in unmodified form along with one or more other contributions, each constituting separate and independent works in themselves, which together are assembled into a collective whole. A work that constitutes a Collection will not be considered an Adaptation (as defined above) for the purposes of this License.
 "Distribute" means to make available to the public the original and copies of the Work or Adaptation, as appropriate, through sale or other transfer of ownership.
 "Licensor" means the individual, individuals, entity or entities that offer(s) the Work under the terms of this License.
 "Original Author" means, in the case of a literary or artistic work, the individual, individuals, entity or entities who created the Work or if no individual or entity can be identified, the publisher; and in addition (i) in the case of a performance the actors, singers, musicians, dancers, and other persons who act, sing, deliver, declaim, play in, interpret or otherwise perform literary or artistic works or expressions of folklore; (ii) in the case of a phonogram the producer being the person or legal entity who first fixes the sounds of a performance or other sounds; and, (iii) in the case of broadcasts, the organization that transmits the broadcast.
 "Work" means the literary and/or artistic work offered under the terms of this License including without limitation any production in the literary, scientific and artistic domain, whatever may be the mode or form of its expression including digital form, such as a book, pamphlet and other writing; a lecture, address, sermon or other work of the same nature; a dramatic or dramatico-musical work; a choreographic work or entertainment in dumb show; a musical composition with or without words; a cinematographic work to which are assimilated works expressed by a process analogous to cinematography; a work of drawing, painting, architecture, sculpture, engraving or lithography; a photographic work to which are assimilated works expressed by a process analogous to photography; a work of applied art; an illustration, map, plan, sketch or three-dimensional work relative to geography, topography, architecture or science; a performance; a broadcast; a phonogram; a compilation of data to the extent it is protected as a copyrightable work; or a work performed by a variety or circus performer to the extent it is not otherwise considered a literary or artistic work.
 "You" means an individual or entity exercising rights under this License who has not previously violated the terms of this License with respect to the Work, or who has received express permission from the Licensor to exercise rights under this License despite a previous violation.
 "Publicly Perform" means to perform public recitations of the Work and to communicate to the public those public recitations, by any means or process, including by wire or wireless means or public digital performances; to make available to the public Works in such a way that members of the public may access these Works from a place and at a place individually chosen by them; to perform the Work to the public by any means or process and the communication to the public of the performances of the Work, including by public digital performance; to broadcast and rebroadcast the Work by any means including signs, sounds or images.
 "Reproduce" means to make copies of the Work by any means including without limitation by sound or visual recordings and the right of fixation and reproducing fixations of the Work, including storage of a protected performance or phonogram in digital form or other electronic medium.
 .
 2. Fair Dealing Rights. Nothing in this License is intended to reduce, limit, or restrict any uses free from copyright or rights arising from limitations or exceptions that are provided for in connection with the copyright protection under copyright law or other applicable laws.
 .
 3. License Grant. Subject to the terms and conditions of this License, Licensor hereby grants You a worldwide, royalty-free, non-exclusive, perpetual (for the duration of the applicable copyright) license to exercise the rights in the Work as stated below:
 .
 to Reproduce the Work, to incorporate the Work into one or more Collections, and to Reproduce the Work as incorporated in the Collections;
 to create and Reproduce Adaptations provided that any such Adaptation, including any translation in any medium, takes reasonable steps to clearly label, demarcate or otherwise identify that changes were made to the original Work. For example, a translation could be marked "The original work was translated from English to Spanish," or a modification could indicate "The original work has been modified.";
 to Distribute and Publicly Perform the Work including as incorporated in Collections; and,
 to Distribute and Publicly Perform Adaptations.
 .
 For the avoidance of doubt:
 Non-waivable Compulsory License Schemes. In those jurisdictions in which the right to collect royalties through any statutory or compulsory licensing scheme cannot be waived, the Licensor reserves the exclusive right to collect such royalties for any exercise by You of the rights granted under this License;
 Waivable Compulsory License Schemes. In those jurisdictions in which the right to collect royalties through any statutory or compulsory licensing scheme can be waived, the Licensor waives the exclusive right to collect such royalties for any exercise by You of the rights granted under this License; and,
 Voluntary License Schemes. The Licensor waives the right to collect royalties, whether individually or, in the event that the Licensor is a member of a collecting society that administers voluntary licensing schemes, via that society, from any exercise by You of the rights granted under this License.
 .
 The above rights may be exercised in all media and formats whether now known or hereafter devised. The above rights include the right to make such modifications as are technically necessary to exercise the rights in other media and formats. Subject to Section 8(f), all rights not expressly granted by Licensor are hereby reserved.
 .
 4. Restrictions. The license granted in Section 3 above is expressly made subject to and limited by the following restrictions:
 .
 You may Distribute or Publicly Perform the Work only under the terms of this License. You must include a copy of, or the Uniform Resource Identifier (URI) for, this License with every copy of the Work You Distribute or Publicly Perform. You may not offer or impose any terms on the Work that restrict the terms of this License or the ability of the recipient of the Work to exercise the rights granted to that recipient under the terms of the License. You may not sublicense the Work. You must keep intact all notices that refer to this License and to the disclaimer of warranties with every copy of the Work You Distribute or Publicly Perform. When You Distribute or Publicly Perform the Work, You may not impose any effective technological measures on the Work that restrict the ability of a recipient of the Work from You to exercise the rights granted to that recipient under the terms of the License. This Section 4(a) applies to the Work as incorporated in a Collection, but this does not require the Collection apart from the Work itself to be made subject to the terms of this License. If You create a Collection, upon notice from any Licensor You must, to the extent practicable, remove from the Collection any credit as required by Section 4(b), as requested. If You create an Adaptation, upon notice from any Licensor You must, to the extent practicable, remove from the Adaptation any credit as required by Section 4(b), as requested.
 If You Distribute, or Publicly Perform the Work or any Adaptations or Collections, You must, unless a request has been made pursuant to Section 4(a), keep intact all copyright notices for the Work and provide, reasonable to the medium or means You are utilizing: (i) the name of the Original Author (or pseudonym, if applicable) if supplied, and/or if the Original Author and/or Licensor designate another party or parties (e.g., a sponsor institute, publishing entity, journal) for attribution ("Attribution Parties") in Licensor's copyright notice, terms of service or by other reasonable means, the name of such party or parties; (ii) the title of the Work if supplied; (iii) to the extent reasonably practicable, the URI, if any, that Licensor specifies to be associated with the Work, unless such URI does not refer to the copyright notice or licensing information for the Work; and (iv) , consistent with Section 3(b), in the case of an Adaptation, a credit identifying the use of the Work in the Adaptation (e.g., "French translation of the Work by Original Author," or "Screenplay based on original Work by Original Author"). The credit required by this Section 4 (b) may be implemented in any reasonable manner; provided, however, that in the case of a Adaptation or Collection, at a minimum such credit will appear, if a credit for all contributing authors of the Adaptation or Collection appears, then as part of these credits and in a manner at least as prominent as the credits for the other contributing authors. For the avoidance of doubt, You may only use the credit required by this Section for the purpose of attribution in the manner set out above and, by exercising Your rights under this License, You may not implicitly or explicitly assert or imply any connection with, sponsorship or endorsement by the Original Author, Licensor and/or Attribution Parties, as appropriate, of You or Your use of the Work, without the separate, express prior written permission of the Original Author, Licensor and/or Attribution Parties.
 Except as otherwise agreed in writing by the Licensor or as may be otherwise permitted by applicable law, if You Reproduce, Distribute or Publicly Perform the Work either by itself or as part of any Adaptations or Collections, You must not distort, mutilate, modify or take other derogatory action in relation to the Work which would be prejudicial to the Original Author's honor or reputation. Licensor agrees that in those jurisdictions (e.g. Japan), in which any exercise of the right granted in Section 3(b) of this License (the right to make Adaptations) would be deemed to be a distortion, mutilation, modification or other derogatory action prejudicial to the Original Author's honor and reputation, the Licensor will waive or not assert, as appropriate, this Section, to the fullest extent permitted by the applicable national law, to enable You to reasonably exercise Your right under Section 3(b) of this License (right to make Adaptations) but not otherwise.
 .
 5. Representations, Warranties and Disclaimer
 .
 UNLESS OTHERWISE MUTUALLY AGREED TO BY THE PARTIES IN WRITING, LICENSOR OFFERS THE WORK AS-IS AND MAKES NO REPRESENTATIONS OR WARRANTIES OF ANY KIND CONCERNING THE WORK, EXPRESS, IMPLIED, STATUTORY OR OTHERWISE, INCLUDING, WITHOUT LIMITATION, WARRANTIES OF TITLE, MERCHANTIBILITY, FITNESS FOR A PARTICULAR PURPOSE, NONINFRINGEMENT, OR THE ABSENCE OF LATENT OR OTHER DEFECTS, ACCURACY, OR THE PRESENCE OF ABSENCE OF ERRORS, WHETHER OR NOT DISCOVERABLE. SOME JURISDICTIONS DO NOT ALLOW THE EXCLUSION OF IMPLIED WARRANTIES, SO SUCH EXCLUSION MAY NOT APPLY TO YOU.
 .
 6. Limitation on Liability. EXCEPT TO THE EXTENT REQUIRED BY APPLICABLE LAW, IN NO EVENT WILL LICENSOR BE LIABLE TO YOU ON ANY LEGAL THEORY FOR ANY SPECIAL, INCIDENTAL, CONSEQUENTIAL, PUNITIVE OR EXEMPLARY DAMAGES ARISING OUT OF THIS LICENSE OR THE USE OF THE WORK, EVEN IF LICENSOR HAS BEEN ADVISED OF THE POSSIBILITY OF SUCH DAMAGES.
 .
 7. Termination
 .
 This License and the rights granted hereunder will terminate automatically upon any breach by You of the terms of this License. Individuals or entities who have received Adaptations or Collections from You under this License, however, will not have their licenses terminated provided such individuals or entities remain in full compliance with those licenses. Sections 1, 2, 5, 6, 7, and 8 will survive any termination of this License.
 Subject to the above terms and conditions, the license granted here is perpetual (for the duration of the applicable copyright in the Work). Notwithstanding the above, Licensor reserves the right to release the Work under different license terms or to stop distributing the Work at any time; provided, however that any such election will not serve to withdraw this License (or any other license that has been, or is required to be, granted under the terms of this License), and this License will continue in full force and effect unless terminated as stated above.
 .
 8. Miscellaneous
 .
 Each time You Distribute or Publicly Perform the Work or a Collection, the Licensor offers to the recipient a license to the Work on the same terms and conditions as the license granted to You under this License.
 Each time You Distribute or Publicly Perform an Adaptation, Licensor offers to the recipient a license to the original Work on the same terms and conditions as the license granted to You under this License.
 If any provision of this License is invalid or unenforceable under applicable law, it shall not affect the validity or enforceability of the remainder of the terms of this License, and without further action by the parties to this agreement, such provision shall be reformed to the minimum extent necessary to make such provision valid and enforceable.
 No term or provision of this License shall be deemed waived and no breach consented to unless such waiver or consent shall be in writing and signed by the party to be charged with such waiver or consent.
 This License constitutes the entire agreement between the parties with respect to the Work licensed here. There are no understandings, agreements or representations with respect to the Work not specified here. Licensor shall not be bound by any additional provisions that may appear in any communication from You. This License may not be modified without the mutual written agreement of the Licensor and You.
 The rights granted under, and the subject matter referenced, in this License were drafted utilizing the terminology of the Berne Convention for the Protection of Literary and Artistic Works (as amended on September 28, 1979), the Rome Convention of 1961, the WIPO Copyright Treaty of 1996, the WIPO Performances and Phonograms Treaty of 1996 and the Universal Copyright Convention (as revised on July 24, 1971). These rights and subject matter take effect in the relevant jurisdiction in which the License terms are sought to be enforced according to the corresponding provisions of the implementation of those treaty provisions in the applicable national law. If the standard suite of rights granted under applicable copyright law includes additional rights not granted under this License, such additional rights are deemed to be included in the License; this License is not intended to restrict the license of any rights under applicable law.

License: CC0
 The laws of most jurisdictions throughout the world automatically confer exclusive Copyright and Related Rights (defined below) upon the creator and subsequent owner(s) (each and all, an "owner") of an original work of authorship and/or a database (each, a "Work").
 .
 Certain owners wish to permanently relinquish those rights to a Work for the purpose of contributing to a commons of creative, cultural and scientific works ("Commons") that the public can reliably and without fear of later claims of infringement build upon, modify, incorporate in other works, reuse and redistribute as freely as possible in any form whatsoever and for any purposes, including without limitation commercial purposes. These owners may contribute to the Commons to promote the ideal of a free culture and the further production of creative, cultural and scientific works, or to gain reputation or greater distribution for their Work in part through the use and efforts of others.
 .
 For these and/or other purposes and motivations, and without any expectation of additional consideration or compensation, the person associating CC0 with a Work (the "Affirmer"), to the extent that he or she is an owner of Copyright and Related Rights in the Work, voluntarily elects to apply CC0 to the Work and publicly distribute the Work under its terms, with knowledge of his or her Copyright and Related Rights in the Work and the meaning and intended legal effect of CC0 on those rights.
 .
 1. Copyright and Related Rights. A Work made available under CC0 may be protected by copyright and related or neighboring rights ("Copyright and Related Rights"). Copyright and Related Rights include, but are not limited to, the following:
 .
 the right to reproduce, adapt, distribute, perform, display, communicate, and translate a Work;
 moral rights retained by the original author(s) and/or performer(s);
 publicity and privacy rights pertaining to a person's image or likeness depicted in a Work;
 rights protecting against unfair competition in regards to a Work, subject to the limitations in paragraph 4(a), below;
 rights protecting the extraction, dissemination, use and reuse of data in a Work;
 database rights (such as those arising under Directive 96/9/EC of the European Parliament and of the Council of 11 March 1996 on the legal protection of databases, and under any national implementation thereof, including any amended or successor version of such directive); and
 other similar, equivalent or corresponding rights throughout the world based on applicable law or treaty, and any national implementations thereof.
 .
 2. Waiver. To the greatest extent permitted by, but not in contravention of, applicable law, Affirmer hereby overtly, fully, permanently, irrevocably and unconditionally waives, abandons, and surrenders all of Affirmer's Copyright and Related Rights and associated claims and causes of action, whether now known or unknown (including existing as well as future claims and causes of action), in the Work (i) in all territories worldwide, (ii) for the maximum duration provided by applicable law or treaty (including future time extensions), (iii) in any current or future medium and for any number of copies, and (iv) for any purpose whatsoever, including without limitation commercial, advertising or promotional purposes (the "Waiver"). Affirmer makes the Waiver for the benefit of each member of the public at large and to the detriment of Affirmer's heirs and successors, fully intending that such Waiver shall not be subject to revocation, rescission, cancellation, termination, or any other legal or equitable action to disrupt the quiet enjoyment of the Work by the public as contemplated by Affirmer's express Statement of Purpose.
 .
 3. Public License Fallback. Should any part of the Waiver for any reason be judged legally invalid or ineffective under applicable law, then the Waiver shall be preserved to the maximum extent permitted taking into account Affirmer's express Statement of Purpose. In addition, to the extent the Waiver is so judged Affirmer hereby grants to each affected person a royalty-free, non transferable, non sublicensable, non exclusive, irrevocable and unconditional license to exercise Affirmer's Copyright and Related Rights in the Work (i) in all territories worldwide, (ii) for the maximum duration provided by applicable law or treaty (including future time extensions), (iii) in any current or future medium and for any number of copies, and (iv) for any purpose whatsoever, including without limitation commercial, advertising or promotional purposes (the "License"). The License shall be deemed effective as of the date CC0 was applied by Affirmer to the Work. Should any part of the License for any reason be judged legally invalid or ineffective under applicable law, such partial invalidity or ineffectiveness shall not invalidate the remainder of the License, and in such case Affirmer hereby affirms that he or she will not (i) exercise any of his or her remaining Copyright and Related Rights in the Work or (ii) assert any associated claims and causes of action with respect to the Work, in either case contrary to Affirmer's express Statement of Purpose.
 .
 4. Limitations and Disclaimers.
 .
 No trademark or patent rights held by Affirmer are waived, abandoned, surrendered, licensed or otherwise affected by this document.
 Affirmer offers the Work as-is and makes no representations or warranties of any kind concerning the Work, express, implied, statutory or otherwise, including without limitation warranties of title, merchantability, fitness for a particular purpose, non infringement, or the absence of latent or other defects, accuracy, or the present or absence of errors, whether or not discoverable, all to the greatest extent permissible under applicable law.
 Affirmer disclaims responsibility for clearing rights of other persons that may apply to the Work or any use thereof, including without limitation any person's Copyright and Related Rights in the Work. Further, Affirmer disclaims responsibility for obtaining any necessary consents, permissions or other rights required for any use of the Work.
 Affirmer understands and acknowledges that Creative Commons is not a party to this document and has no duty or obligation with respect to this CC0 or use of the Work.<|MERGE_RESOLUTION|>--- conflicted
+++ resolved
@@ -3674,13 +3674,8 @@
 
 Files:
  images/land/snow23*
-<<<<<<< HEAD
 Copyright: Chris Marquardt
 License: CC0
-=======
-Copyright: Daniel Frank
-License: Unsplash
->>>>>>> 6033ef7b
 Comment:
  Taken from https://archive.md/UhUxg. Cropped.
 
