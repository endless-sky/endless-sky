--- conflicted
+++ resolved
@@ -1156,7 +1156,6 @@
 Comment: Derived from works by Michael Zahniser (under the same license).
 
 Files:
-<<<<<<< HEAD
  images/effect/heaver*
  images/effect/korath?digger*
  images/effect/shunt*
@@ -1192,12 +1191,12 @@
 License: CC-BY-SA-4.0
 Comment: Derived from works by Michael Zahniser (under the same license).
 
-=======
+
+Files:
  images/outfit/outskirts?gauger*
 Copyright: Arachi-Lover
 License: CC-BY-SA-4.0
 Comment: Derived from works by Zachary Siple and Michael Zahniser (under the same license).
->>>>>>> 58190d7b
 
 Files:
  images/effect/dragonflame*
@@ -1482,15 +1481,12 @@
 Comment: Derived from works by Michael Zahniser (under the same license).
 
 Files:
-<<<<<<< HEAD
  sound/korath?afterburner*
 Copyright: Saugia <https://github.com/Saugia>
 License: CC-BY-SA-4.0
 
 Files:
-=======
  images/planet/gas3-c*
->>>>>>> 58190d7b
  images/ship/aerie*
  images/ship/bactrian*
  images/ship/hailstone*
@@ -1512,23 +1508,20 @@
 Comment: Derived from works by Michael Zahniser (under the same license).
 
 Files:
-<<<<<<< HEAD
- images/hardpoint/blaze-pike*
- images/hardpoint/korath?inferno*
- images/outfit/korath?inferno*
-=======
  sounds/remnant?afterburner*
 Copyright: Saugia <https://github.com/Saugia>
 License: public-domain
 Comment: Based on public domain sounds taken from freesound.org, edit done by Saugia.
 
 Files:
->>>>>>> 58190d7b
+ images/hardpoint/blaze-pike*
+ images/hardpoint/korath?inferno*
  images/icon/firelight*
  images/outfit/blaze?pike*
  images/outfit/firelight*
  images/outfit/firelight?bank*
  images/outfit/firelight?rack*
+ images/outfit/korath?inferno*
  images/planet/station4c*
  images/planet/station5c*
  images/planet/station6c*
