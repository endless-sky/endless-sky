Format: https://www.debian.org/doc/packaging-manuals/copyright-format/1.0/
Upstream-Name: endless-sky
Upstream-Contact: Michael Zahniser <mzahniser@gmail.com>
Source: https://github.com/endless-sky/endless-sky

Files: *
Copyright: Michael Zahniser <mzahniser@gmail.com>
           endless-sky contributors (see credits.txt and changelog)
License: GPL-3+

Files: images/*
Copyright: Michael Zahniser <mzahniser@gmail.com>
License: CC-BY-SA-4.0

Files:
 images/outfit/*battery?hai*
 images/outfit/anti-missile?hai*
 images/outfit/cooling ducts?hai*
 images/outfit/dwarf?core?hai*
 images/outfit/fission?hai*
 images/outfit/fusion?hai*
 images/outfit/heavy?anti-missile?hai*
 images/ship/mbounder*
 images/ship/mfury*
 images/ship/mmanta*
Copyright: Maximilian Korber
License: CC-BY-SA-4.0
Comment: Derived from works by Michael Zahniser (under the same license).

Files:
 images/outfit/gat*
 images/outfit/bullet*
 images/scene/sagittarius?a*
 images/ship/hai?solifuge*
Copyright: Maximilian Korber (github.com/wrzlprnft)
License: CC-BY-SA-4.0

Files:
 images/ship/hai?violin?spider*
Copyright: Maximilian Korber
License: CC-BY-SA-4.0
Comment: Derived from works by Christian Rhodes (under the same license).

Files:
 images/ship/pointedstick_vanguard*
Copyright: Maximilian Korber
License: CC-BY-SA-4.0
Comment: Derived from works by Nate Graham (under the same license).

Files:
 images/effect/railspark*
 images/projectile/tinyflare*
 images/outfit/*engines?hai*
 images/outfit/*steering?hai*
 images/outfit/*thruster?hai*
 images/outfit/tiny?ion?engines*
Copyright: Iaz Poolar
License: CC-BY-SA-4.0
Comment: Derived from works by Michael Zahniser (under the same license).

Files:
 images/projectile/bullet*
 images/outfit/bullet?impact*
Copyright: Iaz Poolar
License: CC-BY-SA-4.0
Comment: Derived from works by Amazinite derived from works by Michael Zahniser (under the same license).

Files:
 images/ship/hai?pond?strider*
 images/ship/barb*
Copyright: Iaz Poolar
License: CC-BY-SA-4.0

Files:
 images/outfit/railgun*
 images/outfit/railslug*
 images/projectile/rail?slug*
 images/ship/hai?flea*
Copyright: Matthew Smestad
License: CC-BY-SA-4.0

Files:
 images/ship/vanguard*
 images/outfit/luxury accommodations*
 images/outfit/proton turret*
 images/hardpoint/proton turret*
 images/outfit/brig*
Copyright: Nate Graham <pointedstick@zoho.com>
License: CC-BY-SA-4.0

Files:
 images/land/sky2*
 images/land/sea3*
 images/land/beach4*
 images/land/canyon9*
Copyright: Emily Mell <hasmidas@gmail.com>
License: public domain
Based on public domain images taken from unsplash.com

Files:
 images/icon/gat*
Copyright: Amazinite
License: CC-BY-SA-4.0
Comment: Derived from works by Maximilian Korber (under the same license).

Files:
 images/icon/rail?gun*
Copyright: Amazinite
License: CC-BY-SA-4.0
Comment: Derived from works by Matthew Smestad (under the same license).

Files: images/outfit/*photovoltaic*
Copyright: Nick Barry (github.com/itsnickbarry)
License: CC-BY-SA-3.0
Comment: Derived from works by Michael Zahniser <mzahniser@gmail.com> and
 David Monniaux (commons.wikimedia.org/wiki/User:David.Monniaux)

Files:
 images/outfit/pug*
 images/planet/*-b*
Copyright: Frederick Goy IV (https://github.com/comnom)
License: CC-BY-SA-4.0

Files: images/outfit/*storage*
Copyright: Amazinite
License: CC-BY-SA-4.0
Comment: Derived from works by Michael Zahniser and Maximilian Korber (under the same license).

Files: images/outfit/city-ship?license*
Copyright: Amazinite
License: CC-BY-SA-4.0
Comment: Derived from works by Michael Zahniser and Evan Fluharty (under the same license).

Files:
 images/outfit/harvested*
Copyright: Michael Zahniser (mzahniser@gmail.com)
License: CC-BY-SA-4.0
Comment: Unless otherwise noted below, mineral photos are by Rob Lavinsky, under
 the CC-BY-SA-3.0 license.

Files:
 images/outfit/harvested?copper*
 images/outfit/harvested?iron*
 images/outfit/harvested?platinum*
 images/outfit/harvested?silver*
Copyright: Michael Zahniser (mzahniser@gmail.com)
License: CC-BY-SA-4.0
Comment: Incorporating photos by James St. John, under the CC-BY-2.0 license.

Files:
 images/outfit/harvested?gold*
Copyright: Michael Zahniser (mzahniser@gmail.com)
License: CC-BY-SA-4.0
Comment: Incorporating a photo by Aram Dulyan, under the CC-BY-2.0 license.

Files:
 images/outfit/jump?drive?(broken)*
 images/outfit/plasma?repeater*
 images/scene/plasma?scene*
Copyright: Darcy Manoel <Darcman00@gmail.com>
License: CC-BY-SA-4.0
Comment: Derived from works by Michael Zahniser (under the same license).

Files:
 images/land/enceladus_1*
 images/land/enceladus_2*
 images/land/enceladus_3*
 images/land/enceladus_4*
 images/ui/galaxy*
 images/ui/pleiades*
 images/planet/callisto*
 images/planet/earth*
 images/planet/europa*
 images/planet/ganymede*
 images/planet/io*
 images/planet/jupiter*
 images/planet/luna*
 images/planet/mars*
 images/planet/mercury*
 images/planet/miranda*
 images/planet/neptune*
 images/planet/oberon*
 images/planet/rhea*
 images/planet/tethys*
 images/planet/titan*
 images/planet/uranus*
 images/planet/venus*
Copyright: NASA
License: public-domain
 From NASA, and therefore in the public domain because they were created by
 government employees while doing work for the government.

Files: images/scene/*
Copyright: Various
License: public-domain
 Taken from morguefile.com, a collection of photographs that have been donated
 and placed in the public domain. (Exceptions noted below.)

Files: images/scene/geoscan*
Copyright: Michael Zahniser <mzahniser@gmail.com>
License: CC-BY-SA-4.0

Files: images/scene/loc*
Copyright: Library of Congress
License: public-domain
 From the Library of Congress. Public domain because they are photographs taken
 by a government employee as part of their job.

Files: images/scene/army*
Copyright: US Army
License: public-domain
 From the US Army. Public domain because they are photographs taken by a
 government employee as part of their job.

Files: images/scene/eso*
Copyright: ESO/L. Calçada (European Southern Observatory)
License: CC-BY-4.0

Files:
 images/scene/engine*
 images/scene/engine2*
Copyright: NASA
License: public-domain
 From NASA, and therefore in the public domain because they were created by
 government employees while doing work for the government.

Files: images/land/*
Copyright: Various
License: public-domain
 Taken from morgue-file.com, a collection of photographs that have been donated
 and placed in the public domain. (Exceptions noted below.)

Files: images/land/bwerner*
Copyright: Berthold Werner (commons.wikimedia.org/wiki/User:Berthold_Werner)
License: CC-BY-SA-3.0
Comment: Taken from Wikimedia commons. Cropped and edited.

Files: images/land/myrabella*
Copyright: Myrabella (commons.wikimedia.org/wiki/User:Myrabella)
License: CC-BY-SA-3.0
Comment: Taken from Wikimedia commons. Cropped and edited.

Files: images/land/dmottl*
Copyright: Dmitry A. Mottl (commons.wikimedia.org/wiki/User:Dmottl)
License: CC-BY-SA-3.0
Comment: Taken from Wikimedia commons. Cropped and edited.

Files: images/land/mfield*
Copyright: Matthew Field (commons.wikimedia.org/wiki/User:Mfield)
License: CC-BY-SA-3.0
Comment: Taken from Wikimedia commons. Cropped and edited.

Files: images/land/*-sfiera*
Copyright: Chris Pickel (sfiera.net)
License: CC-BY-SA-4.0

Files: images/land/*-striker*
Copyright: Michael Wilso (sixfootplus@gmail.com)
License: CC-BY-SA-4.0

Files: images/land/*-harro*
Copyright: @harro.eu (copyright@harro.eu)
License: CC-BY-SA-4.0

Files: images/land/*-iridium*
Copyright: @Iridium Ore (blueajp@gmail.com)
License: CC-BY-SA-4.0

Files: images/land/lava11*
Copyright: National Archives and Records Administration
License: public-domain
Comment: Taken from Wikimedia Commons. Cropped and edited.

Files:
 images/land/station12*
Copyright: Office of War Information
License: public-domain
Comment: Taken from Wikimedia Commons. Cropped and edited.

Files: images/land/*-spfld*
Copyright: Eric Denni (spfldsatellite@gmail.com)
License: CC-BY-SA-4.0

Files: images/land/sivael*
Copyright: Tymoteusz Kapuściński (Sivael)
License: CC-BY-SA-4.0
Comment: Screenshots of environments created with assets purchased by Tymoteusz
 Kapuściński from the Unity Asset Store. Post-processing applied by Michael
 Zahniser to make the images look less artificial.

Files: images/outfit/scan?module*
Copyright: Zachary Siple
License: CC-BY-SA-4.0
Comment: Derived from works by Michael Zahniser (from under the same license).

Files:
 images/outfit/tactical?scanner*
 images/effect/jump?drive?red*
Copyright: Zachary Siple
License: CC-BY-SA-4.0

Files:
 images/outfit/korath?rifle*
 images/outfit/hai?rifle*
 images/outfit/scram?drive*
 images/outfit/korath?fuel?processor*
 images/outfit/remnant?rifle*
 images/ship/hai?centipede*
 images/ship/hai?geocoris*
 images/ship/hai?grasshopper*
 images/ship/gull*
 images/ship/pelican*
 images/ship/peregrine/peregrine*
 images/ship/riptide*
 images/ship/auxiliary*
 images/ship/dropship*
 images/ship/heron*
 images/thumbnail/hai?centipede*
 images/thumbnail/hai?geocoris*
 images/thumbnail/hai?grasshopper*
 images/thumbnail/gull*
 images/thumbnail/pelican*
 images/thumbnail/peregrine*
 images/thumbnail/riptide*
 images/thumbnail/auxiliary*
 images/thumbnail/dropship*
 images/outfit/auxiliary?license*
Copyright: Evan Fluharty (Evanfluharty@gmail.com)
License: CC-BY-SA-4.0
Comment: Derived from works by Michael Zahniser (under the same license).

Files:
 images/ship/modified?boxwing*
 images/thumbnail/modified?boxwing*
Copyright: Evan Fluharty (Evanfluharty@gmail.com)
License: CC-BY-SA-4.0
Comment: Derived from works by Iaz Poolar (under the same license).

Files: images/portrait/*
Copyright: Various
License: public-domain
 Taken from unsplash.com, a collection of photographs that have been donated and
 placed in the public domain.

Files:
 images/outfit/quarg?skylance*
 images/hardpoint/quarg?skylance*
Copyright: Evan Fluharty (Evanfluharty@gmail.com)
License: CC-BY-SA-4.0
Comment: Derived and completed from works by Maximilian Korber (Wrzlprnft), @Karirawri, and originally drawn up by Tommy Thach (Bladewood) (all under the same license)

Files:
 images/outfit/quarg*
 images/hardpoint/quarg*
 images/outfit/small?quarg*
 images/outfit/medium?quarg*
 images/outfit/large?quarg*
 images/outfit/enforcer?riot?staff*
 images/outfit/laser?rifle*
 images/outfit/hai?pebble?core*
 images/outfit/hai?boulder*
 images/outfit/hai?geode*
Copyright: Evan Fluharty (Evanfluharty@gmail.com)
License: CC-BY-SA-4.0

Files:
 images/effect/remnant?afterburner/remnant?afterburner*
 images/effect/mhd?spark*
 images/land/nasa9*
 images/hardpoint/annihilator?turret*
 images/hardpoint/inhibitor?turret*
 images/hardpoint/ion?hail?turret*
 images/hardpoint/ravager?turret*
 images/outfit/inhibitor?turret*
 images/outfit/ion?hail?turret*
 images/hardpoint/shooting?star?flare/ss-rays*
 images/outfit/overcharged?shield?module*
 images/outfit/overclocked?repair?module*
 images/outfit/ramscoop*
 images/outfit/remnant?afterburner*
 images/outfit/remnant?capital?license*
 images/outfit/research?laboratory*
 images/outfit/salvage?scanner*
 images/outfit/tiny?remnant?engine*
 images/outfit/void?rifle*
 images/outfit/fragmentation?grenades*
 images/outfit/nerve?gas*
 images/outfit/catalytic?ramscoop*
 images/outfit/plasma?repeater*
 images/outfit/anti-missile*
 images/outfit/blaster?turret*
 images/outfit/blaster*
 images/outfit/breeder*
 images/outfit/bunk?room*
 images/outfit/dwarf?core*
 images/outfit/electron?beam*
 images/outfit/electron?turret*
 images/outfit/fission*
 images/outfit/flamethrower*
 images/outfit/fuel?pod*
 images/outfit/gat*
 images/outfit/heavy?anti-missile*
 images/outfit/heavy?laser?turret*
 images/outfit/heavy?laser*
 images/outfit/huge?fuel?cell*
 images/outfit/large?fuel?cell*
 images/outfit/medium?fuel?cell*
 images/outfit/small?fuel?cell*
 images/outfit/tiny?fuel?cell*
 images/outfit/huge?shield*
 images/outfit/large?shield*
 images/outfit/medium?shield*
 images/outfit/small?shield*
 images/outfit/tiny?shield*
 images/outfit/hyperdrive*
 images/outfit/scram?drive*
 images/outfit/large?radar?jammer*
 images/outfit/small?radar?jammer*
 images/outfit/meteor*
 images/outfit/meteor?launcher*
 images/outfit/meteor?pod*
 images/outfit/meteor?storage*
 images/outfit/mod?blaster?turret*
 images/outfit/mod?blaster*
 images/outfit/particle?cannon*
 images/outfit/plasma?cannon*
 images/outfit/plasma?turret*
 images/outfit/proton?gun*
 images/outfit/quad?blaster?turret*
 images/outfit/rocket*
 images/outfit/rocket?launcher*
 images/outfit/rocket?pod*
 images/outfit/rocket?storage*
 images/outfit/sidewinder*
 images/outfit/sidewinder?launcher*
 images/outfit/sidewinder?pod*
 images/outfit/sidewinder?storage*
 images/outfit/small?bunk?room*
 images/outfit/small?nucleovoltaic*
 images/outfit/small?radiothermal*
 images/outfit/small?thermionic*
 images/outfit/stack?core*
 images/outfit/surveillance?pod*
 images/outfit/banisher*
 images/outfit/command?center*
 images/outfit/fire-lance*
 images/outfit/piercer*
 images/outfit/piercer?launcher*
 images/outfit/korath?piercer?storage*
 images/outfit/reverse?thruster?ion*
 images/outfit/reverse?thruster?plasma*
 images/outfit/rock?0*
 images/outfit/rock?1*
 images/outfit/rock?2*
 images/outfit/rock?3*
 images/outfit/rock?4*
 images/scene/penguinscene*
 images/ship/dredger*
 images/ship/ibis*
 images/ship/mbactriane*
 images/ship/merganser*
 images/ship/penguin/*
 images/ship/petrel*
 images/ship/tern*
 images/ship/shooting?star/shooting?star*
 images/thumbnail/dredger*
 images/thumbnail/ibis*
 images/thumbnails/merganser*
 images/thumbnail/penguin*
 images/thumbnail/petrel*
 images/thumbnail/tern*
 images/planet/station1c*
 images/planet/station2c*
 images/planet/station3c*
 images/ship/archon?b*
 images/ship/archon?c*
 images/asteroid/plant*
 images/asteroid/plant2*
 images/asteroid/plant?cluster*
 images/asteroid/space?flora*
 images/asteroid/large?plant*
 images/asteroid/large?plant2*
 images/asteroid/large?plant?cluster*
 images/asteroid/large?space?flora*
 images/asteroid/yottrite*
Copyright: Becca Tommaso (tommasobecca03@gmail.com)
License: CC-BY-SA-4.0
Comment: Derived from works by Michael Zahniser (under the same license).

Files: images/outfit/railslug?rack*
Copyright: Becca Tommaso (tommasobecca03@gmail.com)
License: CC-BY-SA-4.0
Comment: Derived from works by Matthew Smestad (under the same license).

Files:
 images/outfit/harvested?yottrite*
Copyright: Becca Tommaso (tommasobecca03@gmail.com)
License: CC-BY-SA-3.0
Comment: Derived from works by Michael Zahniser and Rob Lavinsky (under the same license).

Files:
 images/effect/flotsam?yottrite*
Copyright: Becca Tommaso (tommasobecca03@gmail.com)
License: CC-BY-SA-3.0
Comment: Derived from works by Rob Lavinsky (under the same license).

Files:
 images/land/badlands0*
 images/land/badlands1*
 images/land/badlands2*
 images/land/badlands5*
 images/land/badlands6*
 images/land/badlands7*
 images/land/badlands8*
 images/land/badlands10*
 images/land/badlands11*
 images/land/badlands12*
 images/land/beach0*
 images/land/beach2*
 images/land/beach3*
 images/land/beach5*
 images/land/beach6*
 images/land/beach13*
 images/land/beach14*
 images/land/canyon0*
 images/land/canyon1*
 images/land/canyon7*
 images/land/canyon8*
 images/land/canyon13*
 images/land/canyon14*
 images/land/canyon15*
 images/land/city2*
 images/land/city4*
 images/land/city6*
 images/land/city7*
 images/land/city8*
 images/land/city9*
 images/land/city10*
 images/land/city11*
 images/land/city12*
 images/land/desert1*
 images/land/desert2*
 images/land/desert11*
 images/land/desert12*
 images/land/deser13*
 images/land/dune1*
 images/land/fields1*
 images/land/fields2*
 images/land/fields3*
 images/land/fields5*
 images/land/fields6*
 images/land/fields7*
 images/land/fields9*
 images/land/fields13*
 images/land/fields14*
 images/land/fields15*
 images/land/fog0*
 images/land/fog1*
 images/land/fog2*
 images/land/fog4*
 images/land/fog6*
 images/land/fog8*
 images/land/fog9*
 images/land/fog10*
 images/land/fog11*
 images/land/forest1*
 images/land/forest2*
 images/land/forest3*
 images/land/forest4*
 images/land/forest5*
 images/land/forest6*
 images/land/forest7*
 images/land/forest8*
 images/land/forest9*
 images/land/garden1*
 images/land/hills0*
 images/land/hills2*
 images/land/hills8*
 images/land/lava1*
 images/land/lava2*
 images/land/lava6*
 images/land/lava12*
 images/land/lava13*
 images/land/loc3*
 images/land/mountain0*
 images/land/mountain1*
 images/land/mountain3*
 images/land/mountain4*
 images/land/mountain5*
 images/land/mountain6*
 images/land/mountain7*
 images/land/mountain8*
 images/land/mountain9*
 images/land/sea1*
 images/land/sea5*
 images/land/sea7*
 images/land/sea8*
 images/land/sea18*
 images/land/sea19*
 images/land/sky0*
 images/land/sky3*
 images/land/sky4*
 images/land/sky5*
 images/land/sky7*
 images/land/sky8*
 images/land/sky9*
 images/land/sky10*
 images/land/sky11*
 images/land/snow0*
 images/land/snow1*
 images/land/snow2*
 images/land/snow3*
 images/land/snow4*
 images/land/snow5*
 images/land/snow6*
 images/land/snow7*
 images/land/snow10*
 images/land/snow14*
 images/land/snow15*
 images/land/snow16*
 images/land/snow17*
 images/land/snow18*
 images/land/snow19*
 images/land/snow20*
 images/land/snow21*
 images/land/space2*
 images/land/station4*
 images/land/station6*
 images/land/station7*
 images/land/station9*
 images/land/station10*
 images/land/station11*
 images/land/station13*
 images/land/station14*
 images/land/station16*
 images/land/station17*
 images/land/station18*
 images/land/station19*
 images/land/station20*
 images/land/station21*
 images/land/station22*
 images/land/station23*
 images/land/station24*
 images/land/station25*
 images/land/station26*
 images/land/station29*
 images/land/station30*
 images/land/station31*
 images/land/station32*
 images/land/station33*
 images/land/station34*
 images/land/station35*
 images/land/station36*
 images/land/station37*
 images/land/station38*
 images/land/station39*
 images/land/station40*
 images/land/station41*
 images/land/station42*
 images/land/station43*
 images/land/station44*
 images/land/station45*
 images/land/station46*
 images/land/water0*
 images/land/water3*
 images/land/water4*
 images/land/water8*
 images/land/water12*
 images/land/water13*
Copyright: Various
License: public-domain
 Taken from unsplash.com, a collection of photographs that have been donated and
 placed in the public domain.

Files:
 images/land/lava0*
Copyright: USGS
License: public-domain
 From the USGS, and therefore in the public domain because they were created by
 government employees while doing work for the government.

Files:
 images/land/desert0*
 images/land/earthrise*
 images/land/nasa*
 images/land/space*
 images/land/station1*
 images/land/station2*
 images/land/station3*
Copyright: NASA
License: public-domain
 From NASA, and therefore in the public domain because they were created by
 government employees while doing work for the government.

Files:
 images/land/station8*
Copyright: MTA of the State of New York
Licence: CC BY 2.0
Comment: Taken from https://www.flickr.com/photos/61135621@N03/5836687124 and cropped.

Files:
 images/land/station27*
Copyright: Sebastian Sinisterra
Licence: CC BY 2.0
Comment: Taken from https://www.flickr.com/photos/61135621@N03/17755765778 and cropped.

Files:
 images/land/station28*
Copyright: mwewering
Licence: Pixabay License
Comment: Taken from https://pixabay.com/photos/corridor-tunnel-architecture-escape-2616414/ and cropped.

Files:
 images/land/station15*
Copyright: mikecook
Licence: Pixabay License
Comment: Taken from https://pixabay.com/photos/step-industry-steel-3104846/ and cropped.

Files:
 images/land/station5.jpg
Copyright: Damien Jemison
License: CC-BY-SA-3.0
Comment: Taken from https://commons.wikimedia.org/wiki/File:Preamplifier_at_the_National_Ignition_Facility.jpg

Files:
 images/land/lava5*
Copyright: Michael Zahniser <mzahniser@gmail.com>
License: CC-BY-SA-4.0

Files:
 images/planet/nebula1*
Copyright: Azure
License: CC-BY-SA-4.0

Files: sounds/*
Copyright: Various
License: public-domain
 Based on public domain sounds taken from freesound.org.

Files: sounds/heavy?rocket?hit.wav
Copyright: Copyright Mike Koenig
License: CC-BY-SA-3.0
Comment: Taken from http://soundbible.com/1467-Grenade-Explosion.html

Files: sounds/missile?hit.wav
Copyright: Copyright "Nbs Dark"
License: public-domain
Comment: Taken from https://freesound.org/people/Nbs%20Dark/sounds/94185/

Files: sounds/torpedo?hit.wav
License: public-domain

Files: sounds/meteor.wav
Copyright: Copyright "18hiltc"
License: CC-BY-SA-3.0
Comment: Taken from https://freesound.org/people/18hiltc/sounds/202725/

Files: sounds/sidewinder.wav
License: public-domain
Comment: Taken from https://freesound.org/people/NHMWretched/sounds/151858/

Files: sounds/explosion?huge.wav
Copyright: Copyright Mike Koenig
License: CC-BY-SA-3.0
Comment: Taken from http://soundbible.com/1151-Grenade.html

Files:
 sounds/asteroid crunch small.wav
 sounds/asteroid crunch medium.wav
License: public-domain
Comment: Derived from https://freesound.org/people/AlanCat/sounds/381645/

Files: sounds/asteroid crunch large.wav
Copyright: Copyright "BW_Clowes"
License: CC-BY-3.0
Comment: Derived from https://freesound.org/people/BW_Clowes/sounds/128126/

Files: images/effect/explosion/pug/*
Copyright: Vilhelm (https://github.com/Vilhelm16)
License: CC-BY-SA-4.0
Comment: Derived from works by Michael Zahniser (under the same license).

Files:
 sounds/thrasher.wav
 sounds/point?defense.wav
Copyright: Lineth (https://github.com/Lineth)
License: CC-BY-SA-4.0
Comment: Derived from public domain sounds taken from freesound.org.

Files:
 images/outfit/T3?anti?missile*
 images/outfit/pug?gridfire?turret*
 images/hardpoint/T3?anti?missile*
 images/hardpoint/pug?gridfire?turret*
Copyright: Becca Tommaso (tommasobecca03@gmail.com)
License: CC-BY-SA-4.0
Comment: Derived from works by Frederick Goy IV (under the same license).

Files:
 images/outfit/security?station*
 images/ship/peregrine/*
Copyright: Becca Tommaso (tommasobecca03@gmail.com)
License: CC-BY-SA-4.0
Comment: Derived from works by Michael Zahniser and Evan Fluharty (under the same license).

Files:
 images/ship/nest*
 images/ship/roost*
 images/ship/skein*
 images/thumbnail/nest*
 images/thumbnail/roost*
 images/thumbnail/skein*
Copyright: Iaz Poolar
License: CC-BY-SA-4.0
Comment: Derived from works by Michael Zahniser (under the same license) and detailed by Becca Tommaso (tommasobecca03@gmail.com).

Files:
 images/ship/barb*
 images/ship/boxwing*
 images/thumbnail/barb*
 images/thumbnail/boxwing*
Copyright: Iaz Poolar
License: CC-BY-SA-4.0
Comment: Detailed by Becca Tommaso (tommasobecca03@gmail.com).

Files:
 images/ship/argosy*
 images/ship/clipper*
 images/ship/dreadnought*
 images/ship/fury*
 images/ship/hauler?i*
 images/ship/hauler?ii*
 images/ship/hauler?iii*
 images/ship/modified argosy*
 images/ship/bastion*
 images/ship/behemoth*
 images/ship/heavy?shuttle*
 images/ship/firebird*
 images/ship/leviathan*
 images/ship/shuttle*
 images/ship/star?queen*
 images/ship/localworldship*
 images/ship/arrow*
 images/ship/container?transport*
 images/ship/freighter*
 images/ship/protector*
 images/ship/star?barge*
 images/ship/wasp*
 images/thumbnail/argosy*
 images/thumbnail/clipper*
 images/thumbnail/dreadnought*
 images/thumbnail/fury*
 images/thumbnail/hauler?i*
 images/thumbnail/hauler?ii*
 images/thumbnail/hauler?iii*
 images/thumbnail/modified argosy*
 images/thumbnail/bastion*
 images/thumbnail/behemoth*
 images/thumbnail/heavy?shuttle*
 images/thumbnail/firebird*
 images/thumbnail/leviathan*
 images/thumbnail/shuttle*
 images/thumbnail/star?queen*
 images/thumbnail/arrow*
 images/thumbnail/container?transport*
 images/thumbnail/freighter*
 images/thumbnail/protector*
 images/thumbnail/star?barge*
 images/thumbnail/wasp*
Copyright: Michael Zahniser <mzahniser@gmail.com>
License: CC-BY-SA-4.0
Comment: Detailed by Becca Tommaso (tommasobecca03@gmail.com).

Files:
 images/ship/mfirebird*
 images/ship/mleviathan*
 images/ship/marrow*
 images/thumbnail/mfirebird*
 images/thumbnail/mleviathan*
 images/thumbnail/marrow*
Copyright: Maximilian Korber
License: CC-BY-SA-4.0
Comment: Derived from works by Michael Zahniser (under the same license) and detailed by Becca Tommaso (tommasobecca03@gmail.com).

Files:
 images/ship/pointedstick vanguard*
Copyright: Maximilian Korber
License: CC-BY-SA-4.0
Comment: Derived from works by Nate Graham (under the same license) and detailed by Becca Tommaso (tommasobecca03@gmail.com).

Files:
 images/ship/vanguard*
 images/thumbnail/vanguard*
Copyright: Nate Graham <pointedstick@zoho.com>
License: CC-BY-SA-4.0
Comment: Detailed by Becca Tommaso (tommasobecca03@gmail.com).

Files:
 images/ship/blackbird*
 images/ship/falcon*
 images/ship/hawk*
 images/ship/quicksilver*
 images/ship/scout*
 images/ship/sparrow*
 images/thumbnail/blackbird*
 images/thumbnail/falcon*
 images/thumbnail/hawk*
 images/thumbnail/quicksilver*
 images/thumbnail/scout*
 images/thumbnail/sparrow*
Copyright: Michael Zahniser <mzahniser@gmail.com>
License: CC-BY-SA-4.0
Comment: Detailed by Anarchist2.

Files:
 images/ship/mfalcon*
 images/ship/mquicksilver*
 images/thumbnail/mfalcon*
 images/thumbnail/mquicksilver*
Copyright: Maximilian Korber
License: CC-BY-SA-4.0
Comment: Derived from works by Michael Zahniser (under the same license) and detailed by Anarchist2.

Files:
 images/ship/finch*
 images/thumbnail/finch*
Copyright: Iaz Poolar
License: CC-BY-SA-4.0
Comment: Derived from works by Michael Zahniser (under the same license) and detailed by Anarchist2.

Files: images/ship/mosprey*
Copyright: Benjamin Hauch (https://github.com/tehhowch)
License: CC-BY-SA-4.0
Comment: Derived from works by Michael Zahniser (under the same license) and detailed by Anarchist2.

Files:
 images/outfit/pug?staff*
Copyright: Evan Fluharty (Evanfluharty@gmail.com)
License: CC-BY-SA-4.0
Comment: Derived from works by Frederick Goy IV (under the same license).

Files:
 images/planet/station1*
 images/planet/station2*
 images/planet/station3*
 images/planet/station4*
 images/planet/station8*
 images/planet/station9*
 images/planet/station10*
 images/planet/station11*
 images/planet/station12*
 images/planet/station13*
 images/planet/station14*
 images/planet/station15*
 images/planet/station16*
 images/planet/station17*
 images/ship/maeri'het*
 images/ship/subsidurial*
 images/ship/telis'het*
 images/ship/faes'mar*
 images/ship/selii'mar*
 images/ship/vareti'het*
 images/ship/fetri'sei*
 images/ship/ember?waste?node/*
 images/ship/void?sprite/*
 images/thumbnail/maeri'het*
 images/thumbnail/telis'het*
 images/thumbnail/faes'mar*
 images/thumbnail/selii'mar*
 images/thumbnail/subsidurial*
 images/thumbnail/ember?waste?node*
 images/thumbnail/vareti'het*
 images/thumbnail/fetri'sei*
 images/thumbnail/void?sprite?adult*
 images/thumbnail/void?sprite?infant*
 images/effect/ravager?impact*
 images/outfit/ka'het?annihilator?turret*
 images/outfit/ka'het?annihilator*
 images/outfit/ka'het?emp?deployer*
 images/outfit/ka'het?primary?cooling*
 images/outfit/ka'het?ravager?turret*
 images/outfit/ka'het?ravager?beam*
 images/outfit/ka'het?shield?restorer*
 images/outfit/ka'het?grand?restorer*
 images/outfit/ka'het?support?cooling*
 images/outfit/ka'het?mhd?generator*
 images/outfit/ka'het?reserve?accumulator*
 images/outfit/ka'het?nullifier*
 images/outfit/ka'het?mhd?deployer*
 images/outfit/mouthparts*
 images/outfit/fuel?pod*
 images/outfit/fusion*
 images/outfit/core*
 images/outfit/ionic?afterburner*
 images/outfit/tiny?ion*
 images/outfit/small?ion*
 images/outfit/medium?ion*
 images/outfit/large?ion*
 images/outfit/huge?ion*
 images/outfit/tiny?atomic*
 images/outfit/small?atomic*
 images/outfit/medium?atomic*
 images/outfit/large?atomic*
 images/outfit/huge?atomic*
 images/outfit/javelin*
 images/outfit/javelin?mini?pod*
 images/outfit/javelin?pod*
 images/outfit/javelin?storage*
 images/outfit/torpedo*
 images/outfit/torpedo?launcher*
 images/outfit/torpedo?storage*
 images/outfit/typhoon*
 images/outfit/typhoon?launcher*
 images/outfit/typhoon?storage*
 images/outfit/cooling?ducts*
 images/outfit/liquid?helium*
 images/outfit/liquid?nitrogen*
 images/outfit/water?cooling*
 images/outfit/large?regenerator*
 images/outfit/small?regenerator*
 images/outfit/cargo?scanner*
 images/outfit/outfit?scanner*
 images/outfit/outfit?expansion*
 images/outfit/cargo?expansion*
 images/outfit/control?transceiver*
 images/planet/dyson1*
 images/planet/dyson2*
 images/planet/dyson3*
 images/planet/sheragi_postverta*
 images/planet/station0*
 images/planet/station1b*
 images/planet/station2b*
 images/planet/station3b*
 images/planet/station3bd*
 images/planet/station4b*
 images/planet/station4bd*
 images/projectile/annihilator*
 images/projectile/ravager?beam*
 images/projectile/mhd*
 images/scene/ringworld?debris*
 images/scene/remnant?station*
 images/scene/asteroid?scene*
Copyright: Becca Tommaso (tommasobecca03@gmail.com)
License: CC-BY-SA-4.0

Files:
 images/label/graveyard*
Copyright: @RestingImmortal
License: CC-BY-SA-4.0

Files:
 images/outfit/enforcer?confrontation?gear*
Copyright: 1010Todd (1010todd3d@gmail.com)
License: CC-BY-SA-4.0
Comment: Derived from works by Becca Tommaso (tommasobecca03@gmail.com) (under the same license) and Evan Fluharty (under the same license).

Files:
 images/outfit/hai?williwaw*
Copyright: Evan Fluharty (Evanfluharty@gmail.com)
License: CC-BY-SA-4.0
Comment: Made in cooperation with Becca Tommaso (tommasobecca03@gmail.com) and derived from works by Michael Zahniser (under the same license) and Maximilian Korber (under the same license)

Files:
 images/effect/remnant?leak*
 images/effect/remnant?leak?sparkle*
Copyright: Benjamin Jackson (gods.benyamin@outlook.com)
License: CC-BY-SA-4.0
Comment: Derived from works by Michael Zahniser (under the same license)

Files:
 images/outfit/grab-strike*
 images/hardpoint/grab-strike*
Copyright: Lia Gerty (https://github.com/ravenshining)
License: CC-BY-SA-4.0
Comment: Derived from work by Michael Zahniser (under the same licence) and Becca Tomaso (under the same licence).

Files:
 images/ship/raider*
 images/thumbnail/raider*
Copyright: Lia Gerty (https://github.com/ravenshining)
License: CC-BY-SA-4.0
Comment: Derived from work by Michael Zahniser (under the same licence) and Red-57 (under the same licence).

Files:
 images/outfit/torpedopod*
 images/outfit/typhoonpod*
Copyright: Lia Gerty (https://github.com/ravenshining)
License: CC-BY-SA-4.0
Comment: Derived from work by Becca Tomaso (under the same licence).

Files:
 images/ship/bulk?freighter*
 images/thumbnail/bulk?freighter*
Copyright: Lia Gerty (https://github.com/ravenshining)
License: CC-BY-SA-4.0
Comment: Derived from work by Michael Zahniser (under the same licence) and Becca Tommaso (under the same licence).

Files:
 images/_menu/haze-blackbody+*
 images/_menu/haze-full+*
 images/_menu/haze-yellow+*
 images/planet/browndwarf-l-rouge*
 images/planet/browndwarf-l*
 images/planet/browndwarf-y-rouge*
 images/planet/browndwarf-y*
Copyright: Lia Gerty (https://github.com/ravenshining)
License: CC-BY-SA-4.0

Files:
 images/planet/browndwarf-t-rouge*
 images/planet/browndwarf-t*
 images/planet/saturn*
Copyright: Lia Gerty (https://github.com/ravenshining)
License: CC-BY-SA-4.0
Comment: Derived from works by NASA (public domain)

Files:
 sounds/atomic?*
Copyright: Lia Gerty
License: CC-BY-SA-4.0
Comment: Derived from public domain sounds taken from freesound.org.

Files:
 images/ship/heliarch?breacher*
 images/ship/heliarch?hunter*
 images/ship/heliarch?judicator*
 images/ship/heliarch?pursuer*
 images/ship/heliarch?rover*
 images/ship/heliarch?stalker*
 images/thumbnail/heliarch?breacher*
 images/thumbnail/heliarch?hunter*
 images/thumbnail/heliarch?judicator*
 images/thumbnail/heliarch?pursuer*
 images/thumbnail/heliarch?rover*
 images/thumbnail/heliarch?stalker*
 images/outfit/finisher?storage*
 images/outfit/fuel?module*
 images/outfit/large?cogeneration?module*
 images/outfit/small?cogeneration?module*
 images/scene/councilofahr1*
 images/scene/councilofahr2*
Copyright: Arachi-Lover
License: CC-BY-SA-4.0
Comment: Derived from works by Michael Zahniser (under the same license).

Files:
 images/effect/dragonflame*
 images/effect/fusionflare*
 images/effect/pwave?shot*
 images/effect/sheragiam*
 images/effect/pwavehp*
 images/effect/ka'het?flare/*
 images/effect/fissionflare*
 images/effect/pwtflare*
 images/effect/nuke*
 images/icon/dragonflame*
 images/icon/shard*
 images/outfit/dragonflame*
 images/outfit/pwave?turret*
 images/outfit/embattery*
 images/outfit/sheragicooling*
 images/outfit/fusiondrive*
 images/outfit/fissiondrive*
 images/outfit/hion*
 images/outfit/shard*
 images/outfit/sheragi?ews*
 images/outfit/small?embattery*
 images/outfit/small?sheragi?cooling*
 images/projectile/pwavecannon*
 images/projectile/hion*
 images/projectile/hionfrag*
 images/projectile/shardactive*
 images/projectile/shardinactive*
 images/projectile/ionball*
 images/scene/emeraldswordderelict*
 images/ship/emeraldsword*
 images/ship/blackdiamond*
 images/thumbnail/emeraldsword*
 images/thumbnail/blackdiamond*
Copyright: @Karirawri (crim@live.no)
License: CC-BY-SA-4.0

Files:
 images/effect/pwave?impact*
 images/effect/ionball?ring*
 images/effect/ion?explosion*
Copyright: @Karirawri (crim@live.no)
License: CC-BY-SA-4.0
Comment: Derived from works by Michael Zahniser (under the same license).

Files: sounds/dragonflame*
Copyright: TheHadnot
License: public-domain
Comment: Taken from https://freesound.org/people/TheHadnot/sounds/160880/

Files: sounds/pwave*
Copyright: aust_paul
License: public-domain
Comment: Taken from https://freesound.org/people/aust_paul/sounds/30935/

Files: sounds/hion*
Copyright: michael_kur95
License: CC-BY-3.0
Comment: Taken from https://freesound.org/people/michael_kur95/sounds/332993/ and modified.

Files: images/outfit/emp?rack*
Copyright: Anarchist2
License: CC-BY-SA-4.0
Comment: Derived from works by Michael Zahniser (under the same license).

Files: images/planet/*-hot*
Copyright: Becca Tommaso
License: CC-BY-SA-4.0
Comment: Derived from works by ESA/Hubble & NASA (under the same license)

Files:
 images/land/clouds*
Copyright: Benjamin Jackson (gods.benyamin@outlook.com)
License: CC-BY-SA-4.0

Files:
 images/outfit/ka'het?maeri?engine*
 images/outfit/ka'het?telis?engine*
 images/outfit/ka'het?sustainer?engine*
 images/outfit/ka'het?vareti?engine*
Copyright: Becca Tommaso (tommasobecca03@gmail.com)
License: CC-BY-SA-4.0
Comment: Original work by Griffin Schutte (theronepic@gmail.com), finished by Becca Tommaso.

Files: images/outfit/ka'het?compact?engine*
Copyright: Griffin Schutte (theronepic@gmail.com)
License: CC-BY-SA-4.0

Files: images/outfit/plasma?repeater*
Copyright: Becca Tommaso
License: CC-BY-SA-4.0
Comment: Derived from works by Michael Zahniser (under the same license) and Darcy Manoel.

Files:
 images/outfit/proton?turret*
Copyright: Becca Tommaso
License: CC-BY-SA-4.0
Comment: Derived from works by Michael Zahniser (under the same license) and Nate Graham.

Files:
 images/outfit/brig*
Copyright: Becca Tommaso
License: CC-BY-SA-4.0
Comment: Derived from works by Nate Graham (under the same license).

Files:
 images/star/a-dwarf*
 images/star/a-giant*
 images/star/a-supergiant*
 images/star/a0*
 images/star/a3*
 images/star/a5*
 images/star/a8*
 images/star/b-dwarf*
 images/star/b-giant*
 images/star/b-supergiant*
 images/star/b0*
 images/star/b3*
 images/star/b5*
 images/star/b8*
 images/star/black-hole*
 images/star/carbon*
 images/star/f-dwarf*
 images/star/f-giant*
 images/star/f-supergiant*
 images/star/f0*
 images/star/f3*
 images/star/f5-old*
 images/star/f5*
 images/star/f8*
 images/star/g-dwarf*
 images/star/g-giant*
 images/star/g-supergiant*
 images/star/g0-old*
 images/star/g0*
 images/star/g3*
 images/star/g5-old*
 images/star/g5*
 images/star/g8*
 images/star/k-dwarf*
 images/star/k-giant*
 images/star/k-supergiant*
 images/star/k0-old*
 images/star/k0*
 images/star/k3*
 images/star/k5-old*
 images/star/k5*
 images/star/k8*
 images/star/l-dwarf*
 images/star/m-dwarf*
 images/star/m-giant*
 images/star/m-supergiant*
 images/star/m0*
 images/star/m3*
 images/star/m5*
 images/star/m8*
 images/star/nova*
 images/star/nova-old*
 images/star/o-dwarf*
 images/star/o-giant*
 images/star/o-supergiant*
 images/star/o0*
 images/star/o3*
 images/star/o5*
 images/star/o8*
 images/star/wr1*
Copyright: Matteo "Lead" M.
License: CC-BY-SA-4.0

Files:
 images/asteroid/livecrystal/livecrystal*
 images/star/neutron*
 images/outfit/asteroid?scanner*
 images/outfit/afterburner*
 images/outfit/blue?sun*
 images/outfit/bright?cloud*
 images/outfit/dark?storm*
 images/outfit/nuke*
 images/outfit/red?sun*
 images/outfit/thunderhead?launcher*
 images/outfit/thunderhead?storage*
 images/outfit/wanderer?anti-missile*
 images/outfit/wanderer?heat?sink*
 images/outfit/white?sun*
 images/outfit/yellow?sun*
 images/projectile/missile-0*
 images/projectile/missile-1*
 images/hardpoint/nuke*
 images/ship/corvette*
 images/ship/mraven*
 images/ship/msplinter*
 images/ship/raven*
 images/ship/splinter*
 images/thumbnail/corvette*
 images/thumbnail/msplinter*
 images/thumbnail/mraven*
 images/thumbnail/raven*
 images/thumbnail/splinter*
Copyright: Gefüllte Taubenbrust <jeaminer23@gmail.com>
License: CC-BY-SA-4.0

Files: sounds/ionball*
Copyright: pluralz
License: public-domain
Comment: Taken from https://freesound.org/people/pluralz/sounds/475806/

Files:
 images/planet/stationh-ancient0*
 images/planet/stationh-ancient1*
 images/planet/stationh-ancient2*
Copyright: Becca Tommaso (tommasobecca03@gmail.com)
License: CC-BY-SA-3.0
Comment: Derived from works by Michael Zahniser (under the same license).

Files:
 images/scene/ssil?vida?alert?hologram*
 images/scene/remnant?remote?spaceport*
Copyright: J Everett Nichol (jeverett on Discord)
License: CC-BY-SA-3.0
Comment: Derived from works by Becca Tommaso (under the same license).

Files:
 images/ship/auxiliary*
 images/ship/carrier*
 images/ship/combat?drone*
 images/ship/cruiser*
 images/ship/frigate*
 images/ship/gunboat*
 images/ship/lance*
 images/ship/rainmaker*
 images/thumbnail/auxiliary*
 images/thumbnail/carrier*
 images/thumbnail/combat?drone*
 images/thumbnail/cruiser*
 images/thumbnail/frigate*
 images/thumbnail/gunboat*
 images/thumbnail/lance*
 images/thumbnail/rainmaker*
Copyright: Gefüllte Taubenbrust <jeaminer23@gmail.com>
License: CC-BY-SA-4.0
Comment: Derived from works by Michael Zahniser (under the same license).

Files:
 images/ship/aerie*
 images/ship/bactrian*
 images/ship/mule*
 images/thumbnail/aerie*
 images/thumbnail/bactrian*
 images/thumbnail/mule*
Copyright: Saugia <https://github.com/Saugia>
License: CC-BY-SA-4.0
Comment: Derived from works by Michael Zahniser (under the same license).

Files:
 images/ship/kestrel*
 images/ship/kestrele*
 images/ship/kestrels*
 images/ship/kestrelw*
 images/ship/osprey*
 images/thumbnail/kestrel*
 images/thumbnail/kestrele*
 images/thumbnail/kestrels*
 images/thumbnail/kestrelw*
 images/thumbnail/osprey*
Copyright: Saugia <https://github.com/Saugia>
License: CC-BY-SA-4.0
Comment: Derived from works by Michael Zahniser (under the same license) and detailed by Anarchist2.

Files:
 images/effect/ember?tear/ember?tear?fire*
 images/effect/ember?tear/ember?tear?impact*
 images/effect/ember?tear/ember?tear?vortex*
 images/outfit/ember?tear*
Copyright: X-27 (youtube.com/x-27yt)
License: CC-BY-SA-3.0

Files:
 images/effect/ember?tear/ember?tear?spark*
Copyright: X-27 (youtube.com/x-27yt)
License: CC-BY-SA-3.0
Comment: Derived from works by Michael Zahniser (under the same license).

Files:
 images/land/fields16*
 images/land/fields17*
 images/land/fields18*
 images/land/fields19*
 images/land/fields20*
 images/land/fields21*
 images/land/fields22*
 images/land/fields23*
 images/land/fields24*
 images/land/fields25*
 images/land/fields26*
 images/land/fields27*
 images/land/hills10*
 images/land/sea20*
 images/land/sea21*
 images/land/water14*
 images/land/water15*
 images/land/water16*
 images/land/water17*
 images/land/water18*
 images/land/water19*
 images/land/water20*
Copyright: Peter van der Meer (peter.vd.meer@gmail.com)
License: CC-BY-SA-4.0

Files:
 images/outfit/jump?drive*
 images/outfit/jump?drive?(broken)*
Copyright: Scrinarii1337#0001
License: CC-BY-SA-4.0

Files:
 images/scene/citydark*
 images/scene/buildings*
 images/scene/busysteet*
 images/scene/iceplains*
 images/scene/iceplains2*
 images/scene/iceplains3*
 images/scene/lonelyrock*
 images/scene/redrocks*
 images/scene/seasidecliffs*
 images/scene/Seasunset*
 images/scene/smeer*
 images/scene/snowfield*
 images/scene/snowvillage*
 images/scene/sunet*
 images/scene/tower*
 images/scene/icepicture*
 images/scene/snowplains*
Copyright: unsplash.com/
License: CC0 (Creative Commons Zero)/Public-Domain

Files:
<<<<<<< HEAD
images/scenes/hroar
=======
 images/outfits/skadetear*
 images/scenes/hroar*
>>>>>>> 203a8cea
Copyright: Dane Crowton
License: CC-BY-SA-4.0

Files: images/land/asteroid0*
Copyright: Becca Tommaso
License: CC0 (Creative Commons Zero)/Public-Domain
Comment: Derived from works by ESA/Rosetta spacecraft (under the same license).

Files images/outfits/skadetear
Copyright: Anarchist2
License: CC-BY-SA-4.0

License: GPL-3+
 This program is free software: you can redistribute it and/or modify
 it under the terms of the GNU General Public License as published by
 the Free Software Foundation; either version 3 of the License, or
 (at your option) any later version.
 .
 This program is distributed in the hope that it will be useful,
 but WITHOUT ANY WARRANTY; without even the implied warranty of
 MERCHANTABILITY or FITNESS FOR A PARTICULAR PURPOSE.  See the
 GNU General Public License for more details.
 .
 You should have received a copy of the GNU General Public License
 along with this program.  If not, see <http://www.gnu.org/licenses/>.
 .
 On Debian systems, the complete text of the GNU General Public
 License version 3 can be found in "/usr/share/common-licenses/GPL-3".

License: CC-BY-SA-4.0
 By exercising the Licensed Rights (defined below), You accept and agree
 to be bound by the terms and conditions of this Creative Commons
 Attribution-ShareAlike 4.0 International Public License ("Public
 License"). To the extent this Public License may be interpreted as a
 contract, You are granted the Licensed Rights in consideration of Your
 acceptance of these terms and conditions, and the Licensor grants You
 such rights in consideration of benefits the Licensor receives from
 making the Licensed Material available under these terms and
 conditions.
 .
 Section 1 -- Definitions.
 .
 a. Adapted Material means material subject to Copyright and Similar
 Rights that is derived from or based upon the Licensed Material
 and in which the Licensed Material is translated, altered,
 arranged, transformed, or otherwise modified in a manner requiring
 permission under the Copyright and Similar Rights held by the
 Licensor. For purposes of this Public License, where the Licensed
 Material is a musical work, performance, or sound recording,
 Adapted Material is always produced where the Licensed Material is
 synched in timed relation with a moving image.
 .
 b. Adapter's License means the license You apply to Your Copyright
 and Similar Rights in Your contributions to Adapted Material in
 accordance with the terms and conditions of this Public License.
 .
 c. BY-SA Compatible License means a license listed at
 creativecommons.org/compatiblelicenses, approved by Creative
 Commons as essentially the equivalent of this Public License.
 .
 d. Copyright and Similar Rights means copyright and/or similar rights
 closely related to copyright including, without limitation,
 performance, broadcast, sound recording, and Sui Generis Database
 Rights, without regard to how the rights are labeled or
 categorized. For purposes of this Public License, the rights
 specified in Section 2(b)(1)-(2) are not Copyright and Similar
 Rights.
 .
 e. Effective Technological Measures means those measures that, in the
 absence of proper authority, may not be circumvented under laws
 fulfilling obligations under Article 11 of the WIPO Copyright
 Treaty adopted on December 20, 1996, and/or similar international
 agreements.
 .
 f. Exceptions and Limitations means fair use, fair dealing, and/or
 any other exception or limitation to Copyright and Similar Rights
 that applies to Your use of the Licensed Material.
 .
 g. License Elements means the license attributes listed in the name
 of a Creative Commons Public License. The License Elements of this
 Public License are Attribution and ShareAlike.
 .
 h. Licensed Material means the artistic or literary work, database,
 or other material to which the Licensor applied this Public
 License.
 .
 i. Licensed Rights means the rights granted to You subject to the
 terms and conditions of this Public License, which are limited to
 all Copyright and Similar Rights that apply to Your use of the
 Licensed Material and that the Licensor has authority to license.
 .
 j. Licensor means the individual(s) or entity(ies) granting rights
 under this Public License.
 .
 k. Share means to provide material to the public by any means or
 process that requires permission under the Licensed Rights, such
 as reproduction, public display, public performance, distribution,
 dissemination, communication, or importation, and to make material
 available to the public including in ways that members of the
 public may access the material from a place and at a time
 individually chosen by them.
 .
 l. Sui Generis Database Rights means rights other than copyright
 resulting from Directive 96/9/EC of the European Parliament and of
 the Council of 11 March 1996 on the legal protection of databases,
 as amended and/or succeeded, as well as other essentially
 equivalent rights anywhere in the world.
 .
 m. You means the individual or entity exercising the Licensed Rights
 under this Public License. Your has a corresponding meaning.
 .
 Section 2 -- Scope.
 .
 a. License grant.
 .
 1. Subject to the terms and conditions of this Public License,
 the Licensor hereby grants You a worldwide, royalty-free,
 non-sublicensable, non-exclusive, irrevocable license to
 exercise the Licensed Rights in the Licensed Material to:
 .
 a. reproduce and Share the Licensed Material, in whole or
 in part; and
 .
 b. produce, reproduce, and Share Adapted Material.
 .
 2. Exceptions and Limitations. For the avoidance of doubt, where
 Exceptions and Limitations apply to Your use, this Public
 License does not apply, and You do not need to comply with
 its terms and conditions.
 .
 3. Term. The term of this Public License is specified in Section
 6(a).
 .
 4. Media and formats; technical modifications allowed. The
 Licensor authorizes You to exercise the Licensed Rights in
 all media and formats whether now known or hereafter created,
 and to make technical modifications necessary to do so. The
 Licensor waives and/or agrees not to assert any right or
 authority to forbid You from making technical modifications
 necessary to exercise the Licensed Rights, including
 technical modifications necessary to circumvent Effective
 Technological Measures. For purposes of this Public License,
 simply making modifications authorized by this Section 2(a)
 (4) never produces Adapted Material.
 .
 5. Downstream recipients.
 .
 a. Offer from the Licensor -- Licensed Material. Every
 recipient of the Licensed Material automatically
 receives an offer from the Licensor to exercise the
 Licensed Rights under the terms and conditions of this
 Public License.
 .
 b. Additional offer from the Licensor -- Adapted Material.
 Every recipient of Adapted Material from You
 automatically receives an offer from the Licensor to
 exercise the Licensed Rights in the Adapted Material
 under the conditions of the Adapter's License You apply.
 .
 c. No downstream restrictions. You may not offer or impose
 any additional or different terms or conditions on, or
 apply any Effective Technological Measures to, the
 Licensed Material if doing so restricts exercise of the
 Licensed Rights by any recipient of the Licensed
 Material.
 .
 6. No endorsement. Nothing in this Public License constitutes or
 may be construed as permission to assert or imply that You
 are, or that Your use of the Licensed Material is, connected
 with, or sponsored, endorsed, or granted official status by,
 the Licensor or others designated to receive attribution as
 provided in Section 3(a)(1)(A)(i).
 .
 b. Other rights.
 .
 1. Moral rights, such as the right of integrity, are not
 licensed under this Public License, nor are publicity,
 privacy, and/or other similar personality rights; however, to
 the extent possible, the Licensor waives and/or agrees not to
 assert any such rights held by the Licensor to the limited
 extent necessary to allow You to exercise the Licensed
 Rights, but not otherwise.
 .
 2. Patent and trademark rights are not licensed under this
 Public License.
 .
 3. To the extent possible, the Licensor waives any right to
 collect royalties from You for the exercise of the Licensed
 Rights, whether directly or through a collecting society
 under any voluntary or waivable statutory or compulsory
 licensing scheme. In all other cases the Licensor expressly
 reserves any right to collect such royalties.
 .
 Section 3 -- License Conditions.
 .
 Your exercise of the Licensed Rights is expressly made subject to the
 following conditions.
 .
 a. Attribution.
 .
 1. If You Share the Licensed Material (including in modified
 form), You must:
 .
 a. retain the following if it is supplied by the Licensor
 with the Licensed Material:
 .
 i. identification of the creator(s) of the Licensed
 Material and any others designated to receive
 attribution, in any reasonable manner requested by
 the Licensor (including by pseudonym if
 designated);
 .
 ii. a copyright notice;
 .
 iii. a notice that refers to this Public License;
 .
 iv. a notice that refers to the disclaimer of
 warranties;
 .
 v. a URI or hyperlink to the Licensed Material to the
 extent reasonably practicable;
 .
 b. indicate if You modified the Licensed Material and
 retain an indication of any previous modifications; and
 .
 c. indicate the Licensed Material is licensed under this
 Public License, and include the text of, or the URI or
 hyperlink to, this Public License.
 .
 2. You may satisfy the conditions in Section 3(a)(1) in any
 reasonable manner based on the medium, means, and context in
 which You Share the Licensed Material. For example, it may be
 reasonable to satisfy the conditions by providing a URI or
 hyperlink to a resource that includes the required
 information.
 .
 3. If requested by the Licensor, You must remove any of the
 information required by Section 3(a)(1)(A) to the extent
 reasonably practicable.
 .
 b. ShareAlike.
 .
 In addition to the conditions in Section 3(a), if You Share
 Adapted Material You produce, the following conditions also apply.
 .
 1. The Adapter's License You apply must be a Creative Commons
 license with the same License Elements, this version or
 later, or a BY-SA Compatible License.
 .
 2. You must include the text of, or the URI or hyperlink to, the
 Adapter's License You apply. You may satisfy this condition
 in any reasonable manner based on the medium, means, and
 context in which You Share Adapted Material.
 .
 3. You may not offer or impose any additional or different terms
 or conditions on, or apply any Effective Technological
 Measures to, Adapted Material that restrict exercise of the
 rights granted under the Adapter's License You apply.
 .
 Section 4 -- Sui Generis Database Rights.
 .
 Where the Licensed Rights include Sui Generis Database Rights that
 apply to Your use of the Licensed Material:
 .
 a. for the avoidance of doubt, Section 2(a)(1) grants You the right
 to extract, reuse, reproduce, and Share all or a substantial
 portion of the contents of the database;
 .
 b. if You include all or a substantial portion of the database
 contents in a database in which You have Sui Generis Database
 Rights, then the database in which You have Sui Generis Database
 Rights (but not its individual contents) is Adapted Material,
 .
 including for purposes of Section 3(b); and
 c. You must comply with the conditions in Section 3(a) if You Share
 all or a substantial portion of the contents of the database.
 .
 For the avoidance of doubt, this Section 4 supplements and does not
 replace Your obligations under this Public License where the Licensed
 Rights include other Copyright and Similar Rights.
 .
 Section 5 -- Disclaimer of Warranties and Limitation of Liability.
 .
 a. UNLESS OTHERWISE SEPARATELY UNDERTAKEN BY THE LICENSOR, TO THE
 EXTENT POSSIBLE, THE LICENSOR OFFERS THE LICENSED MATERIAL AS-IS
 AND AS-AVAILABLE, AND MAKES NO REPRESENTATIONS OR WARRANTIES OF
 ANY KIND CONCERNING THE LICENSED MATERIAL, WHETHER EXPRESS,
 IMPLIED, STATUTORY, OR OTHER. THIS INCLUDES, WITHOUT LIMITATION,
 WARRANTIES OF TITLE, MERCHANTABILITY, FITNESS FOR A PARTICULAR
 PURPOSE, NON-INFRINGEMENT, ABSENCE OF LATENT OR OTHER DEFECTS,
 ACCURACY, OR THE PRESENCE OR ABSENCE OF ERRORS, WHETHER OR NOT
 KNOWN OR DISCOVERABLE. WHERE DISCLAIMERS OF WARRANTIES ARE NOT
 ALLOWED IN FULL OR IN PART, THIS DISCLAIMER MAY NOT APPLY TO YOU.
 .
 b. TO THE EXTENT POSSIBLE, IN NO EVENT WILL THE LICENSOR BE LIABLE
 TO YOU ON ANY LEGAL THEORY (INCLUDING, WITHOUT LIMITATION,
 NEGLIGENCE) OR OTHERWISE FOR ANY DIRECT, SPECIAL, INDIRECT,
 INCIDENTAL, CONSEQUENTIAL, PUNITIVE, EXEMPLARY, OR OTHER LOSSES,
 COSTS, EXPENSES, OR DAMAGES ARISING OUT OF THIS PUBLIC LICENSE OR
 USE OF THE LICENSED MATERIAL, EVEN IF THE LICENSOR HAS BEEN
 ADVISED OF THE POSSIBILITY OF SUCH LOSSES, COSTS, EXPENSES, OR
 DAMAGES. WHERE A LIMITATION OF LIABILITY IS NOT ALLOWED IN FULL OR
 IN PART, THIS LIMITATION MAY NOT APPLY TO YOU.
 .
 c. The disclaimer of warranties and limitation of liability provided
 above shall be interpreted in a manner that, to the extent
 possible, most closely approximates an absolute disclaimer and
 waiver of all liability.
 .
 Section 6 -- Term and Termination.
 .
 a. This Public License applies for the term of the Copyright and
 Similar Rights licensed here. However, if You fail to comply with
 this Public License, then Your rights under this Public License
 terminate automatically.
 .
 b. Where Your right to use the Licensed Material has terminated under
 Section 6(a), it reinstates:
 .
 1. automatically as of the date the violation is cured, provided
 it is cured within 30 days of Your discovery of the
 violation; or
 .
 2. upon express reinstatement by the Licensor.
 .
 For the avoidance of doubt, this Section 6(b) does not affect any
 right the Licensor may have to seek remedies for Your violations
 of this Public License.
 .
 c. For the avoidance of doubt, the Licensor may also offer the
 Licensed Material under separate terms or conditions or stop
 distributing the Licensed Material at any time; however, doing so
 will not terminate this Public License.
 .
 d. Sections 1, 5, 6, 7, and 8 survive termination of this Public
 License.
 .
 Section 7 -- Other Terms and Conditions.
 .
 a. The Licensor shall not be bound by any additional or different
 terms or conditions communicated by You unless expressly agreed.
 .
 b. Any arrangements, understandings, or agreements regarding the
 Licensed Material not stated herein are separate from and
 independent of the terms and conditions of this Public License.
 .
 Section 8 -- Interpretation.
 .
 a. For the avoidance of doubt, this Public License does not, and
 shall not be interpreted to, reduce, limit, restrict, or impose
 conditions on any use of the Licensed Material that could lawfully
 be made without permission under this Public License.
 .
 b. To the extent possible, if any provision of this Public License is
 deemed unenforceable, it shall be automatically reformed to the
 minimum extent necessary to make it enforceable. If the provision
 cannot be reformed, it shall be severed from this Public License
 without affecting the enforceability of the remaining terms and
 conditions.
 .
 c. No term or condition of this Public License will be waived and no
 failure to comply consented to unless expressly agreed to by the
 Licensor.
 .
 d. Nothing in this Public License constitutes or may be interpreted
 as a limitation upon, or waiver of, any privileges and immunities
 that apply to the Licensor or You, including from the legal
 processes of any jurisdiction or authority.

License: CC-BY-4.0
 By exercising the Licensed Rights (defined below), You accept and agree
 to be bound by the terms and conditions of this Creative Commons
 Attribution 4.0 International Public License ("Public
 License"). To the extent this Public License may be interpreted as a
 contract, You are granted the Licensed Rights in consideration of Your
 acceptance of these terms and conditions, and the Licensor grants You
 such rights in consideration of benefits the Licensor receives from
 making the Licensed Material available under these terms and
 conditions.
 .
 Section 1 -- Definitions.
 .
 a. Adapted Material means material subject to Copyright and Similar
 Rights that is derived from or based upon the Licensed Material
 and in which the Licensed Material is translated, altered,
 arranged, transformed, or otherwise modified in a manner requiring
 permission under the Copyright and Similar Rights held by the
 Licensor. For purposes of this Public License, where the Licensed
 Material is a musical work, performance, or sound recording,
 Adapted Material is always produced where the Licensed Material is
 synched in timed relation with a moving image.
 .
 b. Adapter's License means the license You apply to Your Copyright
 and Similar Rights in Your contributions to Adapted Material in
 accordance with the terms and conditions of this Public License.
 .
 c. Copyright and Similar Rights means copyright and/or similar rights
 closely related to copyright including, without limitation,
 performance, broadcast, sound recording, and Sui Generis Database
 Rights, without regard to how the rights are labeled or
 categorized. For purposes of this Public License, the rights
 specified in Section 2(b)(1)-(2) are not Copyright and Similar
 Rights.
 .
 d. Effective Technological Measures means those measures that, in the
 absence of proper authority, may not be circumvented under laws
 fulfilling obligations under Article 11 of the WIPO Copyright
 Treaty adopted on December 20, 1996, and/or similar international
 agreements.
 .
 e. Exceptions and Limitations means fair use, fair dealing, and/or
 any other exception or limitation to Copyright and Similar Rights
 that applies to Your use of the Licensed Material.
 .
 f. Licensed Material means the artistic or literary work, database,
 or other material to which the Licensor applied this Public
 License.
 .
 g. Licensed Rights means the rights granted to You subject to the
 terms and conditions of this Public License, which are limited to
 all Copyright and Similar Rights that apply to Your use of the
 Licensed Material and that the Licensor has authority to license.
 .
 h. Licensor means the individual(s) or entity(ies) granting rights
 under this Public License.
 .
 i. Share means to provide material to the public by any means or
 process that requires permission under the Licensed Rights, such
 as reproduction, public display, public performance, distribution,
 dissemination, communication, or importation, and to make material
 available to the public including in ways that members of the
 public may access the material from a place and at a time
 individually chosen by them.
 .
 j. Sui Generis Database Rights means rights other than copyright
 resulting from Directive 96/9/EC of the European Parliament and of
 the Council of 11 March 1996 on the legal protection of databases,
 as amended and/or succeeded, as well as other essentially
 equivalent rights anywhere in the world.
 .
 k. You means the individual or entity exercising the Licensed Rights
 under this Public License. Your has a corresponding meaning.
 .
 Section 2 -- Scope.
 .
 a. License grant.
 .
 1. Subject to the terms and conditions of this Public License,
 the Licensor hereby grants You a worldwide, royalty-free,
 non-sublicensable, non-exclusive, irrevocable license to
 exercise the Licensed Rights in the Licensed Material to:
 .
 a. reproduce and Share the Licensed Material, in whole or
 in part; and
 .
 b. produce, reproduce, and Share Adapted Material.
 .
 2. Exceptions and Limitations. For the avoidance of doubt, where
 Exceptions and Limitations apply to Your use, this Public
 License does not apply, and You do not need to comply with
 its terms and conditions.
 .
 3. Term. The term of this Public License is specified in Section
 6(a).
 .
 4. Media and formats; technical modifications allowed. The
 Licensor authorizes You to exercise the Licensed Rights in
 all media and formats whether now known or hereafter created,
 and to make technical modifications necessary to do so. The
 Licensor waives and/or agrees not to assert any right or
 authority to forbid You from making technical modifications
 necessary to exercise the Licensed Rights, including
 technical modifications necessary to circumvent Effective
 Technological Measures. For purposes of this Public License,
 simply making modifications authorized by this Section 2(a)
 (4) never produces Adapted Material.
 .
 5. Downstream recipients.
 .
 a. Offer from the Licensor -- Licensed Material. Every
 recipient of the Licensed Material automatically
 receives an offer from the Licensor to exercise the
 Licensed Rights under the terms and conditions of this
 Public License.
 .
 b. No downstream restrictions. You may not offer or impose
 any additional or different terms or conditions on, or
 apply any Effective Technological Measures to, the
 Licensed Material if doing so restricts exercise of the
 Licensed Rights by any recipient of the Licensed
 Material.
 .
 6. No endorsement. Nothing in this Public License constitutes or
 may be construed as permission to assert or imply that You
 are, or that Your use of the Licensed Material is, connected
 with, or sponsored, endorsed, or granted official status by,
 the Licensor or others designated to receive attribution as
 provided in Section 3(a)(1)(A)(i).
 .
 b. Other rights.
 .
 1. Moral rights, such as the right of integrity, are not
 licensed under this Public License, nor are publicity,
 privacy, and/or other similar personality rights; however, to
 the extent possible, the Licensor waives and/or agrees not to
 assert any such rights held by the Licensor to the limited
 extent necessary to allow You to exercise the Licensed
 Rights, but not otherwise.
 .
 2. Patent and trademark rights are not licensed under this
 Public License.
 .
 3. To the extent possible, the Licensor waives any right to
 collect royalties from You for the exercise of the Licensed
 Rights, whether directly or through a collecting society
 under any voluntary or waivable statutory or compulsory
 licensing scheme. In all other cases the Licensor expressly
 reserves any right to collect such royalties.
 .
 Section 3 -- License Conditions.
 .
 Your exercise of the Licensed Rights is expressly made subject to the
 following conditions.
 .
 a. Attribution.
 .
 1. If You Share the Licensed Material (including in modified
 form), You must:
 .
 a. retain the following if it is supplied by the Licensor
 with the Licensed Material:
 .
 i. identification of the creator(s) of the Licensed
 Material and any others designated to receive
 attribution, in any reasonable manner requested by
 the Licensor (including by pseudonym if
 designated);
 .
 ii. a copyright notice;
 .
 iii. a notice that refers to this Public License;
 .
 iv. a notice that refers to the disclaimer of
 warranties;
 .
 v. a URI or hyperlink to the Licensed Material to the
 extent reasonably practicable;
 .
 b. indicate if You modified the Licensed Material and
 retain an indication of any previous modifications; and
 .
 c. indicate the Licensed Material is licensed under this
 Public License, and include the text of, or the URI or
 hyperlink to, this Public License.
 .
 2. You may satisfy the conditions in Section 3(a)(1) in any
 reasonable manner based on the medium, means, and context in
 which You Share the Licensed Material. For example, it may be
 reasonable to satisfy the conditions by providing a URI or
 hyperlink to a resource that includes the required
 information.
 .
 3. If requested by the Licensor, You must remove any of the
 information required by Section 3(a)(1)(A) to the extent
 reasonably practicable.
 .
 4. If You Share Adapted Material You produce, the Adapter's
 License You apply must not prevent recipients of the Adapted
 Material from complying with this Public License.
 .
 Section 4 -- Sui Generis Database Rights.
 .
 Where the Licensed Rights include Sui Generis Database Rights that
 apply to Your use of the Licensed Material:
 .
 a. for the avoidance of doubt, Section 2(a)(1) grants You the right
 to extract, reuse, reproduce, and Share all or a substantial
 portion of the contents of the database;
 .
 b. if You include all or a substantial portion of the database
 contents in a database in which You have Sui Generis Database
 Rights, then the database in which You have Sui Generis Database
 Rights (but not its individual contents) is Adapted Material; and
 .
 c. You must comply with the conditions in Section 3(a) if You Share
 all or a substantial portion of the contents of the database.
 .
 For the avoidance of doubt, this Section 4 supplements and does not
 replace Your obligations under this Public License where the Licensed
 Rights include other Copyright and Similar Rights.
 .
 Section 5 -- Disclaimer of Warranties and Limitation of Liability.
 .
 a. UNLESS OTHERWISE SEPARATELY UNDERTAKEN BY THE LICENSOR, TO THE
 EXTENT POSSIBLE, THE LICENSOR OFFERS THE LICENSED MATERIAL AS-IS
 AND AS-AVAILABLE, AND MAKES NO REPRESENTATIONS OR WARRANTIES OF
 ANY KIND CONCERNING THE LICENSED MATERIAL, WHETHER EXPRESS,
 IMPLIED, STATUTORY, OR OTHER. THIS INCLUDES, WITHOUT LIMITATION,
 WARRANTIES OF TITLE, MERCHANTABILITY, FITNESS FOR A PARTICULAR
 PURPOSE, NON-INFRINGEMENT, ABSENCE OF LATENT OR OTHER DEFECTS,
 ACCURACY, OR THE PRESENCE OR ABSENCE OF ERRORS, WHETHER OR NOT
 KNOWN OR DISCOVERABLE. WHERE DISCLAIMERS OF WARRANTIES ARE NOT
 ALLOWED IN FULL OR IN PART, THIS DISCLAIMER MAY NOT APPLY TO YOU.
 .
 b. TO THE EXTENT POSSIBLE, IN NO EVENT WILL THE LICENSOR BE LIABLE
 TO YOU ON ANY LEGAL THEORY (INCLUDING, WITHOUT LIMITATION,
 NEGLIGENCE) OR OTHERWISE FOR ANY DIRECT, SPECIAL, INDIRECT,
 INCIDENTAL, CONSEQUENTIAL, PUNITIVE, EXEMPLARY, OR OTHER LOSSES,
 COSTS, EXPENSES, OR DAMAGES ARISING OUT OF THIS PUBLIC LICENSE OR
 USE OF THE LICENSED MATERIAL, EVEN IF THE LICENSOR HAS BEEN
 ADVISED OF THE POSSIBILITY OF SUCH LOSSES, COSTS, EXPENSES, OR
 DAMAGES. WHERE A LIMITATION OF LIABILITY IS NOT ALLOWED IN FULL OR
 IN PART, THIS LIMITATION MAY NOT APPLY TO YOU.
 .
 c. The disclaimer of warranties and limitation of liability provided
 above shall be interpreted in a manner that, to the extent
 possible, most closely approximates an absolute disclaimer and
 waiver of all liability.
 .
 Section 6 -- Term and Termination.
 .
 a. This Public License applies for the term of the Copyright and
 Similar Rights licensed here. However, if You fail to comply with
 this Public License, then Your rights under this Public License
 terminate automatically.
 .
 b. Where Your right to use the Licensed Material has terminated under
 Section 6(a), it reinstates:
 .
 1. automatically as of the date the violation is cured, provided
 it is cured within 30 days of Your discovery of the
 violation; or
 .
 2. upon express reinstatement by the Licensor.
 .
 For the avoidance of doubt, this Section 6(b) does not affect any
 right the Licensor may have to seek remedies for Your violations
 of this Public License.
 .
 c. For the avoidance of doubt, the Licensor may also offer the
 Licensed Material under separate terms or conditions or stop
 distributing the Licensed Material at any time; however, doing so
 will not terminate this Public License.
 .
 d. Sections 1, 5, 6, 7, and 8 survive termination of this Public
 License.
 .
 Section 7 -- Other Terms and Conditions.
 .
 a. The Licensor shall not be bound by any additional or different
 terms or conditions communicated by You unless expressly agreed.
 .
 b. Any arrangements, understandings, or agreements regarding the
 Licensed Material not stated herein are separate from and
 independent of the terms and conditions of this Public License.
 .
 Section 8 -- Interpretation.
 .
 a. For the avoidance of doubt, this Public License does not, and
 shall not be interpreted to, reduce, limit, restrict, or impose
 conditions on any use of the Licensed Material that could lawfully
 be made without permission under this Public License.
 .
 b. To the extent possible, if any provision of this Public License is
 deemed unenforceable, it shall be automatically reformed to the
 minimum extent necessary to make it enforceable. If the provision
 cannot be reformed, it shall be severed from this Public License
 without affecting the enforceability of the remaining terms and
 conditions.
 .
 c. No term or condition of this Public License will be waived and no
 failure to comply consented to unless expressly agreed to by the
 Licensor.
 .
 d. Nothing in this Public License constitutes or may be interpreted
 as a limitation upon, or waiver of, any privileges and immunities
 that apply to the Licensor or You, including from the legal
 processes of any jurisdiction or authority.

License: CC-BY-SA-3.0
 CREATIVE COMMONS CORPORATION IS NOT A LAW FIRM AND DOES NOT PROVIDE
 LEGAL SERVICES. DISTRIBUTION OF THIS LICENSE DOES NOT CREATE AN
 ATTORNEY-CLIENT RELATIONSHIP. CREATIVE COMMONS PROVIDES THIS
 INFORMATION ON AN "AS-IS" BASIS. CREATIVE COMMONS MAKES NO WARRANTIES
 REGARDING THE INFORMATION PROVIDED, AND DISCLAIMS LIABILITY FOR
 DAMAGES RESULTING FROM ITS USE.
 .
 License
 .
 THE WORK (AS DEFINED BELOW) IS PROVIDED UNDER THE TERMS OF THIS CREATIVE
 COMMONS PUBLIC LICENSE ("CCPL" OR "LICENSE"). THE WORK IS PROTECTED BY
 COPYRIGHT AND/OR OTHER APPLICABLE LAW. ANY USE OF THE WORK OTHER THAN AS
 AUTHORIZED UNDER THIS LICENSE OR COPYRIGHT LAW IS PROHIBITED.
 .
 BY EXERCISING ANY RIGHTS TO THE WORK PROVIDED HERE, YOU ACCEPT AND AGREE
 TO BE BOUND BY THE TERMS OF THIS LICENSE. TO THE EXTENT THIS LICENSE MAY
 BE CONSIDERED TO BE A CONTRACT, THE LICENSOR GRANTS YOU THE RIGHTS
 CONTAINED HERE IN CONSIDERATION OF YOUR ACCEPTANCE OF SUCH TERMS AND
 CONDITIONS.
 .
 1. Definitions
 .
 a. "Adaptation" means a work based upon the Work, or upon the Work and
 other pre-existing works, such as a translation, adaptation,
 derivative work, arrangement of music or other alterations of a
 literary or artistic work, or phonogram or performance and includes
 cinematographic adaptations or any other form in which the Work may be
 recast, transformed, or adapted including in any form recognizably
 derived from the original, except that a work that constitutes a
 Collection will not be considered an Adaptation for the purpose of
 this License. For the avoidance of doubt, where the Work is a musical
 work, performance or phonogram, the synchronization of the Work in
 timed-relation with a moving image ("synching") will be considered an
 Adaptation for the purpose of this License.
 .
 b. "Collection" means a collection of literary or artistic works, such as
 encyclopedias and anthologies, or performances, phonograms or
 broadcasts, or other works or subject matter other than works listed
 in Section 1(f) below, which, by reason of the selection and
 arrangement of their contents, constitute intellectual creations, in
 which the Work is included in its entirety in unmodified form along
 with one or more other contributions, each constituting separate and
 independent works in themselves, which together are assembled into a
 collective whole. A work that constitutes a Collection will not be
 considered an Adaptation (as defined below) for the purposes of this
 License.
 .
 c. "Creative Commons Compatible License" means a license that is listed
 at https://creativecommons.org/compatiblelicenses that has been
 approved by Creative Commons as being essentially equivalent to this
 License, including, at a minimum, because that license: (i) contains
 terms that have the same purpose, meaning and effect as the License
 Elements of this License; and, (ii) explicitly permits the relicensing
 of adaptations of works made available under that license under this
 License or a Creative Commons jurisdiction license with the same
 License Elements as this License.
 .
 d. "Distribute" means to make available to the public the original and
 copies of the Work or Adaptation, as appropriate, through sale or
 other transfer of ownership.
 .
 e. "License Elements" means the following high-level license attributes
 as selected by Licensor and indicated in the title of this License:
 Attribution, ShareAlike.
 .
 f. "Licensor" means the individual, individuals, entity or entities that
 offer(s) the Work under the terms of this License.
 .
 g. "Original Author" means, in the case of a literary or artistic work,
 the individual, individuals, entity or entities who created the Work
 or if no individual or entity can be identified, the publisher; and in
 addition (i) in the case of a performance the actors, singers,
 musicians, dancers, and other persons who act, sing, deliver, declaim,
 play in, interpret or otherwise perform literary or artistic works or
 expressions of folklore; (ii) in the case of a phonogram the producer
 being the person or legal entity who first fixes the sounds of a
 performance or other sounds; and, (iii) in the case of broadcasts, the
 organization that transmits the broadcast.
 .
 h. "Work" means the literary and/or artistic work offered under the terms
 of this License including without limitation any production in the
 literary, scientific and artistic domain, whatever may be the mode or
 form of its expression including digital form, such as a book,
 pamphlet and other writing; a lecture, address, sermon or other work
 of the same nature; a dramatic or dramatico-musical work; a
 choreographic work or entertainment in dumb show; a musical
 composition with or without words; a cinematographic work to which are
 assimilated works expressed by a process analogous to cinematography;
 a work of drawing, painting, architecture, sculpture, engraving or
 lithography; a photographic work to which are assimilated works
 expressed by a process analogous to photography; a work of applied
 art; an illustration, map, plan, sketch or three-dimensional work
 relative to geography, topography, architecture or science; a
 performance; a broadcast; a phonogram; a compilation of data to the
 extent it is protected as a copyrightable work; or a work performed by
 a variety or circus performer to the extent it is not otherwise
 considered a literary or artistic work.
 .
 i. "You" means an individual or entity exercising rights under this
 License who has not previously violated the terms of this License with
 respect to the Work, or who has received express permission from the
 Licensor to exercise rights under this License despite a previous
 violation.
 .
 j. "Publicly Perform" means to perform public recitations of the Work and
 to communicate to the public those public recitations, by any means or
 process, including by wire or wireless means or public digital
 performances; to make available to the public Works in such a way that
 members of the public may access these Works from a place and at a
 place individually chosen by them; to perform the Work to the public
 by any means or process and the communication to the public of the
 performances of the Work, including by public digital performance; to
 broadcast and rebroadcast the Work by any means including signs,
 sounds or images.
 .
 k. "Reproduce" means to make copies of the Work by any means including
 without limitation by sound or visual recordings and the right of
 fixation and reproducing fixations of the Work, including storage of a
 protected performance or phonogram in digital form or other electronic
 medium.
 .
 2. Fair Dealing Rights. Nothing in this License is intended to reduce,
 limit, or restrict any uses free from copyright or rights arising from
 limitations or exceptions that are provided for in connection with the
 copyright protection under copyright law or other applicable laws.
 .
 3. License Grant. Subject to the terms and conditions of this License,
 Licensor hereby grants You a worldwide, royalty-free, non-exclusive,
 perpetual (for the duration of the applicable copyright) license to
 exercise the rights in the Work as stated below:
 .
 a. to Reproduce the Work, to incorporate the Work into one or more
 Collections, and to Reproduce the Work as incorporated in the
 Collections;
 .
 b. to create and Reproduce Adaptations provided that any such Adaptation,
 including any translation in any medium, takes reasonable steps to
 clearly label, demarcate or otherwise identify that changes were made
 to the original Work. For example, a translation could be marked "The
 original work was translated from English to Spanish," or a
 modification could indicate "The original work has been modified.";
 .
 c. to Distribute and Publicly Perform the Work including as incorporated
 in Collections; and,
 .
 d. to Distribute and Publicly Perform Adaptations.
 .
 e. For the avoidance of doubt:
 .
 i. Non-waivable Compulsory License Schemes. In those jurisdictions in
 which the right to collect royalties through any statutory or
 compulsory licensing scheme cannot be waived, the Licensor
 reserves the exclusive right to collect such royalties for any
 exercise by You of the rights granted under this License;
 .
 ii. Waivable Compulsory License Schemes. In those jurisdictions in
 which the right to collect royalties through any statutory or
 compulsory licensing scheme can be waived, the Licensor waives the
 exclusive right to collect such royalties for any exercise by You
 of the rights granted under this License; and,
 .
 iii. Voluntary License Schemes. The Licensor waives the right to
 collect royalties, whether individually or, in the event that the
 Licensor is a member of a collecting society that administers
 voluntary licensing schemes, via that society, from any exercise
 by You of the rights granted under this License.
 .
 The above rights may be exercised in all media and formats whether now
 known or hereafter devised. The above rights include the right to make
 such modifications as are technically necessary to exercise the rights in
 other media and formats. Subject to Section 8(f), all rights not expressly
 granted by Licensor are hereby reserved.
 .
 4. Restrictions. The license granted in Section 3 above is expressly made
 subject to and limited by the following restrictions:
 .
 a. You may Distribute or Publicly Perform the Work only under the terms
 of this License. You must include a copy of, or the Uniform Resource
 Identifier (URI) for, this License with every copy of the Work You
 Distribute or Publicly Perform. You may not offer or impose any terms
 on the Work that restrict the terms of this License or the ability of
 the recipient of the Work to exercise the rights granted to that
 recipient under the terms of the License. You may not sublicense the
 Work. You must keep intact all notices that refer to this License and
 to the disclaimer of warranties with every copy of the Work You
 Distribute or Publicly Perform. When You Distribute or Publicly
 Perform the Work, You may not impose any effective technological
 measures on the Work that restrict the ability of a recipient of the
 Work from You to exercise the rights granted to that recipient under
 the terms of the License. This Section 4(a) applies to the Work as
 incorporated in a Collection, but this does not require the Collection
 apart from the Work itself to be made subject to the terms of this
 License. If You create a Collection, upon notice from any Licensor You
 must, to the extent practicable, remove from the Collection any credit
 as required by Section 4(c), as requested. If You create an
 Adaptation, upon notice from any Licensor You must, to the extent
 practicable, remove from the Adaptation any credit as required by
 Section 4(c), as requested.
 .
 b. You may Distribute or Publicly Perform an Adaptation only under the
 terms of: (i) this License; (ii) a later version of this License with
 the same License Elements as this License; (iii) a Creative Commons
 jurisdiction license (either this or a later license version) that
 contains the same License Elements as this License (e.g.,
 Attribution-ShareAlike 3.0 US)); (iv) a Creative Commons Compatible
 License. If you license the Adaptation under one of the licenses
 mentioned in (iv), you must comply with the terms of that license. If
 you license the Adaptation under the terms of any of the licenses
 mentioned in (i), (ii) or (iii) (the "Applicable License"), you must
 comply with the terms of the Applicable License generally and the
 following provisions: (I) You must include a copy of, or the URI for,
 the Applicable License with every copy of each Adaptation You
 Distribute or Publicly Perform; (II) You may not offer or impose any
 terms on the Adaptation that restrict the terms of the Applicable
 License or the ability of the recipient of the Adaptation to exercise
 the rights granted to that recipient under the terms of the Applicable
 License; (III) You must keep intact all notices that refer to the
 Applicable License and to the disclaimer of warranties with every copy
 of the Work as included in the Adaptation You Distribute or Publicly
 Perform; (IV) when You Distribute or Publicly Perform the Adaptation,
 You may not impose any effective technological measures on the
 Adaptation that restrict the ability of a recipient of the Adaptation
 from You to exercise the rights granted to that recipient under the
 terms of the Applicable License. This Section 4(b) applies to the
 Adaptation as incorporated in a Collection, but this does not require
 the Collection apart from the Adaptation itself to be made subject to
 the terms of the Applicable License.
 .
 c. If You Distribute, or Publicly Perform the Work or any Adaptations or
 Collections, You must, unless a request has been made pursuant to
 Section 4(a), keep intact all copyright notices for the Work and
 provide, reasonable to the medium or means You are utilizing: (i) the
 name of the Original Author (or pseudonym, if applicable) if supplied,
 and/or if the Original Author and/or Licensor designate another party
 or parties (e.g., a sponsor institute, publishing entity, journal) for
 attribution ("Attribution Parties") in Licensor's copyright notice,
 terms of service or by other reasonable means, the name of such party
 or parties; (ii) the title of the Work if supplied; (iii) to the
 extent reasonably practicable, the URI, if any, that Licensor
 specifies to be associated with the Work, unless such URI does not
 refer to the copyright notice or licensing information for the Work;
 and (iv) , consistent with Ssection 3(b), in the case of an
 Adaptation, a credit identifying the use of the Work in the Adaptation
 (e.g., "French translation of the Work by Original Author," or
 "Screenplay based on original Work by Original Author"). The credit
 required by this Section 4(c) may be implemented in any reasonable
 manner; provided, however, that in the case of a Adaptation or
 Collection, at a minimum such credit will appear, if a credit for all
 contributing authors of the Adaptation or Collection appears, then as
 part of these credits and in a manner at least as prominent as the
 credits for the other contributing authors. For the avoidance of
 doubt, You may only use the credit required by this Section for the
 purpose of attribution in the manner set out above and, by exercising
 Your rights under this License, You may not implicitly or explicitly
 assert or imply any connection with, sponsorship or endorsement by the
 Original Author, Licensor and/or Attribution Parties, as appropriate,
 of You or Your use of the Work, without the separate, express prior
 written permission of the Original Author, Licensor and/or Attribution
 Parties.
 .
 d. Except as otherwise agreed in writing by the Licensor or as may be
 otherwise permitted by applicable law, if You Reproduce, Distribute or
 Publicly Perform the Work either by itself or as part of any
 Adaptations or Collections, You must not distort, mutilate, modify or
 take other derogatory action in relation to the Work which would be
 prejudicial to the Original Author's honor or reputation. Licensor
 agrees that in those jurisdictions (e.g. Japan), in which any exercise
 of the right granted in Section 3(b) of this License (the right to
 make Adaptations) would be deemed to be a distortion, mutilation,
 modification or other derogatory action prejudicial to the Original
 Author's honor and reputation, the Licensor will waive or not assert,
 as appropriate, this Section, to the fullest extent permitted by the
 applicable national law, to enable You to reasonably exercise Your
 right under Section 3(b) of this License (right to make Adaptations)
 but not otherwise.
 .
 5. Representations, Warranties and Disclaimer
 .
 UNLESS OTHERWISE MUTUALLY AGREED TO BY THE PARTIES IN WRITING, LICENSOR
 OFFERS THE WORK AS-IS AND MAKES NO REPRESENTATIONS OR WARRANTIES OF ANY
 KIND CONCERNING THE WORK, EXPRESS, IMPLIED, STATUTORY OR OTHERWISE,
 INCLUDING, WITHOUT LIMITATION, WARRANTIES OF TITLE, MERCHANTIBILITY,
 FITNESS FOR A PARTICULAR PURPOSE, NONINFRINGEMENT, OR THE ABSENCE OF
 LATENT OR OTHER DEFECTS, ACCURACY, OR THE PRESENCE OF ABSENCE OF ERRORS,
 WHETHER OR NOT DISCOVERABLE. SOME JURISDICTIONS DO NOT ALLOW THE EXCLUSION
 OF IMPLIED WARRANTIES, SO SUCH EXCLUSION MAY NOT APPLY TO YOU.
 .
 6. Limitation on Liability. EXCEPT TO THE EXTENT REQUIRED BY APPLICABLE
 LAW, IN NO EVENT WILL LICENSOR BE LIABLE TO YOU ON ANY LEGAL THEORY FOR
 ANY SPECIAL, INCIDENTAL, CONSEQUENTIAL, PUNITIVE OR EXEMPLARY DAMAGES
 ARISING OUT OF THIS LICENSE OR THE USE OF THE WORK, EVEN IF LICENSOR HAS
 BEEN ADVISED OF THE POSSIBILITY OF SUCH DAMAGES.
 .
 7. Termination
 .
 a. This License and the rights granted hereunder will terminate
 automatically upon any breach by You of the terms of this License.
 Individuals or entities who have received Adaptations or Collections
 from You under this License, however, will not have their licenses
 terminated provided such individuals or entities remain in full
 compliance with those licenses. Sections 1, 2, 5, 6, 7, and 8 will
 survive any termination of this License.
 .
 b. Subject to the above terms and conditions, the license granted here is
 perpetual (for the duration of the applicable copyright in the Work).
 Notwithstanding the above, Licensor reserves the right to release the
 Work under different license terms or to stop distributing the Work at
 any time; provided, however that any such election will not serve to
 withdraw this License (or any other license that has been, or is
 required to be, granted under the terms of this License), and this
 License will continue in full force and effect unless terminated as
 stated above.
 .
 8. Miscellaneous
 .
 a. Each time You Distribute or Publicly Perform the Work or a Collection,
 the Licensor offers to the recipient a license to the Work on the same
 terms and conditions as the license granted to You under this License.
 .
 b. Each time You Distribute or Publicly Perform an Adaptation, Licensor
 offers to the recipient a license to the original Work on the same
 terms and conditions as the license granted to You under this License.
 .
 c. If any provision of this License is invalid or unenforceable under
 applicable law, it shall not affect the validity or enforceability of
 the remainder of the terms of this License, and without further action
 by the parties to this agreement, such provision shall be reformed to
 the minimum extent necessary to make such provision valid and
 enforceable.
 .
 d. No term or provision of this License shall be deemed waived and no
 breach consented to unless such waiver or consent shall be in writing
 and signed by the party to be charged with such waiver or consent.
 .
 e. This License constitutes the entire agreement between the parties with
 respect to the Work licensed here. There are no understandings,
 agreements or representations with respect to the Work not specified
 here. Licensor shall not be bound by any additional provisions that
 may appear in any communication from You. This License may not be
 modified without the mutual written agreement of the Licensor and You.
 .
 f. The rights granted under, and the subject matter referenced, in this
 License were drafted utilizing the terminology of the Berne Convention
 for the Protection of Literary and Artistic Works (as amended on
 September 28, 1979), the Rome Convention of 1961, the WIPO Copyright
 Treaty of 1996, the WIPO Performances and Phonograms Treaty of 1996
 and the Universal Copyright Convention (as revised on July 24, 1971).
 These rights and subject matter take effect in the relevant
 jurisdiction in which the License terms are sought to be enforced
 according to the corresponding provisions of the implementation of
 those treaty provisions in the applicable national law. If the
 standard suite of rights granted under applicable copyright law
 includes additional rights not granted under this License, such
 additional rights are deemed to be included in the License; this
 License is not intended to restrict the license of any rights under
 applicable law.<|MERGE_RESOLUTION|>--- conflicted
+++ resolved
@@ -1479,12 +1479,7 @@
 License: CC0 (Creative Commons Zero)/Public-Domain
 
 Files:
-<<<<<<< HEAD
-images/scenes/hroar
-=======
- images/outfits/skadetear*
  images/scenes/hroar*
->>>>>>> 203a8cea
 Copyright: Dane Crowton
 License: CC-BY-SA-4.0
 
@@ -1493,7 +1488,7 @@
 License: CC0 (Creative Commons Zero)/Public-Domain
 Comment: Derived from works by ESA/Rosetta spacecraft (under the same license).
 
-Files images/outfits/skadetear
+Files: images/outfits/skadetear*
 Copyright: Anarchist2
 License: CC-BY-SA-4.0
 
