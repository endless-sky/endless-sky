--- conflicted
+++ resolved
@@ -1736,7 +1736,7 @@
 License: CC0 (Creative Commons Zero)/Public-Domain
 Comment: Derived from works by ESA/Rosetta spacecraft (under the same license).
 
-<<<<<<< HEAD
+
 Files:
  images/outfit/small?recovery?module*
 Copyright: 1010todd
@@ -1747,7 +1747,7 @@
  images/outfit/anti-materiel?gun*
 Copyright: 1010todd
 License: CC-BY-SA-4.0
-=======
+
 Files: images/outfits/skadetear*
 Copyright: Anarchist2
 License: CC-BY-SA-4.0
@@ -1771,7 +1771,7 @@
 Copyright: Brian Swift
 License: CC-BY-SA-4.0
 Comment: Image data: NASA/JPL-Caltech/SwRI/MSSS and Image processing by Brian Swift.
->>>>>>> a46fb17f
+
 
 License: GPL-3+
  This program is free software: you can redistribute it and/or modify
