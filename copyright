--- conflicted
+++ resolved
@@ -159,11 +159,8 @@
  images/land/enceladus_2*
  images/land/enceladus_3*
  images/land/enceladus_4*
-<<<<<<< HEAD
+ images/land/moon1*
  images/land/moon2*
-=======
- images/land/moon1*
->>>>>>> 96847240
  images/ui/galaxy*
  images/ui/pleiades*
  images/planet/callisto*
@@ -1543,7 +1540,6 @@
  Taken from Wikimedia Commons. Cropped and edited.
 
 Files:
-<<<<<<< HEAD
  images/land/badlands14*
 Copyright: Azzedine Rouichi
 License: Unsplash
@@ -1557,10 +1553,13 @@
 Files:
  images/land/lava0*
 Copyright: USGS
-=======
+License: public-domain
+ From US USGS, and therefore in the public domain because it was created by
+ government employees while doing work for the government.
+
+Files:
  images/land/snow15*
 Copyright: US NOAA
->>>>>>> 96847240
 License: public-domain
  From US NOAA, and therefore in the public domain because it was created by
  government employees while doing work for the government.
