Format: https://www.debian.org/doc/packaging-manuals/copyright-format/1.0/
Upstream-Name: endless-sky
Upstream-Contact: Michael Zahniser <mzahniser@gmail.com>
Source: https://github.com/endless-sky/endless-sky

Files: *
Copyright: Michael Zahniser <mzahniser@gmail.com>
           endless-sky contributors (see credits.txt and changelog)
License: GPL-3+

Files: images/*
Copyright: Michael Zahniser <mzahniser@gmail.com>
License: CC-BY-SA-4.0

Files: images/land/*
Copyright: Various
License: public-domain
 Taken from morgue-file.com, a collection of photographs that have been donated
 and placed in the public domain. (Exceptions noted below.)

Files: images/scene/*
Copyright: Various
License: public-domain
 Taken from morguefile.com, a collection of photographs that have been donated
 and placed in the public domain. (Exceptions noted below.)

Files:
 images/outfit/bullet*
 images/scene/sagittarius?a*
 images/ship/hai?solifuge*
Copyright: Maximilian Korber (github.com/wrzlprnft)
License: CC-BY-SA-4.0

Files:
 images/ship/hai?violin?spider*
Copyright: Maximilian Korber
License: CC-BY-SA-4.0
Comment: Derived from works by Christian Rhodes (under the same license).

Files:
 images/projectile/bullet*
 images/effect/bullet?impact*
Copyright: Iaz Poolar
License: CC-BY-SA-4.0
Comment: Derived from works by Amazinite derived from works by Michael Zahniser (under the same license).

Files:
 images/ship/hai?pond?strider*
Copyright: Iaz Poolar
License: CC-BY-SA-4.0

Files:
 images/ship/hai?flea*
 images/projectile/rail?slug*
Copyright: Matthew Smestad
License: CC-BY-SA-4.0

Files:
 images/outfit/railgun*
 images/outfit/railslug*
Copyright: 1010todd
Comment: Derived from works by Matthew Smestad (under the same license).
License: CC-BY-SA-4.0

Files:
 images/outfit/luxury?accommodations*
 images/hardpoint/proton?turret*
Copyright: Nate Graham <pointedstick@zoho.com>
License: CC-BY-SA-4.0

Files:
 images/land/sky2*
 images/land/sea3*
 images/land/beach4*
 images/land/canyon9*
Copyright: Emily Mell <hasmidas@gmail.com>
License: public-domain
 Based on images taken from unsplash.com before June 2017, when all images
 uploaded to that site were donated to the public domain.

Files:
 images/icon/gat*
Copyright: Amazinite
License: CC-BY-SA-4.0
Comment: Derived from works by Maximilian Korber (under the same license).

Files:
 images/outfit/gat*
Copyright: Becca Tommaso
License: CC-BY-SA-4.0
Comment: Derived from works by Maximilian Korber (under the same license).


Files:
 images/outfit/scram?drive*
Copyright: Becca Tommaso
License: CC-BY-SA-4.0
Comment: Derived from works by Evan Fluharty (under the same license).

Files:
 images/icon/rail?gun*
Copyright: Amazinite
License: CC-BY-SA-4.0
Comment: Derived from works by Matthew Smestad (under the same license).

Files:
 images/outfit/pug*
 images/planet/*-b*
Copyright: Frederick Goy IV (https://github.com/comnom)
License: CC-BY-SA-4.0

Files: images/outfit/*storage*
Copyright: Amazinite
License: CC-BY-SA-4.0
Comment: Derived from works by Michael Zahniser and Maximilian Korber (under the same license).

Files: images/outfit/city-ship?license*
Copyright: Amazinite
License: CC-BY-SA-4.0
Comment: Derived from works by Michael Zahniser and Evan Fluharty (under the same license).

Files:
 images/outfit/harvested*
Copyright: Michael Zahniser (mzahniser@gmail.com)
License: CC-BY-SA-4.0
Comment: Unless otherwise noted below, mineral photos are by Rob Lavinsky, under
 the CC-BY-SA-3.0 license.

Files:
 images/outfit/harvested?copper*
 images/outfit/harvested?iron*
 images/outfit/harvested?platinum*
 images/outfit/harvested?silver*
Copyright: Michael Zahniser (mzahniser@gmail.com)
License: CC-BY-SA-4.0
Comment: Incorporating photos by James St. John, under the CC-BY-2.0 license.

Files:
 images/outfit/harvested?gold*
Copyright: Michael Zahniser (mzahniser@gmail.com)
License: CC-BY-SA-4.0
Comment: Incorporating a photo by Aram Dulyan, under the CC-BY-2.0 license.

Files:
 images/scene/plasma?scene*
Copyright: 1010todd <1010todd3d@gmail>
License: CC-BY-SA-4.0
Comment: Derived from works by Becca Tommaso, Darcy Manoel, and Michael Zahniser (under the same license). Incorporating texture made with JSPlacement by WindMillArt <https://windmillart.net/>.

Files:
 images/land/moon0*
Copyright: NASA/GSFC/Arizona State University
License: public-domain
 From NASA, and therefore in the public domain because they were created by
 government employees while doing work for the government.

Files:
 images/land/enceladus_1*
 images/land/enceladus_2*
 images/land/enceladus_3*
 images/land/enceladus_4*
 images/land/moon1*
 images/ui/galaxy*
 images/ui/pleiades*
 images/planet/callisto*
 images/planet/earth*
 images/planet/europa*
 images/planet/ganymede*
 images/planet/io*
 images/planet/jupiter*
 images/planet/luna*
 images/planet/mars*
 images/planet/mercury*
 images/planet/miranda*
 images/planet/neptune*
 images/planet/oberon*
 images/planet/rhea*
 images/planet/tethys*
 images/planet/titan*
 images/planet/uranus*
 images/planet/venus*
Copyright: NASA
License: public-domain
 From NASA, and therefore in the public domain because they were created by
 government employees while doing work for the government.

Files: images/scene/geoscan*
Copyright: Michael Zahniser <mzahniser@gmail.com>
License: CC-BY-SA-4.0

Files: images/scene/loc*
Copyright: Library of Congress
License: public-domain
 From the Library of Congress. Public domain because they are photographs taken
 by a government employee as part of their job.

Files: images/scene/army*
Copyright: US Army
License: public-domain
 From the US Army. Public domain because they are photographs taken by a
 government employee as part of their job.

Files: images/scene/eso*
Copyright: ESO/L. Calçada (European Southern Observatory)
License: CC-BY-4.0

Files:
 images/scene/engine*
 images/scene/engine2*
Copyright: NASA
License: public-domain
 From NASA, and therefore in the public domain because they were created by
 government employees while doing work for the government.

Files:
 images/land/mercury1*
Copyright: NASA/Johns Hopkins University Applied Physics Laboratory/Carnegie Institution of Washington
License: public-domain
 Taken from https://archive.is/dd4hA. This image is an
 artist's impression of the surface of Mercury, produced
 for the MESSENGER mission. Because it was produced for
 a NASA mission, it is in the public domain.

Files:
 images/land/haze0*
Copyright: Izaac Hewitt-Lawrence
License: Unsplash
 Taken from https://archive.is/LZQbZ and cropped. This image was
 uploaded to unsplash.com after June 2017, so it is subject
 to the Unsplash License. It was also uploaded after February
 2018, so it is subject to an additional restriction limiting
 the sale of unaltered copies.

Files:
 images/land/haze1*
Copyright: Tobias Rademacher
License: Unsplash
 Taken from https://archive.is/Rc9fs and cropped. This image was
 uploaded to unsplash.com after June 2017, so it is subject
 to the Unsplash License. It was also uploaded after February
 2018, so it is subject to an additional restriction limiting
 the sale of unaltered copies.

Files:
 images/land/haze2*
Copyright: Marek Piwnicki
License: Unsplash
 Taken from https://archive.is/iVNGc and cropped. This image was
 uploaded to unsplash.com after June 2017, so it is subject
 to the Unsplash License. It was also uploaded after February
 2018, so it is subject to an additional restriction limiting
 the sale of unaltered copies.

Files:
 images/land/sea23*
Copyright: Dan Stark
License: public-domain
 Taken from https://archive.is/qvHPl. This image was
 uploaded to unsplash.com before June 2017, so it is
 in the public domain.

Files: images/land/bwerner*
Copyright: Berthold Werner (commons.wikimedia.org/wiki/User:Berthold_Werner)
License: CC-BY-SA-3.0
Comment: Taken from Wikimedia commons. Cropped and edited.

Files: images/land/myrabella*
Copyright: Myrabella (commons.wikimedia.org/wiki/User:Myrabella)
License: CC-BY-SA-3.0
Comment: Taken from Wikimedia commons. Cropped and edited.

Files: images/land/dmottl*
Copyright: Dmitry A. Mottl (commons.wikimedia.org/wiki/User:Dmottl)
License: CC-BY-SA-3.0
Comment: Taken from Wikimedia commons. Cropped and edited.

Files: images/land/mfield*
Copyright: Matthew Field (commons.wikimedia.org/wiki/User:Mfield)
License: CC-BY-SA-3.0
Comment: Taken from Wikimedia commons. Cropped and edited.

Files: images/land/*-sfiera*
Copyright: Chris Pickel (sfiera.net)
License: CC-BY-SA-4.0

Files: images/land/*-striker*
Copyright: Michael Wilso (sixfootplus@gmail.com)
License: CC-BY-SA-4.0

Files: images/land/*-harro*
Copyright: @harro.eu (copyright@harro.eu)
License: CC-BY-SA-4.0

Files: images/land/*-iridium*
Copyright: @Iridium Ore (blueajp@gmail.com)
License: CC-BY-SA-4.0

Files: images/land/*-spfld*
Copyright: Eric Denni (spfldsatellite@gmail.com)
License: CC-BY-SA-4.0

Files: images/land/sivael*
Copyright: Tymoteusz Kapuściński (Sivael)
License: CC-BY-SA-4.0
Comment:
 Screenshots of environments created with assets purchased by Tymoteusz
 Kapuściński from the Unity Asset Store. Post-processing applied by Michael
 Zahniser to make the images look less artificial.

Files: images/outfit/scan?module*
Copyright: Zachary Siple
License: CC-BY-SA-4.0
Comment: Derived from works by Michael Zahniser (from under the same license).

Files:
 images/outfit/tactical?scanner*
 images/effect/jump?drive?red*
Copyright: Zachary Siple
License: CC-BY-SA-4.0

Files:
 images/outfit/security?station*
 images/ship/peregrine/*
Copyright: Becca Tommaso (tommasobecca03@gmail.com)
License: CC-BY-SA-4.0
Comment: Derived from works by Michael Zahniser and Evan Fluharty (under the same license).

Files:
 images/outfit/korath?rifle*
 images/outfit/hai?rifle*
 images/outfit/korath?fuel?processor*
 images/outfit/remnant?rifle*
 images/ship/hai?centipede*
 images/ship/hai?geocoris*
 images/ship/hai?grasshopper*
 images/ship/gull*
 images/ship/pelican*
 images/ship/peregrine/peregrine*
 images/ship/riptide*
 images/ship/dropship*
 images/ship/heron*
 images/thumbnail/hai?centipede*
 images/thumbnail/hai?geocoris*
 images/thumbnail/hai?grasshopper*
 images/thumbnail/gull*
 images/thumbnail/pelican*
 images/thumbnail/peregrine*
 images/thumbnail/riptide*
 images/thumbnail/dropship*
 images/outfit/auxiliary?license*
Copyright: Evan Fluharty (Evanfluharty@gmail.com)
License: CC-BY-SA-4.0
Comment: Derived from works by Michael Zahniser (under the same license).

Files:
 images/ship/waverider*
Copyright: Evan Fluharty (Evanfluharty@gmail.com)
License: CC-BY-SA-4.0
Comment: Derived from works by Michael Zahniser (under the same license) and detailed by Saugia (<https://github.com/Saugia>).

Files:
 images/ship/modified?boxwing*
 images/thumbnail/modified?boxwing*
Copyright: Evan Fluharty (Evanfluharty@gmail.com)
License: CC-BY-SA-4.0
Comment: Derived from works by Iaz Poolar (under the same license).

Files: images/portrait/*
Copyright: Various
License: Depends
Comment:
 Taken from unsplash.com and added to the game after June 2017. If the pictures were
 uploaded to unsplash.com before June 2017, they were donated and placed in the public
 domain. If the pictures were uploaded to unsplash.com on or after June 2017, they are
 subject to the Unsplash License. If they were also uploaded after February 2018, they
 are subject to additional restrictions.

Files:
 images/outfit/quarg*
 images/hardpoint/quarg*
 images/outfit/small?quarg*
 images/outfit/medium?quarg*
 images/outfit/large?quarg*
 images/outfit/laser?rifle*
 images/outfit/hai?pebble?core*
 images/outfit/hai?boulder*
 images/outfit/hai?geode*
Copyright: Evan Fluharty (Evanfluharty@gmail.com)
License: CC-BY-SA-4.0

Files:
 images/outfit/quarg?skylance*
 images/hardpoint/quarg?skylance*
Copyright: Evan Fluharty (Evanfluharty@gmail.com)
License: CC-BY-SA-4.0
Comment: Derived and completed from works by Maximilian Korber (Wrzlprnft), @Karirawri, and originally drawn up by Tommy Thach (Bladewood) (all under the same license)

Files:
 images/hardpoint/quarg?ribault*
 images/outfit/quarg?ribault*
Copyright: Saugia (https://github.com/Saugia)
License: CC-BY-SA-4.0
Comment: Derived and completed from works by Evan Fluharty, Maximilian Korber (Wrzlprnft), @Karirawri, and originally drawn up by Tommy Thach (Bladewood) (all under the same license)

Files:
 images/outfit/enforcer?riot?staff*
Copyright: 1010todd
Comment: Derived from works by Evan Fluharty (under the same license).
License: CC-BY-SA-4.0

Files:
 images/land/desert0*
 images/land/earthrise*
 images/land/nasa*
 images/land/space*
 images/land/station1*
 images/land/station2*
 images/land/station3*
Copyright: NASA
License: public-domain
 From NASA, and therefore in the public domain because they were created by
 government employees while doing work for the government.

Files:
 images/land/station12*
Copyright: Office of War Information
License: public-domain
 Taken from Wikimedia Commons. Cropped and edited.

Files:
 images/*/pincer*
Copyright: None; CC0 (Public Domain)
License: CC0
Comment: Public domain textures by https://texture.ninja

Files:
 images/planet/rogue-radiating*
Copyright: None; CC0 (Public Domain)
License: CC0

Files: images/outfit/railslug?rack*
Copyright: Becca Tommaso (tommasobecca03@gmail.com)
License: CC-BY-SA-4.0
Comment: Derived from works by Matthew Smestad (under the same license).

Files:
 images/outfit/harvested?yottrite*
Copyright: Becca Tommaso (tommasobecca03@gmail.com)
License: CC-BY-SA-3.0
Comment: Derived from works by Michael Zahniser and Rob Lavinsky (under the same license).

Files:
 images/effect/flotsam?yottrite*
Copyright: Becca Tommaso (tommasobecca03@gmail.com)
License: CC-BY-SA-3.0
Comment: Derived from works by Rob Lavinsky (under the same license).

Files:
 images/scene/hai?bank*
Copyright: Tomasz Frankowski
License: public-domain
 Taken from https://archive.is/uZuiY. This image was uploaded to
 unsplash.com before June 2017, so it is in the public domain.

Files:
 images/scene/hai?shipyard*
Copyright: Dan Asaki
License: Unsplash
Comment:
 Taken from https://archive.is/OcBnr. This image was uploaded to
 unsplash.com after June 2017, so it is subject to the
 Unsplash License. It was also uploaded after February 2018,
 so it is subject to an additional restriction limiting the
 sale of unaltered copies.

Files:
 images/scene/hai?start*
Copyright: Willian Justen de Vasconcellos
License: Unsplash
Comment:
 Taken from https://archive.is/7WLG3. This image was uploaded
 to unsplash.com after June 2017, so it is subject to the
 Unsplash License. It was also uploaded on February 11, 2018,
 so it is not subject to additional restrictions, as this is
 a week before the additional restrictions were added.

Files:
 images/land/badlands0*
 images/land/badlands5*
 images/land/badlands7*
 images/land/badlands8*
 images/land/beach0*
 images/land/beach2*
 images/land/beach3*
 images/land/beach5*
 images/land/beach6*
 images/land/canyon0*
 images/land/canyon7*
 images/land/city4*
 images/land/city6*
 images/land/city8*
 images/land/city9*
 images/land/city10*
 images/land/desert1*
 images/land/desert2*
 images/land/fields1*
 images/land/fields2*
 images/land/fields5*
 images/land/fields6*
 images/land/fields7*
 images/land/fields9*
 images/land/fog0*
 images/land/fog2*
 images/land/fog4*
 images/land/forest1*
 images/land/forest2*
 images/land/forest3*
 images/land/forest4*
 images/land/hills2*
 images/land/lava1*
 images/land/lava2*
 images/land/lava6*
 images/land/mountain1*
 images/land/mountain3*
 images/land/mountain4*
 images/land/mountain5*
 images/land/mountain6*
 images/land/mountain7*
 images/land/mountain8*
 images/land/mountain9*
 images/land/sea8*
 images/land/sky0*
 images/land/sky3*
 images/land/sky7*
 images/land/sky8*
 images/land/sky9*
 images/land/snow0*
 images/land/snow1*
 images/land/snow2*
 images/land/snow3*
 images/land/snow4*
 images/land/snow6*
 images/land/snow7*
 images/land/space2*
 images/land/water0*
 images/land/water8*
Copyright: Various
License: public-domain
 Taken from unsplash.com and added to the game before June 2017, when it was
 a collection of photographs that had been donated and placed in the public domain.

Files:
 images/land/badlands1*
Copyright: Jason Thompson
License: public-domain
 Taken from https://archive.is/arYCs. This image was uploaded to
 unsplash.com before June 2017, so it is in the public domain.

Files:
 images/land/badlands2*
Copyright: Koen van Gilst
License: Unsplash
Comment:
 Taken from https://archive.is/Syt9W. This image was uploaded to
 unsplash.com in June 2017, so it is subject to the Unsplash
 License. It was uploaded before February 2018, so it is not
 subject to additional restrictions.

Files:
 images/land/badlands6*
Copyright: John Fowler
License: Unsplash
Comment:
 Taken from https://archive.is/u0tLY. This image was uploaded to
 unsplash.com after June 2017, so it is subject to the
 Unsplash License. It was uploaded before February 2018, so
 it is not subject to additional restrictions.

Files:
 images/land/canyon1*
Copyright: Ana Filipa Neves
License: public-domain
 Taken from https://archive.is/cFMrt. This image was uploaded to
 unsplash.com before June 2017, so it is in the public domain.

Files:
 images/land/canyon8*
Copyright: Benjaimn Esteves
License: public-domain
 Taken from https://archive.is/uHKHC. This image was uploaded to
 unsplash.com before June 2017, so it is in the public domain.

Files:
 images/land/city2*
Copyright: timJ
License: Unsplash
Comment:
 Taken from https://archive.is/Wqo8m. This image was uploaded to
 unsplash.com after June 2017, so it is subject to the
 Unsplash License. It was uploaded before February 2018, so
 it is not subject to additional restrictions. The link to
 the image on the archive is broken and the published date
 can't be seen if you just look at the site. If you click
 view source and search `"id":"EJ4qfFp1g8Q",` you will see
 it was published in July 2017. You will also see in the
 source that the image is
 https://images.unsplash.com/photo-1500021804447-2ca2eaaaabeb,
 which matches the image as per https://archive.is/zU3K5.

Files:
 images/land/city7*
Copyright: Jason Wong
License: Unsplash
Comment:
 Taken from https://archive.is/AmgC4. This image was uploaded to
 unsplash.com in June 2017, so it is subject to the Unsplash
 License. It was uploaded before February 2018, so it is not
 subject to additional restrictions.

Files:
 images/land/city11*
Copyright: Bon Bahar
License: Unsplash
Comment:
 Taken from https://archive.is/fWfhb. This image was uploaded to
 unsplash.com after June 2017, so it is subject to the
 Unsplash License. It was uploaded before February 2018, so
 it is not subject to additional restrictions. The link to
 the image on the archive is broken and the published date
 can't be seen if you just look at the site. If you click
 view source and search "datePublished," you will see it
 was published in August 2017. You will also see in the
 source that the image is
 https://images.unsplash.com/photo-1501607087079-27057d2fdc93,
 which matches the image as per https://archive.is/7id7h.

Files:
 images/land/city12*
Copyright: Steven Pahel
License: Unsplash
Comment:
 Taken from https://archive.is/xYdxk. This image was uploaded to
 unsplash.com after June 2017, so it is subject to the
 Unsplash License. It was uploaded before February 2018, so
 it is not subject to additional restrictions.

Files:
 images/land/dune1*
Copyright: Wilson Ye
License: public-domain
 Taken from https://archive.is/qmRn7. This image was uploaded to
 unsplash.com before June 2017, so it is in the public domain.

Files:
 images/land/fields3*
Copyright: Doan Tuan
License: public-domain
 Taken from https://archive.is/yH9tF. This image was uploaded to
 unsplash.com before June 2017, so it is in the public domain.

Files:
 images/land/fog1*
Copyright: Peter Hammer
License: Unsplash
Comment:
 Taken from https://archive.is/eh77M. This image was uploaded to
 unsplash.com after June 2017, so it is subject to the
 Unsplash License. It was uploaded before February 2018, so
 it is not subject to additional restrictions.

Files:
 images/land/fog6*
Copyright: Michael Dam
License: public-domain
 Taken from https://archive.is/vhrne. This image was uploaded to
 unsplash.com before June 2017, so it is in the public domain.

Files:
 images/land/forest5*
Copyright: Wei Pan
License: public-domain
 Taken from https://archive.is/zr5p0. This image was uploaded to
 unsplash.com before June 2017, so it is in the public domain.

Files:
 images/land/hills0*
Copyright: Baptist Standaert
License: Unsplash
Comment:
 Taken from https://archive.is/bT412. This image was uploaded to
 unsplash.com after June 2017, so it is subject to the
 Unsplash License. It was uploaded before February 2018, so
 it is not subject to additional restrictions.

Files:
 images/land/mountain0*
Copyright: Karsten Wurth
License: public-domain
 Taken from https://archive.is/QroFs. This image was uploaded to
 unsplash.com before June 2017, so it is in the public domain.

Files:
 images/land/sea1*
Copyright: Christian Joudrey
License: public-domain
 Taken from https://archive.is/uYIiS. This image was uploaded to
 unsplash.com before June 2017, so it is in the public domain.

Files:
 images/land/sea5*
Copyright: Johannes Plenio
License: Unsplash
Comment:
 Taken from https://archive.is/WHmJC. This image was uploaded to
 unsplash.com after June 2017, so it is subject to the
 Unsplash License. It was uploaded before February 2018, so
 it is not subject to additional restrictions.

Files:
 images/land/sea7*
Copyright: Johannes Plenio
License: public-domain
 Taken from https://archive.is/Ab1ml. This image was uploaded to
 unsplash.com before June 2017, so it is in the public domain.

Files:
 images/land/sky4*
Copyright: Sergey Pesterev
License: Unsplash
Comment:
 Taken from https://archive.is/psGa3. This image was uploaded to
 unsplash.com after June 2017, so it is subject to the
 Unsplash License. It was uploaded before February 2018, so
 it is not subject to additional restrictions.

Files:
 images/land/sky5*
Copyright: Nathan Hulsey
License: public-domain
 Taken from https://archive.is/J1nTb. This image was uploaded to
 unsplash.com before June 2017, so it is in the public domain.

Files:
 images/land/snow5*
Copyright: Jay Ruzesky
License: public-domain
 Taken from https://archive.is/cMHkC. This image was uploaded to
 unsplash.com before June 2017, so it is in the public domain.

Files:
 images/land/snow10*
Copyright: Mathias Herheim
License: Unsplash
Comment:
 Taken from https://archive.is/25091. This image was uploaded to
 unsplash.com after June 2017, so it is subject to the
 Unsplash License. It was uploaded before February 2018, so
 it is not subject to additional restrictions.

Files:
 images/land/water3*
Copyright: Jacek Smoter
License: public-domain
 Taken from https://archive.is/9lZeb. This image was uploaded to
 unsplash.com before June 2017, so it is in the public domain.

Files:
 images/land/water4*
Copyright: Unknown
License: Depends
Comment:
 Cannot source. The image was probably removed from unsplash.

Files:
 images/land/badlands10*
Copyright: Jean Beller
License: Unsplash
Comment:
 Taken from https://archive.is/0HX4h. This image was uploaded to
 unsplash.com after June 2017, so it is subject to the
 Unsplash License. It was also uploaded after February 2018,
 so it is subject to an additional restriction limiting the
 sale of unaltered copies.

Files:
 images/land/badlands11*
Copyright: Luemen Rutkowski
License: Unsplash
Comment:
 Taken from https://archive.is/HkBI5. This image was uploaded to
 unsplash.com after June 2017, so it is subject to the
 Unsplash License. It was also uploaded after February 2018,
 so it is subject to an additional restriction limiting the
 sale of unaltered copies.

Files:
 images/land/badlands12*
Copyright: Tim Mossholder
License: Unsplash
Comment:
 Taken from https://archive.is/KsALa. This image was uploaded to
 unsplash.com after June 2017, so it is subject to the
 Unsplash License. It was also uploaded after February 2018,
 so it is subject to an additional restriction limiting the
 sale of unaltered copies.

Files:
 images/land/beach13*
Copyright: Mads Sonne
License: Unsplash
Comment:
 Taken from https://archive.is/ZmzZe. This image was uploaded to
 unsplash.com after June 2017, so it is subject to the
 Unsplash License. It was also uploaded after February 2018,
 so it is subject to an additional restriction limiting the
 sale of unaltered copies.

Files:
 images/land/beach14*
Copyright: Silas Baisch
License: Unsplash
Comment:
 Taken from https://archive.is/uMT7F. This image was uploaded to
 unsplash.com after June 2017, so it is subject to the
 Unsplash License. It was also uploaded after February 2018,
 so it is subject to an additional restriction limiting the
 sale of unaltered copies.

Files:
 images/land/canyon13*
Copyright: Miriam Mica
License: Unsplash
Comment:
 Taken from https://archive.is/CyvxB. This image was uploaded to
 unsplash.com after June 2017, so it is subject to the
 Unsplash License. It was uploaded before February 2018, so
 it is not subject to additional restrictions.

Files:
 images/land/canyon14*
Copyright: John Towner
License: public-domain
 Taken from https://archive.is/3euXE. This image was uploaded to
 unsplash.com before June 2017, so it is in the public domain.

Files:
 images/land/canyon15*
Copyright: Nathan Anderson
License: public-domain
 Taken from https://archive.is/8rN07. This image was uploaded to
 unsplash.com before June 2017, so it is in the public domain.

Files:
 images/land/desert11*
Copyright: Robert Murray
License: public-domain
 Taken from https://archive.is/DirtW. This image was uploaded to
 unsplash.com before June 2017, so it is in the public domain.

Files:
 images/land/desert12*
Copyright: Joe Mania
License: public-domain
 Taken from https://archive.is/3FHPD. This image was uploaded to
 unsplash.com before June 2017, so it is in the public domain.

Files:
 images/land/desert13*
Copyright: Mikk Tonissoo
License: Unsplash
Comment:
 Taken from https://archive.is/KqPh4. This image was uploaded to
 unsplash.com after June 2017, so it is subject to the
 Unsplash License. It was also uploaded after February 2018,
 so it is subject to an additional restriction limiting the
 sale of unaltered copies.

Files:
 images/land/fields13*
Copyright: Jeff King
License: public-domain
 Taken from https://archive.is/b9tIO. This image was uploaded to
 unsplash.com before June 2017, so it is in the public domain.

Files:
 images/land/fields14*
Copyright: Jeroen van Dijk
License: Unsplash
Comment:
 Taken from https://archive.is/gj7LA. This image was uploaded to
 unsplash.com after June 2017, so it is subject to the
 Unsplash License. It was also uploaded after February 2018,
 so it is subject to an additional restriction limiting the
 sale of unaltered copies.

Files:
 images/land/fields15*
Copyright: Ales Krivec
License: public-domain
 Taken from https://archive.is/i9nJj. This image was uploaded to
 unsplash.com before June 2017, so it is in the public domain.

Files:
 images/land/fog8*
Copyright: Dawid Zawila
License: public-domain
 Taken from https://archive.is/XGHmJ. This image was uploaded to
 unsplash.com before June 2017, so it is in the public domain.

Files:
 images/land/fog9*
Copyright: J. P. Valery
License: Unsplash
Comment:
 Taken from https://archive.is/Ih53u. This image was uploaded to
 unsplash.com after June 2017, so it is subject to the
 Unsplash License. It was also uploaded after February 2018,
 so it is subject to an additional restriction limiting the
 sale of unaltered copies.

Files:
 images/land/fog10*
Copyright: Weronika
License: Unsplash
Comment:
 Taken from https://archive.is/qZ3JG. This image was uploaded to
 unsplash.com after June 2017, so it is subject to the
 Unsplash License. It was also uploaded after February 2018,
 so it is subject to an additional restriction limiting the
 sale of unaltered copies.

Files:
 images/land/fog11*
Copyright: Jay Mantri
License: public-domain
 Taken from https://archive.is/t72LL. This image was uploaded to
 unsplash.com before June 2017, so it is in the public domain.

Files:
 images/land/forest6*
Copyright: Inggrid Koe
License: public-domain
 Taken from https://archive.is/yiGOx. This image was uploaded to
 unsplash.com before June 2017, so it is in the public domain.

Files:
 images/land/forest7*
Copyright: Eutah Mizushima
License: public-domain
 Taken from https://archive.is/fXZt2. This image was uploaded to
 unsplash.com before June 2017, so it is in the public domain.

Files:
 images/land/forest8*
Copyright: Gez Xavier Mansfield
License: public-domain
 Taken from https://archive.is/WAC8Q. This image was uploaded to
 unsplash.com before June 2017, so it is in the public domain.

Files:
 images/land/forest9*
Copyright: Ekaterina Novitskaya
License: Unsplash
Comment:
 Taken from https://archive.is/YFXae. This image was uploaded to
 unsplash.com after June 2017, so it is subject to the
 Unsplash License. It was also uploaded after February 2018,
 so it is subject to an additional restriction limiting the
 sale of unaltered copies.

Files:
 images/land/garden1*
Copyright: Jon Canty
License: Unsplash
Comment:
 Taken from https://archive.is/ceyjf. This image was uploaded to
 unsplash.com after June 2017, so it is subject to the
 Unsplash License. It was also uploaded after February 2018,
 so it is subject to an additional restriction limiting the
 sale of unaltered copies.

Files:
 images/land/hills8*
Copyright: Joshua Sortino
License: public-domain
 Taken from https://archive.is/SRbX3. This image was uploaded to
 unsplash.com before June 2017, so it is in the public domain.

Files:
 images/land/lava12*
Copyright: Hannah Wright
License: Unsplash
Comment:
 Taken from https://archive.is/xovBt. This image was uploaded to
 unsplash.com after June 2017, so it is subject to the
 Unsplash License. It was also uploaded after February 2018,
 so it is subject to an additional restriction limiting the
 sale of unaltered copies.

Files:
 images/land/lava13*
Copyright: Marc Szeglat
License: Unsplash
Comment:
 Taken from https://archive.is/nHPqS. This image was uploaded to
 unsplash.com after June 2017, so it is subject to the
 Unsplash License. It was also uploaded on February 12, 2018,
 so it is not subject to additional restrictions, as this is
 a week before the additional restrictions were added.

Files:
 images/land/loc3*
Copyright: Hafidh Satyanto
License: Unsplash
Comment:
 Taken from https://archive.is/6pM64. This image was uploaded to
 unsplash.com after June 2017, so it is subject to the
 Unsplash License. It was also uploaded after February 2018,
 so it is subject to an additional restriction limiting the
 sale of unaltered copies.

Files:
 images/land/sea18*
Copyright: Marcus Woodbridge
License: Unsplash
Comment:
 Taken from https://archive.is/mmrlP. This image was uploaded to
 unsplash.com after June 2017, so it is subject to the
 Unsplash License. It was also uploaded after February 2018,
 so it is subject to an additional restriction limiting the
 sale of unaltered copies.

Files:
 images/land/sea19*
Copyright: Michael Owen
License: Unsplash
Comment:
 Taken from https://archive.is/N45Mz. This image was uploaded to
 unsplash.com after June 2017, so it is subject to the
 Unsplash License. It was uploaded before February 2018, so
 it is not subject to additional restrictions.

Files:
 images/land/sky10*
Copyright: Marek Piwnicki
License: Unsplash
Comment:
 Taken from https://archive.is/GtJDm. This image was uploaded to
 unsplash.com after June 2017, so it is subject to the
 Unsplash License. It was also uploaded after February 2018,
 so it is subject to an additional restriction limiting the
 sale of unaltered copies.

Files:
 images/land/sky11*
Copyright: Benjamin Voros
License: Unsplash
Comment:
 Taken from https://archive.is/JBIFr. This image was uploaded to
 unsplash.com after June 2017, so it is subject to the
 Unsplash License. It was also uploaded on February 26, 2018,
 so it is subject to an additional restriction limiting the
 sale of unaltered copies, as this is a week after the
 restriction was added.

Files:
 images/land/snow14*
Copyright: Alto Crew
License: Unsplash
Comment:
 Taken from https://archive.is/0A1UT. This image was uploaded to
 unsplash.com after June 2017, so it is subject to the
 Unsplash License. It was uploaded before February 2018, so
 it is not subject to additional restrictions.

Files:
 images/land/snow16*
Copyright: Alberto Restifo
License: public-domain
 Taken from https://archive.is/tmlmk. This image was uploaded to
 unsplash.com before June 2017, so it is in the public domain.

Files:
 images/land/snow17*
Copyright: Denis Linine
License: Unsplash
Comment:
 Taken from https://archive.is/zCjqu. This image was uploaded to
 unsplash.com after June 2017, so it is subject to the
 Unsplash License. It was uploaded before February 2018, so
 it is not subject to additional restrictions.

Files:
 images/land/snow18*
Copyright: Jeremy Bishop
License: public-domain
 Taken from https://archive.is/d9C3U. This image was uploaded to
 unsplash.com before June 2017, so it is in the public domain.

Files:
 images/land/snow19*
Copyright: Greg Garnhart
License: Unsplash
Comment:
 Taken from https://archive.is/JmYfL. This image was uploaded to
 unsplash.com after June 2017, so it is subject to the
 Unsplash License. It was also uploaded after February 2018,
 so it is subject to an additional restriction limiting the
 sale of unaltered copies.

Files:
 images/land/snow20*
Copyright: Sergey Pesterev
License: Unsplash
Comment:
 Taken from https://archive.is/5SjC2. This image was uploaded to
 unsplash.com after June 2017, so it is subject to the
 Unsplash License. It was also uploaded after February 2018,
 so it is subject to an additional restriction limiting the
 sale of unaltered copies.

Files:
 images/land/snow21*
Copyright: Clement Rothen
License: Unsplash
Comment:
 Taken from https://archive.is/gBEOk. This image was uploaded to
 unsplash.com after June 2017, so it is subject to the
 Unsplash License. It was also uploaded on February 20, 2018,
 so it is subject to an additional restriction limiting the
 sale of unaltered copies, as this is a day after the
 restriction was added.

Files:
 images/land/station4*
Copyright: Alek Kalinowski
License: Unsplash
Comment:
 Taken from https://archive.is/2KkAX. This image was uploaded to
 unsplash.com after June 2017, so it is subject to the
 Unsplash License. It was also uploaded after February 2018,
 so it is subject to an additional restriction limiting the
 sale of unaltered copies.

Files:
 images/land/station6*
Copyright: Alvaro Pinot
License: Unsplash
Comment:
 Taken from https://archive.is/pfFYe. This image was uploaded to
 unsplash.com after June 2017, so it is subject to the
 Unsplash License. It was also uploaded after February 2018,
 so it is subject to an additional restriction limiting the
 sale of unaltered copies.

Files:
 images/land/station9*
Copyright: Tony Dinh
License: Unsplash
Comment:
 Taken from https://archive.is/xsuf9. This image was uploaded to
 unsplash.com after June 2017, so it is subject to the
 Unsplash License. It was also uploaded after February 2018,
 so it is subject to an additional restriction limiting the
 sale of unaltered copies.

Files:
 images/land/station10*
Copyright: Upal Patel
License: Unsplash
Comment:
 Taken from https://archive.is/TXPDq. This image was uploaded to
 unsplash.com after June 2017, so it is subject to the
 Unsplash License. It was also uploaded after February 2018,
 so it is subject to an additional restriction limiting the
 sale of unaltered copies.

Files:
 images/land/station11*
Copyright: Aurelien Thomas
License: Unsplash
Comment:
 Taken from https://archive.is/hvP1o. This image was uploaded to
 unsplash.com after June 2017, so it is subject to the
 Unsplash License. It was also uploaded after February 2018,
 so it is subject to an additional restriction limiting the
 sale of unaltered copies.

Files:
 images/land/station13*
Copyright: Brayden Law
License: Unsplash
Comment:
 Taken from https://archive.is/CYwnY. This image was uploaded to
 unsplash.com after June 2017, so it is subject to the
 Unsplash License. It was also uploaded after February 2018,
 so it is subject to an additional restriction limiting the
 sale of unaltered copies. The published date can't be seen
 if you just look at the site. If you click view source and
 search "datePublished," you will see it was published in
 December 2018.

Files:
 images/land/station14*
Copyright: Ferdinand Stohr
License: public-domain
 Taken from https://archive.is/ZtRLf. This image was uploaded to
 unsplash.com before June 2017, so it is in the public domain.

Files:
 images/land/station16*
Copyright: Aron Yigin
License: Unsplash
Comment:
 Taken from https://archive.is/IuyvN. This image was uploaded to
 unsplash.com after June 2017, so it is subject to the
 Unsplash License. It was also uploaded after February 2018,
 so it is subject to an additional restriction limiting the
 sale of unaltered copies.

Files:
 images/land/station17*
Copyright: Upal Patel
License: Unsplash
Comment:
 Taken from https://archive.is/tAzhJ. This image was uploaded to
 unsplash.com after June 2017, so it is subject to the
 Unsplash License. It was also uploaded after February 2018,
 so it is subject to an additional restriction limiting the
 sale of unaltered copies.

Files:
 images/land/station18*
Copyright: Will Dunkley
License: Unsplash
Comment:
 Taken from https://archive.is/ptsa9. This image was uploaded to
 unsplash.com after June 2017, so it is subject to the
 Unsplash License. It was uploaded before February 2018, so
 it is not subject to additional restrictions.

Files:
 images/land/station19*
Copyright: Bradley Jasper Ybanez
License: Unsplash
Comment:
 Taken from https://archive.is/EvVcQ. This image was uploaded to
 unsplash.com after June 2017, so it is subject to the
 Unsplash License. It was also uploaded after February 2018,
 so it is subject to an additional restriction limiting the
 sale of unaltered copies.

Files:
 images/land/station20*
Copyright: Dan Asaki
License: Unsplash
Comment:
 Taken from https://archive.is/OcBnr. This image was uploaded to
 unsplash.com after June 2017, so it is subject to the
 Unsplash License. It was also uploaded after February 2018,
 so it is subject to an additional restriction limiting the
 sale of unaltered copies.

Files:
 images/land/station21*
Copyright: Ryan Tang
License: Unsplash
Comment:
 Taken from https://archive.is/Uj5DY. This image was uploaded to
 unsplash.com in June 2017, so it is subject to the Unsplash
 License. It was uploaded before February 2018, so it is not
 subject to additional restrictions.

Files:
 images/land/station22*
Copyright: Jonathan Gallegos
License: Unsplash
Comment:
 Taken from https://archive.is/Kaq8i. This image was uploaded to
 unsplash.com after June 2017, so it is subject to the
 Unsplash License. It was also uploaded after February 2018,
 so it is subject to an additional restriction limiting the
 sale of unaltered copies.

Files:
 images/land/station23*
Copyright: Patrick Robert Doyle
License: Unsplash
Comment:
 Taken from https://archive.is/Qf9VJ. This image was uploaded to
 unsplash.com after June 2017, so it is subject to the
 Unsplash License. It was also uploaded after February 2018, so
 it is subject to an additional restriction limiting the sale of
 unaltered copies. The link to the image on the archive is broken
 and the published date can't be seen if you just look at the
 site. If you click view source and search `"id":"b-FRIPfxcj4",`
 you will see it was published in May 2019. You will also see
 in the source that the image is
 https://images.unsplash.com/photo-1557153334-3480a560a36e,
 which matches the image as per https://archive.is/WH8JI.

Files:
 images/land/station24*
Copyright: Tomasz Frankowski
License: public-domain
 Taken from https://archive.is/uZuiY. This image was uploaded to
 unsplash.com before June 2017, so it is in the public domain.

Files:
 images/land/station25*
Copyright: Claudia Soraya
License: public-domain
 Taken from https://archive.is/fk8aQ. This image was uploaded to
 unsplash.com before June 2017, so it is in the public domain.

Files:
 images/land/station26*
Copyright: Graphic Node
License: Unsplash
Comment:
 Taken from https://archive.is/TSrOg. This image was uploaded to
 unsplash.com after June 2017, so it is subject to the
 Unsplash License. It was also uploaded after February 2018,
 so it is subject to an additional restriction limiting the
 sale of unaltered copies.

Files:
 images/land/station29*
Copyright: Unknown
License: Depends
Comment:
 Cannot source. The image was probably removed from unsplash.

Files:
 images/land/station30*
Copyright: Bradley Dunn
License: Unsplash
Comment:
 Taken from https://archive.is/3exZC. This image was
 uploaded to unsplash.com after June 2017, so it is subject
 to the Unsplash License. It was also uploaded after
 February 2018, so it is subject to an additional restriction
 limiting the sale of unaltered copies.

Files:
 images/land/station31*
Copyright: Andra Taylor
License: Unsplash
Comment:
 Taken from https://archive.is/tLH4b. This image was
 uploaded to unsplash.com after June 2017, so it is subject
 to the Unsplash License. It was also uploaded after
 February 2018, so it is subject to an additional restriction
 limiting the sale of unaltered copies.

Files:
 images/land/station32*
Copyright: Liam Drinan
License: Unsplash
Comment:
 Taken from https://archive.is/Bvx01. This image was
 uploaded to unsplash.com after June 2017, so it is subject
 to the Unsplash License. It was also uploaded after
 February 2018, so it is subject to an additional restriction
 limiting the sale of unaltered copies.

Files:
 images/land/station33*
Copyright: Miguel Bruna
License: Unsplash
Comment:
 Taken from https://archive.is/wqILb. This image was
 uploaded to unsplash.com after June 2017, so it is subject
 to the Unsplash License. It was also uploaded after
 February 2018, so it is subject to an additional restriction
 limiting the sale of unaltered copies.

Files:
 images/land/station34*
Copyright: Monty Lov
License: public-domain
 Taken from https://archive.is/c1AWT. This image was uploaded
 to unsplash.com before June 2017, so it is in the public
 domain.

Files:
 images/land/station35*
Copyright: Willian Justen de Vasconcellos
License: Unsplash
Comment:
 Taken from https://archive.is/7WLG3. This image was uploaded
 to unsplash.com after June 2017, so it is subject to the
 Unsplash License. It was also uploaded on February 11, 2018,
 so it is not subject to additional restrictions, as this is
 a week before the additional restrictions were added.

Files:
 images/land/station36*
Copyright: Anderson Djumin
License: Unsplash
Comment:
 Taken from https://archive.is/Vo35D. This image was
 uploaded to unsplash.com after June 2017, so it is subject
 to the Unsplash License. It was also uploaded after
 February 2018, so it is subject to an additional restriction
 limiting the sale of unaltered copies.

Files:
 images/land/station37*
Copyright: Alexandra Nicolae
License: Unsplash
Comment:
 Taken from https://archive.is/iMtE1. This image was uploaded
 to unsplash.com after June 2017, so it is subject to the
 Unsplash License. It was uploaded before February 2018, so
 it is not subject to additional restrictions.

Files:
 images/land/station38*
Copyright: Clare Whiting
License: Unsplash
Comment:
 Taken from https://archive.is/yZ5u2. This image was
 uploaded to unsplash.com after June 2017, so it is subject
 to the Unsplash License. It was also uploaded after
 February 2018, so it is subject to an additional restriction
 limiting the sale of unaltered copies.

Files:
 images/land/station39*
Copyright: Silvio Kundt
License: public-domain
 Taken from https://archive.is/OCfcl. This image was uploaded
 to unsplash.com before June 2017, so it is in the public
 domain.

Files:
 images/land/station40*
Copyright: Ussama Azam
License: Unsplash
Comment:
 Taken from https://archive.is/WEOdx. This image was
 uploaded to unsplash.com after June 2017, so it is subject
 to the Unsplash License. It was also uploaded after
 February 2018, so it is subject to an additional restriction
 limiting the sale of unaltered copies.

Files:
 images/land/station41*
Copyright: Angelika Yakymenko
License: Unsplash
Comment:
 Taken from https://archive.is/BDkIW. This image was
 uploaded to unsplash.com after June 2017, so it is subject
 to the Unsplash License. It was also uploaded after
 February 2018, so it is subject to an additional restriction
 limiting the sale of unaltered copies.

Files:
 images/land/station42*
Copyright: Gil Ribeiro
License: Unsplash
Comment:
 Taken from https://archive.is/80u48. This image was
 uploaded to unsplash.com after June 2017, so it is subject
 to the Unsplash License. It was also uploaded after
 February 2018, so it is subject to an additional restriction
 limiting the sale of unaltered copies.

Files:
 images/land/station43*
Copyright: Unknown
License: Depends
Comment:
 Cannot source. The image was probably removed from unsplash.

Files:
 images/land/station44*
Copyright: Alvaro Pinot
License: Unsplash
Comment:
 Taken from https://archive.is/3TUmc. This image was uploaded
 to unsplash.com after June 2017, so it is subject to the
 Unsplash License. It was uploaded before February 2018, so
 it is not subject to additional restrictions.

Files:
 images/land/station45*
Copyright: Maxime Lebrun
License: Unsplash
Comment:
 Taken from https://archive.is/oK8z4. This image was
 uploaded to unsplash.com after June 2017, so it is subject
 to the Unsplash License. It was also uploaded after
 February 2018, so it is subject to an additional restriction
 limiting the sale of unaltered copies.

Files:
 images/land/water12*
Copyright: Steve Adams
License: Unsplash
Comment:
 Taken from https://archive.is/Qa3Ws. This image was
 uploaded to unsplash.com after June 2017, so it is subject
 to the Unsplash License. It was also uploaded after
 February 2018, so it is subject to an additional restriction
 limiting the sale of unaltered copies.

Files:
 images/land/water13*
Copyright: JuniperPhoton
License: public-domain
 Taken from https://archive.is/mvzhX. This image was uploaded
 to unsplash.com before June 2017, so it is in the public
 domain.

Files:
 images/land/station46*
Copyright: Bruno Thethe
License: Unsplash
Comment:
 Taken from https://archive.is/FpG3p. This image was uploaded to
 unsplash.com after June 2017, so it is subject to the
 Unsplash License. It was also uploaded after February 2018,
 so it is subject to an additional restriction limiting the
 sale of unaltered copies.

Files:
 images/land/station47*
Copyright: Adrien Olichon
License: Unsplash
Comment:
 Taken from https://archive.is/zTEVA. This image was uploaded to
 unsplash.com after June 2017, so it is subject to the
 Unsplash License. It was also uploaded after February 2018,
 so it is subject to an additional restriction limiting the
 sale of unaltered copies.

Files:
 images/land/station48*
Copyright: Miquel Parera
License: Unsplash
Comment:
 Taken from https://archive.is/UjGht. This image was uploaded to
 unsplash.com after June 2017, so it is subject to the
 Unsplash License. It was also uploaded after February 2018,
 so it is subject to an additional restriction limiting the
 sale of unaltered copies.

Files:
 images/land/station49*
Copyright: Andrea De Santis
License: Unsplash
Comment:
 Taken from https://archive.is/jIP5x and cropped. This image was
 uploaded to unsplash.com after June 2017, so it is subject
 to the Unsplash License. It was also uploaded after February
 2018, so it is subject to an additional restriction limiting
 the sale of unaltered copies.

Files:
 images/land/station50*
Copyright: Mariia Ilina
License: Unsplash
Comment:
 Taken from https://archive.is/mQO7C, rotated and cropped. This
 image was uploaded to unsplash.com after June 2017, so it is
 subject to the Unsplash License. It was also uploaded after
 February 2018, so it is subject to an additional restriction
 limiting the sale of unaltered copies.

Files: images/land/lava11*
Copyright: National Archives and Records Administration
License: public-domain
 Taken from Wikimedia Commons. Cropped and edited.

Files:
 images/land/snow15*
Copyright: US NOAA
License: public-domain
 From US NOAA, and therefore in the public domain because it was created by
 government employees while doing work for the government.

Files:
 images/land/lava0*
Copyright: USGS
License: public-domain
 From the USGS, and therefore in the public domain because they were created by
 government employees while doing work for the government.

Files:
 images/land/station8*
Copyright: MTA of the State of New York
License: CC-BY-2.0
Comment: Taken from https://www.flickr.com/photos/61135621@N03/5836687124 and cropped.

Files:
 images/land/station27*
Copyright: Sebastian Sinisterra
License: CC-BY-2.0
Comment: Taken from https://www.flickr.com/photos/61135621@N03/17755765778 and cropped.

Files:
 images/land/station28*
Copyright: N/A (CC0 Public Domain)
License: CC0
Comment: Taken from https://pxhere.com/en/photo/1071635 and cropped.

Files:
 images/land/station7*
Copyright: N/A (CC0 Public Domain)
License: CC0
Comment: Taken from https://pxhere.com/en/photo/119196 and cropped.

Files:
 images/land/station15*
Copyright: N/A (CC0 Public Domain)
License: CC0
Comment:
 Taken from https://pixabay.com/photos/step-industry-steel-3104846/ and cropped.
 According to Section 3 of the Pixabay Terms of Service, all images with a
 "published date" earlier than January 9, 2019 have the CC0 license.

Files:
 images/land/station5.jpg
Copyright: Damien Jemison
License: CC-BY-SA-3.0
Comment: Taken from https://commons.wikimedia.org/wiki/File:Preamplifier_at_the_National_Ignition_Facility.jpg

Files:
 images/land/lava5*
Copyright: Michael Zahniser <mzahniser@gmail.com>
License: CC-BY-SA-4.0

Files: sounds/*
Copyright: Various
License: public-domain
 Based on public domain sounds taken from freesound.org.

Files:
 sounds/pincer*
Copyright: Michael Zahniser
License: GPL-2
Comment: Created by a past contributor modified from Battle for Wesnoth (https://www.wesnoth.org/) sounds, which are copyright David White [dave@whitevine.net](mailto:dave@whitevine.net) under GPL 2 or later. Rights relinquished to Michael Zahniser.

Files: sounds/heavy?rocket?hit.wav
Copyright: Copyright Mike Koenig
License: CC-BY-SA-3.0
Comment: Taken from http://soundbible.com/1467-Grenade-Explosion.html

Files: sounds/missile?hit.wav
Copyright: Copyright "Nbs Dark"
License: public-domain
 Taken from https://freesound.org/people/Nbs%20Dark/sounds/94185/

Files: sounds/torpedo?hit.wav
Copyright: Public Domain
License: public-domain
 Taken from a now-defunct public domain sharing site. Please contact Pointedstick (Nate Graham <pointedstick@zoho.com>) for legal enquires.

Files: sounds/meteor.wav
Copyright: Copyright "18hiltc"
License: CC-BY-SA-3.0
Comment: Taken from https://freesound.org/people/18hiltc/sounds/202725/

Files: sounds/sidewinder.wav
Copyright: Copyright "NHMWretched"
License: public-domain
 Taken from https://freesound.org/people/NHMWretched/sounds/151858/

Files: sounds/explosion?huge.wav
Copyright: Copyright Mike Koenig
License: CC-BY-SA-3.0
Comment: Taken from http://soundbible.com/1151-Grenade.html

Files:
 sounds/asteroid?crunch?small.wav
 sounds/asteroid?crunch?medium.wav
Copyright: Copyright AlanCat
License: public-domain
 Derived from https://freesound.org/people/AlanCat/sounds/381645/

Files: sounds/asteroid?crunch?large.wav
Copyright: Copyright "BW_Clowes"
License: CC-BY-3.0
Comment: Derived from https://freesound.org/people/BW_Clowes/sounds/128126/

Files:
 sounds/thrasher.wav
 sounds/point?defense.wav
Copyright: Lineth (https://github.com/Lineth)
License: CC-BY-SA-4.0
Comment: Derived from public domain sounds taken from freesound.org.

Files:
 images/outfit/t3?anti?missile*
 images/outfit/pug?gridfire?turret*
 images/hardpoint/t3?anti?missile*
 images/hardpoint/pug?gridfire?turret*
Copyright: Becca Tommaso (tommasobecca03@gmail.com)
License: CC-BY-SA-4.0
Comment: Derived from works by Frederick Goy IV (under the same license).

Files:
 images/ship/nest*
 images/ship/roost*
 images/ship/skein*
 images/thumbnail/nest*
 images/thumbnail/roost*
 images/thumbnail/skein*
Copyright: Iaz Poolar
License: CC-BY-SA-4.0
Comment: Derived from works by Michael Zahniser (under the same license) and detailed by Becca Tommaso (tommasobecca03@gmail.com).

Files:
 images/ship/barb*
 images/ship/boxwing*
 images/thumbnail/barb*
 images/thumbnail/boxwing*
Copyright: Iaz Poolar
License: CC-BY-SA-4.0
Comment: Detailed by Becca Tommaso (tommasobecca03@gmail.com).

Files:
 images/ship/argosy*
 images/ship/clipper*
 images/ship/dreadnought*
 images/ship/fury*
 images/ship/hauler?i*
 images/ship/hauler?ii*
 images/ship/hauler?iii*
 images/ship/modified?argosy*
 images/ship/bastion*
 images/ship/behemoth*
 images/ship/heavy?shuttle*
 images/ship/firebird*
 images/ship/leviathan*
 images/ship/shuttle*
 images/ship/star?queen*
 images/ship/localworldship*
 images/ship/arrow*
 images/ship/container?transport*
 images/ship/freighter*
 images/ship/protector*
 images/ship/star?barge*
 images/ship/wasp*
 images/thumbnail/argosy*
 images/thumbnail/clipper*
 images/thumbnail/dreadnought*
 images/thumbnail/fury*
 images/thumbnail/hauler?i*
 images/thumbnail/hauler?ii*
 images/thumbnail/hauler?iii*
 images/thumbnail/modified?argosy*
 images/thumbnail/bastion*
 images/thumbnail/behemoth*
 images/thumbnail/heavy?shuttle*
 images/thumbnail/firebird*
 images/thumbnail/leviathan*
 images/thumbnail/shuttle*
 images/thumbnail/star?queen*
 images/thumbnail/arrow*
 images/thumbnail/container?transport*
 images/thumbnail/freighter*
 images/thumbnail/protector*
 images/thumbnail/star?barge*
 images/thumbnail/wasp*
Copyright: Michael Zahniser <mzahniser@gmail.com>
License: CC-BY-SA-4.0
Comment: Detailed by Becca Tommaso (tommasobecca03@gmail.com).

Files:
 images/ship/pirate?mammoth*
 images/ship/pirate?scrapper*
 images/thumbnail/pirate?mammoth*
 images/thumbnail/pirate?scrapper*
Copyright: 1010todd
License: CC-BY-SA-4.0
Comment: Derived from works by Michael Zahniser and Becca Tommaso under the same license. Incorporating texture made with JSPlacement by WindMillArt <https://windmillart.net/>.

Files:
 images/ship/mfirebird*
 images/ship/mleviathan*
 images/ship/marrow*
 images/thumbnail/mfirebird*
 images/thumbnail/mleviathan*
 images/thumbnail/marrow*
Copyright: Maximilian Korber
License: CC-BY-SA-4.0
Comment: Derived from works by Michael Zahniser (under the same license) and detailed by Becca Tommaso (tommasobecca03@gmail.com).

Files:
 images/ship/pointedstick?vanguard*
Copyright: Maximilian Korber
License: CC-BY-SA-4.0
Comment: Derived from works by Nate Graham (under the same license) and detailed by Becca Tommaso (tommasobecca03@gmail.com).

Files:
 images/ship/vanguard*
 images/thumbnail/vanguard*
Copyright: Nate Graham <pointedstick@zoho.com>
License: CC-BY-SA-4.0
Comment: Detailed by Becca Tommaso (tommasobecca03@gmail.com).

Files:
 images/projectile/sunbeam/*
 images/ship/blackbird*
 images/ship/bounder*
 images/ship/falcon*
 images/ship/hawk*
 images/ship/quicksilver*
 images/ship/scout*
 images/ship/sparrow*
 images/thumbnail/blackbird*
 images/thumbnail/bounder*
 images/thumbnail/falcon*
 images/thumbnail/hawk*
 images/thumbnail/quicksilver*
 images/thumbnail/scout*
 images/thumbnail/sparrow*
Copyright: Michael Zahniser <mzahniser@gmail.com>
License: CC-BY-SA-4.0
Comment: Detailed by Anarchist2.

Files:
 images/ship/pirate?nighthawk*
 images/ship/pirate?cutthroat*
 images/ship/pirate?bulwark*
 images/thumbnail/pirate?nighthawk*
 images/thumbnail/pirate?cutthroat*
 images/thumbnail/pirate?bulwark*
Copyright: 1010Todd
License: CC-BY-SA-4.0
Comment: Derived from works by Michael Zahniser and Anarchist2 under the same license. Incorporating texture made with JSPlacement by WindMillArt <https://windmillart.net/>.

Files:
 images/ship/mbounder*
 images/ship/mfalcon*
 images/ship/mquicksilver*
 images/thumbnail/mbounder*
 images/thumbnail/mfalcon*
 images/thumbnail/mquicksilver*
Copyright: Maximilian Korber
License: CC-BY-SA-4.0
Comment: Derived from works by Michael Zahniser (under the same license) and detailed by Anarchist2.

Files:
 images/ship/finch*
 images/thumbnail/finch*
Copyright: Iaz Poolar
License: CC-BY-SA-4.0
Comment: Derived from works by Michael Zahniser (under the same license) and detailed by Anarchist2.

Files: images/ship/mosprey*
Copyright: Benjamin Hauch (https://github.com/tehhowch)
License: CC-BY-SA-4.0
Comment: Derived from works by Michael Zahniser (under the same license) and detailed by Anarchist2.

Files:
 images/outfit/pug?staff*
Copyright: Evan Fluharty (Evanfluharty@gmail.com)
License: CC-BY-SA-4.0
Comment: Derived from works by Frederick Goy IV (under the same license).

Files:
 images/hardpoint/javelin?turret*
 images/planet/station1*
 images/planet/station2*
 images/planet/station3*
 images/planet/station4*
 images/planet/station8*
 images/planet/station9*
 images/planet/station10*
 images/planet/station11*
 images/planet/station12*
 images/planet/station13*
 images/planet/station14*
 images/planet/station15*
 images/planet/station16*
 images/planet/station17*
 images/planet/station-bunrodea*
 images/ship/maeri'het*
 images/ship/subsidurial*
 images/ship/telis'het*
 images/ship/faes'mar*
 images/ship/selii'mar*
 images/ship/vareti'het*
 images/ship/fetri'sei*
 images/ship/ember?waste?node/*
 images/ship/void?sprite/*
 images/ship/ararebo*
 images/ship/chigiriki*
 images/ship/kaiken*
 images/ship/kama*
 images/ship/kunai*
 images/ship/sasumata*
 images/ship/tanto*
 images/ship/tekkan*
 images/thumbnail/maeri'het*
 images/thumbnail/telis'het*
 images/thumbnail/faes'mar*
 images/thumbnail/selii'mar*
 images/thumbnail/subsidurial*
 images/thumbnail/ember?waste?node*
 images/thumbnail/vareti'het*
 images/thumbnail/fetri'sei*
 images/thumbnail/void?sprite?adult*
 images/thumbnail/void?sprite?infant*
 images/thumbnail/ararebo*
 images/thumbnail/chigiriki*
 images/thumbnail/kaiken*
 images/thumbnail/kama*
 images/thumbnail/kunai*
 images/thumbnail/sasumata*
 images/thumbnail/tanto*
 images/thumbnail/tekkan*
 images/effect/ravager?impact*
 images/effect/swarm*
 images/hardpoint/buzzer?am*
 images/hardpoint/locust?turret*
 images/outfit/ka'het?annihilator?turret*
 images/outfit/ka'het?annihilator*
 images/outfit/ka'het?emp?deployer*
 images/outfit/ka'het?primary?cooling*
 images/outfit/ka'het?ravager?turret*
 images/outfit/ka'het?ravager?beam*
 images/outfit/ka'het?shield?restorer*
 images/outfit/ka'het?grand?restorer*
 images/outfit/ka'het?support?cooling*
 images/outfit/ka'het?mhd?generator*
 images/outfit/ka'het?reserve?accumulator*
 images/outfit/ka'het?nullifier*
 images/outfit/ka'het?mhd?deployer*
 images/outfit/mouthparts*
 images/outfit/excavator*
 images/outfit/fuel?pod*
 images/outfit/fusion*
 images/outfit/core*
 images/outfit/ionic?afterburner*
 images/outfit/tiny?ion*
 images/outfit/small?ion*
 images/outfit/medium?ion*
 images/outfit/large?ion*
 images/outfit/huge?ion*
 images/outfit/tiny?atomic*
 images/outfit/small?atomic*
 images/outfit/medium?atomic*
 images/outfit/large?atomic*
 images/outfit/huge?atomic*
 images/outfit/javelin*
 images/outfit/javelin?mini?pod*
 images/outfit/javelin?pod*
 images/outfit/javelin?storage*
 images/outfit/javelin?turret*
 images/outfit/torpedo*
 images/outfit/torpedo?launcher*
 images/outfit/torpedo?storage*
 images/outfit/typhoon*
 images/outfit/typhoon?launcher*
 images/outfit/typhoon?storage*
 images/outfit/cooling?ducts*
 images/outfit/liquid?helium*
 images/outfit/liquid?nitrogen*
 images/outfit/water?cooling*
 images/outfit/large?regenerator*
 images/outfit/small?regenerator*
 images/outfit/cargo?scanner*
 images/outfit/outfit?scanner*
 images/outfit/outfit?expansion*
 images/outfit/cargo?expansion*
 images/outfit/control?transceiver*
 images/outfit/buzzer*
 images/outfit/dark?reactor*
 images/outfit/electroweak?reactor*
 images/outfit/quark?reactor*
 images/outfit/hai?jammer*
 images/outfit/hai?jammer?overclocked*
 images/outfit/hydra?pod*
 images/outfit/hydra*
 images/outfit/*nanite?fabricator*
 images/outfit/*shield?relay*
 images/outfit/lasher?pistol*
 images/outfit/locust?blaster*
 images/outfit/locust?turret*
 images/outfit/mandible?cannon*
 images/outfit/nanite?enhancer*
 images/outfit/nanite?limiter*
 images/outfit/reactor?overclocker*
 images/outfit/reactor?limiter*
 images/outfit/solar?battery*
 images/outfit/solar?cell*
 images/outfit/swarm?missile*
 images/outfit/swarm?pod*
 images/outfit/swarm?storage*
 images/outfit/swatter*
 images/outfit/thorax?cannon*
 images/outfit/*rift*
 images/outfit/pollen?particle*
 images/outfit/jamfruit?pod*
 images/outfit/anomalous?mass*
 images/outfit/decoy?plating*
 images/planet/dyson1*
 images/planet/dyson2*
 images/planet/dyson3*
 images/planet/sheragi_postverta*
 images/planet/station0*
 images/planet/station1b*
 images/planet/station2b*
 images/planet/station3b*
 images/planet/station3bd*
 images/planet/station4b*
 images/planet/station4bd*
 images/projectile/annihilator*
 images/projectile/ravager?beam*
 images/projectile/mhd*
 images/scene/ringworld?debris*
 images/scene/remnant?station*
 images/scene/asteroid?scene*
 images/planet/debris0*
 images/planet/debris1*
 images/planet/desert11*
 images/planet/desert12*
 images/planet/desert13*
 images/planet/dust8*
 images/planet/dust9*
 images/planet/forest7*
 images/planet/forest8*
 images/planet/forest9*
 images/planet/forest10*
 images/planet/forest11*
 images/planet/forest12*
 images/planet/ice9*
 images/planet/ice10*
 images/planet/ice11*
 images/planet/ice12*
 images/planet/ocean10*
 images/planet/rock21*
 images/planet/gateway-active*
 images/planet/gateway-frozen*
 images/planet/gateway-inactive*
 images/planet/station-accelerator-broken*
 images/planet/station-accelerator*
 images/planet/station-asteroid-a0*
 images/planet/station-asteroid-a1*
 images/planet/station-asteroid-a2*
 images/planet/station-asteroid-a3*
 images/planet/station-cylinder-a0-broken*
 images/planet/station-cylinder-a0-incomplete*
 images/planet/station-cylinder-a0*
 images/planet/station-depot-a0*
 images/planet/station-depot-a1*
 images/planet/station-depot-a2*
 images/planet/station-disk*
 images/planet/station-outpost-a0*
 images/planet/station-outpost-a1*
 images/planet/station-outpost-a2*
 images/planet/station-outpost-a3*
 images/planet/station-platform-a0*
 images/planet/station-platform-a1*
 images/planet/station-platform-a2*
 images/planet/station-platform-a3*
 images/planet/station-platform-a4*
 images/planet/station-reflector-a0*
 images/planet/station-reflector-a1*
 images/planet/station-reflector-a2*
 images/planet/station-shipyard-a0*
 images/planet/station-shipyard-a1*
 images/planet/station-shipyard-a2*
 images/planet/station-solar-a0*
 images/planet/station-solar-a1*
 images/planet/station-solar-a2*
 images/planet/station-solar-a3*
 images/planet/station-solar-a4*
 images/planet/station-solar-a0-broken*
 images/planet/station-solar-a1-broken*
 images/planet/station-weapon-a0*
 images/planet/station-weapon-a1*
 images/planet/station-weapon-a2*
 images/planet/station-weapon-a3*
 images/planet/station-telescope-a0*
 images/planet/station-telescope-a1*
 images/projectile/avgi?laser?blue*
 images/ship/aberrant?chomper*
 images/ship/aberrant?dancer*
 images/ship/aberrant?hugger*
 images/ship/aberrant?junior*
 images/ship/aberrant?latte*
 images/ship/aberrant?longfellow*
 images/ship/aberrant?mole*
 images/ship/aberrant?pike*
 images/ship/aberrant?pileup*
 images/ship/aberrant?traincar*
 images/ship/aberrant?trip*
 images/ship/aberrant?triplet*
 images/ship/aberrant?whiskers*
 images/ship/bluejacket*
 images/ship/pollen*
 images/ship/windjammer*
 images/effect/flotsam?pollen?particle*
 images/effect/flotsam?jamfruit?pod*
Copyright: Becca Tommaso (tommasobecca03@gmail.com)
License: CC-BY-SA-4.0

Files:
 images/effect/remnant?afterburner/remnant?afterburner*
 images/effect/mhd?spark*
 images/land/nasa9*
 images/hardpoint/annihilator?turret*
 images/hardpoint/hai?ionic?turret*
 images/hardpoint/inhibitor?turret*
 images/hardpoint/ion?hail?turret*
 images/hardpoint/ravager?turret*
 images/outfit/inhibitor?turret*
 images/outfit/ion?hail?turret*
 images/hardpoint/shooting?star?flare/ss-rays*
 images/outfit/overcharged?shield?module*
 images/outfit/overclocked?repair?module*
 images/outfit/ramscoop*
 images/outfit/remnant?afterburner*
 images/outfit/remnant?capital?license*
 images/outfit/research?laboratory*
 images/outfit/salvage?scanner*
 images/outfit/tiny?remnant?engine*
 images/outfit/void?rifle*
 images/outfit/fragmentation?grenades*
 images/outfit/nerve?gas*
 images/outfit/catalytic?ramscoop*
 images/outfit/anti-missile*
 images/outfit/blaster?turret*
 images/outfit/blaster*
 images/outfit/breeder*
 images/outfit/bunk?room*
 images/outfit/dwarf?core*
 images/outfit/electron?beam*
 images/outfit/electron?turret*
 images/outfit/fission*
 images/outfit/flamethrower*
 images/outfit/hai?ionic?blaster*
 images/outfit/hai?ionic?turret*
 images/outfit/heavy?anti-missile*
 images/outfit/heavy?laser?turret*
 images/outfit/heavy?laser*
 images/outfit/huge?fuel?cell*
 images/outfit/large?fuel?cell*
 images/outfit/medium?fuel?cell*
 images/outfit/small?fuel?cell*
 images/outfit/tiny?fuel?cell*
 images/outfit/huge?shield*
 images/outfit/large?shield*
 images/outfit/medium?shield*
 images/outfit/small?shield*
 images/outfit/tiny?shield*
 images/outfit/hyperdrive*
 images/outfit/large?radar?jammer*
 images/outfit/small?radar?jammer*
 images/outfit/meteor*
 images/outfit/meteor?launcher*
 images/outfit/meteor?pod*
 images/outfit/meteor?storage*
 images/outfit/mod?blaster?turret*
 images/outfit/mod?blaster*
 images/outfit/particle?cannon*
 images/outfit/plasma?cannon*
 images/outfit/plasma?turret*
 images/outfit/proton?gun*
 images/outfit/quad?blaster?turret*
 images/outfit/rocket*
 images/outfit/rocket?launcher*
 images/outfit/rocket?pod*
 images/outfit/rocket?storage*
 images/outfit/sidewinder*
 images/outfit/sidewinder?launcher*
 images/outfit/sidewinder?pod*
 images/outfit/sidewinder?storage*
 images/outfit/small?bunk?room*
 images/outfit/small?nucleovoltaic*
 images/outfit/small?radiothermal*
 images/outfit/small?thermionic*
 images/outfit/stack?core*
 images/outfit/surveillance?pod*
 images/outfit/banisher*
 images/outfit/command?center*
 images/outfit/fire-lance*
 images/outfit/piercer*
 images/outfit/piercer?launcher*
 images/outfit/korath?piercer?storage*
 images/outfit/reverse?thruster?ion*
 images/outfit/reverse?thruster?plasma*
 images/outfit/rock?0*
 images/outfit/rock?1*
 images/outfit/rock?2*
 images/outfit/rock?3*
 images/outfit/rock?4*
 images/scene/penguinscene*
 images/ship/hai?sea?scorpion*
 images/ship/hai?anomalocaris*
 images/ship/ibis*
 images/ship/mbactriane*
 images/ship/merganser*
 images/ship/penguin/*
 images/ship/petrel*
 images/ship/tern*
 images/ship/shooting?star/shooting?star*
 images/ship/pug?zibruka*
 images/ship/pug?enfolta*
 images/ship/pug?maboro*
 images/ship/pug?arfecta*
 images/thumbnail/hai?sea?scorpion*
 images/thumbnail/hai?anomalocaris*
 images/thumbnail/ibis*
 images/thumbnail/merganser*
 images/thumbnail/penguin*
 images/thumbnail/petrel*
 images/thumbnail/tern*
 images/planet/station1c*
 images/planet/station2c*
 images/planet/station3c*
 images/ship/archon?b*
 images/ship/archon?c*
 images/asteroid/plant*
 images/asteroid/plant2*
 images/asteroid/plant?cluster*
 images/asteroid/space?flora*
 images/asteroid/large?plant*
 images/asteroid/large?plant2*
 images/asteroid/large?plant?cluster*
 images/asteroid/large?space?flora*
 images/asteroid/yottrite*
Copyright: Becca Tommaso (tommasobecca03@gmail.com)
License: CC-BY-SA-4.0
Comment: Derived from works by Michael Zahniser (under the same license).

Files:
 images/map/a-dwarf-star*
 images/map/a-giant-star*
 images/map/a-large-star*
 images/map/a-small-star*
 images/map/a-star*
 images/map/a-supergiant-star*
 images/map/b-dwarf-star*
 images/map/b-giant-star*
 images/map/b-large-star*
 images/map/b-small-star*
 images/map/b-star*
 images/map/b-supergiant-star*
 images/map/f-dwarf-star*
 images/map/f-giant-star*
 images/map/f-large-star*
 images/map/f-old-star*
 images/map/f-small-star*
 images/map/f-star*
 images/map/f-supergiant-star*
 images/map/g-dwarf-star*
 images/map/g-giant-star*
 images/map/g-large-star*
 images/map/g-old-star*
 images/map/g-small-star*
 images/map/g-star*
 images/map/g-supergiant-star*
 images/map/k-dwarf-star*
 images/map/k-giant-star*
 images/map/k-large-star*
 images/map/k-old-star*
 images/map/k-small-star*
 images/map/k-star*
 images/map/k-supergiant-star*
 images/map/m-dwarf-star*
 images/map/m-giant-star*
 images/map/m-large-star*
 images/map/m-small-star*
 images/map/m-star*
 images/map/m-supergiant-star*
 images/map/o-dwarf-star*
 images/map/o-giant-star*
 images/map/o-large-star*
 images/map/o-small-star*
 images/map/o-star*
 images/map/o-supergiant-star*
 images/map/unexplored-star*
 images/_menu/haze-twilight*
 images/_menu/haze-twilight-thick*
 images/_menu/haze-twilight-thin*
 images/_menu/haze-twilit-embers*
 images/asteroid/integral?tree/tree*
 images/asteroid/water?droplet/*
 images/effect/avgi?flare/antimatter*
 images/effect/avgi?flare/fusion*
 images/effect/avgi?flare/remass*
 images/effect/avgi?flare/rcs*
 images/effect/blue?optical?laser?glare*
 images/effect/green?optical?laser?glare*
 images/effect/flotsam?integral?wood*
 images/effect/flotsam?voidfish*
 images/icon/nettle*
 images/icon/orchid*
 images/label/outer?limits*
 images/label/tangled?shroud*
 images/label/twilight*
 images/outfit/concentrating?solar?array*
 images/outfit/concentrating?solar?cell*
 images/outfit/cryogenic?deuterium?tank*
 images/outfit/integral?wood*
 images/outfit/nettle?kkv*
 images/outfit/nettle?magazine*
 images/outfit/ophrys?stockpile*
 images/outfit/optical?laser?rifle*
 images/outfit/optical?lasing?generator*
 images/outfit/orchid?magazine*
 images/outfit/orchid?missile*
 images/outfit/remass?injector*
 images/outfit/trefoil?board*
 images/outfit/voidfish*
 images/planet/aviskir*
 images/planet/nebula1*
 images/projectile/blue?optical?laser*
 images/projectile/nettle*
 images/projectile/nucleolysis*
 images/projectile/orchid?boost*
 images/projectile/orchid?boost?stage*
 images/projectile/orchid?coast*
 images/projectile/orchid?divert*
 images/projectile/orchid?divert?stage*
 images/projectile/orchid?inactive*
 images/projectile/orchid?terminal*
 images/scene?trefoil?board*
Copyright: Azure
License: CC-BY-SA-4.0

Files:
 images/hardpoint/blue?optical?laser*
 images/hardpoint/green?optical?laser*
 images/hardpoint/plasmadyne?scoop*
 images/hardpoint/speckle?turret*
 images/hardpoint/medium?vls*
 images/outfit/anomalous?shield?restorer*
 images/outfit/antimatter?power?cell*
 images/outfit/arc?fusion?torch*
 images/outfit/blue?optical?laser*
 images/outfit/green?optical?laser*
 images/outfit/beam?antimatter?torch*
 images/outfit/concealment?lamina*
 images/outfit/deuterium?slush?tank*
 images/outfit/diffuse?deflector*
 images/outfit/external?launch?rail*
 images/outfit/external?launch?tube*
 images/outfit/heatsink?partition*
 images/outfit/inductive?extractor*
 images/outfit/lantern?fission?core*
 images/outfit/magnetic?scoop*
 images/outfit/magnetoplasma?drive*
 images/outfit/multispectral?scanner*
 images/outfit/nucleolysis?beam*
 images/outfit/ophrys?torpedo*
 images/outfit/photoelectric?lamina*
 images/outfit/plasmadyne?scoop*
 images/outfit/radiative?lamina*
 images/outfit/rcs?large*
 images/outfit/rcs?medium*
 images/outfit/rcs?small*
 images/outfit/spark?fusion?torch*
 images/outfit/speck?magazine*
 images/outfit/speck?round*
 images/outfit/speckle?coilgun*
 images/outfit/speckle?turret*
 images/outfit/spectrometer?array*
 images/outfit/specular?deflector*
 images/outfit/telescopic?antimissile*
 images/outfit/ultracapacitor?bank*
 images/outfit/ultracapacitor?cell*
 images/outfit/medium?vls*
 images/outfit/zap?fusion?torch*
 images/effect/flotsam?telescopic?antimissile*
 images/effect/flotsam?nucleolysis?beam*
 images/effect/flotsam?antimatter?power?cell*
 images/effect/flotsam?anomalous?shield?restorer*
 images/effect/flotsam?anomalous?mass*
 images/planet/station0b*
 images/projectile/aberrant?spike*
 images/projectile/fleck*
 images/projectile/speck*
 images/ship/avgi?akoustiki*
 images/ship/avgi?atenuatia*
 images/ship/avgi?atenuatia@sw*
 images/ship/avgi?avlaki*
 images/ship/avgi?avlaki@sw*
 images/ship/avgi?diaspersi*
 images/ship/avgi?diaspersi@sw*
 images/ship/avgi?difraktos*
 images/ship/avgi?difraktos@sw*
 images/ship/avgi?entasi*
 images/ship/avgi?entasi@sw*
 images/ship/avgi?frequentia*
 images/ship/avgi?frequentia@sw*
 images/ship/avgi?harmonikos*
 images/ship/avgi?harmonikos@sw*
 images/ship/avgi?intereros*
 images/ship/avgi?interferos@sw*
 images/ship/avgi?koryfi/*
 images/ship/avgi?melodikos/*
 images/ship/avgi?melodikos@sw*
 images/ship/avgi?optikon*
 images/ship/avgi?phononos*
 images/ship/avgi?photikon*
 images/ship/avgi?polari*
 images/ship/avgi?polari@sw*
 images/ship/avgi?prismaios*
 images/ship/avgi?prismaios@sw*
 images/ship/avgi?refraktos*
 images/ship/avgi?refraktos@sw*
 images/ship/avgi?sonikis*
 images/ship/avgi?tachytia/*
 images/ship/avgi?tachytia/tachytia@sw*
 images/ship/avgi?tremoros*
 images/ship/avgi?undsyni*
 images/ship/avgi?undsyni@sw*
 images/ship/avgi?undulon*
 images/ship/avgi?vibratia*
 images/thumbnail/avgi?akoustiki*
 images/thumbnail/avgi?atenuatia*
 images/thumbnail/avgi?atenuatia@sw
 images/thumbnail/avgi?avlaki*
 images/thumbnail/avgi?avlaki@sw*
 images/thumbnail/avgi?diaspersi*
 images/thumbnail/avgi?difraktos*
 images/thumbnail/avgi?entasi*
 images/thumbnail/avgi?frequentia*
 images/thumbnail/avgi?harmonikos*
 images/thumbnail/avgi?harmonikos@sw*
 images/thumbnail/avgi?intereros*
 images/thumbnail/avgi?koryfi/*
 images/thumbnail/avgi?melodikos/*
 images/thumbnail/avgi?melodikos@sw*
 images/thumbnail/avgi?optikon*
 images/thumbnail/avgi?phononos*
 images/thumbnail/avgi?photikon*
 images/thumbnail/avgi?polari*
 images/thumbnail/avgi?prismaios*
 images/thumbnail/avgi?refraktos*
 images/thumbnail/avgi?sonikis*
 images/thumbnail/avgi?tachytia/*
 images/thumbnail/avgi?tremoros*
 images/thumbnail/avgi?undsyni*
 images/thumbnail/avgi?undulon*
 images/thumbnail/avgi?vibratia*
Copyright: Azure
License: CC-BY-SA-4.0
Comment: Derived from works by Becca Tommaso.

Files:
 images/map/milky?way*
Copyright: Azure
License: CC-BY-SA-4.0
Comment: Derived from works by NASA and Michael Zahniser.

Files:
 images/star/smoke?ring*
Copyright: Azure
License: CC-BY-SA-4.0
Comment: Derived from works by RisingLeaf.

Files:
 images/land/station59*
 images/scene/ranger?baker*
Copyright: Azure
License: CC-BY-SA-4.0
Comment: Derived from works by Lawrence Livermore National Laboratory.

Files:
 images/land/dokimi*
 images/scene/dokimi?range*
Copyright: Azure
License: CC-BY-SA-4.0
Comment: Derived from works by the National Nuclear Security Administration.

Files:
 images/map/small-neutron-star*
 images/map/magnetar-star*
Copyright: Azure
License: CC-BY-SA-4.0
Comment: Derived from works by RisingLeaf.

Files:
 images/map/coal-black-hole-star*
 images/map/neutron-star*
 images/map/small-black-hole-star*
 images/map/twilight-black-hole-star*
Copyright: Azure
License: CC-BY-SA-4.0
Comment: Derived from works by Gefüllte Taubenbrust.

Files:
 images/map/black-hole-star*
 images/map/carbon-star*
 images/map/nova-old-star*
 images/map/nova-small-star*
 images/map/wr-star*
Copyright: Azure
License: CC-BY-SA-4.0
Comment: Derived from works by Matteo "Lead" M.

Files:
 images/map/nova-star*
Copyright: Azure
License: CC-BY-SA-4.0
Comment: Derived from works by Michael Zahniser.

Files:
 sounds/bounce*
 sounds/clink*
 sounds/fusion?torch*
 sounds/optical?laser*
 sounds/speckle*
Copyright: Azure
License: CC-BY-SA-4.0
Comment: Derived from public domain sounds taken from freesound.org.

Files:
 images/effect/graviton?flare/*
Copyright: Jack George
License: CC-BY-SA-4.0

Files:
 images/outfit/*battery?hai*
 images/outfit/anti-missile?hai*
 images/outfit/cooling?ducts?hai*
 images/outfit/dwarf?core?hai*
 images/outfit/fission?hai*
 images/outfit/fusion?hai*
 images/outfit/heavy?anti-missile?hai*
 images/ship/mfury*
Copyright: Maximilian Korber
License: CC-BY-SA-4.0
Comment: Derived from works by Michael Zahniser (under the same license).

Files:
 images/label/graveyard*
Copyright: @RestingImmortal
License: CC-BY-SA-4.0

Files:
 images/outfit/enforcer?confrontation?gear*
Copyright: 1010Todd (1010todd3d@gmail.com)
License: CC-BY-SA-4.0
Comment: Derived from works by Becca Tommaso (tommasobecca03@gmail.com) (under the same license) and Evan Fluharty (under the same license).

Files:
 images/outfit/hai?williwaw*
Copyright: Evan Fluharty (Evanfluharty@gmail.com)
License: CC-BY-SA-4.0
Comment: Made in cooperation with Becca Tommaso (tommasobecca03@gmail.com) and derived from works by Michael Zahniser (under the same license) and Maximilian Korber (under the same license)

Files:
 images/effect/remnant?leak*
 images/effect/remnant?leak?sparkle*
Copyright: Benjamin Jackson (gods.benyamin@outlook.com)
License: CC-BY-SA-4.0
Comment: Derived from works by Michael Zahniser (under the same license)

Files:
 images/ship/hai?ladybug*
 images/thumbnail/hai?ladybug*
 images/planet/station?hai?eight?geocoris*
Copyright: None (CC0: Public Domain)
License: CC0
Comment: Public domain textures from texture.ninja.

Files:
 images/planet/wormhole-syndicate-ad*
Copyright: Michael Zahniser
License: CC-BY-SA-4.0
Comment: Created by a past contributor derived from works by Michael Zahniser (under the same license). Rights relinquished to Michael Zahniser.

Files:
 images/planet/station?hai?geocoris*
Copyright: Michael Zahniser
License: CC-BY-SA-4.0
Comment: Created by a past contributor derived from works by Michael Zahniser (under the same license). Rights relinquished to Michael Zahniser.

Files:
 images/effect/firestorm?ring*
Copyright: None (CC0: Public Domain)
License: CC0

Files:
 images/outfit/expeller*
 images/outfit/grab-strike*
 images/hardpoint/grab-strike*
 images/ship/bulk?freighter*
 images/ship/dredger*
 images/thumbnail/bulk?freighter*
 images/thumbnail/dredger*
Copyright: Lia Gerty (https://github.com/ravenshining)
License: CC-BY-SA-4.0
Comment: Derived from work by Michael Zahniser (under the same licence) and Becca Tomaso (under the same licence).

Files:
 images/ship/raider*
 images/thumbnail/raider*
Copyright: Lia Gerty (https://github.com/ravenshining)
License: CC-BY-SA-4.0
Comment: Derived from work by Michael Zahniser (under the same licence) and Red-57 (under the same licence).

Files:
 images/effect/korath?afterburner*
 images/ship/chaser*
 images/ship/world-ship*
 images/thumbnail/chaser*
 images/thumbnail/world-ship*
Copyright: Lia Gerty (https://github.com/ravenshining)
License: CC-BY-SA-4.0
Comment: Derived from work by Michael Zahniser (under the same licence)

Files:
 images/outfit/torpedopod*
 images/outfit/typhoonpod*
Copyright: Lia Gerty (https://github.com/ravenshining)
License: CC-BY-SA-4.0
Comment: Derived from work by Becca Tomaso (under the same licence).

Files:
 images/outfit/liquid?sodium*
Copyright: Lia Gerty (https://github.com/ravenshining)
Comment: Derived from works by Saugia (under the same licence) and public domain works previously submitted to Endless Sky.
License: CC-BY-SA-4.0

Files:
 images/_menu/haze-blackbody+*
 images/_menu/haze-full+*
 images/_menu/haze-yellow+*
 images/planet/browndwarf-l-rogue*
 images/planet/browndwarf-l*
 images/planet/browndwarf-y-rogue*
 images/planet/browndwarf-y*
Copyright: Lia Gerty (https://github.com/ravenshining)
License: CC-BY-SA-4.0

Files:
 images/projectile/digger*
Copyright: Lia Gerty (https://github.com/ravenshining)
License: CC-BY-SA-4.0
Comment: Derived from public domain work previously submitted to Endless Sky.

Files:
 images/planet/browndwarf-t-rogue*
 images/planet/browndwarf-t*
 images/planet/saturn*
Copyright: Lia Gerty (https://github.com/ravenshining)
License: CC-BY-SA-4.0
Comment: Derived from works by NASA (public domain)

Files:
 sounds/atomic?*
Copyright: Lia Gerty
License: CC-BY-SA-4.0
Comment: Derived from public domain sounds taken from freesound.org.

Files:
 images/ship/heliarch?breacher*
 images/ship/heliarch?hunter*
 images/ship/heliarch?judicator*
 images/ship/heliarch?pursuer*
 images/ship/heliarch?rover*
 images/ship/heliarch?stalker*
 images/thumbnail/heliarch?breacher*
 images/thumbnail/heliarch?hunter*
 images/thumbnail/heliarch?judicator*
 images/thumbnail/heliarch?pursuer*
 images/thumbnail/heliarch?rover*
 images/thumbnail/heliarch?stalker*
 images/outfit/finisher?storage*
 images/outfit/fuel?module*
 images/outfit/large?cogeneration?module*
 images/outfit/small?cogeneration?module*
 images/scene/councilofahr1*
 images/scene/councilofahr2*
Copyright: Arachi-Lover
License: CC-BY-SA-4.0
Comment: Derived from works by Michael Zahniser (under the same license).

Files:
 images/effect/heaver*
 images/effect/korath?digger*
 images/effect/shunt*
 images/hardpoint/korath?heaver*
 images/icon/korath?heaver*
 images/outfit/korath?heaver*
 images/outfit/*korath?reverser*
 images/projectile/expeller*
 images/projectile/heaver*
 images/projectile/shunt-strike*
 images/ship/kas-ik?tek?7*
 images/thumbnail/kas-ik?tek?7*
Copyright: None (CC0 Public Domain)
License: CC0
Comment: Uses public domain textures from texture.ninja

Files:
 images/hardpoint/digger?turret*
 images/outfit/korath?digger?turret*
 images/outfit/korath?digger*
Copyright: Becca Tommaso and Michael Zahniser
License: CC-BY-SA-4.0
Comment: Created by a past contributor derived from works by Becca Tommaso and Michael Zahniser (under the same license). Rights relinquished to Becca Tommaso and Michael Zahniser.

Files:
 images/*/korath*reverser*
Copyright: Michael Zahniser
License: CC-BY-SA-4.0
Comment: Created by a past contributor derived from works by Michael Zahniser (under the same license). Rights relinquished to Michael Zahniser.


Files:
 images/outfit/outskirts?gauger*
Copyright: Arachi-Lover
License: CC-BY-SA-4.0
Comment: Derived from works by Zachary Siple and Michael Zahniser (under the same license).

Files:
 images/effect/dragonflame*
 images/effect/fusionflare*
 images/effect/pwave?shot*
 images/effect/sheragiam*
 images/effect/pwavehp*
 images/effect/ka'het?flare/*
 images/effect/fissionflare*
 images/effect/pwtflare*
 images/effect/explosions/nuke*
 images/effect/culverin*
 images/effect/ranseur*
 images/icon/dragonflame*
 images/icon/shard*
 images/outfit/dragonflame*
 images/outfit/pwave?turret*
 images/outfit/embattery*
 images/outfit/sheragicooling*
 images/outfit/fusiondrive*
 images/outfit/fissiondrive*
 images/outfit/hion*
 images/outfit/shard*
 images/outfit/sheragi?ews*
 images/outfit/small?embattery*
 images/outfit/small?sheragi?cooling*
 images/projectile/pwavecannon*
 images/projectile/hion*
 images/projectile/hionfrag*
 images/projectile/shardactive*
 images/projectile/shardinactive*
 images/projectile/ionball*
 images/projectile/ribault*
 images/scene/emeraldswordderelict*
 images/ship/emeraldsword*
 images/ship/blackdiamond*
 images/thumbnail/emeraldsword*
 images/thumbnail/blackdiamond*
Copyright: @Karirawri (crim@live.no)
License: CC-BY-SA-4.0

Files:
 images/effect/pwave?impact*
 images/effect/ionball?ring*
 images/effect/ion?explosion*
Copyright: @Karirawri (crim@live.no)
License: CC-BY-SA-4.0
Comment: Derived from works by Michael Zahniser (under the same license).

Files: sounds/dragonflame*
Copyright: TheHadnot
License: public-domain
 Taken from https://freesound.org/people/TheHadnot/sounds/160880/

Files: sounds/pwave*
Copyright: aust_paul
License: public-domain
 Taken from https://freesound.org/people/aust_paul/sounds/30935/

Files: sound/ranseur*
Copyright: harrisonlace
License: public-domain
 Taken from https://freesound.org/people/harrisonlace/sounds/634884/
Comment: Modified by @Karirawri (crim@live.no) under the same license.

Files: sounds/hion*
Copyright: michael_kur95
License: CC-BY-3.0
Comment: Taken from https://freesound.org/people/michael_kur95/sounds/332993/ and modified.

Files: images/effect/archon?teleport/*
Copyright: @Karirawri (crim@live.no)
License: CC-BY-SA-4.0
Comment: Derived from works by Michael Zahniser and Becca Tommaso (under the same license).

Files: sounds/archonteleport*
Copyright: oldestmillennial
License: CC-BY-3.0
Comment: Taken from https://freesound.org/people/oldestmillennial/sounds/533025/ and modified.

Files: images/outfit/emp?rack*
Copyright: Anarchist2
License: CC-BY-SA-4.0
Comment: Derived from works by Michael Zahniser (under the same license).

Files: images/planet/*-hot*
Copyright: Becca Tommaso
License: CC-BY-SA-4.0
Comment: Derived from works by ESA/Hubble & NASA (under the same license)

Files:
 images/land/clouds*
Copyright: Benjamin Jackson (gods.benyamin@outlook.com)
License: CC-BY-SA-4.0

Files:
 images/outfit/ka'het?maeri?engine*
 images/outfit/ka'het?telis?engine*
 images/outfit/ka'het?sustainer?engine*
 images/outfit/ka'het?vareti?engine*
Copyright: Becca Tommaso (tommasobecca03@gmail.com)
License: CC-BY-SA-4.0
Comment: Original work by Griffin Schutte (theronepic@gmail.com), finished by Becca Tommaso.

Files: images/outfit/tiny?systems?core*
Copyright: Griffin Schutte (theronepic@gmail.com)
License: CC-BY-SA-4.0
Comment: Derived from work by Michael Zahniser (under the same license).

Files: images/outfit/ka'het?compact?engine*
Copyright: Griffin Schutte (theronepic@gmail.com)
License: CC-BY-SA-4.0

Files: images/outfit/plasma?repeater*
Copyright: Becca Tommaso
License: CC-BY-SA-4.0
Comment: Derived from works by Michael Zahniser (under the same license) and Darcy Manoel.

Files:
 images/outfit/proton?turret*
Copyright: Becca Tommaso
License: CC-BY-SA-4.0
Comment: Derived from works by Michael Zahniser (under the same license) and Nate Graham.

Files:
 images/outfit/brig*
Copyright: Becca Tommaso
License: CC-BY-SA-4.0
Comment: Derived from works by Nate Graham (under the same license).

Files:
 images/outfit/refueling?module*
Copyright: Becca Tommaso
License: CC-BY-SA-4.0
Comment: Derived from works by Michael Zahniser (under the same license).

Files:
 images/outfit/tripulse?shredder*
 images/outfit/value?detector*
Copyright: Ejo Thims
License: CC-BY-SA-4.0
Comment: Derived from works by Michael Zahniser (under the same license).

Files:
 images/outfit/heliarch?license*
Copyright: Becca Tommaso
License: CC-BY-SA-4.0

Files:
 images/star/a-dwarf*
 images/star/a-giant*
 images/star/a-supergiant*
 images/star/a0*
 images/star/a3*
 images/star/a5*
 images/star/a8*
 images/star/b-dwarf*
 images/star/b-giant*
 images/star/b-supergiant*
 images/star/b0*
 images/star/b3*
 images/star/b5*
 images/star/b8*
 images/star/black-hole*
 images/star/carbon*
 images/star/f-dwarf*
 images/star/f-giant*
 images/star/f-supergiant*
 images/star/f0*
 images/star/f3*
 images/star/f5-old*
 images/star/f5*
 images/star/f8*
 images/star/g-dwarf*
 images/star/g-giant*
 images/star/g-supergiant*
 images/star/g0-old*
 images/star/g0*
 images/star/g3*
 images/star/g5-old*
 images/star/g5*
 images/star/g8*
 images/star/k-dwarf*
 images/star/k-giant*
 images/star/k-supergiant*
 images/star/k0-old*
 images/star/k0*
 images/star/k3*
 images/star/k5-old*
 images/star/k5*
 images/star/k8*
 images/star/l-dwarf*
 images/star/m-dwarf*
 images/star/m-giant*
 images/star/m-supergiant*
 images/star/m0*
 images/star/m3*
 images/star/m5*
 images/star/m8*
 images/star/nova*
 images/star/nova-old*
 images/star/o-dwarf*
 images/star/o-giant*
 images/star/o-supergiant*
 images/star/o0*
 images/star/o3*
 images/star/o5*
 images/star/o8*
 images/star/wr*
Copyright: Matteo "Lead" M.
License: CC-BY-SA-4.0

Files:
 images/asteroid/livecrystal/livecrystal*
 images/effect/burning?spark*
 images/effect/corrosion?spark*
 images/effect/efreti?flare/*
 images/effect/explosion/pug/*
 images/effect/finisher?impact*
 images/effect/plasma?cloud*
 images/effect/plasma?fire*
 images/effect/plasma?impact*
 images/effect/pug?flare/*
 images/effect/wanderer?flare/*
 images/effect/zapper?impact*
 images/hardpoint/nuke*
 images/_menu/haze-coal*
 images/outfit/*?korath?afterburner*
 images/outfit/asteroid?scanner*
 images/outfit/*efreti?steering*
 images/outfit/*efreti?thruster*
 images/outfit/fusion?cannon*
 images/outfit/nuke*
 images/planet/pontes*
 images/projectile/fire-lance*
 images/projectile/fusion?gun?bolt*
 images/projectile/blaze-pike*
 images/projectile/korath?inferno*
 images/projectile/missile-0*
 images/projectile/missile-1*
 images/projectile/slipstream?projector*
 images/ship/battleship*
 images/ship/cirrus*
 images/ship/gero*
 images/ship/nimbus*
 images/ship/silent?harvester*
 images/ship/stratus*
 images/ship/venta*
 images/thumbnail/cirrus*
 images/thumbnail/gero*
 images/thumbnail/nimbus*
 images/thumbnail/stratus*
 images/thumbnail/venta*
 images/star/coal-black-hole*
 images/star/neutron*
 images/star/small-black-hole*
 images/star/twilight-black-hole*
 images/thumbnail/battleship*
Copyright: Gefüllte Taubenbrust <jeaminer23@gmail.com>
License: CC-BY-SA-4.0

Files:
 images/outfit/small?photovoltaic*
 images/outfit/tiny?photovoltaic*
Copyright: Gefüllte Taubenbrust <jeaminer23@gmail.com>
License: CC-BY-SA-4.0
Comment: Derived from works by Michael Zahniser <mzahniser@gmail.com>, David Monniaux (commons.wikimedia.org/wiki/User:David.Monniaux) and Nick Barry (github.com/itsnickbarry)

Files:
 images/ship/manta*
 images/ship/mmanta*
 images/ship/mraven*
 images/ship/msplinter*
 images/thumbnail/manta*
 images/thumbnail/mmanta*
 images/thumbnail/mraven*
 images/thumbnail/msplinter*
Copyright: Gefüllte Taubenbrust <jeaminer23@gmail.com>
License: CC-BY-SA-4.0
Comment: Derived from works by Michael Zahniser and Maximilian Korber (under the same license).

Files: sounds/ionball*
Copyright: pluralz
License: public-domain
 Taken from https://freesound.org/people/pluralz/sounds/475806/

Files:
 images/outfit/tiny?korath?engine*
 images/outfit/korath?bow?drive*
Copyright: Ejo Thims <https://github.com/EjoThims>
License: CC-BY-SA-4.0

Files:
 images/ship/hai?emperor?beetle*
 images/thumbnail/hai?emperor?beetle*
Copyright: Ejo Thims <https://github.com/EjoThims>
License: CC-BY-SA-4.0
Comment: Derived from works by Becca Tommaso and Michael Zahniser (under the same license)

Files:
 images/planet/stationh-ancient0*
 images/planet/stationh-ancient1*
 images/planet/stationh-ancient2*
Copyright: Becca Tommaso (tommasobecca03@gmail.com)
License: CC-BY-SA-3.0
Comment: Derived from works by Michael Zahniser (under the same license).

Files:
 images/scene/ssil?vida?alert?hologram*
 images/scene/remnant?remote?spaceport*
Copyright: J Everett Nichol (jeverett on Discord)
License: CC-BY-SA-3.0
Comment: Derived from works by Becca Tommaso (under the same license).

Files:
 images/effect/atomic?flare/*
 images/effect/coalition?flare/*
 images/effect/ion?flare/*
 images/effect/korath?flare/*
 images/effect/plasma?flare/*
 images/effect/tracker?cloud*
 images/hardpoint/dual?sunbeam?turret*
 images/hardpoint/moonbeam?turret*
 images/hardpoint/sunbeam?turret*
 images/hardpoint/wanderer?anti-missile*
 images/outfit/afterburner*
 images/outfit/blue?sun*
 images/outfit/bright?cloud*
 images/outfit/caldera?afterburner*
 images/outfit/dark?storm*
 images/outfit/double?plasma?core*
 images/outfit/dual?sunbeam?turret*
 images/outfit/finisher?maegrolain*
 images/outfit/moonbeam*
 images/outfit/moonbeam?turret*
 images/outfit/plasma?core*
 images/outfit/red?sun*
 images/outfit/shield?refactor?module*
 images/outfit/sunbeam*
 images/outfit/sunbeam?turret*
 images/outfit/thunderhead?launcher*
 images/outfit/thunderhead?storage*
 images/outfit/triple?plasma?core*
 images/outfit/wanderer?anti-missile*
 images/outfit/wanderer?heat?sink*
 images/outfit/white?sun*
 images/outfit/yellow?sun*
 images/planet/ringworld*
 images/planet/ringworld?broken?debris*
 images/planet/ringworld?broken?debris?small*
 images/planet/ringworld?broken?left*
 images/planet/ringworld?broken?right*
 images/planet/ringworld?left*
 images/planet/ringworld?right*
 images/ship/carrier*
 images/ship/combat?drone*
 images/ship/corvette*
 images/ship/cruiser*
 images/ship/dagger*
 images/ship/flivver*
 images/ship/frigate*
 images/ship/gunboat*
 images/ship/lance*
 images/ship/modified?carrier*
 images/ship/rainmaker*
 images/ship/raven*
 images/ship/splinter*
 images/ship/surveillance?drone*
 images/thumbnail/carrier*
 images/thumbnail/combat?drone*
 images/thumbnail/corvette*
 images/thumbnail/cruiser*
 images/thumbnail/dagger*
 images/thumbnail/flivver*
 images/thumbnail/frigate*
 images/thumbnail/gunboat*
 images/thumbnail/lance*
 images/thumbnail/modified?carrier*
 images/thumbnail/rainmaker*
 images/thumbnail/raven*
 images/thumbnail/splinter*
 images/thumbnail/surveillance?drone*
Copyright: Gefüllte Taubenbrust <jeaminer23@gmail.com>
License: CC-BY-SA-4.0
Comment: Derived from works by Michael Zahniser (under the same license).

Files:
 images/ship/auxiliary*
 images/thumbnail/auxiliary*
Copyright: Gefüllte Taubenbrust <jeaminer23@gmail.com>
License: CC-BY-SA-4.0
Comment: Derived from works by Evan Fluharty (under the same license).

Files:
 images/outfit/gat?turret?hardpoint*
 images/outfit/gat?turret*
Copyright: bene-dictator <benstaples8068@gmail.com>
License: CC-BY-SA-4.0
Comment: Derived from works by Michael Zahniser (under the same license), detailed by Saugia.

Files:
 images/outfit/surtrblood*
Copyright: bene_dictator <benstaples8068@gmail.com>
License: CC-BY-SA-4.0
Comment: Derived from works by Anarchist2 (under the same license).

Files:
 images/planet/station19*
Copyright: bene-dictator <benstaples8068@gmail.com>
License: CC-BY-SA-4.0
Comment: Derived from works by Michael Zahniser (under the same license).

Files:
 images/_menu/haze-dark-nebula*
 images/effect/incipias?flare/*
 images/effect/horizon?grappler*
 images/effect/plasma?exhaust*
 images/effect/plasma?particle*
 images/effect/stagnation?beam?impact*
 images/effect/star?tail*
 images/hardpoint/horizon?grappler*
 images/hardpoint/stagnation?beam*
 images/outfit/gas?class?shield*
 images/outfit/horizon?grappler*
 images/outfit/liquid?class?shield*
 images/outfit/metallic?hydrogen?cell*
 images/outfit/mh?*
 images/outfit/plasma?discharger*
 images/outfit/stagnation?beamx*
 images/outfit/star?tail?*
 images/planet/aera*
 images/planet/gliese*
 images/planet/redias*
 images/planet/treser*
 images/planet/vulpa*
 images/projectile/ionic?turret*
 images/projectile/plasma?discharge*
 images/projectile/stagnation?beam*
 images/projectile/star?tail*
 images/projectile/strange?ray*
 images/scene/incipias?message*
 images/star/a-eater*
 images/star/magnetar*
 images/star/neutron-small*
 images/star/proto-planetary-disk*
Copyright: RisingLeaf (https://github.com/RisingLeaf)
License: CC-BY-SA-4.0

Files:
 images/asteroid/*bioroid*
 images/effect/acuit?hit*
 images/effect/ast?hit*
 images/effect/balfire*
 images/effect/blink*
 images/effect/bunrodea?flare*
 images/effect/buzzer?am*
 images/effect/chfire*
 images/effect/composed*
 images/effect/drain*
 images/effect/irfite*
 images/effect/tractor?beam*
 images/effect/yellow?spark*
 images/effect/*scin?flare*
 images/effect/*vi?flare*
 images/hardpoint/acuit*
 images/hardpoint/ballistic*
 images/hardpoint/burrower*
 images/hardpoint/choleric*
 images/hardpoint/firestorm?battery*
 images/hardpoint/ion?torch*
 images/hardpoint/irate*
 images/hardpoint/tractor?beam*
 images/label/gegno*
 images/label/umbral*
 images/outfit/acuit*
 images/outfit/acumen*
 images/outfit/ameliorate?cell*
 images/outfit/astuit*
 images/outfit/ballistic?cannon*
 images/outfit/ballistic?turret*
 images/outfit/battlezone?battery*
 images/outfit/brawl?cell*
 images/outfit/burrower*
 images/outfit/campaign?core*
 images/outfit/choleric?cannon*
 images/outfit/choleric?turret*
 images/outfit/crusade?battery*
 images/outfit/firestorm?battery*
 images/outfit/firestorm?rack*
 images/outfit/firestorm?torpedo*
 images/outfit/guile?pulse?laser*
 images/outfit/ion?torch*
 images/outfit/irate?carronade*
 images/outfit/irate?cannon*
 images/outfit/irate?turret*
 images/outfit/mcs?extractor*
 images/outfit/plasma?grenades*
 images/outfit/plasmasickle*
 images/outfit/*plasma?thruster?scin*
 images/outfit/*plasma?steering?scin*
 images/outfit/*plasma?engines?scin*
 images/outfit/savagery?pike*
 images/outfit/scrap?cell*
 images/outfit/skirmish?battery*
 images/outfit/*torch?thruster?vi*
 images/outfit/tractor?beam*
 images/outfit/warforge?battery*
 images/outfit/warzone?core*
 images/planet/alvorada*
 images/planet/asura*
 images/planet/*beryl*
 images/planet/mendez*
 images/planet/station18*
 images/planet/tschyss*
 images/planet/*vajra*
 images/planet/vesvi*
 images/planet/yniu?eiu*
 images/planet/yniu?ena*
 images/projectile/acuit*
 images/projectile/astuit*
 images/projectile/ballistic*
 images/projectile/chloeric*
 images/projectile/firestorm?torpedo*
 images/projectile/guile?pulse?laser*
 images/projectile/irate*
 images/projectile/locust?blaster*
 images/projectile/mandible?cannon*
 images/projectile/neutron?bolt*
 images/projectile/thorax?cannon*
 images/projectile/torch*
 images/scene/rulei?flash*
 images/ship/*astral*
 images/ship/*ayym*
 images/ship/embersylph*
 images/ship/enforcer*
 images/ship/gegno?augen*
 images/ship/gegno?coesite*
 images/ship/gegno?conglomerate*
 images/ship/gegno?corundum*
 images/ship/gegno?dolomite*
 images/ship/gegno?dunite*
 images/ship/gegno?eclogite*
 images/ship/gegno?epidote*
 images/ship/gegno?feldspar*
 images/ship/gegno?felsic*
 images/ship/gegno?gneiss*
 images/ship/gegno?granofel*
 images/ship/gegno?granulite*
 images/ship/gegno?gypsum*
 images/ship/gegno?halite*
 images/ship/gegno?kyanite*
 images/ship/gegno?mica*
 images/ship/gegno?protolith*
 images/ship/gegno?rhyolite*
 images/ship/gegno?schist*
 images/ship/gegno?shale*
 images/ship/gegno?slate*
 images/ship/gegno?tridymite*
 images/ship/hogshead*
 images/ship/*jje*
 images/ship/modified?dromedary*
 images/ship/modified?dromedary?wreck*
 images/ship/saber*
 images/ship/*vyrmeid*
 images/ship/*vyuir*
 images/thumbnail/enforcer*
 images/thumbnail/gegno?augen*
 images/thumbnail/gegno?coesite*
 images/thumbnail/gegno?conglomerate*
 images/thumbnail/gegno?dolomite*
 images/thumbnail/gegno?dunite*
 images/thumbnail/gegno?eclogite*
 images/thumbnail/gegno?epidote*
 images/thumbnail/gegno?feldspar*
 images/thumbnail/gegno?felsic*
 images/thumbnail/gegno?gneiss*
 images/thumbnail/gegno?granulite*
 images/thumbnail/gegno?gypsum*
 images/thumbnail/gegno?halite*
 images/thumbnail/gegno?kyanite*
 images/thumbnail/gegno?mica*
 images/thumbnail/gegno?protolith*
 images/thumbnail/gegno?rhyolite*
 images/thumbnail/gegno?schist*
 images/thumbnail/gegno?shale*
 images/thumbnail/gegno?slate*
 images/thumbnail/gegno?tridymite*
 images/thumbnail/hogshead*
 images/thumbnail/modified?dromedary*
 images/thumbnail/modified?dromedary?wreck*
 images/thumbnail/saber*
 images/thumbnail/vyuir*
Copyright: Saugia <https://github.com/Saugia>
License: CC-BY-SA-4.0

Files:
 images/effect/void?sprite?parts*
 images/outfit/void?sprite?parts*
 images/outfit/teciimach?bay*
 images/outfit/teciimach?pod*
 images/planet/gas3-c*
 images/planet/gas7-r*
 images/ship/aerie*
 images/ship/bactrian*
 images/ship/hailstone*
 images/ship/arch-carrack*
 images/ship/charm-shallop*
 images/ship/echo-galleon*
 images/ship/hauler?vi*
 images/ship/heavy?gust*
 images/ship/mining?drone*
 images/ship/mule*
 images/ship/squall*
 images/ship/sunder*
 images/ship/swan*
 images/thumbnail/aerie*
 images/thumbnail/bactrian*
 images/thumbnail/hailstone*
 images/thumbnail/arch-carrack*
 images/thumbnail/charm-shallop*
 images/thumbnail/echo-galleon*
 images/thumbnail/hauler?vi*
 images/thumbnail/heavy?gust*
 images/thumbnail/mining?drone*
 images/thumbnail/mule*
 images/thumbnail/squall*
 images/thumbnail/sunder*
 images/thumbnail/swan*
 sounds/moonbeam*
Copyright: Saugia <https://github.com/Saugia>
License: CC-BY-SA-4.0
Comment: Derived from works by Michael Zahniser (under the same license).

Files:
 images/ship/quarg?drake*
 images/thumbnail/quarg?drake*
Copyright: Saugia (https://github.com/Saugia)
License: CC-BY-SA-4.0
Comment: Derived from works by 1010todd, under the same license.

Files:
 images/ship/pirate?valkyrie*
 images/thumbnail/pirate?valkyrie*
Copyright: Saugia <https://github.com/Saugia>
License: CC-BY-SA-4.0
Comment: Derived from works by Michael Zahniser (under the same license) and 1010todd (under the same license). Incorporating texture made with JSPlacement by WindMillArt <https://windmillart.net/>.

Files:
 sounds/avgi?launch?external*
 sounds/avgi?launch?internal*
 sounds/bunrodea?am*
 sounds/coalition?launch*
 sounds/culverin?
 sounds/drill*
 sounds/ember?tear*
 sounds/ember?tear?hit*
 sounds/gravity?well*
 sounds/hai?launch*
 sounds/human?launch*
 sounds/human?launch?external*
 sounds/ion?rain*
 sounds/ion?torch*
 sounds/korath?afterburner*
 sounds/korath?launch*
 sounds/korath?launch?external*
 sounds/*incip?plasma*
 sounds/locust?blaster*
 sounds/mandible?cannon*
 sounds/plasma?discharger*
 sounds/remnant?afterburner*
 sounds/remnant?launch*
 sounds/remnant?launch?external*
 sounds/ribault*
 sounds/neutron?bolt*
 sounds/scin?launch*
 sounds/sheragi?launch*
 sounds/stagnation?beam*
 sounds/star?tail*
 sounds/*successor?afterburner*
 sounds/swarm?missile*
 sounds/thorax?cannon*
 sounds/tractor?beam*
Copyright: Saugia <https://github.com/Saugia>
License: public-domain
 Based on public domain sounds taken from freesound.org, edits done by Saugia.

Files:
 images/ship/hai?cicada*
 images/ship/hai?scarab*
 images/thumbnail/hai?cicada*
 images/thumbnail/hai?scarab*
Copyright: Saugia <https://github.com/Saugia>
License: CC-BY-SA-4.0
Comment: Derived from works by Michael Zahniser (under the same license) and Evan Fluharty (under the same license).

Files:
 images/hardpoint/blaze-pike*
 images/hardpoint/korath?inferno*
 images/hardpoint/mining?laser?turret*
 images/hardpoint/shunt-strike*
 images/icon/firelight*
 images/outfit/blaze?pike*
 images/outfit/firelight*
 images/outfit/firelight?bank*
 images/outfit/firelight?rack*
 images/outfit/korath?inferno*
 images/outfit/mining?laser*
 images/outfit/mining?laser?turret*
 images/outfit/shunt-strike*
 images/planet/station4c*
 images/planet/station5c*
 images/planet/station6c*
 images/planet/station7c*
 images/planet/station7cb*
 images/projectile/firelight*
 images/projectile/firelight?active*
 sounds/ionic?blast*
Copyright: Saugia <https://github.com/Saugia>
License: CC-BY-SA-4.0
Comment: Derived from works by Michael Zahniser (under the same license) and Becca Tommaso (under the same licence).

Files:
 images/ship/tubfalet*
 images/thumbnail/tubfalet*
Copyright: Saugia <https://github.com/Saugia>
License: CC-BY-SA-4.0
Comment: Derived from works by Michael Zahniser (under the same license) and Lia Gerty (under the same licence).

Files:
 images/hardpoint/microbot?factory*
 images/ship/-nra-ret*
 images/ship/ikatila-ej*
 images/ship/korsmanath?a-awoj*
 images/ship/modified?ladybug*
 images/ship/rai-alorej*
 images/thumbnail/-nra-ret*
 images/thumbnail/ikatila-ej*
 images/thumbnail/korsmanath?a-awoj*
 images/thumbnail/rai-alorej*
Copyright: Saugia <https://github.com/Saugia>
License: CC-BY-SA-4.0
Comment: Derived from public domain works previously submitted to Endless Sky

Files:
 images/outfit/microbot?defense?station*
Copyright: Saugia <https://github.com/Saugia>
Comment: Derived from work by Griffin Schutte (theronepic@gmail.com) (under same licence).
License: CC-BY-SA-4.0

Files:
 images/projectiles/ionic?blast*
 images/ship/kestrel*
 images/ship/kestrelc*
 images/ship/kestrele*
 images/ship/kestrels*
 images/ship/kestrelw*
 images/ship/osprey*
 images/thumbnail/kestrel*
 images/thumbnail/kestrelc*
 images/thumbnail/kestrele*
 images/thumbnail/kestrels*
 images/thumbnail/kestrelw*
 images/thumbnail/osprey*
Copyright: Saugia <https://github.com/Saugia>
License: CC-BY-SA-4.0
Comment: Derived from works by Michael Zahniser (under the same license) and detailed by Anarchist2.

Files:
 images/projectile/*tinyflare*
Copyright: Saugia <https://github.com/Saugia>
License: CC-BY-SA-4.0
Comment: Derived from works by Michael Zahniser (under the same license) and Iaz Poolar (under the same license).

Files:
 images/effect/railspark*
 images/projectile/tinyflare*
 images/outfit/*engines?hai*
 images/outfit/*steering?hai*
 images/outfit/*thruster?hai*
 images/outfit/tiny?ion?engines*
Copyright: Iaz Poolar
License: CC-BY-SA-4.0
Comment: Derived from works by Michael Zahniser (under the same license).

Files:
 images/icon/gat?turret*
Copyright: Saugia <https://github.com/Saugia>
License: CC-BY-SA-4.0
Comment: Derived from works by Maximilian Korber (under the same license) and Amazinite (under the same license).

Files:
 sounds/remnant?afterburner.wav
Copyright: Public Domain
License: public-domain
 Based on public domain sounds taken from freesound.org, edit done by Saugia.

Files:
 sounds/firelight.wav
 sounds/firelight?hit.wav
Copyright: Public Domain
License: public-domain
 Based on public domain sounds taken from freesound.org, edits done by Saugia and Lia Gerty.

Files:
 images/effect/ember?tear/ember?tear?fire*
 images/effect/ember?tear/ember?tear?impact*
 images/effect/ember?tear/ember?tear?vortex*
 images/outfit/ember?tear*
Copyright: X-27 (youtube.com/x-27yt)
License: CC-BY-SA-3.0

Files:
 images/effect/ember?tear/ember?tear?spark*
Copyright: X-27 (youtube.com/x-27yt)
License: CC-BY-SA-3.0
Comment: Derived from works by Michael Zahniser (under the same license).

Files:
 images/land/fields16*
 images/land/fields17*
 images/land/fields18*
 images/land/fields19*
 images/land/fields20*
 images/land/fields21*
 images/land/fields22*
 images/land/fields23*
 images/land/fields24*
 images/land/fields25*
 images/land/fields26*
 images/land/fields27*
 images/land/hills10*
 images/land/sea20*
 images/land/sea21*
 images/land/water14*
 images/land/water15*
 images/land/water16*
 images/land/water17*
 images/land/water18*
 images/land/water19*
 images/land/water20*
Copyright: Peter van der Meer (peter.vd.meer@gmail.com)
License: CC-BY-SA-4.0

Files:
 images/outfit/jump?drive*
 images/outfit/jump?drive?(broken)*
Copyright: Scrinarii1337#0001
License: CC-BY-SA-4.0

Files:
 images/scene/citydark*
Copyright: N/A (CC0 Public Domain)
License: CC0
Comment:
 Taken from pixwizard.com. Archived at https://archive.is/JPrU9.

Files:
 images/scene/buildings*
Copyright: N/A (CC0 Public Domain)
License: CC0
Comment:
 Taken from pixwizard.com. Archived at https://archive.is/x993H.

Files:
 images/scene/lonelyrock*
Copyright: US NOAA
License: public-domain
 From US NOAA, and therefore in the public domain because it was created by
 government employees while doing work for the government.

Files:
 images/scene/snowplain*
Copyright: US NOAA
License: public-domain
 From US NOAA, and therefore in the public domain because it was created by
 government employees while doing work for the government.

Files:
 images/scene/busystreet*
Copyright: Gabriel Del Fiaco
License: public-domain
 Taken from https://archive.is/29hj9. This image was uploaded
 to unsplash.com before June 2017, so it is in the public
 domain.

Files:
 images/scene/iceplains*
Copyright: Federico Di Dio
License: Unsplash
Comment:
 Taken from https://archive.is/MirSk. This image was
 uploaded to unsplash.com after June 2017, so it is subject
 to the Unsplash License. It was also uploaded after
 February 2018, so it is subject to an additional restriction
 limiting the sale of unaltered copies.

Files:
 images/scene/iceplains2*
Copyright: Vidar Nordli-Mathisen
License: Unsplash
Comment:
 Taken from https://archive.is/uC6Up. This image was uploaded
 to unsplash.com after June 2017, so it is subject to the
 Unsplash License. It was also uploaded on February 2, 2018,
 so it is not subject to additional restrictions, as this is
 before the additional restrictions were added.

Files:
 images/scene/redrocks*
Copyright: Joshua Gresham
License: Unsplash
Comment:
 Taken from https://archive.is/0gRHU. This image was
 uploaded to unsplash.com after June 2017, so it is subject
 to the Unsplash License. It was also uploaded after
 February 2018, so it is subject to an additional restriction
 limiting the sale of unaltered copies.

Files:
 images/scene/seasidecliffs*
Copyright: Joachim Pressl
License: Unsplash
Comment:
 Taken from https://archive.is/caZ9F. This image was
 uploaded to unsplash.com after June 2017, so it is subject
 to the Unsplash License. It was also uploaded after
 February 2018, so it is subject to an additional restriction
 limiting the sale of unaltered copies.

Files:
 images/scene/Seasunset*
Copyright: Jim Cooke
License: Unsplash
Comment:
 Taken from https://archive.is/zRulg. This image was uploaded
 to unsplash.com after June 2017, so it is subject to the
 Unsplash License. It was uploaded before February 2018, so
 it is not subject to additional restrictions.

Files:
 images/scene/smeer*
Copyright: Parrish Freeman
License: Unsplash
Comment:
 Taken from https://archive.is/W6LES. This image was
 uploaded to unsplash.com after June 2017, so it is subject
 to the Unsplash License. It was also uploaded after
 February 2018, so it is subject to an additional restriction
 limiting the sale of unaltered copies.

Files:
 images/scene/snowfield*
Copyright: Alessio Soggetti
License: Unsplash
Comment:
 Taken from https://archive.is/JGEju. This image was
 uploaded to unsplash.com after June 2017, so it is subject
 to the Unsplash License. It was also uploaded after
 February 2018, so it is subject to an additional restriction
 limiting the sale of unaltered copies.

Files:
 images/scene/snowvillage*
Copyright: Matthew Buchanan
License: Unsplash
Comment:
 Taken from https://archive.is/DRS7j. This image was
 uploaded to unsplash.com after June 2017, so it is subject
 to the Unsplash License. It was also uploaded after
 February 2018, so it is subject to an additional restriction
 limiting the sale of unaltered copies.

Files:
 images/scene/sunset*
Copyright: Carl Schlabach
License: Unsplash
Comment:
 Taken from https://archive.is/oFaOT. This image was
 uploaded to unsplash.com after June 2017, so it is subject
 to the Unsplash License. It was also uploaded after
 February 2018, so it is subject to an additional restriction
 limiting the sale of unaltered copies.

Files:
 images/scene/tower*
Copyright: Constant Loubier
License: Unsplash
Comment:
 Taken from https://archive.is/764rq. This image was
 uploaded to unsplash.com after June 2017, so it is subject
 to the Unsplash License. It was also uploaded after
 February 2018, so it is subject to an additional restriction
 limiting the sale of unaltered copies.

Files:
 images/scene/icepicture*
Copyright: Alberto Restifo
License: public-domain
 Taken from https://archive.is/d4jre. This image was uploaded
 to unsplash.com before June 2017, so it is in the public
 domain.

Files:
 images/scene/hroar*
Copyright: Dane Crowton
License: CC-BY-SA-4.0

Files: images/land/asteroid0*
Copyright: Becca Tommaso
License: CC0
Comment: Derived from works by ESA/Rosetta spacecraft (under the same license).


Files:
 images/outfit/small?recovery?module*
Copyright: 1010todd
License: CC-BY-SA-4.0
Comment: Derived from works by Michael Zahniser (under the same license).

Files:
 images/outfit/anti-materiel?gun*
 images/outfit/cloud?piercer*
 images/ship/quarg?guivre*
 images/ship/quarg?hydra*
 images/ship/quarg?lindwyrm*
 images/ship/quarg?wardragon*
 images/ship/quarg?wyvern*
 images/thumbnail/quarg?guivre*
 images/thumbnail/quarg?hydra*
 images/thumbnail/quarg?lindwyrm*
 images/thumbnail/quarg?wardragon*
 images/thumbnail/quarg?wyvern*
Copyright: 1010todd
License: CC-BY-SA-4.0

Files:
 images/outfit/android*
 images/outfit/collar*
 images/outfit/mug*
 images/outfit/skadetear*
Copyright: Anarchist2
License: CC-BY-SA-4.0

Files:
 images/thumbnail/smew*
 images/ship/smew*
Copyright: Dschiltt
License: CC0
Comment: Derived from works by MZ (under the same license), and contributions by Zoura, Kitteh, Ejo Thims, and Saugia.

Files:
 images/ship/modified?dromedary?ghost*
 images/ship/modified?dromedary?specter*
Copyright: Saugia (https://github.com/Saugia)
License: CC-BY-SA-4.0
Comment: Transparent materials by scrinarii1337.

Files:
 images/land/nasa30*
Copyright: Brian Swift
License: CC-BY-SA-4.0
Comment: Image data: NASA/JPL-Caltech/SwRI/MSSS and Image processing by Brian Swift.

Files:
 images/icon/swarm*
 images/outfit/twin?blaster*
 images/outfit/twin?mod?blaster*
 images/outfit/repeater*
 images/outfit/repeater?turret*
Copyright: Daeridanii (https://github.com/Daeridanii1)
License: CC-BY-SA-4.0
Comment: Derived from works by Becca Tommaso and Michael Zahniser (under the same license).

Files:
 images/land/badlands13*
Copyright: Sasha Sashina
License: Unsplash
Comment:
 Taken from https://archive.is/X25Q2. This image was uploaded to
 unsplash.com after June 2017, so it is subject to the
 Unsplash License. It was also uploaded after February 2018,
 so it is subject to an additional restriction limiting the
 sale of unaltered copies.

Files:
 images/land/beach15*
Copyright: Chris Meads
License: Unsplash
Comment:
 Taken from https://archive.is/OmpGr. This image was uploaded to
 unsplash.com after June 2017, so it is subject to the
 Unsplash License. It was also uploaded after February 2018,
 so it is subject to an additional restriction limiting the
 sale of unaltered copies.

Files:
 images/land/city19*
Copyright: Chan Yuki
License: Unsplash
Comment:
 Taken from https://archive.is/9wmYF. This image was uploaded to
 unsplash.com after June 2017, so it is subject to the
 Unsplash License. It was also uploaded after February 2018,
 so it is subject to an additional restriction limiting the
 sale of unaltered copies.

Files:
 images/land/city20*
Copyright: JC Gellidon
License: Unsplash
Comment:
 Taken from https://archive.is/K4bnD. This image was uploaded to
 unsplash.com after June 2017, so it is subject to the
 Unsplash License. It was also uploaded after February 2018,
 so it is subject to an additional restriction limiting the
 sale of unaltered copies.

Files:
 images/land/city21*
Copyright: Jesse Collins
License: public-domain
 Taken from https://archive.is/qD91K. This image was uploaded to
 unsplash.com after June 2017, so it is subject to the
 Unsplash License. It was also uploaded after February 2018,
 so it is subject to an additional restriction limiting the
 sale of unaltered copies.

Files:
 images/land/city22*
Copyright: Wong Zihoo
License: Unsplash
Comment:
 Taken from https://archive.is/sJt28. This image was uploaded to
 unsplash.com after June 2017, so it is subject to the
 Unsplash License. It was also uploaded after February 2018,
 so it is subject to an additional restriction limiting the
 sale of unaltered copies.

Files:
 images/land/city23*
Copyright: Juan Pablo Ahumada
License: Unsplash
Comment:
 Taken from https://archive.is/GAOgv. This image was uploaded to
 unsplash.com after June 2017, so it is subject to the
 Unsplash License. It was also uploaded after February 2018,
 so it is subject to an additional restriction limiting the
 sale of unaltered copies.

Files:
 images/land/city24*
Copyright: Samuel Charron
License: Unsplash
Comment:
 Taken from https://archive.is/wT75U. This image was uploaded to
 unsplash.com after June 2017, so it is subject to the
 Unsplash License. It was also uploaded on February 20, 2018,
 so it is subject to an additional restriction limiting the
 sale of unaltered copies, as this is a day after the
 restriction was added.

Files:
 images/land/city25*
Copyright: Jules Marvin Eguilos
License: Unsplash
Comment:
 Taken from https://archive.is/qMDPn. This image was uploaded to
 unsplash.com after June 2017, so it is subject to the
 Unsplash License. It was also uploaded after February 2018,
 so it is subject to an additional restriction limiting the
 sale of unaltered copies.

Files:
 images/land/desert14*
Copyright: E Mens
License: Unsplash
Comment:
 Taken from https://archive.is/g5XEM. This image was uploaded to
 unsplash.com after June 2017, so it is subject to the
 Unsplash License. It was also uploaded after February 2018,
 so it is subject to an additional restriction limiting the
 sale of unaltered copies.

Files:
 images/land/desert15*
Copyright: Juli Kosolapova
License: Unsplash
Comment:
 Taken from https://archive.is/VDhic. This image was uploaded to
 unsplash.com after June 2017, so it is subject to the
 Unsplash License. It was also uploaded after February 2018,
 so it is subject to an additional restriction limiting the
 sale of unaltered copies.

Files:
 images/land/forest10*
Copyright: Sarah Humer
License: public-domain
 Taken from https://archive.is/bzVwX. This image was uploaded to
 unsplash.com before June 2017, so it is in the public domain.

Files:
 images/land/mountain27*
Copyright: Marek Piwnicki
License: Unsplash
Comment:
 Taken from https://archive.is/1Tfmm. This image was uploaded to
 unsplash.com after June 2017, so it is subject to the
 Unsplash License. It was also uploaded after February 2018,
 so it is subject to an additional restriction limiting the
 sale of unaltered copies.

Files:
 images/land/mountain28*
Copyright: Luca Bravo
License: Unsplash
Comment:
 Taken from https://archive.is/FwnMI. This image was uploaded to
 unsplash.com after June 2017, so it is subject to the
 Unsplash License. It was uploaded before February 2018, so
 it is not subject to additional restrictions.

Files:
 images/land/mountain29*
Copyright: Marek Piwnicki
License: Unsplash
Comment:
 Taken from https://archive.is/Uqm0M. This image was uploaded to
 unsplash.com after June 2017, so it is subject to the
 Unsplash License. It was also uploaded after February 2018,
 so it is subject to an additional restriction limiting the
 sale of unaltered copies.

Files:
 images/land/mountain30*
Copyright: Mike Liao
License: Unsplash
Comment:
 Taken from https://archive.is/k6mqP. This image was uploaded to
 unsplash.com after June 2017, so it is subject to the
 Unsplash License. It was uploaded before February 2018, so
 it is not subject to additional restrictions.

Files:
 images/land/sea22*
Copyright: Martin Bennie
License: Unsplash
Comment:
 Taken from https://archive.is/MO0Rz. This image was uploaded to
 unsplash.com after June 2017, so it is subject to the
 Unsplash License. It was also uploaded after February 2018,
 so it is subject to an additional restriction limiting the
 sale of unaltered copies.

Files:
 images/land/city26*
 images/land/city27*
 images/land/city28*
 images/land/clouds9*
 images/land/clouds10*
 images/land/fields28*
 images/land/fields29*
 images/land/forest11*
 images/land/forest12*
 images/land/path1*
 images/land/path2*
 images/land/path3*
 images/land/path4*
 images/land/sea24*
 images/land/sky12*
 images/land/sky13*
 images/land/water21*
 images/land/water22*
 images/land/water23*
 images/land/water24*
 images/land/water25*
Copyright: DAK (4robits@gmail.com)
License: CC-BY-SA-4.0

Files:
 images/land/snow22*
Copyright: Paston Woelber
License: Unsplash
Comment:
 Taken from https://archive.is/rmkuZ. This image was uploaded to
 unsplash.com after June 2017, so it is subject to the
 Unsplash License. It was also uploaded after February 2018,
 so it is subject to an additional restriction limiting the
 sale of unaltered copies.

Files:
 images/land/snow23*
 images/scene/iceplains3*
Copyright: Daniel Frank
License: Unsplash
Comment:
 Taken from https://archive.is/xK5Wu. These images were
 uploaded to unsplash.com after June 2017, so they are
 subject to the Unsplash License. They were also uploaded
 after February 2018, so they are subject to an additional
 restriction limiting the sale of unaltered copies.

Files:
 images/ui/red?alert*
 images/ui/tactical/acceleration*
 images/ui/tactical/gun?range*
 images/ui/tactical/turret?range*
 images/ui/tactical/turn*
 images/ui/tactical/velocity*
Copyright: Zitchas (zitchas.jma@gmail.com)
License: CC-BY-SA-4.0

Files:
 images/ui/tactical/crew*
 images/ui/tactical/energy*
 images/ui/tactical/fuel*
 images/ui/tactical/thermal*
Copyright: Michael Zahniser <mzahniser@gmail.com>
License: CC-BY-SA-4.0
Comment: Cropped and split into four new files by Zitchas (zitchas.jma@gmail.com)

Files:
 images/scene/cave?scene*
Copyright: Gefüllte Taubenbrust <jeaminer23@gmail.com>
License: CC-BY-SA-4.0
Comment: Derived from works by Becca Tommaso (under the same license).

Files:
 images/_menu/haze-brown*
Copyright: RisingLeaf (https://github.com/RisingLeaf)
License: CC-BY-SA-4.0
Comment: Derived from _menu/haze-133 (no copyright given).

Files:
 images/scene/emerging?ladybug*
Copyright: RisingLeaf (https://github.com/RisingLeaf)
License: CC-BY-SA-4.0
Comment: Derived from public domain works previously submitted to Endless Sky.

Files:
 images/effect/ionic?impact*
Copyright: RisingLeaf (https://github.com/RisingLeaf)
License: CC-BY-SA-4.0
Comment: Derived from works by Michael Zahniser (under the same license).

Files:
 images/land/hills11*
Copyright: CyberJudas (cyberjudas@dnmx.org)
License: CC-BY-SA-4.0

Files:
 images/ui/red?alert?grayed*
Copyright: Dave Flowers
License: CC-BY-SA-4.0
Comment: grayscale version of images/ui/red alert, by Zitchas (zitchas.jma@gmail.com)

Files:
 images/ui/sales?key*
Copyright: Dave Flowers
License: CC-BY-SA-4.0
Comment: Derived from works by Michael Zahniser (under the same license).

Files:
 images/ui/find?*
Copyright: Daeridanii (https://github.com/Daeridanii1)
License: CC0
Comment: selected and unselected versions of images/ui/find, by Ember369 (https://github.com/Ember369)

Files:
 images/land/mars4*
Copyright: NASA
License: public-domain
 Derived from works by NASA/JPL-Caltech/Malin Space Science Systems.

Files:
<<<<<<< HEAD
 images/ui/paused*
Copyright: David Stark (zarkonnen@gmail.com)
License: CC-BY-SA-4.0

=======
 images/effect/bimodal?impact*
 images/effect/bimodal?switch?impact*
 images/effect/drag?cannon?impact*
 images/effect/overcharged?pulse?laser?impact*
 images/effect/successor?flare/*
 images/effect/successor?pulse?laser?impact*
 images/effect/void?spark*
 images/hardpoint/bimodal?turret*
 images/hardpoint/overcharged?pulse?laser?turret*
 images/hardpoint/successor?pulse?laser?turret*
 images/icon/hv?spike*
 images/label/successors*
 images/outfit/bimodal?coilgun?turret*
 images/outfit/bimodal?coilgun*
 images/outfit/drag?cannon*
 images/outfit/fuel?sail*
 images/outfit/hv?spike?rack*
 images/outfit/hv?spike*
 images/outfit/large?betavoltaic*
 images/outfit/large?successor?battery*
 images/outfit/large?successor?reactor*
 images/outfit/large?successor?reverse*
 images/outfit/large?successor?shield*
 images/outfit/large?successor?steering*
 images/outfit/large?successor?thruster*
 images/outfit/medium?betavoltaic*
 images/outfit/medium?successor?reactor*
 images/outfit/medium?successor?repair*
 images/outfit/medium?successor?reverse*
 images/outfit/medium?successor?shield*
 images/outfit/medium?successor?steering*
 images/outfit/medium?successor?thruster*
 images/outfit/overcharged?betavoltaic*
 images/outfit/overcharged?pulse?laser?turret*
 images/outfit/overcharged?pulse?laser*
 images/outfit/railgun?h2h*
 images/outfit/shield?cortex?interface*
 images/outfit/sjeja?kinetic?lance*
 images/outfit/small?betavoltaic*
 images/outfit/small?successor?battery*
 images/outfit/small?successor?reactor*
 images/outfit/small?successor?repair*
 images/outfit/small?successor?reverse*
 images/outfit/small?successor?shield*
 images/outfit/small?successor?steering*
 images/outfit/small?successor?thruster*
 images/outfit/successor?armor*
 images/outfit/successor?cooling*
 images/outfit/successor?engines?tiny*
 images/outfit/successor?license*
 images/outfit/successor?pulse?laser?turret*
 images/outfit/successor?pulse?laser*
 images/outfit/tiny?successor?shield*
 images/outfit/tuur?scanning?suite*
 images/outfit/veldt?combat?scanner*
 images/planet/station?successor*
 images/projectile/bimodal?switch*
 images/projectile/bimodal*
 images/projectile/drag?cannon*
 images/projectile/sjeja?kinetic?lance*
 images/projectile/successor?pulse?laser*
 images/ship/aaulqra*
 images/ship/ejniisde*
 images/ship/kaskhorade*
 images/ship/kvelqde-khora*
 images/ship/kvelqde*
 images/ship/myaede*
 images/ship/nnesaarau*
 images/ship/ojde*
 images/ship/seiitej*
 images/ship/stolsaqra*
 images/ship/veusade*
 images/ship/vujlet*
 images/thumbnail/aaulqra*
 images/thumbnail/ejniisde*
 images/thumbnail/kaskhorade*
 images/thumbnail/kvelqde-khora*
 images/thumbnail/kvelqde*
 images/thumbnail/myaede*
 images/thumbnail/nnesaarau*
 images/thumbnail/ojde*
 images/thumbnail/seiitej*
 images/thumbnail/stolsaqra*
 images/thumbnail/veusade*
 images/thumbnail/vujlet*
Copyright: Daeridanii (https://github.com/Daeridanii1)
License: CC-BY-SA-4.0

Files:
  sounds/bimodal*
  sounds/drag?cannon*
  sounds/overcharged?pulse?laser*
  sounds/successor?pulse?laser*
Copyright: Daeridanii (https://github.com/Daeridanii1)
License: CC-BY-SA-4.0
Comment: Sound effects generated with Labchirp v1.60 (https://labbed.net/software/labchirp/).

Files:
 images/_menu/haze-tear*
 images/star/void-scar*
Copyright: Daeridanii (https://github.com/Daeridanii1)
License: CC0
Comment: Derived from works by NASA in the public domain.

Files:
 images/land/fog12*
Copyright: US National Park Service
License: public-domain
 From the US National Park Service, and therefore in the public domain
 because it was created by government employees while doing work for the government.

Files:
 images/land/snow24*
Copyright: NPS Photo / Kent Miller
License: public-domain
 From the US National Park Service, and therefore in the public domain
 because it was created by government employees while doing work for the government.

Files:
 images/land/snow25*
Copyright: DCheretovich
License: CC0
Comment: Taken from https://commons.wikimedia.org/wiki/File:Vatnajökull_glacier.jpg and cropped.

Files:
 images/land/lava14*
Copyright: USGS
License: public-domain
 From the USGS, and therefore in the public domain because it was created by
 government employees while doing work for the government.

Files:
 images/holovid?zone*
 images/phantom?pallet*
Copyright: None (placed in public domain by an anonymous author)
License: CC0
Comment: Uses public domain textures from texture.ninja. Meshes were made by an anonymous author in 2023-2024.

>>>>>>> 8fbaa7eb
License: Depends
 Taken from unsplash.com. Until June 2017, this was a collection of photographs that had been donated and
 placed in the public domain. In June 2017, Unsplash modified their terms and conditions to make all images
 uploaded after that date subject to a permissive license (the "Unsplash License.") These pictures were added
 to the game after June 2017, but could have been uploaded before then. Therefore, the license of these images
 depends on when they were uploaded. If they were uploaded before June 2017, they are in the public domain. If
 they were uploaded on or after June 2017, they are subject to the Unsplash License. Additionally, all images
 uploaded to Unsplash after February 2018 cannot be sold without making "significant alterations" as they are
 subject to more restrictive terms and conditions.

License: Unsplash
 Unsplash grants you an irrevocable, nonexclusive, worldwide copyright
 license to download, copy, modify, distribute, perform, and use photos
 from Unsplash for free, including for commercial purposes, without
 permission from or attributing the photographer or Unsplash. This
 license does not include the right to compile photos from Unsplash to
 replicate a similar or competing service.

License: GPL-3+
 This program is free software: you can redistribute it and/or modify
 it under the terms of the GNU General Public License as published by
 the Free Software Foundation; either version 3 of the License, or
 (at your option) any later version.
 .
 This program is distributed in the hope that it will be useful,
 but WITHOUT ANY WARRANTY; without even the implied warranty of
 MERCHANTABILITY or FITNESS FOR A PARTICULAR PURPOSE.  See the
 GNU General Public License for more details.
 .
 You should have received a copy of the GNU General Public License
 along with this program.  If not, see <http://www.gnu.org/licenses/>.
 .
 On Debian systems, the complete text of the GNU General Public
 License version 3 can be found in "/usr/share/common-licenses/GPL-3".

License: CC-BY-SA-4.0
 By exercising the Licensed Rights (defined below), You accept and agree
 to be bound by the terms and conditions of this Creative Commons
 Attribution-ShareAlike 4.0 International Public License ("Public
 License"). To the extent this Public License may be interpreted as a
 contract, You are granted the Licensed Rights in consideration of Your
 acceptance of these terms and conditions, and the Licensor grants You
 such rights in consideration of benefits the Licensor receives from
 making the Licensed Material available under these terms and
 conditions.
 .
 Section 1 -- Definitions.
 .
 a. Adapted Material means material subject to Copyright and Similar
 Rights that is derived from or based upon the Licensed Material
 and in which the Licensed Material is translated, altered,
 arranged, transformed, or otherwise modified in a manner requiring
 permission under the Copyright and Similar Rights held by the
 Licensor. For purposes of this Public License, where the Licensed
 Material is a musical work, performance, or sound recording,
 Adapted Material is always produced where the Licensed Material is
 synched in timed relation with a moving image.
 .
 b. Adapter's License means the license You apply to Your Copyright
 and Similar Rights in Your contributions to Adapted Material in
 accordance with the terms and conditions of this Public License.
 .
 c. BY-SA Compatible License means a license listed at
 creativecommons.org/compatiblelicenses, approved by Creative
 Commons as essentially the equivalent of this Public License.
 .
 d. Copyright and Similar Rights means copyright and/or similar rights
 closely related to copyright including, without limitation,
 performance, broadcast, sound recording, and Sui Generis Database
 Rights, without regard to how the rights are labeled or
 categorized. For purposes of this Public License, the rights
 specified in Section 2(b)(1)-(2) are not Copyright and Similar
 Rights.
 .
 e. Effective Technological Measures means those measures that, in the
 absence of proper authority, may not be circumvented under laws
 fulfilling obligations under Article 11 of the WIPO Copyright
 Treaty adopted on December 20, 1996, and/or similar international
 agreements.
 .
 f. Exceptions and Limitations means fair use, fair dealing, and/or
 any other exception or limitation to Copyright and Similar Rights
 that applies to Your use of the Licensed Material.
 .
 g. License Elements means the license attributes listed in the name
 of a Creative Commons Public License. The License Elements of this
 Public License are Attribution and ShareAlike.
 .
 h. Licensed Material means the artistic or literary work, database,
 or other material to which the Licensor applied this Public
 License.
 .
 i. Licensed Rights means the rights granted to You subject to the
 terms and conditions of this Public License, which are limited to
 all Copyright and Similar Rights that apply to Your use of the
 Licensed Material and that the Licensor has authority to license.
 .
 j. Licensor means the individual(s) or entity(ies) granting rights
 under this Public License.
 .
 k. Share means to provide material to the public by any means or
 process that requires permission under the Licensed Rights, such
 as reproduction, public display, public performance, distribution,
 dissemination, communication, or importation, and to make material
 available to the public including in ways that members of the
 public may access the material from a place and at a time
 individually chosen by them.
 .
 l. Sui Generis Database Rights means rights other than copyright
 resulting from Directive 96/9/EC of the European Parliament and of
 the Council of 11 March 1996 on the legal protection of databases,
 as amended and/or succeeded, as well as other essentially
 equivalent rights anywhere in the world.
 .
 m. You means the individual or entity exercising the Licensed Rights
 under this Public License. Your has a corresponding meaning.
 .
 Section 2 -- Scope.
 .
 a. License grant.
 .
 1. Subject to the terms and conditions of this Public License,
 the Licensor hereby grants You a worldwide, royalty-free,
 non-sublicensable, non-exclusive, irrevocable license to
 exercise the Licensed Rights in the Licensed Material to:
 .
 a. reproduce and Share the Licensed Material, in whole or
 in part; and
 .
 b. produce, reproduce, and Share Adapted Material.
 .
 2. Exceptions and Limitations. For the avoidance of doubt, where
 Exceptions and Limitations apply to Your use, this Public
 License does not apply, and You do not need to comply with
 its terms and conditions.
 .
 3. Term. The term of this Public License is specified in Section
 6(a).
 .
 4. Media and formats; technical modifications allowed. The
 Licensor authorizes You to exercise the Licensed Rights in
 all media and formats whether now known or hereafter created,
 and to make technical modifications necessary to do so. The
 Licensor waives and/or agrees not to assert any right or
 authority to forbid You from making technical modifications
 necessary to exercise the Licensed Rights, including
 technical modifications necessary to circumvent Effective
 Technological Measures. For purposes of this Public License,
 simply making modifications authorized by this Section 2(a)
 (4) never produces Adapted Material.
 .
 5. Downstream recipients.
 .
 a. Offer from the Licensor -- Licensed Material. Every
 recipient of the Licensed Material automatically
 receives an offer from the Licensor to exercise the
 Licensed Rights under the terms and conditions of this
 Public License.
 .
 b. Additional offer from the Licensor -- Adapted Material.
 Every recipient of Adapted Material from You
 automatically receives an offer from the Licensor to
 exercise the Licensed Rights in the Adapted Material
 under the conditions of the Adapter's License You apply.
 .
 c. No downstream restrictions. You may not offer or impose
 any additional or different terms or conditions on, or
 apply any Effective Technological Measures to, the
 Licensed Material if doing so restricts exercise of the
 Licensed Rights by any recipient of the Licensed
 Material.
 .
 6. No endorsement. Nothing in this Public License constitutes or
 may be construed as permission to assert or imply that You
 are, or that Your use of the Licensed Material is, connected
 with, or sponsored, endorsed, or granted official status by,
 the Licensor or others designated to receive attribution as
 provided in Section 3(a)(1)(A)(i).
 .
 b. Other rights.
 .
 1. Moral rights, such as the right of integrity, are not
 licensed under this Public License, nor are publicity,
 privacy, and/or other similar personality rights; however, to
 the extent possible, the Licensor waives and/or agrees not to
 assert any such rights held by the Licensor to the limited
 extent necessary to allow You to exercise the Licensed
 Rights, but not otherwise.
 .
 2. Patent and trademark rights are not licensed under this
 Public License.
 .
 3. To the extent possible, the Licensor waives any right to
 collect royalties from You for the exercise of the Licensed
 Rights, whether directly or through a collecting society
 under any voluntary or waivable statutory or compulsory
 licensing scheme. In all other cases the Licensor expressly
 reserves any right to collect such royalties.
 .
 Section 3 -- License Conditions.
 .
 Your exercise of the Licensed Rights is expressly made subject to the
 following conditions.
 .
 a. Attribution.
 .
 1. If You Share the Licensed Material (including in modified
 form), You must:
 .
 a. retain the following if it is supplied by the Licensor
 with the Licensed Material:
 .
 i. identification of the creator(s) of the Licensed
 Material and any others designated to receive
 attribution, in any reasonable manner requested by
 the Licensor (including by pseudonym if
 designated);
 .
 ii. a copyright notice;
 .
 iii. a notice that refers to this Public License;
 .
 iv. a notice that refers to the disclaimer of
 warranties;
 .
 v. a URI or hyperlink to the Licensed Material to the
 extent reasonably practicable;
 .
 b. indicate if You modified the Licensed Material and
 retain an indication of any previous modifications; and
 .
 c. indicate the Licensed Material is licensed under this
 Public License, and include the text of, or the URI or
 hyperlink to, this Public License.
 .
 2. You may satisfy the conditions in Section 3(a)(1) in any
 reasonable manner based on the medium, means, and context in
 which You Share the Licensed Material. For example, it may be
 reasonable to satisfy the conditions by providing a URI or
 hyperlink to a resource that includes the required
 information.
 .
 3. If requested by the Licensor, You must remove any of the
 information required by Section 3(a)(1)(A) to the extent
 reasonably practicable.
 .
 b. ShareAlike.
 .
 In addition to the conditions in Section 3(a), if You Share
 Adapted Material You produce, the following conditions also apply.
 .
 1. The Adapter's License You apply must be a Creative Commons
 license with the same License Elements, this version or
 later, or a BY-SA Compatible License.
 .
 2. You must include the text of, or the URI or hyperlink to, the
 Adapter's License You apply. You may satisfy this condition
 in any reasonable manner based on the medium, means, and
 context in which You Share Adapted Material.
 .
 3. You may not offer or impose any additional or different terms
 or conditions on, or apply any Effective Technological
 Measures to, Adapted Material that restrict exercise of the
 rights granted under the Adapter's License You apply.
 .
 Section 4 -- Sui Generis Database Rights.
 .
 Where the Licensed Rights include Sui Generis Database Rights that
 apply to Your use of the Licensed Material:
 .
 a. for the avoidance of doubt, Section 2(a)(1) grants You the right
 to extract, reuse, reproduce, and Share all or a substantial
 portion of the contents of the database;
 .
 b. if You include all or a substantial portion of the database
 contents in a database in which You have Sui Generis Database
 Rights, then the database in which You have Sui Generis Database
 Rights (but not its individual contents) is Adapted Material,
 .
 including for purposes of Section 3(b); and
 c. You must comply with the conditions in Section 3(a) if You Share
 all or a substantial portion of the contents of the database.
 .
 For the avoidance of doubt, this Section 4 supplements and does not
 replace Your obligations under this Public License where the Licensed
 Rights include other Copyright and Similar Rights.
 .
 Section 5 -- Disclaimer of Warranties and Limitation of Liability.
 .
 a. UNLESS OTHERWISE SEPARATELY UNDERTAKEN BY THE LICENSOR, TO THE
 EXTENT POSSIBLE, THE LICENSOR OFFERS THE LICENSED MATERIAL AS-IS
 AND AS-AVAILABLE, AND MAKES NO REPRESENTATIONS OR WARRANTIES OF
 ANY KIND CONCERNING THE LICENSED MATERIAL, WHETHER EXPRESS,
 IMPLIED, STATUTORY, OR OTHER. THIS INCLUDES, WITHOUT LIMITATION,
 WARRANTIES OF TITLE, MERCHANTABILITY, FITNESS FOR A PARTICULAR
 PURPOSE, NON-INFRINGEMENT, ABSENCE OF LATENT OR OTHER DEFECTS,
 ACCURACY, OR THE PRESENCE OR ABSENCE OF ERRORS, WHETHER OR NOT
 KNOWN OR DISCOVERABLE. WHERE DISCLAIMERS OF WARRANTIES ARE NOT
 ALLOWED IN FULL OR IN PART, THIS DISCLAIMER MAY NOT APPLY TO YOU.
 .
 b. TO THE EXTENT POSSIBLE, IN NO EVENT WILL THE LICENSOR BE LIABLE
 TO YOU ON ANY LEGAL THEORY (INCLUDING, WITHOUT LIMITATION,
 NEGLIGENCE) OR OTHERWISE FOR ANY DIRECT, SPECIAL, INDIRECT,
 INCIDENTAL, CONSEQUENTIAL, PUNITIVE, EXEMPLARY, OR OTHER LOSSES,
 COSTS, EXPENSES, OR DAMAGES ARISING OUT OF THIS PUBLIC LICENSE OR
 USE OF THE LICENSED MATERIAL, EVEN IF THE LICENSOR HAS BEEN
 ADVISED OF THE POSSIBILITY OF SUCH LOSSES, COSTS, EXPENSES, OR
 DAMAGES. WHERE A LIMITATION OF LIABILITY IS NOT ALLOWED IN FULL OR
 IN PART, THIS LIMITATION MAY NOT APPLY TO YOU.
 .
 c. The disclaimer of warranties and limitation of liability provided
 above shall be interpreted in a manner that, to the extent
 possible, most closely approximates an absolute disclaimer and
 waiver of all liability.
 .
 Section 6 -- Term and Termination.
 .
 a. This Public License applies for the term of the Copyright and
 Similar Rights licensed here. However, if You fail to comply with
 this Public License, then Your rights under this Public License
 terminate automatically.
 .
 b. Where Your right to use the Licensed Material has terminated under
 Section 6(a), it reinstates:
 .
 1. automatically as of the date the violation is cured, provided
 it is cured within 30 days of Your discovery of the
 violation; or
 .
 2. upon express reinstatement by the Licensor.
 .
 For the avoidance of doubt, this Section 6(b) does not affect any
 right the Licensor may have to seek remedies for Your violations
 of this Public License.
 .
 c. For the avoidance of doubt, the Licensor may also offer the
 Licensed Material under separate terms or conditions or stop
 distributing the Licensed Material at any time; however, doing so
 will not terminate this Public License.
 .
 d. Sections 1, 5, 6, 7, and 8 survive termination of this Public
 License.
 .
 Section 7 -- Other Terms and Conditions.
 .
 a. The Licensor shall not be bound by any additional or different
 terms or conditions communicated by You unless expressly agreed.
 .
 b. Any arrangements, understandings, or agreements regarding the
 Licensed Material not stated herein are separate from and
 independent of the terms and conditions of this Public License.
 .
 Section 8 -- Interpretation.
 .
 a. For the avoidance of doubt, this Public License does not, and
 shall not be interpreted to, reduce, limit, restrict, or impose
 conditions on any use of the Licensed Material that could lawfully
 be made without permission under this Public License.
 .
 b. To the extent possible, if any provision of this Public License is
 deemed unenforceable, it shall be automatically reformed to the
 minimum extent necessary to make it enforceable. If the provision
 cannot be reformed, it shall be severed from this Public License
 without affecting the enforceability of the remaining terms and
 conditions.
 .
 c. No term or condition of this Public License will be waived and no
 failure to comply consented to unless expressly agreed to by the
 Licensor.
 .
 d. Nothing in this Public License constitutes or may be interpreted
 as a limitation upon, or waiver of, any privileges and immunities
 that apply to the Licensor or You, including from the legal
 processes of any jurisdiction or authority.

License: CC-BY-4.0
 By exercising the Licensed Rights (defined below), You accept and agree
 to be bound by the terms and conditions of this Creative Commons
 Attribution 4.0 International Public License ("Public
 License"). To the extent this Public License may be interpreted as a
 contract, You are granted the Licensed Rights in consideration of Your
 acceptance of these terms and conditions, and the Licensor grants You
 such rights in consideration of benefits the Licensor receives from
 making the Licensed Material available under these terms and
 conditions.
 .
 Section 1 -- Definitions.
 .
 a. Adapted Material means material subject to Copyright and Similar
 Rights that is derived from or based upon the Licensed Material
 and in which the Licensed Material is translated, altered,
 arranged, transformed, or otherwise modified in a manner requiring
 permission under the Copyright and Similar Rights held by the
 Licensor. For purposes of this Public License, where the Licensed
 Material is a musical work, performance, or sound recording,
 Adapted Material is always produced where the Licensed Material is
 synched in timed relation with a moving image.
 .
 b. Adapter's License means the license You apply to Your Copyright
 and Similar Rights in Your contributions to Adapted Material in
 accordance with the terms and conditions of this Public License.
 .
 c. Copyright and Similar Rights means copyright and/or similar rights
 closely related to copyright including, without limitation,
 performance, broadcast, sound recording, and Sui Generis Database
 Rights, without regard to how the rights are labeled or
 categorized. For purposes of this Public License, the rights
 specified in Section 2(b)(1)-(2) are not Copyright and Similar
 Rights.
 .
 d. Effective Technological Measures means those measures that, in the
 absence of proper authority, may not be circumvented under laws
 fulfilling obligations under Article 11 of the WIPO Copyright
 Treaty adopted on December 20, 1996, and/or similar international
 agreements.
 .
 e. Exceptions and Limitations means fair use, fair dealing, and/or
 any other exception or limitation to Copyright and Similar Rights
 that applies to Your use of the Licensed Material.
 .
 f. Licensed Material means the artistic or literary work, database,
 or other material to which the Licensor applied this Public
 License.
 .
 g. Licensed Rights means the rights granted to You subject to the
 terms and conditions of this Public License, which are limited to
 all Copyright and Similar Rights that apply to Your use of the
 Licensed Material and that the Licensor has authority to license.
 .
 h. Licensor means the individual(s) or entity(ies) granting rights
 under this Public License.
 .
 i. Share means to provide material to the public by any means or
 process that requires permission under the Licensed Rights, such
 as reproduction, public display, public performance, distribution,
 dissemination, communication, or importation, and to make material
 available to the public including in ways that members of the
 public may access the material from a place and at a time
 individually chosen by them.
 .
 j. Sui Generis Database Rights means rights other than copyright
 resulting from Directive 96/9/EC of the European Parliament and of
 the Council of 11 March 1996 on the legal protection of databases,
 as amended and/or succeeded, as well as other essentially
 equivalent rights anywhere in the world.
 .
 k. You means the individual or entity exercising the Licensed Rights
 under this Public License. Your has a corresponding meaning.
 .
 Section 2 -- Scope.
 .
 a. License grant.
 .
 1. Subject to the terms and conditions of this Public License,
 the Licensor hereby grants You a worldwide, royalty-free,
 non-sublicensable, non-exclusive, irrevocable license to
 exercise the Licensed Rights in the Licensed Material to:
 .
 a. reproduce and Share the Licensed Material, in whole or
 in part; and
 .
 b. produce, reproduce, and Share Adapted Material.
 .
 2. Exceptions and Limitations. For the avoidance of doubt, where
 Exceptions and Limitations apply to Your use, this Public
 License does not apply, and You do not need to comply with
 its terms and conditions.
 .
 3. Term. The term of this Public License is specified in Section
 6(a).
 .
 4. Media and formats; technical modifications allowed. The
 Licensor authorizes You to exercise the Licensed Rights in
 all media and formats whether now known or hereafter created,
 and to make technical modifications necessary to do so. The
 Licensor waives and/or agrees not to assert any right or
 authority to forbid You from making technical modifications
 necessary to exercise the Licensed Rights, including
 technical modifications necessary to circumvent Effective
 Technological Measures. For purposes of this Public License,
 simply making modifications authorized by this Section 2(a)
 (4) never produces Adapted Material.
 .
 5. Downstream recipients.
 .
 a. Offer from the Licensor -- Licensed Material. Every
 recipient of the Licensed Material automatically
 receives an offer from the Licensor to exercise the
 Licensed Rights under the terms and conditions of this
 Public License.
 .
 b. No downstream restrictions. You may not offer or impose
 any additional or different terms or conditions on, or
 apply any Effective Technological Measures to, the
 Licensed Material if doing so restricts exercise of the
 Licensed Rights by any recipient of the Licensed
 Material.
 .
 6. No endorsement. Nothing in this Public License constitutes or
 may be construed as permission to assert or imply that You
 are, or that Your use of the Licensed Material is, connected
 with, or sponsored, endorsed, or granted official status by,
 the Licensor or others designated to receive attribution as
 provided in Section 3(a)(1)(A)(i).
 .
 b. Other rights.
 .
 1. Moral rights, such as the right of integrity, are not
 licensed under this Public License, nor are publicity,
 privacy, and/or other similar personality rights; however, to
 the extent possible, the Licensor waives and/or agrees not to
 assert any such rights held by the Licensor to the limited
 extent necessary to allow You to exercise the Licensed
 Rights, but not otherwise.
 .
 2. Patent and trademark rights are not licensed under this
 Public License.
 .
 3. To the extent possible, the Licensor waives any right to
 collect royalties from You for the exercise of the Licensed
 Rights, whether directly or through a collecting society
 under any voluntary or waivable statutory or compulsory
 licensing scheme. In all other cases the Licensor expressly
 reserves any right to collect such royalties.
 .
 Section 3 -- License Conditions.
 .
 Your exercise of the Licensed Rights is expressly made subject to the
 following conditions.
 .
 a. Attribution.
 .
 1. If You Share the Licensed Material (including in modified
 form), You must:
 .
 a. retain the following if it is supplied by the Licensor
 with the Licensed Material:
 .
 i. identification of the creator(s) of the Licensed
 Material and any others designated to receive
 attribution, in any reasonable manner requested by
 the Licensor (including by pseudonym if
 designated);
 .
 ii. a copyright notice;
 .
 iii. a notice that refers to this Public License;
 .
 iv. a notice that refers to the disclaimer of
 warranties;
 .
 v. a URI or hyperlink to the Licensed Material to the
 extent reasonably practicable;
 .
 b. indicate if You modified the Licensed Material and
 retain an indication of any previous modifications; and
 .
 c. indicate the Licensed Material is licensed under this
 Public License, and include the text of, or the URI or
 hyperlink to, this Public License.
 .
 2. You may satisfy the conditions in Section 3(a)(1) in any
 reasonable manner based on the medium, means, and context in
 which You Share the Licensed Material. For example, it may be
 reasonable to satisfy the conditions by providing a URI or
 hyperlink to a resource that includes the required
 information.
 .
 3. If requested by the Licensor, You must remove any of the
 information required by Section 3(a)(1)(A) to the extent
 reasonably practicable.
 .
 4. If You Share Adapted Material You produce, the Adapter's
 License You apply must not prevent recipients of the Adapted
 Material from complying with this Public License.
 .
 Section 4 -- Sui Generis Database Rights.
 .
 Where the Licensed Rights include Sui Generis Database Rights that
 apply to Your use of the Licensed Material:
 .
 a. for the avoidance of doubt, Section 2(a)(1) grants You the right
 to extract, reuse, reproduce, and Share all or a substantial
 portion of the contents of the database;
 .
 b. if You include all or a substantial portion of the database
 contents in a database in which You have Sui Generis Database
 Rights, then the database in which You have Sui Generis Database
 Rights (but not its individual contents) is Adapted Material; and
 .
 c. You must comply with the conditions in Section 3(a) if You Share
 all or a substantial portion of the contents of the database.
 .
 For the avoidance of doubt, this Section 4 supplements and does not
 replace Your obligations under this Public License where the Licensed
 Rights include other Copyright and Similar Rights.
 .
 Section 5 -- Disclaimer of Warranties and Limitation of Liability.
 .
 a. UNLESS OTHERWISE SEPARATELY UNDERTAKEN BY THE LICENSOR, TO THE
 EXTENT POSSIBLE, THE LICENSOR OFFERS THE LICENSED MATERIAL AS-IS
 AND AS-AVAILABLE, AND MAKES NO REPRESENTATIONS OR WARRANTIES OF
 ANY KIND CONCERNING THE LICENSED MATERIAL, WHETHER EXPRESS,
 IMPLIED, STATUTORY, OR OTHER. THIS INCLUDES, WITHOUT LIMITATION,
 WARRANTIES OF TITLE, MERCHANTABILITY, FITNESS FOR A PARTICULAR
 PURPOSE, NON-INFRINGEMENT, ABSENCE OF LATENT OR OTHER DEFECTS,
 ACCURACY, OR THE PRESENCE OR ABSENCE OF ERRORS, WHETHER OR NOT
 KNOWN OR DISCOVERABLE. WHERE DISCLAIMERS OF WARRANTIES ARE NOT
 ALLOWED IN FULL OR IN PART, THIS DISCLAIMER MAY NOT APPLY TO YOU.
 .
 b. TO THE EXTENT POSSIBLE, IN NO EVENT WILL THE LICENSOR BE LIABLE
 TO YOU ON ANY LEGAL THEORY (INCLUDING, WITHOUT LIMITATION,
 NEGLIGENCE) OR OTHERWISE FOR ANY DIRECT, SPECIAL, INDIRECT,
 INCIDENTAL, CONSEQUENTIAL, PUNITIVE, EXEMPLARY, OR OTHER LOSSES,
 COSTS, EXPENSES, OR DAMAGES ARISING OUT OF THIS PUBLIC LICENSE OR
 USE OF THE LICENSED MATERIAL, EVEN IF THE LICENSOR HAS BEEN
 ADVISED OF THE POSSIBILITY OF SUCH LOSSES, COSTS, EXPENSES, OR
 DAMAGES. WHERE A LIMITATION OF LIABILITY IS NOT ALLOWED IN FULL OR
 IN PART, THIS LIMITATION MAY NOT APPLY TO YOU.
 .
 c. The disclaimer of warranties and limitation of liability provided
 above shall be interpreted in a manner that, to the extent
 possible, most closely approximates an absolute disclaimer and
 waiver of all liability.
 .
 Section 6 -- Term and Termination.
 .
 a. This Public License applies for the term of the Copyright and
 Similar Rights licensed here. However, if You fail to comply with
 this Public License, then Your rights under this Public License
 terminate automatically.
 .
 b. Where Your right to use the Licensed Material has terminated under
 Section 6(a), it reinstates:
 .
 1. automatically as of the date the violation is cured, provided
 it is cured within 30 days of Your discovery of the
 violation; or
 .
 2. upon express reinstatement by the Licensor.
 .
 For the avoidance of doubt, this Section 6(b) does not affect any
 right the Licensor may have to seek remedies for Your violations
 of this Public License.
 .
 c. For the avoidance of doubt, the Licensor may also offer the
 Licensed Material under separate terms or conditions or stop
 distributing the Licensed Material at any time; however, doing so
 will not terminate this Public License.
 .
 d. Sections 1, 5, 6, 7, and 8 survive termination of this Public
 License.
 .
 Section 7 -- Other Terms and Conditions.
 .
 a. The Licensor shall not be bound by any additional or different
 terms or conditions communicated by You unless expressly agreed.
 .
 b. Any arrangements, understandings, or agreements regarding the
 Licensed Material not stated herein are separate from and
 independent of the terms and conditions of this Public License.
 .
 Section 8 -- Interpretation.
 .
 a. For the avoidance of doubt, this Public License does not, and
 shall not be interpreted to, reduce, limit, restrict, or impose
 conditions on any use of the Licensed Material that could lawfully
 be made without permission under this Public License.
 .
 b. To the extent possible, if any provision of this Public License is
 deemed unenforceable, it shall be automatically reformed to the
 minimum extent necessary to make it enforceable. If the provision
 cannot be reformed, it shall be severed from this Public License
 without affecting the enforceability of the remaining terms and
 conditions.
 .
 c. No term or condition of this Public License will be waived and no
 failure to comply consented to unless expressly agreed to by the
 Licensor.
 .
 d. Nothing in this Public License constitutes or may be interpreted
 as a limitation upon, or waiver of, any privileges and immunities
 that apply to the Licensor or You, including from the legal
 processes of any jurisdiction or authority.

License: CC-BY-SA-3.0
 CREATIVE COMMONS CORPORATION IS NOT A LAW FIRM AND DOES NOT PROVIDE
 LEGAL SERVICES. DISTRIBUTION OF THIS LICENSE DOES NOT CREATE AN
 ATTORNEY-CLIENT RELATIONSHIP. CREATIVE COMMONS PROVIDES THIS
 INFORMATION ON AN "AS-IS" BASIS. CREATIVE COMMONS MAKES NO WARRANTIES
 REGARDING THE INFORMATION PROVIDED, AND DISCLAIMS LIABILITY FOR
 DAMAGES RESULTING FROM ITS USE.
 .
 License
 .
 THE WORK (AS DEFINED BELOW) IS PROVIDED UNDER THE TERMS OF THIS CREATIVE
 COMMONS PUBLIC LICENSE ("CCPL" OR "LICENSE"). THE WORK IS PROTECTED BY
 COPYRIGHT AND/OR OTHER APPLICABLE LAW. ANY USE OF THE WORK OTHER THAN AS
 AUTHORIZED UNDER THIS LICENSE OR COPYRIGHT LAW IS PROHIBITED.
 .
 BY EXERCISING ANY RIGHTS TO THE WORK PROVIDED HERE, YOU ACCEPT AND AGREE
 TO BE BOUND BY THE TERMS OF THIS LICENSE. TO THE EXTENT THIS LICENSE MAY
 BE CONSIDERED TO BE A CONTRACT, THE LICENSOR GRANTS YOU THE RIGHTS
 CONTAINED HERE IN CONSIDERATION OF YOUR ACCEPTANCE OF SUCH TERMS AND
 CONDITIONS.
 .
 1. Definitions
 .
 a. "Adaptation" means a work based upon the Work, or upon the Work and
 other pre-existing works, such as a translation, adaptation,
 derivative work, arrangement of music or other alterations of a
 literary or artistic work, or phonogram or performance and includes
 cinematographic adaptations or any other form in which the Work may be
 recast, transformed, or adapted including in any form recognizably
 derived from the original, except that a work that constitutes a
 Collection will not be considered an Adaptation for the purpose of
 this License. For the avoidance of doubt, where the Work is a musical
 work, performance or phonogram, the synchronization of the Work in
 timed-relation with a moving image ("synching") will be considered an
 Adaptation for the purpose of this License.
 .
 b. "Collection" means a collection of literary or artistic works, such as
 encyclopedias and anthologies, or performances, phonograms or
 broadcasts, or other works or subject matter other than works listed
 in Section 1(f) below, which, by reason of the selection and
 arrangement of their contents, constitute intellectual creations, in
 which the Work is included in its entirety in unmodified form along
 with one or more other contributions, each constituting separate and
 independent works in themselves, which together are assembled into a
 collective whole. A work that constitutes a Collection will not be
 considered an Adaptation (as defined below) for the purposes of this
 License.
 .
 c. "Creative Commons Compatible License" means a license that is listed
 at https://creativecommons.org/compatiblelicenses that has been
 approved by Creative Commons as being essentially equivalent to this
 License, including, at a minimum, because that license: (i) contains
 terms that have the same purpose, meaning and effect as the License
 Elements of this License; and, (ii) explicitly permits the relicensing
 of adaptations of works made available under that license under this
 License or a Creative Commons jurisdiction license with the same
 License Elements as this License.
 .
 d. "Distribute" means to make available to the public the original and
 copies of the Work or Adaptation, as appropriate, through sale or
 other transfer of ownership.
 .
 e. "License Elements" means the following high-level license attributes
 as selected by Licensor and indicated in the title of this License:
 Attribution, ShareAlike.
 .
 f. "Licensor" means the individual, individuals, entity or entities that
 offer(s) the Work under the terms of this License.
 .
 g. "Original Author" means, in the case of a literary or artistic work,
 the individual, individuals, entity or entities who created the Work
 or if no individual or entity can be identified, the publisher; and in
 addition (i) in the case of a performance the actors, singers,
 musicians, dancers, and other persons who act, sing, deliver, declaim,
 play in, interpret or otherwise perform literary or artistic works or
 expressions of folklore; (ii) in the case of a phonogram the producer
 being the person or legal entity who first fixes the sounds of a
 performance or other sounds; and, (iii) in the case of broadcasts, the
 organization that transmits the broadcast.
 .
 h. "Work" means the literary and/or artistic work offered under the terms
 of this License including without limitation any production in the
 literary, scientific and artistic domain, whatever may be the mode or
 form of its expression including digital form, such as a book,
 pamphlet and other writing; a lecture, address, sermon or other work
 of the same nature; a dramatic or dramatico-musical work; a
 choreographic work or entertainment in dumb show; a musical
 composition with or without words; a cinematographic work to which are
 assimilated works expressed by a process analogous to cinematography;
 a work of drawing, painting, architecture, sculpture, engraving or
 lithography; a photographic work to which are assimilated works
 expressed by a process analogous to photography; a work of applied
 art; an illustration, map, plan, sketch or three-dimensional work
 relative to geography, topography, architecture or science; a
 performance; a broadcast; a phonogram; a compilation of data to the
 extent it is protected as a copyrightable work; or a work performed by
 a variety or circus performer to the extent it is not otherwise
 considered a literary or artistic work.
 .
 i. "You" means an individual or entity exercising rights under this
 License who has not previously violated the terms of this License with
 respect to the Work, or who has received express permission from the
 Licensor to exercise rights under this License despite a previous
 violation.
 .
 j. "Publicly Perform" means to perform public recitations of the Work and
 to communicate to the public those public recitations, by any means or
 process, including by wire or wireless means or public digital
 performances; to make available to the public Works in such a way that
 members of the public may access these Works from a place and at a
 place individually chosen by them; to perform the Work to the public
 by any means or process and the communication to the public of the
 performances of the Work, including by public digital performance; to
 broadcast and rebroadcast the Work by any means including signs,
 sounds or images.
 .
 k. "Reproduce" means to make copies of the Work by any means including
 without limitation by sound or visual recordings and the right of
 fixation and reproducing fixations of the Work, including storage of a
 protected performance or phonogram in digital form or other electronic
 medium.
 .
 2. Fair Dealing Rights. Nothing in this License is intended to reduce,
 limit, or restrict any uses free from copyright or rights arising from
 limitations or exceptions that are provided for in connection with the
 copyright protection under copyright law or other applicable laws.
 .
 3. License Grant. Subject to the terms and conditions of this License,
 Licensor hereby grants You a worldwide, royalty-free, non-exclusive,
 perpetual (for the duration of the applicable copyright) license to
 exercise the rights in the Work as stated below:
 .
 a. to Reproduce the Work, to incorporate the Work into one or more
 Collections, and to Reproduce the Work as incorporated in the
 Collections;
 .
 b. to create and Reproduce Adaptations provided that any such Adaptation,
 including any translation in any medium, takes reasonable steps to
 clearly label, demarcate or otherwise identify that changes were made
 to the original Work. For example, a translation could be marked "The
 original work was translated from English to Spanish," or a
 modification could indicate "The original work has been modified.";
 .
 c. to Distribute and Publicly Perform the Work including as incorporated
 in Collections; and,
 .
 d. to Distribute and Publicly Perform Adaptations.
 .
 e. For the avoidance of doubt:
 .
 i. Non-waivable Compulsory License Schemes. In those jurisdictions in
 which the right to collect royalties through any statutory or
 compulsory licensing scheme cannot be waived, the Licensor
 reserves the exclusive right to collect such royalties for any
 exercise by You of the rights granted under this License;
 .
 ii. Waivable Compulsory License Schemes. In those jurisdictions in
 which the right to collect royalties through any statutory or
 compulsory licensing scheme can be waived, the Licensor waives the
 exclusive right to collect such royalties for any exercise by You
 of the rights granted under this License; and,
 .
 iii. Voluntary License Schemes. The Licensor waives the right to
 collect royalties, whether individually or, in the event that the
 Licensor is a member of a collecting society that administers
 voluntary licensing schemes, via that society, from any exercise
 by You of the rights granted under this License.
 .
 The above rights may be exercised in all media and formats whether now
 known or hereafter devised. The above rights include the right to make
 such modifications as are technically necessary to exercise the rights in
 other media and formats. Subject to Section 8(f), all rights not expressly
 granted by Licensor are hereby reserved.
 .
 4. Restrictions. The license granted in Section 3 above is expressly made
 subject to and limited by the following restrictions:
 .
 a. You may Distribute or Publicly Perform the Work only under the terms
 of this License. You must include a copy of, or the Uniform Resource
 Identifier (URI) for, this License with every copy of the Work You
 Distribute or Publicly Perform. You may not offer or impose any terms
 on the Work that restrict the terms of this License or the ability of
 the recipient of the Work to exercise the rights granted to that
 recipient under the terms of the License. You may not sublicense the
 Work. You must keep intact all notices that refer to this License and
 to the disclaimer of warranties with every copy of the Work You
 Distribute or Publicly Perform. When You Distribute or Publicly
 Perform the Work, You may not impose any effective technological
 measures on the Work that restrict the ability of a recipient of the
 Work from You to exercise the rights granted to that recipient under
 the terms of the License. This Section 4(a) applies to the Work as
 incorporated in a Collection, but this does not require the Collection
 apart from the Work itself to be made subject to the terms of this
 License. If You create a Collection, upon notice from any Licensor You
 must, to the extent practicable, remove from the Collection any credit
 as required by Section 4(c), as requested. If You create an
 Adaptation, upon notice from any Licensor You must, to the extent
 practicable, remove from the Adaptation any credit as required by
 Section 4(c), as requested.
 .
 b. You may Distribute or Publicly Perform an Adaptation only under the
 terms of: (i) this License; (ii) a later version of this License with
 the same License Elements as this License; (iii) a Creative Commons
 jurisdiction license (either this or a later license version) that
 contains the same License Elements as this License (e.g.,
 Attribution-ShareAlike 3.0 US)); (iv) a Creative Commons Compatible
 License. If you license the Adaptation under one of the licenses
 mentioned in (iv), you must comply with the terms of that license. If
 you license the Adaptation under the terms of any of the licenses
 mentioned in (i), (ii) or (iii) (the "Applicable License"), you must
 comply with the terms of the Applicable License generally and the
 following provisions: (I) You must include a copy of, or the URI for,
 the Applicable License with every copy of each Adaptation You
 Distribute or Publicly Perform; (II) You may not offer or impose any
 terms on the Adaptation that restrict the terms of the Applicable
 License or the ability of the recipient of the Adaptation to exercise
 the rights granted to that recipient under the terms of the Applicable
 License; (III) You must keep intact all notices that refer to the
 Applicable License and to the disclaimer of warranties with every copy
 of the Work as included in the Adaptation You Distribute or Publicly
 Perform; (IV) when You Distribute or Publicly Perform the Adaptation,
 You may not impose any effective technological measures on the
 Adaptation that restrict the ability of a recipient of the Adaptation
 from You to exercise the rights granted to that recipient under the
 terms of the Applicable License. This Section 4(b) applies to the
 Adaptation as incorporated in a Collection, but this does not require
 the Collection apart from the Adaptation itself to be made subject to
 the terms of the Applicable License.
 .
 c. If You Distribute, or Publicly Perform the Work or any Adaptations or
 Collections, You must, unless a request has been made pursuant to
 Section 4(a), keep intact all copyright notices for the Work and
 provide, reasonable to the medium or means You are utilizing: (i) the
 name of the Original Author (or pseudonym, if applicable) if supplied,
 and/or if the Original Author and/or Licensor designate another party
 or parties (e.g., a sponsor institute, publishing entity, journal) for
 attribution ("Attribution Parties") in Licensor's copyright notice,
 terms of service or by other reasonable means, the name of such party
 or parties; (ii) the title of the Work if supplied; (iii) to the
 extent reasonably practicable, the URI, if any, that Licensor
 specifies to be associated with the Work, unless such URI does not
 refer to the copyright notice or licensing information for the Work;
 and (iv) , consistent with Ssection 3(b), in the case of an
 Adaptation, a credit identifying the use of the Work in the Adaptation
 (e.g., "French translation of the Work by Original Author," or
 "Screenplay based on original Work by Original Author"). The credit
 required by this Section 4(c) may be implemented in any reasonable
 manner; provided, however, that in the case of a Adaptation or
 Collection, at a minimum such credit will appear, if a credit for all
 contributing authors of the Adaptation or Collection appears, then as
 part of these credits and in a manner at least as prominent as the
 credits for the other contributing authors. For the avoidance of
 doubt, You may only use the credit required by this Section for the
 purpose of attribution in the manner set out above and, by exercising
 Your rights under this License, You may not implicitly or explicitly
 assert or imply any connection with, sponsorship or endorsement by the
 Original Author, Licensor and/or Attribution Parties, as appropriate,
 of You or Your use of the Work, without the separate, express prior
 written permission of the Original Author, Licensor and/or Attribution
 Parties.
 .
 d. Except as otherwise agreed in writing by the Licensor or as may be
 otherwise permitted by applicable law, if You Reproduce, Distribute or
 Publicly Perform the Work either by itself or as part of any
 Adaptations or Collections, You must not distort, mutilate, modify or
 take other derogatory action in relation to the Work which would be
 prejudicial to the Original Author's honor or reputation. Licensor
 agrees that in those jurisdictions (e.g. Japan), in which any exercise
 of the right granted in Section 3(b) of this License (the right to
 make Adaptations) would be deemed to be a distortion, mutilation,
 modification or other derogatory action prejudicial to the Original
 Author's honor and reputation, the Licensor will waive or not assert,
 as appropriate, this Section, to the fullest extent permitted by the
 applicable national law, to enable You to reasonably exercise Your
 right under Section 3(b) of this License (right to make Adaptations)
 but not otherwise.
 .
 5. Representations, Warranties and Disclaimer
 .
 UNLESS OTHERWISE MUTUALLY AGREED TO BY THE PARTIES IN WRITING, LICENSOR
 OFFERS THE WORK AS-IS AND MAKES NO REPRESENTATIONS OR WARRANTIES OF ANY
 KIND CONCERNING THE WORK, EXPRESS, IMPLIED, STATUTORY OR OTHERWISE,
 INCLUDING, WITHOUT LIMITATION, WARRANTIES OF TITLE, MERCHANTIBILITY,
 FITNESS FOR A PARTICULAR PURPOSE, NONINFRINGEMENT, OR THE ABSENCE OF
 LATENT OR OTHER DEFECTS, ACCURACY, OR THE PRESENCE OF ABSENCE OF ERRORS,
 WHETHER OR NOT DISCOVERABLE. SOME JURISDICTIONS DO NOT ALLOW THE EXCLUSION
 OF IMPLIED WARRANTIES, SO SUCH EXCLUSION MAY NOT APPLY TO YOU.
 .
 6. Limitation on Liability. EXCEPT TO THE EXTENT REQUIRED BY APPLICABLE
 LAW, IN NO EVENT WILL LICENSOR BE LIABLE TO YOU ON ANY LEGAL THEORY FOR
 ANY SPECIAL, INCIDENTAL, CONSEQUENTIAL, PUNITIVE OR EXEMPLARY DAMAGES
 ARISING OUT OF THIS LICENSE OR THE USE OF THE WORK, EVEN IF LICENSOR HAS
 BEEN ADVISED OF THE POSSIBILITY OF SUCH DAMAGES.
 .
 7. Termination
 .
 a. This License and the rights granted hereunder will terminate
 automatically upon any breach by You of the terms of this License.
 Individuals or entities who have received Adaptations or Collections
 from You under this License, however, will not have their licenses
 terminated provided such individuals or entities remain in full
 compliance with those licenses. Sections 1, 2, 5, 6, 7, and 8 will
 survive any termination of this License.
 .
 b. Subject to the above terms and conditions, the license granted here is
 perpetual (for the duration of the applicable copyright in the Work).
 Notwithstanding the above, Licensor reserves the right to release the
 Work under different license terms or to stop distributing the Work at
 any time; provided, however that any such election will not serve to
 withdraw this License (or any other license that has been, or is
 required to be, granted under the terms of this License), and this
 License will continue in full force and effect unless terminated as
 stated above.
 .
 8. Miscellaneous
 .
 a. Each time You Distribute or Publicly Perform the Work or a Collection,
 the Licensor offers to the recipient a license to the Work on the same
 terms and conditions as the license granted to You under this License.
 .
 b. Each time You Distribute or Publicly Perform an Adaptation, Licensor
 offers to the recipient a license to the original Work on the same
 terms and conditions as the license granted to You under this License.
 .
 c. If any provision of this License is invalid or unenforceable under
 applicable law, it shall not affect the validity or enforceability of
 the remainder of the terms of this License, and without further action
 by the parties to this agreement, such provision shall be reformed to
 the minimum extent necessary to make such provision valid and
 enforceable.
 .
 d. No term or provision of this License shall be deemed waived and no
 breach consented to unless such waiver or consent shall be in writing
 and signed by the party to be charged with such waiver or consent.
 .
 e. This License constitutes the entire agreement between the parties with
 respect to the Work licensed here. There are no understandings,
 agreements or representations with respect to the Work not specified
 here. Licensor shall not be bound by any additional provisions that
 may appear in any communication from You. This License may not be
 modified without the mutual written agreement of the Licensor and You.
 .
 f. The rights granted under, and the subject matter referenced, in this
 License were drafted utilizing the terminology of the Berne Convention
 for the Protection of Literary and Artistic Works (as amended on
 September 28, 1979), the Rome Convention of 1961, the WIPO Copyright
 Treaty of 1996, the WIPO Performances and Phonograms Treaty of 1996
 and the Universal Copyright Convention (as revised on July 24, 1971).
 These rights and subject matter take effect in the relevant
 jurisdiction in which the License terms are sought to be enforced
 according to the corresponding provisions of the implementation of
 those treaty provisions in the applicable national law. If the
 standard suite of rights granted under applicable copyright law
 includes additional rights not granted under this License, such
 additional rights are deemed to be included in the License; this
 License is not intended to restrict the license of any rights under
 applicable law.

License: GPL-2
 Version 2, June 1991
 .
 Copyright (C) 1989, 1991 Free Software Foundation, Inc.,
 51 Franklin Street, Fifth Floor, Boston, MA 02110-1301 USA
 Everyone is permitted to copy and distribute verbatim copies
 of this license document, but changing it is not allowed.
 .
 Preamble
 .
 The licenses for most software are designed to take away your
 freedom to share and change it.  By contrast, the GNU General Public
 License is intended to guarantee your freedom to share and change free
 software--to make sure the software is free for all its users.  This
 General Public License applies to most of the Free Software
 Foundation's software and to any other program whose authors commit to
 using it.  (Some other Free Software Foundation software is covered by
 the GNU Lesser General Public License instead.)  You can apply it to
 your programs, too.
 .
 When we speak of free software, we are referring to freedom, not
 price.  Our General Public Licenses are designed to make sure that you
 have the freedom to distribute copies of free software (and charge for
 this service if you wish), that you receive source code or can get it
 if you want it, that you can change the software or use pieces of it
 in new free programs; and that you know you can do these things.
 .
 To protect your rights, we need to make restrictions that forbid
 anyone to deny you these rights or to ask you to surrender the rights.
 These restrictions translate to certain responsibilities for you if you
 distribute copies of the software, or if you modify it.
 .
 For example, if you distribute copies of such a program, whether
 gratis or for a fee, you must give the recipients all the rights that
 you have.  You must make sure that they, too, receive or can get the
 source code.  And you must show them these terms so they know their
 rights.
 .
 We protect your rights with two steps: (1) copyright the software, and
 (2) offer you this license which gives you legal permission to copy,
 distribute and/or modify the software.
 .
 Also, for each author's protection and ours, we want to make certain
 that everyone understands that there is no warranty for this free
 software.  If the software is modified by someone else and passed on, we
 want its recipients to know that what they have is not the original, so
 that any problems introduced by others will not reflect on the original
 authors' reputations.
 .
 Finally, any free program is threatened constantly by software
 patents.  We wish to avoid the danger that redistributors of a free
 program will individually obtain patent licenses, in effect making the
 program proprietary.  To prevent this, we have made it clear that any
 patent must be licensed for everyone's free use or not licensed at all.
 .
 The precise terms and conditions for copying, distribution and
 modification follow.
 .
 GNU GENERAL PUBLIC LICENSE
 TERMS AND CONDITIONS FOR COPYING, DISTRIBUTION AND MODIFICATION
 .
 0. This License applies to any program or other work which contains
 a notice placed by the copyright holder saying it may be distributed
 under the terms of this General Public License.  The "Program", below,
 refers to any such program or work, and a "work based on the Program"
 means either the Program or any derivative work under copyright law:
 that is to say, a work containing the Program or a portion of it,
 either verbatim or with modifications and/or translated into another
 language.  (Hereinafter, translation is included without limitation in
 the term "modification".)  Each licensee is addressed as "you".
 .
 Activities other than copying, distribution and modification are not
 covered by this License; they are outside its scope.  The act of
 running the Program is not restricted, and the output from the Program
 is covered only if its contents constitute a work based on the
 Program (independent of having been made by running the Program).
 Whether that is true depends on what the Program does.
 .
 1. You may copy and distribute verbatim copies of the Program's
 source code as you receive it, in any medium, provided that you
 conspicuously and appropriately publish on each copy an appropriate
 copyright notice and disclaimer of warranty; keep intact all the
 notices that refer to this License and to the absence of any warranty;
 and give any other recipients of the Program a copy of this License
 along with the Program.
 .
 You may charge a fee for the physical act of transferring a copy, and
 you may at your option offer warranty protection in exchange for a fee.
 .
 2. You may modify your copy or copies of the Program or any portion
 of it, thus forming a work based on the Program, and copy and
 distribute such modifications or work under the terms of Section 1
 above, provided that you also meet all of these conditions:
 .
 a) You must cause the modified files to carry prominent notices
 stating that you changed the files and the date of any change.
 .
 b) You must cause any work that you distribute or publish, that in
 whole or in part contains or is derived from the Program or any
 part thereof, to be licensed as a whole at no charge to all third
 parties under the terms of this License.
 .
 c) If the modified program normally reads commands interactively
 when run, you must cause it, when started running for such
 interactive use in the most ordinary way, to print or display an
 announcement including an appropriate copyright notice and a
 notice that there is no warranty (or else, saying that you provide
 a warranty) and that users may redistribute the program under
 these conditions, and telling the user how to view a copy of this
 License.  (Exception: if the Program itself is interactive but
 does not normally print such an announcement, your work based on
 the Program is not required to print an announcement.)
 .
 These requirements apply to the modified work as a whole.  If
 identifiable sections of that work are not derived from the Program,
 and can be reasonably considered independent and separate works in
 themselves, then this License, and its terms, do not apply to those
 sections when you distribute them as separate works.  But when you
 distribute the same sections as part of a whole which is a work based
 on the Program, the distribution of the whole must be on the terms of
 this License, whose permissions for other licensees extend to the
 entire whole, and thus to each and every part regardless of who wrote it.
 .
 Thus, it is not the intent of this section to claim rights or contest
 your rights to work written entirely by you; rather, the intent is to
 exercise the right to control the distribution of derivative or
 collective works based on the Program.
 .
 In addition, mere aggregation of another work not based on the Program
 with the Program (or with a work based on the Program) on a volume of
 a storage or distribution medium does not bring the other work under
 the scope of this License.
 .
 3. You may copy and distribute the Program (or a work based on it,
 under Section 2) in object code or executable form under the terms of
 Sections 1 and 2 above provided that you also do one of the following:
 .
 a) Accompany it with the complete corresponding machine-readable
 source code, which must be distributed under the terms of Sections
 1 and 2 above on a medium customarily used for software interchange; or,
 .
 b) Accompany it with a written offer, valid for at least three
 years, to give any third party, for a charge no more than your
 cost of physically performing source distribution, a complete
 machine-readable copy of the corresponding source code, to be
 distributed under the terms of Sections 1 and 2 above on a medium
 customarily used for software interchange; or,
 .
 c) Accompany it with the information you received as to the offer
 to distribute corresponding source code.  (This alternative is
 allowed only for noncommercial distribution and only if you
 received the program in object code or executable form with such
 an offer, in accord with Subsection b above.)
 .
 The source code for a work means the preferred form of the work for
 making modifications to it.  For an executable work, complete source
 code means all the source code for all modules it contains, plus any
 associated interface definition files, plus the scripts used to
 control compilation and installation of the executable.  However, as a
 special exception, the source code distributed need not include
 anything that is normally distributed (in either source or binary
 form) with the major components (compiler, kernel, and so on) of the
 operating system on which the executable runs, unless that component
 itself accompanies the executable.
 .
 If distribution of executable or object code is made by offering
 access to copy from a designated place, then offering equivalent
 access to copy the source code from the same place counts as
 distribution of the source code, even though third parties are not
 compelled to copy the source along with the object code.
 .
 4. You may not copy, modify, sublicense, or distribute the Program
 except as expressly provided under this License.  Any attempt
 otherwise to copy, modify, sublicense or distribute the Program is
 void, and will automatically terminate your rights under this License.
 However, parties who have received copies, or rights, from you under
 this License will not have their licenses terminated so long as such
 parties remain in full compliance.
 .
 5. You are not required to accept this License, since you have not
 signed it.  However, nothing else grants you permission to modify or
 distribute the Program or its derivative works.  These actions are
 prohibited by law if you do not accept this License.  Therefore, by
 modifying or distributing the Program (or any work based on the
 Program), you indicate your acceptance of this License to do so, and
 all its terms and conditions for copying, distributing or modifying
 the Program or works based on it.
 .
 6. Each time you redistribute the Program (or any work based on the
 Program), the recipient automatically receives a license from the
 original licensor to copy, distribute or modify the Program subject to
 these terms and conditions.  You may not impose any further
 restrictions on the recipients' exercise of the rights granted herein.
 You are not responsible for enforcing compliance by third parties to
 this License.
 .
 7. If, as a consequence of a court judgment or allegation of patent
 infringement or for any other reason (not limited to patent issues),
 conditions are imposed on you (whether by court order, agreement or
 otherwise) that contradict the conditions of this License, they do not
 excuse you from the conditions of this License.  If you cannot
 distribute so as to satisfy simultaneously your obligations under this
 License and any other pertinent obligations, then as a consequence you
 may not distribute the Program at all.  For example, if a patent
 license would not permit royalty-free redistribution of the Program by
 all those who receive copies directly or indirectly through you, then
 the only way you could satisfy both it and this License would be to
 refrain entirely from distribution of the Program.
 .
 If any portion of this section is held invalid or unenforceable under
 any particular circumstance, the balance of the section is intended to
 apply and the section as a whole is intended to apply in other
 circumstances.
 .
 It is not the purpose of this section to induce you to infringe any
 patents or other property right claims or to contest validity of any
 such claims; this section has the sole purpose of protecting the
 integrity of the free software distribution system, which is
 implemented by public license practices.  Many people have made
 generous contributions to the wide range of software distributed
 through that system in reliance on consistent application of that
 system; it is up to the author/donor to decide if he or she is willing
 to distribute software through any other system and a licensee cannot
 impose that choice.
 .
 This section is intended to make thoroughly clear what is believed to
 be a consequence of the rest of this License.
 .
 8. If the distribution and/or use of the Program is restricted in
 certain countries either by patents or by copyrighted interfaces, the
 original copyright holder who places the Program under this License
 may add an explicit geographical distribution limitation excluding
 those countries, so that distribution is permitted only in or among
 countries not thus excluded.  In such case, this License incorporates
 the limitation as if written in the body of this License.
 .
 9. The Free Software Foundation may publish revised and/or new versions
 of the General Public License from time to time.  Such new versions will
 be similar in spirit to the present version, but may differ in detail to
 address new problems or concerns.
 .
 Each version is given a distinguishing version number.  If the Program
 specifies a version number of this License which applies to it and "any
 later version", you have the option of following the terms and conditions
 either of that version or of any later version published by the Free
 Software Foundation.  If the Program does not specify a version number of
 this License, you may choose any version ever published by the Free Software
 Foundation.
 .
 10. If you wish to incorporate parts of the Program into other free
 programs whose distribution conditions are different, write to the author
 to ask for permission.  For software which is copyrighted by the Free
 Software Foundation, write to the Free Software Foundation; we sometimes
 make exceptions for this.  Our decision will be guided by the two goals
 of preserving the free status of all derivatives of our free software and
 of promoting the sharing and reuse of software generally.
 .
 11. BECAUSE THE PROGRAM IS LICENSED FREE OF CHARGE, THERE IS NO WARRANTY
 FOR THE PROGRAM, TO THE EXTENT PERMITTED BY APPLICABLE LAW.  EXCEPT WHEN
 OTHERWISE STATED IN WRITING THE COPYRIGHT HOLDERS AND/OR OTHER PARTIES
 PROVIDE THE PROGRAM "AS IS" WITHOUT WARRANTY OF ANY KIND, EITHER EXPRESSED
 OR IMPLIED, INCLUDING, BUT NOT LIMITED TO, THE IMPLIED WARRANTIES OF
 MERCHANTABILITY AND FITNESS FOR A PARTICULAR PURPOSE.  THE ENTIRE RISK AS
 TO THE QUALITY AND PERFORMANCE OF THE PROGRAM IS WITH YOU.  SHOULD THE
 PROGRAM PROVE DEFECTIVE, YOU ASSUME THE COST OF ALL NECESSARY SERVICING,
 REPAIR OR CORRECTION.
 .
 12. IN NO EVENT UNLESS REQUIRED BY APPLICABLE LAW OR AGREED TO IN WRITING
 WILL ANY COPYRIGHT HOLDER, OR ANY OTHER PARTY WHO MAY MODIFY AND/OR
 REDISTRIBUTE THE PROGRAM AS PERMITTED ABOVE, BE LIABLE TO YOU FOR DAMAGES,
 INCLUDING ANY GENERAL, SPECIAL, INCIDENTAL OR CONSEQUENTIAL DAMAGES ARISING
 OUT OF THE USE OR INABILITY TO USE THE PROGRAM (INCLUDING BUT NOT LIMITED
 TO LOSS OF DATA OR DATA BEING RENDERED INACCURATE OR LOSSES SUSTAINED BY
 YOU OR THIRD PARTIES OR A FAILURE OF THE PROGRAM TO OPERATE WITH ANY OTHER
 PROGRAMS), EVEN IF SUCH HOLDER OR OTHER PARTY HAS BEEN ADVISED OF THE
 POSSIBILITY OF SUCH DAMAGES.

License: CC-BY-3.0
 THE WORK (AS DEFINED BELOW) IS PROVIDED UNDER THE TERMS OF THIS CREATIVE COMMONS PUBLIC LICENSE ("CCPL" OR "LICENSE"). THE WORK IS PROTECTED BY COPYRIGHT AND/OR OTHER APPLICABLE LAW. ANY USE OF THE WORK OTHER THAN AS AUTHORIZED UNDER THIS LICENSE OR COPYRIGHT LAW IS PROHIBITED.
 .
 BY EXERCISING ANY RIGHTS TO THE WORK PROVIDED HERE, YOU ACCEPT AND AGREE TO BE BOUND BY THE TERMS OF THIS LICENSE. TO THE EXTENT THIS LICENSE MAY BE CONSIDERED TO BE A CONTRACT, THE LICENSOR GRANTS YOU THE RIGHTS CONTAINED HERE IN CONSIDERATION OF YOUR ACCEPTANCE OF SUCH TERMS AND CONDITIONS.
 .
 1. Definitions
 .
 "Adaptation" means a work based upon the Work, or upon the Work and other pre-existing works, such as a translation, adaptation, derivative work, arrangement of music or other alterations of a literary or artistic work, or phonogram or performance and includes cinematographic adaptations or any other form in which the Work may be recast, transformed, or adapted including in any form recognizably derived from the original, except that a work that constitutes a Collection will not be considered an Adaptation for the purpose of this License. For the avoidance of doubt, where the Work is a musical work, performance or phonogram, the synchronization of the Work in timed-relation with a moving image ("synching") will be considered an Adaptation for the purpose of this License.
 "Collection" means a collection of literary or artistic works, such as encyclopedias and anthologies, or performances, phonograms or broadcasts, or other works or subject matter other than works listed in Section 1(f) below, which, by reason of the selection and arrangement of their contents, constitute intellectual creations, in which the Work is included in its entirety in unmodified form along with one or more other contributions, each constituting separate and independent works in themselves, which together are assembled into a collective whole. A work that constitutes a Collection will not be considered an Adaptation (as defined above) for the purposes of this License.
 "Distribute" means to make available to the public the original and copies of the Work or Adaptation, as appropriate, through sale or other transfer of ownership.
 "Licensor" means the individual, individuals, entity or entities that offer(s) the Work under the terms of this License.
 "Original Author" means, in the case of a literary or artistic work, the individual, individuals, entity or entities who created the Work or if no individual or entity can be identified, the publisher; and in addition (i) in the case of a performance the actors, singers, musicians, dancers, and other persons who act, sing, deliver, declaim, play in, interpret or otherwise perform literary or artistic works or expressions of folklore; (ii) in the case of a phonogram the producer being the person or legal entity who first fixes the sounds of a performance or other sounds; and, (iii) in the case of broadcasts, the organization that transmits the broadcast.
 "Work" means the literary and/or artistic work offered under the terms of this License including without limitation any production in the literary, scientific and artistic domain, whatever may be the mode or form of its expression including digital form, such as a book, pamphlet and other writing; a lecture, address, sermon or other work of the same nature; a dramatic or dramatico-musical work; a choreographic work or entertainment in dumb show; a musical composition with or without words; a cinematographic work to which are assimilated works expressed by a process analogous to cinematography; a work of drawing, painting, architecture, sculpture, engraving or lithography; a photographic work to which are assimilated works expressed by a process analogous to photography; a work of applied art; an illustration, map, plan, sketch or three-dimensional work relative to geography, topography, architecture or science; a performance; a broadcast; a phonogram; a compilation of data to the extent it is protected as a copyrightable work; or a work performed by a variety or circus performer to the extent it is not otherwise considered a literary or artistic work.
 "You" means an individual or entity exercising rights under this License who has not previously violated the terms of this License with respect to the Work, or who has received express permission from the Licensor to exercise rights under this License despite a previous violation.
 "Publicly Perform" means to perform public recitations of the Work and to communicate to the public those public recitations, by any means or process, including by wire or wireless means or public digital performances; to make available to the public Works in such a way that members of the public may access these Works from a place and at a place individually chosen by them; to perform the Work to the public by any means or process and the communication to the public of the performances of the Work, including by public digital performance; to broadcast and rebroadcast the Work by any means including signs, sounds or images.
 "Reproduce" means to make copies of the Work by any means including without limitation by sound or visual recordings and the right of fixation and reproducing fixations of the Work, including storage of a protected performance or phonogram in digital form or other electronic medium.
 .
 2. Fair Dealing Rights. Nothing in this License is intended to reduce, limit, or restrict any uses free from copyright or rights arising from limitations or exceptions that are provided for in connection with the copyright protection under copyright law or other applicable laws.
 .
 3. License Grant. Subject to the terms and conditions of this License, Licensor hereby grants You a worldwide, royalty-free, non-exclusive, perpetual (for the duration of the applicable copyright) license to exercise the rights in the Work as stated below:
 .
 to Reproduce the Work, to incorporate the Work into one or more Collections, and to Reproduce the Work as incorporated in the Collections;
 to create and Reproduce Adaptations provided that any such Adaptation, including any translation in any medium, takes reasonable steps to clearly label, demarcate or otherwise identify that changes were made to the original Work. For example, a translation could be marked "The original work was translated from English to Spanish," or a modification could indicate "The original work has been modified.";
 to Distribute and Publicly Perform the Work including as incorporated in Collections; and,
 to Distribute and Publicly Perform Adaptations.
 .
 For the avoidance of doubt:
 Non-waivable Compulsory License Schemes. In those jurisdictions in which the right to collect royalties through any statutory or compulsory licensing scheme cannot be waived, the Licensor reserves the exclusive right to collect such royalties for any exercise by You of the rights granted under this License;
 Waivable Compulsory License Schemes. In those jurisdictions in which the right to collect royalties through any statutory or compulsory licensing scheme can be waived, the Licensor waives the exclusive right to collect such royalties for any exercise by You of the rights granted under this License; and,
 Voluntary License Schemes. The Licensor waives the right to collect royalties, whether individually or, in the event that the Licensor is a member of a collecting society that administers voluntary licensing schemes, via that society, from any exercise by You of the rights granted under this License.
 .
 The above rights may be exercised in all media and formats whether now known or hereafter devised. The above rights include the right to make such modifications as are technically necessary to exercise the rights in other media and formats. Subject to Section 8(f), all rights not expressly granted by Licensor are hereby reserved.
 .
 4. Restrictions. The license granted in Section 3 above is expressly made subject to and limited by the following restrictions:
 .
 You may Distribute or Publicly Perform the Work only under the terms of this License. You must include a copy of, or the Uniform Resource Identifier (URI) for, this License with every copy of the Work You Distribute or Publicly Perform. You may not offer or impose any terms on the Work that restrict the terms of this License or the ability of the recipient of the Work to exercise the rights granted to that recipient under the terms of the License. You may not sublicense the Work. You must keep intact all notices that refer to this License and to the disclaimer of warranties with every copy of the Work You Distribute or Publicly Perform. When You Distribute or Publicly Perform the Work, You may not impose any effective technological measures on the Work that restrict the ability of a recipient of the Work from You to exercise the rights granted to that recipient under the terms of the License. This Section 4(a) applies to the Work as incorporated in a Collection, but this does not require the Collection apart from the Work itself to be made subject to the terms of this License. If You create a Collection, upon notice from any Licensor You must, to the extent practicable, remove from the Collection any credit as required by Section 4(b), as requested. If You create an Adaptation, upon notice from any Licensor You must, to the extent practicable, remove from the Adaptation any credit as required by Section 4(b), as requested.
 If You Distribute, or Publicly Perform the Work or any Adaptations or Collections, You must, unless a request has been made pursuant to Section 4(a), keep intact all copyright notices for the Work and provide, reasonable to the medium or means You are utilizing: (i) the name of the Original Author (or pseudonym, if applicable) if supplied, and/or if the Original Author and/or Licensor designate another party or parties (e.g., a sponsor institute, publishing entity, journal) for attribution ("Attribution Parties") in Licensor's copyright notice, terms of service or by other reasonable means, the name of such party or parties; (ii) the title of the Work if supplied; (iii) to the extent reasonably practicable, the URI, if any, that Licensor specifies to be associated with the Work, unless such URI does not refer to the copyright notice or licensing information for the Work; and (iv) , consistent with Section 3(b), in the case of an Adaptation, a credit identifying the use of the Work in the Adaptation (e.g., "French translation of the Work by Original Author," or "Screenplay based on original Work by Original Author"). The credit required by this Section 4 (b) may be implemented in any reasonable manner; provided, however, that in the case of a Adaptation or Collection, at a minimum such credit will appear, if a credit for all contributing authors of the Adaptation or Collection appears, then as part of these credits and in a manner at least as prominent as the credits for the other contributing authors. For the avoidance of doubt, You may only use the credit required by this Section for the purpose of attribution in the manner set out above and, by exercising Your rights under this License, You may not implicitly or explicitly assert or imply any connection with, sponsorship or endorsement by the Original Author, Licensor and/or Attribution Parties, as appropriate, of You or Your use of the Work, without the separate, express prior written permission of the Original Author, Licensor and/or Attribution Parties.
 Except as otherwise agreed in writing by the Licensor or as may be otherwise permitted by applicable law, if You Reproduce, Distribute or Publicly Perform the Work either by itself or as part of any Adaptations or Collections, You must not distort, mutilate, modify or take other derogatory action in relation to the Work which would be prejudicial to the Original Author's honor or reputation. Licensor agrees that in those jurisdictions (e.g. Japan), in which any exercise of the right granted in Section 3(b) of this License (the right to make Adaptations) would be deemed to be a distortion, mutilation, modification or other derogatory action prejudicial to the Original Author's honor and reputation, the Licensor will waive or not assert, as appropriate, this Section, to the fullest extent permitted by the applicable national law, to enable You to reasonably exercise Your right under Section 3(b) of this License (right to make Adaptations) but not otherwise.
 .
 5. Representations, Warranties and Disclaimer
 .
 UNLESS OTHERWISE MUTUALLY AGREED TO BY THE PARTIES IN WRITING, LICENSOR OFFERS THE WORK AS-IS AND MAKES NO REPRESENTATIONS OR WARRANTIES OF ANY KIND CONCERNING THE WORK, EXPRESS, IMPLIED, STATUTORY OR OTHERWISE, INCLUDING, WITHOUT LIMITATION, WARRANTIES OF TITLE, MERCHANTIBILITY, FITNESS FOR A PARTICULAR PURPOSE, NONINFRINGEMENT, OR THE ABSENCE OF LATENT OR OTHER DEFECTS, ACCURACY, OR THE PRESENCE OF ABSENCE OF ERRORS, WHETHER OR NOT DISCOVERABLE. SOME JURISDICTIONS DO NOT ALLOW THE EXCLUSION OF IMPLIED WARRANTIES, SO SUCH EXCLUSION MAY NOT APPLY TO YOU.
 .
 6. Limitation on Liability. EXCEPT TO THE EXTENT REQUIRED BY APPLICABLE LAW, IN NO EVENT WILL LICENSOR BE LIABLE TO YOU ON ANY LEGAL THEORY FOR ANY SPECIAL, INCIDENTAL, CONSEQUENTIAL, PUNITIVE OR EXEMPLARY DAMAGES ARISING OUT OF THIS LICENSE OR THE USE OF THE WORK, EVEN IF LICENSOR HAS BEEN ADVISED OF THE POSSIBILITY OF SUCH DAMAGES.
 .
 7. Termination
 .
 This License and the rights granted hereunder will terminate automatically upon any breach by You of the terms of this License. Individuals or entities who have received Adaptations or Collections from You under this License, however, will not have their licenses terminated provided such individuals or entities remain in full compliance with those licenses. Sections 1, 2, 5, 6, 7, and 8 will survive any termination of this License.
 Subject to the above terms and conditions, the license granted here is perpetual (for the duration of the applicable copyright in the Work). Notwithstanding the above, Licensor reserves the right to release the Work under different license terms or to stop distributing the Work at any time; provided, however that any such election will not serve to withdraw this License (or any other license that has been, or is required to be, granted under the terms of this License), and this License will continue in full force and effect unless terminated as stated above.
 .
 8. Miscellaneous
 .
 Each time You Distribute or Publicly Perform the Work or a Collection, the Licensor offers to the recipient a license to the Work on the same terms and conditions as the license granted to You under this License.
 Each time You Distribute or Publicly Perform an Adaptation, Licensor offers to the recipient a license to the original Work on the same terms and conditions as the license granted to You under this License.
 If any provision of this License is invalid or unenforceable under applicable law, it shall not affect the validity or enforceability of the remainder of the terms of this License, and without further action by the parties to this agreement, such provision shall be reformed to the minimum extent necessary to make such provision valid and enforceable.
 No term or provision of this License shall be deemed waived and no breach consented to unless such waiver or consent shall be in writing and signed by the party to be charged with such waiver or consent.
 This License constitutes the entire agreement between the parties with respect to the Work licensed here. There are no understandings, agreements or representations with respect to the Work not specified here. Licensor shall not be bound by any additional provisions that may appear in any communication from You. This License may not be modified without the mutual written agreement of the Licensor and You.
 The rights granted under, and the subject matter referenced, in this License were drafted utilizing the terminology of the Berne Convention for the Protection of Literary and Artistic Works (as amended on September 28, 1979), the Rome Convention of 1961, the WIPO Copyright Treaty of 1996, the WIPO Performances and Phonograms Treaty of 1996 and the Universal Copyright Convention (as revised on July 24, 1971). These rights and subject matter take effect in the relevant jurisdiction in which the License terms are sought to be enforced according to the corresponding provisions of the implementation of those treaty provisions in the applicable national law. If the standard suite of rights granted under applicable copyright law includes additional rights not granted under this License, such additional rights are deemed to be included in the License; this License is not intended to restrict the license of any rights under applicable law.

License: CC0
 The laws of most jurisdictions throughout the world automatically confer exclusive Copyright and Related Rights (defined below) upon the creator and subsequent owner(s) (each and all, an "owner") of an original work of authorship and/or a database (each, a "Work").
 .
 Certain owners wish to permanently relinquish those rights to a Work for the purpose of contributing to a commons of creative, cultural and scientific works ("Commons") that the public can reliably and without fear of later claims of infringement build upon, modify, incorporate in other works, reuse and redistribute as freely as possible in any form whatsoever and for any purposes, including without limitation commercial purposes. These owners may contribute to the Commons to promote the ideal of a free culture and the further production of creative, cultural and scientific works, or to gain reputation or greater distribution for their Work in part through the use and efforts of others.
 .
 For these and/or other purposes and motivations, and without any expectation of additional consideration or compensation, the person associating CC0 with a Work (the "Affirmer"), to the extent that he or she is an owner of Copyright and Related Rights in the Work, voluntarily elects to apply CC0 to the Work and publicly distribute the Work under its terms, with knowledge of his or her Copyright and Related Rights in the Work and the meaning and intended legal effect of CC0 on those rights.
 .
 1. Copyright and Related Rights. A Work made available under CC0 may be protected by copyright and related or neighboring rights ("Copyright and Related Rights"). Copyright and Related Rights include, but are not limited to, the following:
 .
 the right to reproduce, adapt, distribute, perform, display, communicate, and translate a Work;
 moral rights retained by the original author(s) and/or performer(s);
 publicity and privacy rights pertaining to a person's image or likeness depicted in a Work;
 rights protecting against unfair competition in regards to a Work, subject to the limitations in paragraph 4(a), below;
 rights protecting the extraction, dissemination, use and reuse of data in a Work;
 database rights (such as those arising under Directive 96/9/EC of the European Parliament and of the Council of 11 March 1996 on the legal protection of databases, and under any national implementation thereof, including any amended or successor version of such directive); and
 other similar, equivalent or corresponding rights throughout the world based on applicable law or treaty, and any national implementations thereof.
 .
 2. Waiver. To the greatest extent permitted by, but not in contravention of, applicable law, Affirmer hereby overtly, fully, permanently, irrevocably and unconditionally waives, abandons, and surrenders all of Affirmer's Copyright and Related Rights and associated claims and causes of action, whether now known or unknown (including existing as well as future claims and causes of action), in the Work (i) in all territories worldwide, (ii) for the maximum duration provided by applicable law or treaty (including future time extensions), (iii) in any current or future medium and for any number of copies, and (iv) for any purpose whatsoever, including without limitation commercial, advertising or promotional purposes (the "Waiver"). Affirmer makes the Waiver for the benefit of each member of the public at large and to the detriment of Affirmer's heirs and successors, fully intending that such Waiver shall not be subject to revocation, rescission, cancellation, termination, or any other legal or equitable action to disrupt the quiet enjoyment of the Work by the public as contemplated by Affirmer's express Statement of Purpose.
 .
 3. Public License Fallback. Should any part of the Waiver for any reason be judged legally invalid or ineffective under applicable law, then the Waiver shall be preserved to the maximum extent permitted taking into account Affirmer's express Statement of Purpose. In addition, to the extent the Waiver is so judged Affirmer hereby grants to each affected person a royalty-free, non transferable, non sublicensable, non exclusive, irrevocable and unconditional license to exercise Affirmer's Copyright and Related Rights in the Work (i) in all territories worldwide, (ii) for the maximum duration provided by applicable law or treaty (including future time extensions), (iii) in any current or future medium and for any number of copies, and (iv) for any purpose whatsoever, including without limitation commercial, advertising or promotional purposes (the "License"). The License shall be deemed effective as of the date CC0 was applied by Affirmer to the Work. Should any part of the License for any reason be judged legally invalid or ineffective under applicable law, such partial invalidity or ineffectiveness shall not invalidate the remainder of the License, and in such case Affirmer hereby affirms that he or she will not (i) exercise any of his or her remaining Copyright and Related Rights in the Work or (ii) assert any associated claims and causes of action with respect to the Work, in either case contrary to Affirmer's express Statement of Purpose.
 .
 4. Limitations and Disclaimers.
 .
 No trademark or patent rights held by Affirmer are waived, abandoned, surrendered, licensed or otherwise affected by this document.
 Affirmer offers the Work as-is and makes no representations or warranties of any kind concerning the Work, express, implied, statutory or otherwise, including without limitation warranties of title, merchantability, fitness for a particular purpose, non infringement, or the absence of latent or other defects, accuracy, or the present or absence of errors, whether or not discoverable, all to the greatest extent permissible under applicable law.
 Affirmer disclaims responsibility for clearing rights of other persons that may apply to the Work or any use thereof, including without limitation any person's Copyright and Related Rights in the Work. Further, Affirmer disclaims responsibility for obtaining any necessary consents, permissions or other rights required for any use of the Work.
 Affirmer understands and acknowledges that Creative Commons is not a party to this document and has no duty or obligation with respect to this CC0 or use of the Work.

License: CC-BY-2.0
 THE WORK (AS DEFINED BELOW) IS PROVIDED UNDER THE TERMS OF THIS CREATIVE COMMONS PUBLIC LICENSE ("CCPL" OR "LICENSE"). THE WORK IS PROTECTED BY COPYRIGHT AND/OR OTHER APPLICABLE LAW. ANY USE OF THE WORK OTHER THAN AS AUTHORIZED UNDER THIS LICENSE OR COPYRIGHT LAW IS PROHIBITED.
 .
 BY EXERCISING ANY RIGHTS TO THE WORK PROVIDED HERE, YOU ACCEPT AND AGREE TO BE BOUND BY THE TERMS OF THIS LICENSE. THE LICENSOR GRANTS YOU THE RIGHTS CONTAINED HERE IN CONSIDERATION OF YOUR ACCEPTANCE OF SUCH TERMS AND CONDITIONS.
 .
 1. Definitions
 .
 "Collective Work" means a work, such as a periodical issue, anthology or encyclopedia, in which the Work in its entirety in unmodified form, along with a number of other contributions, constituting separate and independent works in themselves, are assembled into a collective whole. A work that constitutes a Collective Work will not be considered a Derivative Work (as defined below) for the purposes of this License.
 "Derivative Work" means a work based upon the Work or upon the Work and other pre-existing works, such as a translation, musical arrangement, dramatization, fictionalization, motion picture version, sound recording, art reproduction, abridgment, condensation, or any other form in which the Work may be recast, transformed, or adapted, except that a work that constitutes a Collective Work will not be considered a Derivative Work for the purpose of this License. For the avoidance of doubt, where the Work is a musical composition or sound recording, the synchronization of the Work in timed-relation with a moving image ("synching") will be considered a Derivative Work for the purpose of this License.
 "Licensor" means the individual or entity that offers the Work under the terms of this License.
 "Original Author" means the individual or entity who created the Work.
 "Work" means the copyrightable work of authorship offered under the terms of this License.
 "You" means an individual or entity exercising rights under this License who has not previously violated the terms of this License with respect to the Work, or who has received express permission from the Licensor to exercise rights under this License despite a previous violation.
 .
 2. Fair Use Rights. Nothing in this license is intended to reduce, limit, or restrict any rights arising from fair use, first sale or other limitations on the exclusive rights of the copyright owner under copyright law or other applicable laws.
 .
 3. License Grant. Subject to the terms and conditions of this License, Licensor hereby grants You a worldwide, royalty-free, non-exclusive, perpetual (for the duration of the applicable copyright) license to exercise the rights in the Work as stated below:
 .
 to reproduce the Work, to incorporate the Work into one or more Collective Works, and to reproduce the Work as incorporated in the Collective Works;
 to create and reproduce Derivative Works;
 to distribute copies or phonorecords of, display publicly, perform publicly, and perform publicly by means of a digital audio transmission the Work including as incorporated in Collective Works;
 to distribute copies or phonorecords of, display publicly, perform publicly, and perform publicly by means of a digital audio transmission Derivative Works.
 .
 For the avoidance of doubt, where the work is a musical composition:
 Performance Royalties Under Blanket Licenses. Licensor waives the exclusive right to collect, whether individually or via a performance rights society (e.g. ASCAP, BMI, SESAC), royalties for the public performance or public digital performance (e.g. webcast) of the Work.
 Mechanical Rights and Statutory Royalties. Licensor waives the exclusive right to collect, whether individually or via a music rights agency or designated agent (e.g. Harry Fox Agency), royalties for any phonorecord You create from the Work ("cover version") and distribute, subject to the compulsory license created by 17 USC Section 115 of the US Copyright Act (or the equivalent in other jurisdictions).
 Webcasting Rights and Statutory Royalties. For the avoidance of doubt, where the Work is a sound recording, Licensor waives the exclusive right to collect, whether individually or via a performance-rights society (e.g. SoundExchange), royalties for the public digital performance (e.g. webcast) of the Work, subject to the compulsory license created by 17 USC Section 114 of the US Copyright Act (or the equivalent in other jurisdictions).
 .
 The above rights may be exercised in all media and formats whether now known or hereafter devised. The above rights include the right to make such modifications as are technically necessary to exercise the rights in other media and formats. All rights not expressly granted by Licensor are hereby reserved.
 .
 4. Restrictions.The license granted in Section 3 above is expressly made subject to and limited by the following restrictions:
 .
 You may distribute, publicly display, publicly perform, or publicly digitally perform the Work only under the terms of this License, and You must include a copy of, or the Uniform Resource Identifier for, this License with every copy or phonorecord of the Work You distribute, publicly display, publicly perform, or publicly digitally perform. You may not offer or impose any terms on the Work that alter or restrict the terms of this License or the recipients' exercise of the rights granted hereunder. You may not sublicense the Work. You must keep intact all notices that refer to this License and to the disclaimer of warranties. You may not distribute, publicly display, publicly perform, or publicly digitally perform the Work with any technological measures that control access or use of the Work in a manner inconsistent with the terms of this License Agreement. The above applies to the Work as incorporated in a Collective Work, but this does not require the Collective Work apart from the Work itself to be made subject to the terms of this License. If You create a Collective Work, upon notice from any Licensor You must, to the extent practicable, remove from the Collective Work any reference to such Licensor or the Original Author, as requested. If You create a Derivative Work, upon notice from any Licensor You must, to the extent practicable, remove from the Derivative Work any reference to such Licensor or the Original Author, as requested.
 If you distribute, publicly display, publicly perform, or publicly digitally perform the Work or any Derivative Works or Collective Works, You must keep intact all copyright notices for the Work and give the Original Author credit reasonable to the medium or means You are utilizing by conveying the name (or pseudonym if applicable) of the Original Author if supplied; the title of the Work if supplied; to the extent reasonably practicable, the Uniform Resource Identifier, if any, that Licensor specifies to be associated with the Work, unless such URI does not refer to the copyright notice or licensing information for the Work; and in the case of a Derivative Work, a credit identifying the use of the Work in the Derivative Work (e.g., "French translation of the Work by Original Author," or "Screenplay based on original Work by Original Author"). Such credit may be implemented in any reasonable manner; provided, however, that in the case of a Derivative Work or Collective Work, at a minimum such credit will appear where any other comparable authorship credit appears and in a manner at least as prominent as such other comparable authorship credit.
 .
 5. Representations, Warranties and Disclaimer
 .
 UNLESS OTHERWISE MUTUALLY AGREED TO BY THE PARTIES IN WRITING, LICENSOR OFFERS THE WORK AS-IS AND MAKES NO REPRESENTATIONS OR WARRANTIES OF ANY KIND CONCERNING THE WORK, EXPRESS, IMPLIED, STATUTORY OR OTHERWISE, INCLUDING, WITHOUT LIMITATION, WARRANTIES OF TITLE, MERCHANTIBILITY, FITNESS FOR A PARTICULAR PURPOSE, NONINFRINGEMENT, OR THE ABSENCE OF LATENT OR OTHER DEFECTS, ACCURACY, OR THE PRESENCE OF ABSENCE OF ERRORS, WHETHER OR NOT DISCOVERABLE. SOME JURISDICTIONS DO NOT ALLOW THE EXCLUSION OF IMPLIED WARRANTIES, SO SUCH EXCLUSION MAY NOT APPLY TO YOU.
 .
 6. Limitation on Liability. EXCEPT TO THE EXTENT REQUIRED BY APPLICABLE LAW, IN NO EVENT WILL LICENSOR BE LIABLE TO YOU ON ANY LEGAL THEORY FOR ANY SPECIAL, INCIDENTAL, CONSEQUENTIAL, PUNITIVE OR EXEMPLARY DAMAGES ARISING OUT OF THIS LICENSE OR THE USE OF THE WORK, EVEN IF LICENSOR HAS BEEN ADVISED OF THE POSSIBILITY OF SUCH DAMAGES.
 .
 7. Termination
 .
 This License and the rights granted hereunder will terminate automatically upon any breach by You of the terms of this License. Individuals or entities who have received Derivative Works or Collective Works from You under this License, however, will not have their licenses terminated provided such individuals or entities remain in full compliance with those licenses. Sections 1, 2, 5, 6, 7, and 8 will survive any termination of this License.
 Subject to the above terms and conditions, the license granted here is perpetual (for the duration of the applicable copyright in the Work). Notwithstanding the above, Licensor reserves the right to release the Work under different license terms or to stop distributing the Work at any time; provided, however that any such election will not serve to withdraw this License (or any other license that has been, or is required to be, granted under the terms of this License), and this License will continue in full force and effect unless terminated as stated above.
 .
 8. Miscellaneous
 .
 Each time You distribute or publicly digitally perform the Work or a Collective Work, the Licensor offers to the recipient a license to the Work on the same terms and conditions as the license granted to You under this License.
 Each time You distribute or publicly digitally perform a Derivative Work, Licensor offers to the recipient a license to the original Work on the same terms and conditions as the license granted to You under this License.
 If any provision of this License is invalid or unenforceable under applicable law, it shall not affect the validity or enforceability of the remainder of the terms of this License, and without further action by the parties to this agreement, such provision shall be reformed to the minimum extent necessary to make such provision valid and enforceable.
 No term or provision of this License shall be deemed waived and no breach consented to unless such waiver or consent shall be in writing and signed by the party to be charged with such waiver or consent.
 This License constitutes the entire agreement between the parties with respect to the Work licensed here. There are no understandings, agreements or representations with respect to the Work not specified here. Licensor shall not be bound by any additional provisions that may appear in any communication from You. This License may not be modified without the mutual written agreement of the Licensor and You.<|MERGE_RESOLUTION|>--- conflicted
+++ resolved
@@ -4089,12 +4089,6 @@
  Derived from works by NASA/JPL-Caltech/Malin Space Science Systems.
 
 Files:
-<<<<<<< HEAD
- images/ui/paused*
-Copyright: David Stark (zarkonnen@gmail.com)
-License: CC-BY-SA-4.0
-
-=======
  images/effect/bimodal?impact*
  images/effect/bimodal?switch?impact*
  images/effect/drag?cannon?impact*
@@ -4233,7 +4227,11 @@
 License: CC0
 Comment: Uses public domain textures from texture.ninja. Meshes were made by an anonymous author in 2023-2024.
 
->>>>>>> 8fbaa7eb
+Files:
+ images/ui/paused*
+Copyright: David Stark (zarkonnen@gmail.com)
+License: CC-BY-SA-4.0
+
 License: Depends
  Taken from unsplash.com. Until June 2017, this was a collection of photographs that had been donated and
  placed in the public domain. In June 2017, Unsplash modified their terms and conditions to make all images
