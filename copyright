--- conflicted
+++ resolved
@@ -803,17 +803,15 @@
 License: public-domain
 Comment: Taken from https://freesound.org/people/aust_paul/sounds/30935/
 
-<<<<<<< HEAD
+Files: images/outfit/emp?rack*
+Copyright: Anarchist2
+License: CC-BY-SA-4.0
+Comment: Derived from works by Michael Zahniser (under the same license).
+
 Files: images/planet/*-hot*
 Copyright: Tommaso Becca
 License: CC-BY-SA-4.0
 Comment: Derived from works by ESA/Hubble & NASA (under the same license)
-=======
-Files: images/outfit/emp?rack*
-Copyright: Anarchist2
-License: CC-BY-SA-4.0
-Comment: Derived from works by Michael Zahniser (under the same license).
->>>>>>> 5e854b00
 
 License: GPL-3+
  This program is free software: you can redistribute it and/or modify
