Format: https://www.debian.org/doc/packaging-manuals/copyright-format/1.0/
Upstream-Name: endless-sky
Upstream-Contact: Michael Zahniser <mzahniser@gmail.com>
Source: https://github.com/endless-sky/endless-sky

Files: *
Copyright: Michael Zahniser <mzahniser@gmail.com>
           endless-sky contributors (see credits.txt and changelog)
License: GPL-3+

Files: images/*
Copyright: Michael Zahniser <mzahniser@gmail.com>
License: CC-BY-SA-4.0

Files:
 images/outfit/*battery?hai*
 images/outfit/anti-missile?hai*
 images/outfit/cooling ducts?hai*
 images/outfit/dwarf?core?hai*
 images/outfit/fission?hai*
 images/outfit/fusion?hai*
 images/outfit/heavy?anti-missile?hai*
 images/ship/mbounder*
 images/ship/mfury*
Copyright: Maximilian Korber
License: CC-BY-SA-4.0
Comment: Derived from works by Michael Zahniser (under the same license).

Files:
 images/outfit/gat*
 images/outfit/bullet*
 images/scene/sagittarius?a*
 images/ship/hai?solifuge*
Copyright: Maximilian Korber (github.com/wrzlprnft)
License: CC-BY-SA-4.0

Files:
 images/ship/hai?violin?spider*
Copyright: Maximilian Korber
License: CC-BY-SA-4.0
Comment: Derived from works by Christian Rhodes (under the same license).

Files:
 images/ship/pointedstick?vanguard*
Copyright: Maximilian Korber
License: CC-BY-SA-4.0
Comment: Derived from works by Nate Graham (under the same license).

Files:
 images/effect/railspark*
 images/projectile/tinyflare*
 images/outfit/*engines?hai*
 images/outfit/*steering?hai*
 images/outfit/*thruster?hai*
 images/outfit/tiny?ion?engines*
Copyright: Iaz Poolar
License: CC-BY-SA-4.0
Comment: Derived from works by Michael Zahniser (under the same license).

Files:
 images/projectile/bullet*
 images/effect/bullet?impact*
Copyright: Iaz Poolar
License: CC-BY-SA-4.0
Comment: Derived from works by Amazinite derived from works by Michael Zahniser (under the same license).

Files:
 images/ship/hai?pond?strider*
 images/ship/barb*
Copyright: Iaz Poolar
License: CC-BY-SA-4.0

Files:
 images/ship/hai?flea*
 images/projectile/rail?slug*
Copyright: Matthew Smestad
License: CC-BY-SA-4.0

Files:
 images/outfit/railgun*
 images/outfit/railslug*
Copyright: 1010todd
Comment: Derived from works by Matthew Smestad (under the same license).
License: CC-BY-SA-4.0

Files:
 images/ship/vanguard*
 images/outfit/luxury accommodations*
 images/outfit/proton turret*
 images/hardpoint/proton turret*
 images/outfit/brig*
Copyright: Nate Graham <pointedstick@zoho.com>
License: CC-BY-SA-4.0

Files:
 images/land/sky2*
 images/land/sea3*
 images/land/beach4*
 images/land/canyon9*
Copyright: Emily Mell <hasmidas@gmail.com>
License: public-domain
Comment: Based on public domain images taken from unsplash.com

Files:
 images/icon/gat*
Copyright: Amazinite
License: CC-BY-SA-4.0
Comment: Derived from works by Maximilian Korber (under the same license).

Files:
 images/icon/rail?gun*
Copyright: Amazinite
License: CC-BY-SA-4.0
Comment: Derived from works by Matthew Smestad (under the same license).

Files:
 images/outfit/pug*
 images/planet/*-b*
Copyright: Frederick Goy IV (https://github.com/comnom)
License: CC-BY-SA-4.0

Files: images/outfit/*storage*
Copyright: Amazinite
License: CC-BY-SA-4.0
Comment: Derived from works by Michael Zahniser and Maximilian Korber (under the same license).

Files: images/outfit/city-ship?license*
Copyright: Amazinite
License: CC-BY-SA-4.0
Comment: Derived from works by Michael Zahniser and Evan Fluharty (under the same license).

Files:
 images/outfit/harvested*
Copyright: Michael Zahniser (mzahniser@gmail.com)
License: CC-BY-SA-4.0
Comment: Unless otherwise noted below, mineral photos are by Rob Lavinsky, under
 the CC-BY-SA-3.0 license.

Files:
 images/outfit/harvested?copper*
 images/outfit/harvested?iron*
 images/outfit/harvested?platinum*
 images/outfit/harvested?silver*
Copyright: Michael Zahniser (mzahniser@gmail.com)
License: CC-BY-SA-4.0
Comment: Incorporating photos by James St. John, under the CC-BY-2.0 license.

Files:
 images/outfit/harvested?gold*
Copyright: Michael Zahniser (mzahniser@gmail.com)
License: CC-BY-SA-4.0
Comment: Incorporating a photo by Aram Dulyan, under the CC-BY-2.0 license.

Files:
 images/outfit/jump?drive?(broken)*
 images/outfit/plasma?repeater*
Copyright: Darcy Manoel <Darcman00@gmail.com>
License: CC-BY-SA-4.0
Comment: Derived from works by Michael Zahniser (under the same license).

Files:
 images/scene/plasma?scene*
Copyright: 1010todd <1010todd3d@gmail>
License: CC-BY-SA-4.0
Comment: Derived from works by Becca Tommaso, Darcy Manoel, and Michael Zahniser (under the same license). Incorporating texture made with JSPlacement by WindMillArt <https://windmillart.net/>.

Files:
 images/land/enceladus_1*
 images/land/enceladus_2*
 images/land/enceladus_3*
 images/land/enceladus_4*
 images/ui/galaxy*
 images/ui/pleiades*
 images/planet/callisto*
 images/planet/earth*
 images/planet/europa*
 images/planet/ganymede*
 images/planet/io*
 images/planet/jupiter*
 images/planet/luna*
 images/planet/mars*
 images/planet/mercury*
 images/planet/miranda*
 images/planet/neptune*
 images/planet/oberon*
 images/planet/rhea*
 images/planet/tethys*
 images/planet/titan*
 images/planet/uranus*
 images/planet/venus*
Copyright: NASA
License: public-domain
 From NASA, and therefore in the public domain because they were created by
 government employees while doing work for the government.

Files: images/scene/*
Copyright: Various
License: public-domain
 Taken from morguefile.com, a collection of photographs that have been donated
 and placed in the public domain. (Exceptions noted below.)

Files: images/scene/geoscan*
Copyright: Michael Zahniser <mzahniser@gmail.com>
License: CC-BY-SA-4.0

Files: images/scene/loc*
Copyright: Library of Congress
License: public-domain
 From the Library of Congress. Public domain because they are photographs taken
 by a government employee as part of their job.

Files: images/scene/army*
Copyright: US Army
License: public-domain
 From the US Army. Public domain because they are photographs taken by a
 government employee as part of their job.

Files: images/scene/eso*
Copyright: ESO/L. Calçada (European Southern Observatory)
License: CC-BY-4.0

Files:
 images/scene/engine*
 images/scene/engine2*
Copyright: NASA
License: public-domain
 From NASA, and therefore in the public domain because they were created by
 government employees while doing work for the government.

Files: images/land/*
Copyright: Various
License: public-domain
 Taken from morgue-file.com, a collection of photographs that have been donated
 and placed in the public domain. (Exceptions noted below.)

Files: images/land/bwerner*
Copyright: Berthold Werner (commons.wikimedia.org/wiki/User:Berthold_Werner)
License: CC-BY-SA-3.0
Comment: Taken from Wikimedia commons. Cropped and edited.

Files: images/land/myrabella*
Copyright: Myrabella (commons.wikimedia.org/wiki/User:Myrabella)
License: CC-BY-SA-3.0
Comment: Taken from Wikimedia commons. Cropped and edited.

Files: images/land/dmottl*
Copyright: Dmitry A. Mottl (commons.wikimedia.org/wiki/User:Dmottl)
License: CC-BY-SA-3.0
Comment: Taken from Wikimedia commons. Cropped and edited.

Files: images/land/mfield*
Copyright: Matthew Field (commons.wikimedia.org/wiki/User:Mfield)
License: CC-BY-SA-3.0
Comment: Taken from Wikimedia commons. Cropped and edited.

Files: images/land/*-sfiera*
Copyright: Chris Pickel (sfiera.net)
License: CC-BY-SA-4.0

Files: images/land/*-striker*
Copyright: Michael Wilso (sixfootplus@gmail.com)
License: CC-BY-SA-4.0

Files: images/land/*-harro*
Copyright: @harro.eu (copyright@harro.eu)
License: CC-BY-SA-4.0

Files: images/land/*-iridium*
Copyright: @Iridium Ore (blueajp@gmail.com)
License: CC-BY-SA-4.0

Files: images/land/lava11*
Copyright: National Archives and Records Administration
License: public-domain
Comment: Taken from Wikimedia Commons. Cropped and edited.

Files:
 images/land/station12*
Copyright: Office of War Information
License: public-domain
Comment: Taken from Wikimedia Commons. Cropped and edited.

Files: images/land/*-spfld*
Copyright: Eric Denni (spfldsatellite@gmail.com)
License: CC-BY-SA-4.0

Files: images/land/sivael*
Copyright: Tymoteusz Kapuściński (Sivael)
License: CC-BY-SA-4.0
Comment: Screenshots of environments created with assets purchased by Tymoteusz
 Kapuściński from the Unity Asset Store. Post-processing applied by Michael
 Zahniser to make the images look less artificial.

Files: images/outfit/scan?module*
Copyright: Zachary Siple
License: CC-BY-SA-4.0
Comment: Derived from works by Michael Zahniser (from under the same license).

Files:
 images/outfit/tactical?scanner*
 images/effect/jump?drive?red*
Copyright: Zachary Siple
License: CC-BY-SA-4.0

Files:
 images/outfit/korath?rifle*
 images/outfit/hai?rifle*
 images/outfit/scram?drive*
 images/outfit/korath?fuel?processor*
 images/outfit/remnant?rifle*
 images/ship/hai?centipede*
 images/ship/hai?geocoris*
 images/ship/hai?grasshopper*
 images/ship/gull*
 images/ship/pelican*
 images/ship/peregrine/peregrine*
 images/ship/riptide*
 images/ship/auxiliary*
 images/ship/dropship*
 images/ship/heron*
 images/thumbnail/hai?centipede*
 images/thumbnail/hai?geocoris*
 images/thumbnail/hai?grasshopper*
 images/thumbnail/gull*
 images/thumbnail/pelican*
 images/thumbnail/peregrine*
 images/thumbnail/riptide*
 images/thumbnail/auxiliary*
 images/thumbnail/dropship*
 images/outfit/auxiliary?license*
Copyright: Evan Fluharty (Evanfluharty@gmail.com)
License: CC-BY-SA-4.0
Comment: Derived from works by Michael Zahniser (under the same license).

Files:
 images/ship/modified?boxwing*
 images/thumbnail/modified?boxwing*
Copyright: Evan Fluharty (Evanfluharty@gmail.com)
License: CC-BY-SA-4.0
Comment: Derived from works by Iaz Poolar (under the same license).

Files: images/portrait/*
Copyright: Various
License: public-domain
 Taken from unsplash.com, a collection of photographs that have been donated and
 placed in the public domain.

Files:
 images/outfit/quarg?skylance*
 images/hardpoint/quarg?skylance*
Copyright: Evan Fluharty (Evanfluharty@gmail.com)
License: CC-BY-SA-4.0
Comment: Derived and completed from works by Maximilian Korber (Wrzlprnft), @Karirawri, and originally drawn up by Tommy Thach (Bladewood) (all under the same license)

Files:
 images/outfit/quarg*
 images/hardpoint/quarg*
 images/outfit/small?quarg*
 images/outfit/medium?quarg*
 images/outfit/large?quarg*
 images/outfit/laser?rifle*
 images/outfit/hai?pebble?core*
 images/outfit/hai?boulder*
 images/outfit/hai?geode*
Copyright: Evan Fluharty (Evanfluharty@gmail.com)
License: CC-BY-SA-4.0

Files:
 images/outfit/enforcer?riot?staff*
Copyright: 1010todd
Comment: Derived from works by Evan Fluharty (under the same license).
License: CC-BY-SA-4.0

Files:
 images/effect/remnant?afterburner/remnant?afterburner*
 images/effect/mhd?spark*
 images/land/nasa9*
 images/hardpoint/annihilator?turret*
 images/hardpoint/hai?ionic?turret*
 images/hardpoint/inhibitor?turret*
 images/hardpoint/ion?hail?turret*
 images/hardpoint/ravager?turret*
 images/outfit/inhibitor?turret*
 images/outfit/ion?hail?turret*
 images/hardpoint/shooting?star?flare/ss-rays*
 images/outfit/overcharged?shield?module*
 images/outfit/overclocked?repair?module*
 images/outfit/ramscoop*
 images/outfit/remnant?afterburner*
 images/outfit/remnant?capital?license*
 images/outfit/research?laboratory*
 images/outfit/salvage?scanner*
 images/outfit/tiny?remnant?engine*
 images/outfit/void?rifle*
 images/outfit/fragmentation?grenades*
 images/outfit/nerve?gas*
 images/outfit/catalytic?ramscoop*
 images/outfit/plasma?repeater*
 images/outfit/anti-missile*
 images/outfit/blaster?turret*
 images/outfit/blaster*
 images/outfit/breeder*
 images/outfit/bunk?room*
 images/outfit/dwarf?core*
 images/outfit/electron?beam*
 images/outfit/electron?turret*
 images/outfit/fission*
 images/outfit/flamethrower*
 images/outfit/fuel?pod*
 images/outfit/gat*
 images/outfit/hai?ionic?blaster*
 images/outfit/hai?ionic?turret*
 images/outfit/heavy?anti-missile*
 images/outfit/heavy?laser?turret*
 images/outfit/heavy?laser*
 images/outfit/huge?fuel?cell*
 images/outfit/large?fuel?cell*
 images/outfit/medium?fuel?cell*
 images/outfit/small?fuel?cell*
 images/outfit/tiny?fuel?cell*
 images/outfit/huge?shield*
 images/outfit/large?shield*
 images/outfit/medium?shield*
 images/outfit/small?shield*
 images/outfit/tiny?shield*
 images/outfit/hyperdrive*
 images/outfit/scram?drive*
 images/outfit/large?radar?jammer*
 images/outfit/small?radar?jammer*
 images/outfit/meteor*
 images/outfit/meteor?launcher*
 images/outfit/meteor?pod*
 images/outfit/meteor?storage*
 images/outfit/mod?blaster?turret*
 images/outfit/mod?blaster*
 images/outfit/particle?cannon*
 images/outfit/plasma?cannon*
 images/outfit/plasma?turret*
 images/outfit/proton?gun*
 images/outfit/quad?blaster?turret*
 images/outfit/rocket*
 images/outfit/rocket?launcher*
 images/outfit/rocket?pod*
 images/outfit/rocket?storage*
 images/outfit/sidewinder*
 images/outfit/sidewinder?launcher*
 images/outfit/sidewinder?pod*
 images/outfit/sidewinder?storage*
 images/outfit/small?bunk?room*
 images/outfit/small?nucleovoltaic*
 images/outfit/small?radiothermal*
 images/outfit/small?thermionic*
 images/outfit/stack?core*
 images/outfit/surveillance?pod*
 images/outfit/banisher*
 images/outfit/command?center*
 images/outfit/fire-lance*
 images/outfit/piercer*
 images/outfit/piercer?launcher*
 images/outfit/korath?piercer?storage*
 images/outfit/reverse?thruster?ion*
 images/outfit/reverse?thruster?plasma*
 images/outfit/rock?0*
 images/outfit/rock?1*
 images/outfit/rock?2*
 images/outfit/rock?3*
 images/outfit/rock?4*
 images/scene/penguinscene*
 images/ship/hai?sea?scorpion*
 images/ship/ibis*
 images/ship/mbactriane*
 images/ship/merganser*
 images/ship/penguin/*
 images/ship/petrel*
 images/ship/tern*
 images/ship/shooting?star/shooting?star*
 images/ship/pug?zibruka*
 images/ship/pug?enfolta*
 images/ship/pug?maboro*
 images/ship/pug?arfecta*
 images/thumbnail/hai?sea?scorpion*
 images/thumbnail/ibis*
 images/thumbnail/merganser*
 images/thumbnail/penguin*
 images/thumbnail/petrel*
 images/thumbnail/tern*
 images/planet/station1c*
 images/planet/station2c*
 images/planet/station3c*
 images/ship/archon?b*
 images/ship/archon?c*
 images/asteroid/plant*
 images/asteroid/plant2*
 images/asteroid/plant?cluster*
 images/asteroid/space?flora*
 images/asteroid/large?plant*
 images/asteroid/large?plant2*
 images/asteroid/large?plant?cluster*
 images/asteroid/large?space?flora*
 images/asteroid/yottrite*
Copyright: Becca Tommaso (tommasobecca03@gmail.com)
License: CC-BY-SA-4.0
Comment: Derived from works by Michael Zahniser (under the same license).

Files:
 sounds/pincer*
Copyright: Michael Zahniser
License: GPL-2
Comment: Created by a past contributor modified from Battle for Wesnoth (https://www.wesnoth.org/) sounds, which are copyright David White [dave@whitevine.net](mailto:dave@whitevine.net) under GPL 2 or later. Rights relinquished to Michael Zahniser.

Files:
 images/*/pincer*
Copyright: None; CC0 (Public Domain)
License: CC0
Comment: Public domain textures by https://texture.ninja

Files:
 images/planet/rogue-radiating*
Copyright: None; CC0 (Public Domain)
License: CC0

Files: images/outfit/railslug?rack*
Copyright: Becca Tommaso (tommasobecca03@gmail.com)
License: CC-BY-SA-4.0
Comment: Derived from works by Matthew Smestad (under the same license).

Files:
 images/outfit/harvested?yottrite*
Copyright: Becca Tommaso (tommasobecca03@gmail.com)
License: CC-BY-SA-3.0
Comment: Derived from works by Michael Zahniser and Rob Lavinsky (under the same license).

Files:
 images/effect/flotsam?yottrite*
Copyright: Becca Tommaso (tommasobecca03@gmail.com)
License: CC-BY-SA-3.0
Comment: Derived from works by Rob Lavinsky (under the same license).

Files:
 images/land/badlands0*
 images/land/badlands1*
 images/land/badlands2*
 images/land/badlands5*
 images/land/badlands6*
 images/land/badlands7*
 images/land/badlands8*
 images/land/badlands10*
 images/land/badlands11*
 images/land/badlands12*
 images/land/beach0*
 images/land/beach2*
 images/land/beach3*
 images/land/beach5*
 images/land/beach6*
 images/land/beach13*
 images/land/beach14*
 images/land/canyon0*
 images/land/canyon1*
 images/land/canyon7*
 images/land/canyon8*
 images/land/canyon13*
 images/land/canyon14*
 images/land/canyon15*
 images/land/city2*
 images/land/city4*
 images/land/city6*
 images/land/city7*
 images/land/city8*
 images/land/city9*
 images/land/city10*
 images/land/city11*
 images/land/city12*
 images/land/desert1*
 images/land/desert2*
 images/land/desert11*
 images/land/desert12*
 images/land/desert13*
 images/land/dune1*
 images/land/fields1*
 images/land/fields2*
 images/land/fields3*
 images/land/fields5*
 images/land/fields6*
 images/land/fields7*
 images/land/fields9*
 images/land/fields13*
 images/land/fields14*
 images/land/fields15*
 images/land/fog0*
 images/land/fog1*
 images/land/fog2*
 images/land/fog4*
 images/land/fog6*
 images/land/fog8*
 images/land/fog9*
 images/land/fog10*
 images/land/fog11*
 images/land/forest1*
 images/land/forest2*
 images/land/forest3*
 images/land/forest4*
 images/land/forest5*
 images/land/forest6*
 images/land/forest7*
 images/land/forest8*
 images/land/forest9*
 images/land/garden1*
 images/land/hills0*
 images/land/hills2*
 images/land/hills8*
 images/land/lava1*
 images/land/lava2*
 images/land/lava6*
 images/land/lava12*
 images/land/lava13*
 images/land/loc3*
 images/land/mountain0*
 images/land/mountain1*
 images/land/mountain3*
 images/land/mountain4*
 images/land/mountain5*
 images/land/mountain6*
 images/land/mountain7*
 images/land/mountain8*
 images/land/mountain9*
 images/land/sea1*
 images/land/sea5*
 images/land/sea7*
 images/land/sea8*
 images/land/sea18*
 images/land/sea19*
 images/land/sky0*
 images/land/sky3*
 images/land/sky4*
 images/land/sky5*
 images/land/sky7*
 images/land/sky8*
 images/land/sky9*
 images/land/sky10*
 images/land/sky11*
 images/land/snow0*
 images/land/snow1*
 images/land/snow2*
 images/land/snow3*
 images/land/snow4*
 images/land/snow5*
 images/land/snow6*
 images/land/snow7*
 images/land/snow10*
 images/land/snow14*
 images/land/snow15*
 images/land/snow16*
 images/land/snow17*
 images/land/snow18*
 images/land/snow19*
 images/land/snow20*
 images/land/snow21*
 images/land/space2*
 images/land/station4*
 images/land/station6*
 images/land/station7*
 images/land/station9*
 images/land/station10*
 images/land/station11*
 images/land/station13*
 images/land/station14*
 images/land/station16*
 images/land/station17*
 images/land/station18*
 images/land/station19*
 images/land/station20*
 images/land/station21*
 images/land/station22*
 images/land/station23*
 images/land/station24*
 images/land/station25*
 images/land/station26*
 images/land/station29*
 images/land/station30*
 images/land/station31*
 images/land/station32*
 images/land/station33*
 images/land/station34*
 images/land/station35*
 images/land/station36*
 images/land/station37*
 images/land/station38*
 images/land/station39*
 images/land/station40*
 images/land/station41*
 images/land/station42*
 images/land/station43*
 images/land/station44*
 images/land/station45*
 images/land/station46*
 images/land/water0*
 images/land/water3*
 images/land/water4*
 images/land/water8*
 images/land/water12*
 images/land/water13*
Copyright: Various
License: public-domain
 Taken from unsplash.com, a collection of photographs that have been donated and
 placed in the public domain.

Files:
 images/land/lava0*
Copyright: USGS
License: public-domain
 From the USGS, and therefore in the public domain because they were created by
 government employees while doing work for the government.

Files:
 images/land/desert0*
 images/land/earthrise*
 images/land/nasa*
 images/land/space*
 images/land/station1*
 images/land/station2*
 images/land/station3*
Copyright: NASA
License: public-domain
 From NASA, and therefore in the public domain because they were created by
 government employees while doing work for the government.

Files:
 images/land/station8*
Copyright: MTA of the State of New York
License: CC-BY-2.0
Comment: Taken from https://www.flickr.com/photos/61135621@N03/5836687124 and cropped.

Files:
 images/land/station27*
Copyright: Sebastian Sinisterra
License: CC-BY-2.0
Comment: Taken from https://www.flickr.com/photos/61135621@N03/17755765778 and cropped.

Files:
 images/land/station28*
Copyright: N/A (CC0 Public Domain)
License: CC0
Comment: Taken from https://pxhere.com/en/photo/1071635 and cropped.

Files:
 images/land/station15*
Copyright: N/A (CC0 Public Domain)
License: CC0
Comment: Taken from https://pxhere.com/en/photo/119196 and cropped.

Files:
 images/land/station5.jpg
Copyright: Damien Jemison
License: CC-BY-SA-3.0
Comment: Taken from https://commons.wikimedia.org/wiki/File:Preamplifier_at_the_National_Ignition_Facility.jpg

Files:
 images/land/lava5*
Copyright: Michael Zahniser <mzahniser@gmail.com>
License: CC-BY-SA-4.0

Files:
 images/planet/nebula1*
Copyright: Azure
License: CC-BY-SA-4.0

Files:
  images/ui/milky?way*
Copyright: Azure
License: CC-BY-SA-4.0
Comment: Derived from works by NASA and Michael Zahniser.

Files: sounds/*
Copyright: Various
License: public-domain
Comment: Based on public domain sounds taken from freesound.org.

Files: sounds/heavy?rocket?hit.wav
Copyright: Copyright Mike Koenig
License: CC-BY-SA-3.0
Comment: Taken from http://soundbible.com/1467-Grenade-Explosion.html

Files: sounds/missile?hit.wav
Copyright: Copyright "Nbs Dark"
License: public-domain
Comment: Taken from https://freesound.org/people/Nbs%20Dark/sounds/94185/

Files: sounds/torpedo?hit.wav
Copyright: Public Domain
License: public-domain

Files: sounds/meteor.wav
Copyright: Copyright "18hiltc"
License: CC-BY-SA-3.0
Comment: Taken from https://freesound.org/people/18hiltc/sounds/202725/

Files: sounds/sidewinder.wav
Copyright: Copyright "NHMWretched"
License: public-domain
Comment: Taken from https://freesound.org/people/NHMWretched/sounds/151858/

Files: sounds/explosion?huge.wav
Copyright: Copyright Mike Koenig
License: CC-BY-SA-3.0
Comment: Taken from http://soundbible.com/1151-Grenade.html

Files:
 sounds/asteroid crunch small.wav
 sounds/asteroid crunch medium.wav
Copyright: Copyright AlanCat
License: public-domain
Comment: Derived from https://freesound.org/people/AlanCat/sounds/381645/

Files: sounds/asteroid crunch large.wav
Copyright: Copyright "BW_Clowes"
License: CC-BY-3.0
Comment: Derived from https://freesound.org/people/BW_Clowes/sounds/128126/

Files:
 sounds/thrasher.wav
 sounds/point?defense.wav
Copyright: Lineth (https://github.com/Lineth)
License: CC-BY-SA-4.0
Comment: Derived from public domain sounds taken from freesound.org.

Files:
 images/outfit/t3?anti?missile*
 images/outfit/pug?gridfire?turret*
 images/hardpoint/t3?anti?missile*
 images/hardpoint/pug?gridfire?turret*
Copyright: Becca Tommaso (tommasobecca03@gmail.com)
License: CC-BY-SA-4.0
Comment: Derived from works by Frederick Goy IV (under the same license).

Files:
 images/outfit/security?station*
 images/ship/peregrine/*
Copyright: Becca Tommaso (tommasobecca03@gmail.com)
License: CC-BY-SA-4.0
Comment: Derived from works by Michael Zahniser and Evan Fluharty (under the same license).

Files:
 images/ship/nest*
 images/ship/roost*
 images/ship/skein*
 images/thumbnail/nest*
 images/thumbnail/roost*
 images/thumbnail/skein*
Copyright: Iaz Poolar
License: CC-BY-SA-4.0
Comment: Derived from works by Michael Zahniser (under the same license) and detailed by Becca Tommaso (tommasobecca03@gmail.com).

Files:
 images/ship/barb*
 images/ship/boxwing*
 images/thumbnail/barb*
 images/thumbnail/boxwing*
Copyright: Iaz Poolar
License: CC-BY-SA-4.0
Comment: Detailed by Becca Tommaso (tommasobecca03@gmail.com).

Files:
 images/ship/argosy*
 images/ship/clipper*
 images/ship/dreadnought*
 images/ship/fury*
 images/ship/hauler?i*
 images/ship/hauler?ii*
 images/ship/hauler?iii*
 images/ship/modified argosy*
 images/ship/bastion*
 images/ship/behemoth*
 images/ship/heavy?shuttle*
 images/ship/firebird*
 images/ship/leviathan*
 images/ship/shuttle*
 images/ship/star?queen*
 images/ship/localworldship*
 images/ship/arrow*
 images/ship/container?transport*
 images/ship/freighter*
 images/ship/protector*
 images/ship/star?barge*
 images/ship/wasp*
 images/thumbnail/argosy*
 images/thumbnail/clipper*
 images/thumbnail/dreadnought*
 images/thumbnail/fury*
 images/thumbnail/hauler?i*
 images/thumbnail/hauler?ii*
 images/thumbnail/hauler?iii*
 images/thumbnail/modified argosy*
 images/thumbnail/bastion*
 images/thumbnail/behemoth*
 images/thumbnail/heavy?shuttle*
 images/thumbnail/firebird*
 images/thumbnail/leviathan*
 images/thumbnail/shuttle*
 images/thumbnail/star?queen*
 images/thumbnail/arrow*
 images/thumbnail/container?transport*
 images/thumbnail/freighter*
 images/thumbnail/protector*
 images/thumbnail/star?barge*
 images/thumbnail/wasp*
Copyright: Michael Zahniser <mzahniser@gmail.com>
License: CC-BY-SA-4.0
Comment: Detailed by Becca Tommaso (tommasobecca03@gmail.com).

Files:
 images/ship/mfirebird*
 images/ship/mleviathan*
 images/ship/marrow*
 images/thumbnail/mfirebird*
 images/thumbnail/mleviathan*
 images/thumbnail/marrow*
Copyright: Maximilian Korber
License: CC-BY-SA-4.0
Comment: Derived from works by Michael Zahniser (under the same license) and detailed by Becca Tommaso (tommasobecca03@gmail.com).

Files:
 images/ship/pointedstick vanguard*
Copyright: Maximilian Korber
License: CC-BY-SA-4.0
Comment: Derived from works by Nate Graham (under the same license) and detailed by Becca Tommaso (tommasobecca03@gmail.com).

Files:
 images/ship/vanguard*
 images/thumbnail/vanguard*
Copyright: Nate Graham <pointedstick@zoho.com>
License: CC-BY-SA-4.0
Comment: Detailed by Becca Tommaso (tommasobecca03@gmail.com).

Files:
 images/ship/blackbird*
 images/ship/falcon*
 images/ship/hawk*
 images/ship/quicksilver*
 images/ship/scout*
 images/ship/sparrow*
 images/thumbnail/blackbird*
 images/thumbnail/falcon*
 images/thumbnail/hawk*
 images/thumbnail/quicksilver*
 images/thumbnail/scout*
 images/thumbnail/sparrow*
Copyright: Michael Zahniser <mzahniser@gmail.com>
License: CC-BY-SA-4.0
Comment: Detailed by Anarchist2.

Files:
 images/ship/mfalcon*
 images/ship/mquicksilver*
 images/thumbnail/mfalcon*
 images/thumbnail/mquicksilver*
Copyright: Maximilian Korber
License: CC-BY-SA-4.0
Comment: Derived from works by Michael Zahniser (under the same license) and detailed by Anarchist2.

Files:
 images/ship/finch*
 images/thumbnail/finch*
Copyright: Iaz Poolar
License: CC-BY-SA-4.0
Comment: Derived from works by Michael Zahniser (under the same license) and detailed by Anarchist2.

Files: images/ship/mosprey*
Copyright: Benjamin Hauch (https://github.com/tehhowch)
License: CC-BY-SA-4.0
Comment: Derived from works by Michael Zahniser (under the same license) and detailed by Anarchist2.

Files:
 images/outfit/pug?staff*
Copyright: Evan Fluharty (Evanfluharty@gmail.com)
License: CC-BY-SA-4.0
Comment: Derived from works by Frederick Goy IV (under the same license).

Files:
 images/planet/station1*
 images/planet/station2*
 images/planet/station3*
 images/planet/station4*
 images/planet/station8*
 images/planet/station9*
 images/planet/station10*
 images/planet/station11*
 images/planet/station12*
 images/planet/station13*
 images/planet/station14*
 images/planet/station15*
 images/planet/station16*
 images/planet/station17*
 images/ship/maeri'het*
 images/ship/subsidurial*
 images/ship/telis'het*
 images/ship/faes'mar*
 images/ship/selii'mar*
 images/ship/vareti'het*
 images/ship/fetri'sei*
 images/ship/ember?waste?node/*
 images/ship/void?sprite/*
 images/thumbnail/maeri'het*
 images/thumbnail/telis'het*
 images/thumbnail/faes'mar*
 images/thumbnail/selii'mar*
 images/thumbnail/subsidurial*
 images/thumbnail/ember?waste?node*
 images/thumbnail/vareti'het*
 images/thumbnail/fetri'sei*
 images/thumbnail/void?sprite?adult*
 images/thumbnail/void?sprite?infant*
 images/effect/ravager?impact*
 images/outfit/ka'het?annihilator?turret*
 images/outfit/ka'het?annihilator*
 images/outfit/ka'het?emp?deployer*
 images/outfit/ka'het?primary?cooling*
 images/outfit/ka'het?ravager?turret*
 images/outfit/ka'het?ravager?beam*
 images/outfit/ka'het?shield?restorer*
 images/outfit/ka'het?grand?restorer*
 images/outfit/ka'het?support?cooling*
 images/outfit/ka'het?mhd?generator*
 images/outfit/ka'het?reserve?accumulator*
 images/outfit/ka'het?nullifier*
 images/outfit/ka'het?mhd?deployer*
 images/outfit/mouthparts*
 images/outfit/excavator*
 images/outfit/fuel?pod*
 images/outfit/fusion*
 images/outfit/core*
 images/outfit/ionic?afterburner*
 images/outfit/tiny?ion*
 images/outfit/small?ion*
 images/outfit/medium?ion*
 images/outfit/large?ion*
 images/outfit/huge?ion*
 images/outfit/tiny?atomic*
 images/outfit/small?atomic*
 images/outfit/medium?atomic*
 images/outfit/large?atomic*
 images/outfit/huge?atomic*
 images/outfit/javelin*
 images/outfit/javelin?mini?pod*
 images/outfit/javelin?pod*
 images/outfit/javelin?storage*
 images/outfit/torpedo*
 images/outfit/torpedo?launcher*
 images/outfit/torpedo?storage*
 images/outfit/typhoon*
 images/outfit/typhoon?launcher*
 images/outfit/typhoon?storage*
 images/outfit/cooling?ducts*
 images/outfit/liquid?helium*
 images/outfit/liquid?nitrogen*
 images/outfit/water?cooling*
 images/outfit/large?regenerator*
 images/outfit/small?regenerator*
 images/outfit/cargo?scanner*
 images/outfit/outfit?scanner*
 images/outfit/outfit?expansion*
 images/outfit/cargo?expansion*
 images/outfit/control?transceiver*
 images/planet/dyson1*
 images/planet/dyson2*
 images/planet/dyson3*
 images/planet/sheragi_postverta*
 images/planet/station0*
 images/planet/station1b*
 images/planet/station2b*
 images/planet/station3b*
 images/planet/station3bd*
 images/planet/station4b*
 images/planet/station4bd*
 images/projectile/annihilator*
 images/projectile/ravager?beam*
 images/projectile/mhd*
 images/scene/ringworld?debris*
 images/scene/remnant?station*
 images/scene/asteroid?scene*
Copyright: Becca Tommaso (tommasobecca03@gmail.com)
License: CC-BY-SA-4.0

Files:
 images/label/graveyard*
Copyright: @RestingImmortal
License: CC-BY-SA-4.0

Files:
 images/outfit/enforcer?confrontation?gear*
Copyright: 1010Todd (1010todd3d@gmail.com)
License: CC-BY-SA-4.0
Comment: Derived from works by Becca Tommaso (tommasobecca03@gmail.com) (under the same license) and Evan Fluharty (under the same license).

Files:
 images/outfit/hai?williwaw*
Copyright: Evan Fluharty (Evanfluharty@gmail.com)
License: CC-BY-SA-4.0
Comment: Made in cooperation with Becca Tommaso (tommasobecca03@gmail.com) and derived from works by Michael Zahniser (under the same license) and Maximilian Korber (under the same license)

Files:
 images/effect/remnant?leak*
 images/effect/remnant?leak?sparkle*
Copyright: Benjamin Jackson (gods.benyamin@outlook.com)
License: CC-BY-SA-4.0
Comment: Derived from works by Michael Zahniser (under the same license)

Files:
 images/ship/hai?ladybug*
 images/thumbnail/hai?ladybug*
 images/planet/station?hai?eight?geocoris*
Copyright: None (CC0: Public Domain)
License: CC0
Comment: Public domain textures from texture.ninja.

Files:
 images/planet/wormhole-syndicate-ad*
Copyright: Michael Zahniser
License: CC-BY-SA-4.0
Comment: Created by a past contributor derived from works by Michael Zahniser (under the same license). Rights relinquished to Michael Zahniser.

Files:
 images/planet/station?hai?geocoris*
Copyright: Michael Zahniser
License: CC-BY-SA-4.0
Comment: Created by a past contributor derived from works by Michael Zahniser (under the same license). Rights relinquished to Michael Zahniser.

Files:
 images/effect/firestorm?ring*
Copyright: None (CC0: Public Domain)
License: CC0

Files:
 images/outfit/expeller*
 images/outfit/grab-strike*
 images/hardpoint/grab-strike*
 images/ship/bulk?freighter*
 images/ship/dredger*
 images/thumbnail/bulk?freighter*
 images/thumbnail/dredger*
Copyright: Lia Gerty (https://github.com/ravenshining)
License: CC-BY-SA-4.0
Comment: Derived from work by Michael Zahniser (under the same licence) and Becca Tomaso (under the same licence).

Files:
 images/ship/raider*
 images/thumbnail/raider*
Copyright: Lia Gerty (https://github.com/ravenshining)
License: CC-BY-SA-4.0
Comment: Derived from work by Michael Zahniser (under the same licence) and Red-57 (under the same licence).

Files:
 images/effect/korath?afterburner*
 images/ship/chaser*
 images/ship/world-ship*
 images/thumbnail/chaser*
 images/thumbnail/world-ship*
Copyright: Lia Gerty (https://github.com/ravenshining)
License: CC-BY-SA-4.0
Comment: Derived from work by Michael Zahniser (under the same licence)

Files:
 images/outfit/torpedopod*
 images/outfit/typhoonpod*
Copyright: Lia Gerty (https://github.com/ravenshining)
License: CC-BY-SA-4.0
Comment: Derived from work by Becca Tomaso (under the same licence).

Files:
 images/outfit/liquid?sodium*
Copyright: Lia Gerty (https://github.com/ravenshining)
Comment: Derived from works by Saugia (under the same licence) and public domain works previously submitted to Endless Sky.
License: CC-BY-SA-4.0

Files:
 images/_menu/haze-blackbody+*
 images/_menu/haze-full+*
 images/_menu/haze-yellow+*
 images/planet/browndwarf-l-rouge*
 images/planet/browndwarf-l*
 images/planet/browndwarf-y-rouge*
 images/planet/browndwarf-y*
Copyright: Lia Gerty (https://github.com/ravenshining)
License: CC-BY-SA-4.0

Files:
 images/projectile/digger*
Copyright: Lia Gerty (https://github.com/ravenshining)
License: CC-BY-SA-4.0
Comment: Derived from public domain work previously submitted to Endless Sky.

Files:
 images/planet/browndwarf-t-rouge*
 images/planet/browndwarf-t*
 images/planet/saturn*
Copyright: Lia Gerty (https://github.com/ravenshining)
License: CC-BY-SA-4.0
Comment: Derived from works by NASA (public domain)

Files:
 sounds/atomic?*
Copyright: Lia Gerty
License: CC-BY-SA-4.0
Comment: Derived from public domain sounds taken from freesound.org.

Files:
 images/ship/heliarch?breacher*
 images/ship/heliarch?hunter*
 images/ship/heliarch?judicator*
 images/ship/heliarch?pursuer*
 images/ship/heliarch?rover*
 images/ship/heliarch?stalker*
 images/thumbnail/heliarch?breacher*
 images/thumbnail/heliarch?hunter*
 images/thumbnail/heliarch?judicator*
 images/thumbnail/heliarch?pursuer*
 images/thumbnail/heliarch?rover*
 images/thumbnail/heliarch?stalker*
 images/outfit/finisher?storage*
 images/outfit/fuel?module*
 images/outfit/large?cogeneration?module*
 images/outfit/small?cogeneration?module*
 images/scene/councilofahr1*
 images/scene/councilofahr2*
Copyright: Arachi-Lover
License: CC-BY-SA-4.0
Comment: Derived from works by Michael Zahniser (under the same license).

Files:
 images/effect/heaver*
 images/effect/korath?digger*
 images/effect/shunt*
 images/hardpoint/korath?heaver*
 images/icon/korath?heaver*
 images/outfit/korath?heaver*
 images/outfit/*korath?reverser*
 images/projectile/expeller*
 images/projectile/heaver*
 images/projectile/korath?digger*
 images/projectile/shunt-strike*
 images/ship/kas-ik?tek?7*
 images/thumbnail/kas-ik?tek?7*
Copyright: None (CC0 Public Domain)
License: CC0
Comment: Uses public domain textures from texture.ninja

Files:
 images/hardpoint/digger?turret*
 images/outfit/korath?digger?turret*
 images/outfit/korath?digger*
Copyright: Becca Tommaso and Michael Zahniser
License: CC-BY-SA-4.0
Comment: Created by a past contributor derived from works by Becca Tommaso and Michael Zahniser (under the same license). Rights relinquished to Becca Tommaso and Michael Zahniser.

Files:
 images/*/korath*reverser*
Copyright: Michael Zahniser
License: CC-BY-SA-4.0
Comment: Created by a past contributor derived from works by Michael Zahniser (under the same license). Rights relinquished to Michael Zahniser.


Files:
 images/outfit/outskirts?gauger*
Copyright: Arachi-Lover
License: CC-BY-SA-4.0
Comment: Derived from works by Zachary Siple and Michael Zahniser (under the same license).

Files:
 images/effect/dragonflame*
 images/effect/fusionflare*
 images/effect/pwave?shot*
 images/effect/sheragiam*
 images/effect/pwavehp*
 images/effect/ka'het?flare/*
 images/effect/fissionflare*
 images/effect/pwtflare*
 images/effect/explosions/nuke*
 images/icon/dragonflame*
 images/icon/shard*
 images/outfit/dragonflame*
 images/outfit/pwave?turret*
 images/outfit/embattery*
 images/outfit/sheragicooling*
 images/outfit/fusiondrive*
 images/outfit/fissiondrive*
 images/outfit/hion*
 images/outfit/shard*
 images/outfit/sheragi?ews*
 images/outfit/small?embattery*
 images/outfit/small?sheragi?cooling*
 images/projectile/pwavecannon*
 images/projectile/hion*
 images/projectile/hionfrag*
 images/projectile/shardactive*
 images/projectile/shardinactive*
 images/projectile/ionball*
 images/scene/emeraldswordderelict*
 images/ship/emeraldsword*
 images/ship/blackdiamond*
 images/thumbnail/emeraldsword*
 images/thumbnail/blackdiamond*
Copyright: @Karirawri (crim@live.no)
License: CC-BY-SA-4.0

Files:
 images/effect/pwave?impact*
 images/effect/ionball?ring*
 images/effect/ion?explosion*
Copyright: @Karirawri (crim@live.no)
License: CC-BY-SA-4.0
Comment: Derived from works by Michael Zahniser (under the same license).

Files: sounds/dragonflame*
Copyright: TheHadnot
License: public-domain
Comment: Taken from https://freesound.org/people/TheHadnot/sounds/160880/

Files: sounds/pwave*
Copyright: aust_paul
License: public-domain
Comment: Taken from https://freesound.org/people/aust_paul/sounds/30935/

Files: sounds/hion*
Copyright: michael_kur95
License: CC-BY-3.0
Comment: Taken from https://freesound.org/people/michael_kur95/sounds/332993/ and modified.

Files: images/effect/archon?teleport/*
Copyright: @Karirawri (crim@live.no)
License: CC-BY-SA-4.0
Comment: Derived from works by Michael Zahniser and Becca Tommaso (under the same license).

Files: sounds/archonteleport*
Copyright: oldestmillennial
License: CC-BY-3.0
Comment: Taken from https://freesound.org/people/oldestmillennial/sounds/533025/ and modified.

Files: images/outfit/emp?rack*
Copyright: Anarchist2
License: CC-BY-SA-4.0
Comment: Derived from works by Michael Zahniser (under the same license).

Files: images/planet/*-hot*
Copyright: Becca Tommaso
License: CC-BY-SA-4.0
Comment: Derived from works by ESA/Hubble & NASA (under the same license)

Files:
 images/land/clouds*
Copyright: Benjamin Jackson (gods.benyamin@outlook.com)
License: CC-BY-SA-4.0

Files:
 images/outfit/ka'het?maeri?engine*
 images/outfit/ka'het?telis?engine*
 images/outfit/ka'het?sustainer?engine*
 images/outfit/ka'het?vareti?engine*
Copyright: Becca Tommaso (tommasobecca03@gmail.com)
License: CC-BY-SA-4.0
Comment: Original work by Griffin Schutte (theronepic@gmail.com), finished by Becca Tommaso.

Files: images/outfit/tiny?systems?core*
Copyright: Griffin Schutte (theronepic@gmail.com)
License: CC-BY-SA-4.0
Comment: Derived from work by Michael Zahniser (under the same license).

Files: images/outfit/ka'het?compact?engine*
Copyright: Griffin Schutte (theronepic@gmail.com)
License: CC-BY-SA-4.0

Files: images/outfit/plasma?repeater*
Copyright: Becca Tommaso
License: CC-BY-SA-4.0
Comment: Derived from works by Michael Zahniser (under the same license) and Darcy Manoel.

Files:
 images/outfit/proton?turret*
Copyright: Becca Tommaso
License: CC-BY-SA-4.0
Comment: Derived from works by Michael Zahniser (under the same license) and Nate Graham.

Files:
 images/outfit/brig*
Copyright: Becca Tommaso
License: CC-BY-SA-4.0
Comment: Derived from works by Nate Graham (under the same license).

Files:
 images/outfit/tripulse?shredder*
 images/outfit/value?detector*
Copyright: Ejo Thims
License: CC-BY-SA-4.0
Comment: Derived from works by Michael Zahniser (under the same license).

Files:
 images/star/a-dwarf*
 images/star/a-giant*
 images/star/a-supergiant*
 images/star/a0*
 images/star/a3*
 images/star/a5*
 images/star/a8*
 images/star/b-dwarf*
 images/star/b-giant*
 images/star/b-supergiant*
 images/star/b0*
 images/star/b3*
 images/star/b5*
 images/star/b8*
 images/star/black-hole*
 images/star/carbon*
 images/star/f-dwarf*
 images/star/f-giant*
 images/star/f-supergiant*
 images/star/f0*
 images/star/f3*
 images/star/f5-old*
 images/star/f5*
 images/star/f8*
 images/star/g-dwarf*
 images/star/g-giant*
 images/star/g-supergiant*
 images/star/g0-old*
 images/star/g0*
 images/star/g3*
 images/star/g5-old*
 images/star/g5*
 images/star/g8*
 images/star/k-dwarf*
 images/star/k-giant*
 images/star/k-supergiant*
 images/star/k0-old*
 images/star/k0*
 images/star/k3*
 images/star/k5-old*
 images/star/k5*
 images/star/k8*
 images/star/l-dwarf*
 images/star/m-dwarf*
 images/star/m-giant*
 images/star/m-supergiant*
 images/star/m0*
 images/star/m3*
 images/star/m5*
 images/star/m8*
 images/star/nova*
 images/star/nova-old*
 images/star/o-dwarf*
 images/star/o-giant*
 images/star/o-supergiant*
 images/star/o0*
 images/star/o3*
 images/star/o5*
 images/star/o8*
 images/star/wr*
Copyright: Matteo "Lead" M.
License: CC-BY-SA-4.0

Files:
 images/asteroid/livecrystal/livecrystal*
 images/effect/atomic?flare/*
 images/effect/burning?spark*
 images/effect/coalition?flare/*
 images/effect/corrosion?spark*
 images/effect/efreti?flare/*
 images/effect/explosion/pug/*
 images/effect/finisher?impact*
 images/effect/ion?flare/*
 images/effect/korath?flare/*
 images/effect/plasma?cloud*
 images/effect/plasma?flare/*
 images/effect/plasma?fire*
 images/effect/plasma?impact*
 images/effect/pug?flare/*
 images/effect/tracker?cloud*
 images/effect/wanderer?flare/*
 images/effect/zapper?impact*
 images/hardpoint/dual?sunbeam?turret*
 images/hardpoint/moonbeam?turret*
 images/hardpoint/nuke*
 images/hardpoint/sunbeam?turret*
 images/hardpoint/wanderer?anti-missile*
 images/_menu/haze-coal*
 images/outfit/*?korath?afterburner*
 images/outfit/afterburner*
 images/outfit/asteroid?scanner*
 images/outfit/blue?sun*
 images/outfit/bright?cloud*
 images/outfit/caldera?afterburner*
 images/outfit/dark?storm*
 images/outfit/double?plasma?core*
 images/outfit/dual?sunbeam?turret*
 images/outfit/*efreti?steering*
 images/outfit/*efreti?thruster*
 images/outfit/finisher?maegrolain*
 images/outfit/fusion?cannon*
 images/outfit/moonbeam*
 images/outfit/moonbeam?turret*
 images/outfit/nuke*
 images/outfit/plasma?core*
 images/outfit/red?sun*
 images/outfit/sunbeam*
 images/outfit/sunbeam?turret*
 images/outfit/thunderhead?launcher*
 images/outfit/thunderhead?storage*
 images/outfit/triple?plasma?core*
 images/outfit/wanderer?anti-missile*
 images/outfit/wanderer?heat?sink*
 images/outfit/white?sun*
 images/outfit/yellow?sun*
 images/planet/ringworld*
 images/planet/ringworld?broken?debris*
 images/planet/ringworld?broken?debris?small*
 images/planet/ringworld?broken?left*
 images/planet/ringworld?broken?right*
 images/planet/ringworld?left*
 images/planet/ringworld?right*
 images/projectile/fire-lance*
 images/projectile/fusion?gun?bolt*
 images/projectile/blaze-pike*
 images/projectile/korath?inferno*
 images/projectile/missile-0*
 images/projectile/missile-1*
 images/ship/battleship*
 images/ship/corvette*
 images/ship/dagger*
 images/ship/flivver*
 images/ship/mraven*
 images/ship/msplinter*
 images/ship/raven*
 images/ship/splinter*
 images/star/coal-black-hole*
 images/star/neutron*
 images/star/small-black-hole*
 images/thumbnail/battleship*
 images/thumbnail/corvette*
 images/thumbnail/dagger*
 images/thumbnail/flivver*
 images/thumbnail/mraven*
 images/thumbnail/msplinter*
 images/thumbnail/raven*
 images/thumbnail/splinter*
Copyright: Gefüllte Taubenbrust <jeaminer23@gmail.com>
License: CC-BY-SA-4.0

Files:
 images/outfit/small?photovoltaic*
 images/outfit/tiny?photovoltaic*
Copyright: Gefüllte Taubenbrust <jeaminer23@gmail.com>
License: CC-BY-SA-4.0
Comment: Derived from works by Michael Zahniser <mzahniser@gmail.com>, David Monniaux (commons.wikimedia.org/wiki/User:David.Monniaux) and Nick Barry (github.com/itsnickbarry)

Files:
 images/ship/manta*
 images/ship/mmanta*
 images/thumbnail/manta*
 images/thumbnail/mmanta*
Copyright: Gefüllte Taubenbrust <jeaminer23@gmail.com>
License: CC-BY-SA-4.0
Comment: Derived from works by Michael Zahniser and Maximilian Korber (under the same license).

Files: sounds/ionball*
Copyright: pluralz
License: public-domain
Comment: Taken from https://freesound.org/people/pluralz/sounds/475806/

Files:
 images/outfit/tiny?korath?engine*
 images/outfit/korath?bow?drive*
Copyright: Ejo Thims <https://github.com/EjoThims>
License: CC-BY-SA-4.0

Files:
 images/planet/stationh-ancient0*
 images/planet/stationh-ancient1*
 images/planet/stationh-ancient2*
Copyright: Becca Tommaso (tommasobecca03@gmail.com)
License: CC-BY-SA-3.0
Comment: Derived from works by Michael Zahniser (under the same license).

Files:
 images/scene/ssil?vida?alert?hologram*
 images/scene/remnant?remote?spaceport*
Copyright: J Everett Nichol (jeverett on Discord)
License: CC-BY-SA-3.0
Comment: Derived from works by Becca Tommaso (under the same license).

Files:
 images/ship/auxiliary*
 images/ship/carrier*
 images/ship/combat?drone*
 images/ship/cruiser*
 images/ship/frigate*
 images/ship/gunboat*
 images/ship/lance*
 images/ship/rainmaker*
 images/ship/surveillance?drone*
 images/thumbnail/auxiliary*
 images/thumbnail/carrier*
 images/thumbnail/combat?drone*
 images/thumbnail/cruiser*
 images/thumbnail/frigate*
 images/thumbnail/gunboat*
 images/thumbnail/lance*
 images/thumbnail/rainmaker*
 images/thumbnail/surveillance?drone*
Copyright: Gefüllte Taubenbrust <jeaminer23@gmail.com>
License: CC-BY-SA-4.0
Comment: Derived from works by Michael Zahniser (under the same license).

Files:
 images/effect/acuit?hit*
 images/effect/ast?hit*
 images/effect/balfire*
 images/effect/blink*
 images/effect/chfire*
 images/effect/composed*
 images/effect/drain*
 images/effect/irfite*
 images/effect/*scin flare*
 images/effect/*vi flare*
 images/hardpoint/acuit*
 images/hardpoint/ballistic*
 images/hardpoint/choleric*
 images/hardpoint/firestorm?battery*
 images/hardpoint/irate*
 images/outfit/acuit*
 images/outfit/ameliorate?cell*
 images/outfit/astuit*
 images/outfit/ballistic?cannon*
 images/outfit/ballistic?turret*
 images/outfit/battlezone?battery*
 images/outfit/brawl?cell*
 images/outfit/campaign?core*
 images/outfit/choleric?cannon*
 images/outfit/choleric?turret*
 images/outfit/crusade?battery*
 images/outfit/firestorm?battery*
 images/outfit/firestorm?rack*
 images/outfit/firestorm?torpedo*
 images/outfit/guile?pulse?laser*
 images/outfit/irate?cannon*
 images/outfit/irate?turret*
 images/outfit/mcs?extractor*
 images/effect/*plasma thruster scin*
 images/effect/*plasma steering scin*
 images/effect/*plasma engines scin*
 images/outfit/scrap?cell*
 images/outfit/skirmish?battery*
 images/effect/*torch thruster vi*
 images/effect/*torch thruster vi*
 images/outfit/warforge?battery*
 images/outfit/warzone?core*
 images/planet/tschyss*
 images/planet/vesvi*
 images/projectile/acuit*
 images/projectile/astuit*
 images/projectile/ballistic*
 images/projectile/chloeric*
 images/projectile/firestorm?torpedo*
 images/projectile/guile?pulse?laser*
 images/projectile/irate*
 images/ship/*ayym*
 images/ship/gegno?augen*
 images/ship/gegno?coesite*
 images/ship/gegno?conglomerate*
 images/ship/gegno?dolomite*
 images/ship/gegno?dunite*
 images/ship/gegno?eclogite*
 images/ship/gegno?epidote*
 images/ship/gegno?feldspar*
 images/ship/gegno?felsic*
 images/ship/gegno?gneiss*
 images/ship/gegno?gypsum*
 images/ship/gegno?halite*
 images/ship/gegno?mica*
 images/ship/gegno?protolith*
 images/ship/gegno?schist*
 images/ship/gegno?shale*
 images/ship/gegno?slate*
 images/ship/gegno?tridymite*
 images/ship/*jje*
 images/ship/modified?dromedary*
 images/ship/modified?dromedary?wreck*
 images/ship/*vyuira*
 images/thumbnail/gegno?augen*
 images/thumbnail/gegno?coesite*
 images/thumbnail/gegno?conglomerate*
 images/thumbnail/gegno?dolomite*
 images/thumbnail/gegno?dunite*
 images/thumbnail/gegno?eclogite*
 images/thumbnail/gegno?epidote*
 images/thumbnail/gegno?feldspar*
 images/thumbnail/gegno?felsic*
 images/thumbnail/gegno?gneiss*
 images/thumbnail/gegno?gypsum*
 images/thumbnail/gegno?halite*
 images/thumbnail/gegno?mica*
 images/thumbnail/gegno?protolith*
 images/thumbnail/gegno?schist*
 images/thumbnail/gegno?shale*
 images/thumbnail/gegno?slate*
 images/thumbnail/gegno?tridymite*
 images/thumbnail/modified?dromedary*
 images/thumbnail/modified?dromedary?wreck*
 images/thumbnail/vyuira*
Copyright: Saugia <https://github.com/Saugia>
License: CC-BY-SA-4.0

Files:
 images/outfit/teciimach?bay*
 images/outfit/teciimach?pod*
 images/planet/gas3-c*
 images/ship/aerie*
 images/ship/bactrian*
 images/ship/hailstone*
 images/ship/arch-carrack*
 images/ship/charm-shallop*
 images/ship/echo-galleon*
 images/ship/heavy?gust*
 images/ship/mining?drone*
 images/ship/mule*
 images/ship/squall*
 images/ship/sunder*
 images/ship/swan*
 images/thumbnail/aerie*
 images/thumbnail/bactrian*
 images/thumbnail/hailstone*
 images/thumbnail/arch-carrack*
 images/thumbnail/charm-shallop*
 images/thumbnail/echo-galleon*
 images/thumbnail/heavy?gust*
 images/thumbnail/mining?drone*
 images/thumbnail/mule*
 images/thumbnail/squall*
 images/thumbnail/sunder*
 images/thumbnail/swan*
 sounds/moonbeam*
Copyright: Saugia <https://github.com/Saugia>
License: CC-BY-SA-4.0
Comment: Derived from works by Michael Zahniser (under the same license).

Files:
 sounds/drill*
 sounds/ember?tear*
 sounds/ember?tear?hit*
 sounds/ion?rain*
 sounds/korath?afterburner*
 sounds/remnant?afterburner*
Copyright: Saugia <https://github.com/Saugia>
License: public-domain
Comment: Based on public domain sounds taken from freesound.org, edit done by Saugia.

Files:
 images/ship/hai?cicada*
 images/ship/hai?scarab*
 images/thumbnail/hai?cicada*
 images/thumbnail/hai?scarab*
Copyright: Saugia <https://github.com/Saugia>
License: CC-BY-SA-4.0
Comment: Derived from works by Michael Zahniser (under the same license) and Evan Fluharty (under the same license).

Files:
 images/hardpoint/blaze-pike*
 images/hardpoint/korath?inferno*
 images/hardpoint/shunt-strike*
 images/icon/firelight*
 images/outfit/blaze?pike*
 images/outfit/firelight*
 images/outfit/firelight?bank*
 images/outfit/firelight?rack*
 images/outfit/korath?inferno*
 images/outfit/shunt-strike*
 images/planet/station4c*
 images/planet/station5c*
 images/planet/station6c*
 images/planet/station7c*
 images/planet/station7cb*
 images/projectile/firelight*
 images/projectile/firelight?active*
 sounds/ionic?blast*
Copyright: Saugia <https://github.com/Saugia>
License: CC-BY-SA-4.0
Comment: Derived from works by Michael Zahniser (under the same license) and Becca Tommaso (under the same licence).

Files:
 images/ship/tubfalet*
 images/thumbnail/tubfalet*
Copyright: Saugia <https://github.com/Saugia>
License: CC-BY-SA-4.0
Comment: Derived from works by Michael Zahniser (under the same license) and Lia Gerty (under the same licence).

Files:
 images/hardpoint/microbot?factory*
 images/ship/-nra-ret*
 images/ship/ikatila-ej*
 images/ship/korsmanath?a-awoj*
 images/ship/modified?ladybug*
 images/ship/rai-alorej*
 images/thumbnail/-nra-ret*
 images/thumbnail/ikatila-ej*
 images/thumbnail/korsmanath?a-awoj*
 images/thumbnail/rai-alorej*
Copyright: Saugia <https://github.com/Saugia>
License: CC-BY-SA-4.0
Comment: Derived from public domain works previously submitted to Endless Sky

Files:
 images/outfit/microbot?defense?station*
Copyright: Saugia <https://github.com/Saugia>
Comment: Derived from work by Griffin Schutte (theronepic@gmail.com) (under same licence).
License: CC-BY-SA-4.0

Files:
 images/projectiles/ionic?blast*
 images/ship/kestrel*
 images/ship/kestrele*
 images/ship/kestrels*
 images/ship/kestrelw*
 images/ship/osprey*
 images/thumbnail/kestrel*
 images/thumbnail/kestrele*
 images/thumbnail/kestrels*
 images/thumbnail/kestrelw*
 images/thumbnail/osprey*
Copyright: Saugia <https://github.com/Saugia>
License: CC-BY-SA-4.0
Comment: Derived from works by Michael Zahniser (under the same license) and detailed by Anarchist2.

Files:
 sounds/remnant?afterburner.wav
Copyright: Public Domain
License: public-domain
Comment: Based on public domain sounds taken from freesound.org, edit done by Saugia.

Files:
 sounds/firelight.wav
 sounds/firelight?hit.wav
Copyright: Public Domain
License: public-domain
Comment: Based on public domain sounds taken from freesound.org, edits done by Saugia and Lia Gerty.

Files:
 images/effect/ember?tear/ember?tear?fire*
 images/effect/ember?tear/ember?tear?impact*
 images/effect/ember?tear/ember?tear?vortex*
 images/outfit/ember?tear*
Copyright: X-27 (youtube.com/x-27yt)
License: CC-BY-SA-3.0

Files:
 images/effect/ember?tear/ember?tear?spark*
Copyright: X-27 (youtube.com/x-27yt)
License: CC-BY-SA-3.0
Comment: Derived from works by Michael Zahniser (under the same license).

Files:
 images/land/fields16*
 images/land/fields17*
 images/land/fields18*
 images/land/fields19*
 images/land/fields20*
 images/land/fields21*
 images/land/fields22*
 images/land/fields23*
 images/land/fields24*
 images/land/fields25*
 images/land/fields26*
 images/land/fields27*
 images/land/hills10*
 images/land/sea20*
 images/land/sea21*
 images/land/water14*
 images/land/water15*
 images/land/water16*
 images/land/water17*
 images/land/water18*
 images/land/water19*
 images/land/water20*
Copyright: Peter van der Meer (peter.vd.meer@gmail.com)
License: CC-BY-SA-4.0

Files:
 images/outfit/jump?drive*
 images/outfit/jump?drive?(broken)*
Copyright: Scrinarii1337#0001
License: CC-BY-SA-4.0

Files:
 images/scene/citydark*
 images/scene/buildings*
 images/scene/busystreet*
 images/scene/iceplains*
 images/scene/iceplains2*
 images/scene/iceplains3*
 images/scene/lonelyrock*
 images/scene/redrocks*
 images/scene/seasidecliffs*
 images/scene/Seasunset*
 images/scene/smeer*
 images/scene/snowfield*
 images/scene/snowvillage*
 images/scene/sunset*
 images/scene/tower*
 images/scene/icepicture*
 images/scene/snowplain*
Copyright: unsplash.com/
License: CC0

Files:
 images/scene/hroar*
Copyright: Dane Crowton
License: CC-BY-SA-4.0

Files: images/land/asteroid0*
Copyright: Becca Tommaso
License: CC0
Comment: Derived from works by ESA/Rosetta spacecraft (under the same license).

Files:
 images/outfit/android*
 images/outfit/skadetear*
Copyright: Anarchist2
License: CC-BY-SA-4.0

Files:
 images/thumbnail/smew*
 images/ship/smew*
Copyright: Dschiltt
License: CC0
Comment: Derived from works by MZ (under the same license), and contributions by Zoura, Kitteh, Ejo Thims, and Saugia.

Files:
 images/ship/modified?dromedary?ghost*
 images/ship/modified?dromedary?specter*
Copyright: Saugia (https://github.com/Saugia)
License: CC-BY-SA-4.0
Comment: Transparent materials by scrinarii1337.

Files:
 images/land/nasa30*
Copyright: Brian Swift
License: CC-BY-SA-4.0
Comment: Image data: NASA/JPL-Caltech/SwRI/MSSS and Image processing by Brian Swift.

Files:
 images/outfit/twin?blaster*
 images/outfit/twin?mod?blaster*
 images/outfit/repeater*
 images/outfit/repeater?turret*
Copyright: Daeridanii (https://github.com/Daeridanii1)
License: CC-BY-SA-4.0
Comment: Derived from works by Becca Tommaso and Michael Zahniser (under the same license).

Files:
 images/land/city19*
 images/land/city20*
 images/land/city21*
 images/land/city22*
 images/land/city23*
Copyright: Various
License: CC0
Comment: Taken from unsplash.com and cropped.

Files:
<<<<<<< HEAD
 outfit/old sword*
Copyright: RisingLeaf
License: CC-BY-SA-4.0

=======
 images/ui/red?alert*
Copyright: Zitchas (zitchas.jma@gmail.com)
License: CC-BY-SA-4.0

Files:
 images/_menu/haze-brown*
Copyright: RisingLeaf (https://github.com/RisingLeaf)
License: CC-BY-SA-4.0
Comment: Derived from _menu/haze-133 (no copyright given).

>>>>>>> dedd02fc
License: GPL-3+
 This program is free software: you can redistribute it and/or modify
 it under the terms of the GNU General Public License as published by
 the Free Software Foundation; either version 3 of the License, or
 (at your option) any later version.
 .
 This program is distributed in the hope that it will be useful,
 but WITHOUT ANY WARRANTY; without even the implied warranty of
 MERCHANTABILITY or FITNESS FOR A PARTICULAR PURPOSE.  See the
 GNU General Public License for more details.
 .
 You should have received a copy of the GNU General Public License
 along with this program.  If not, see <http://www.gnu.org/licenses/>.
 .
 On Debian systems, the complete text of the GNU General Public
 License version 3 can be found in "/usr/share/common-licenses/GPL-3".

License: CC-BY-SA-4.0
 By exercising the Licensed Rights (defined below), You accept and agree
 to be bound by the terms and conditions of this Creative Commons
 Attribution-ShareAlike 4.0 International Public License ("Public
 License"). To the extent this Public License may be interpreted as a
 contract, You are granted the Licensed Rights in consideration of Your
 acceptance of these terms and conditions, and the Licensor grants You
 such rights in consideration of benefits the Licensor receives from
 making the Licensed Material available under these terms and
 conditions.
 .
 Section 1 -- Definitions.
 .
 a. Adapted Material means material subject to Copyright and Similar
 Rights that is derived from or based upon the Licensed Material
 and in which the Licensed Material is translated, altered,
 arranged, transformed, or otherwise modified in a manner requiring
 permission under the Copyright and Similar Rights held by the
 Licensor. For purposes of this Public License, where the Licensed
 Material is a musical work, performance, or sound recording,
 Adapted Material is always produced where the Licensed Material is
 synched in timed relation with a moving image.
 .
 b. Adapter's License means the license You apply to Your Copyright
 and Similar Rights in Your contributions to Adapted Material in
 accordance with the terms and conditions of this Public License.
 .
 c. BY-SA Compatible License means a license listed at
 creativecommons.org/compatiblelicenses, approved by Creative
 Commons as essentially the equivalent of this Public License.
 .
 d. Copyright and Similar Rights means copyright and/or similar rights
 closely related to copyright including, without limitation,
 performance, broadcast, sound recording, and Sui Generis Database
 Rights, without regard to how the rights are labeled or
 categorized. For purposes of this Public License, the rights
 specified in Section 2(b)(1)-(2) are not Copyright and Similar
 Rights.
 .
 e. Effective Technological Measures means those measures that, in the
 absence of proper authority, may not be circumvented under laws
 fulfilling obligations under Article 11 of the WIPO Copyright
 Treaty adopted on December 20, 1996, and/or similar international
 agreements.
 .
 f. Exceptions and Limitations means fair use, fair dealing, and/or
 any other exception or limitation to Copyright and Similar Rights
 that applies to Your use of the Licensed Material.
 .
 g. License Elements means the license attributes listed in the name
 of a Creative Commons Public License. The License Elements of this
 Public License are Attribution and ShareAlike.
 .
 h. Licensed Material means the artistic or literary work, database,
 or other material to which the Licensor applied this Public
 License.
 .
 i. Licensed Rights means the rights granted to You subject to the
 terms and conditions of this Public License, which are limited to
 all Copyright and Similar Rights that apply to Your use of the
 Licensed Material and that the Licensor has authority to license.
 .
 j. Licensor means the individual(s) or entity(ies) granting rights
 under this Public License.
 .
 k. Share means to provide material to the public by any means or
 process that requires permission under the Licensed Rights, such
 as reproduction, public display, public performance, distribution,
 dissemination, communication, or importation, and to make material
 available to the public including in ways that members of the
 public may access the material from a place and at a time
 individually chosen by them.
 .
 l. Sui Generis Database Rights means rights other than copyright
 resulting from Directive 96/9/EC of the European Parliament and of
 the Council of 11 March 1996 on the legal protection of databases,
 as amended and/or succeeded, as well as other essentially
 equivalent rights anywhere in the world.
 .
 m. You means the individual or entity exercising the Licensed Rights
 under this Public License. Your has a corresponding meaning.
 .
 Section 2 -- Scope.
 .
 a. License grant.
 .
 1. Subject to the terms and conditions of this Public License,
 the Licensor hereby grants You a worldwide, royalty-free,
 non-sublicensable, non-exclusive, irrevocable license to
 exercise the Licensed Rights in the Licensed Material to:
 .
 a. reproduce and Share the Licensed Material, in whole or
 in part; and
 .
 b. produce, reproduce, and Share Adapted Material.
 .
 2. Exceptions and Limitations. For the avoidance of doubt, where
 Exceptions and Limitations apply to Your use, this Public
 License does not apply, and You do not need to comply with
 its terms and conditions.
 .
 3. Term. The term of this Public License is specified in Section
 6(a).
 .
 4. Media and formats; technical modifications allowed. The
 Licensor authorizes You to exercise the Licensed Rights in
 all media and formats whether now known or hereafter created,
 and to make technical modifications necessary to do so. The
 Licensor waives and/or agrees not to assert any right or
 authority to forbid You from making technical modifications
 necessary to exercise the Licensed Rights, including
 technical modifications necessary to circumvent Effective
 Technological Measures. For purposes of this Public License,
 simply making modifications authorized by this Section 2(a)
 (4) never produces Adapted Material.
 .
 5. Downstream recipients.
 .
 a. Offer from the Licensor -- Licensed Material. Every
 recipient of the Licensed Material automatically
 receives an offer from the Licensor to exercise the
 Licensed Rights under the terms and conditions of this
 Public License.
 .
 b. Additional offer from the Licensor -- Adapted Material.
 Every recipient of Adapted Material from You
 automatically receives an offer from the Licensor to
 exercise the Licensed Rights in the Adapted Material
 under the conditions of the Adapter's License You apply.
 .
 c. No downstream restrictions. You may not offer or impose
 any additional or different terms or conditions on, or
 apply any Effective Technological Measures to, the
 Licensed Material if doing so restricts exercise of the
 Licensed Rights by any recipient of the Licensed
 Material.
 .
 6. No endorsement. Nothing in this Public License constitutes or
 may be construed as permission to assert or imply that You
 are, or that Your use of the Licensed Material is, connected
 with, or sponsored, endorsed, or granted official status by,
 the Licensor or others designated to receive attribution as
 provided in Section 3(a)(1)(A)(i).
 .
 b. Other rights.
 .
 1. Moral rights, such as the right of integrity, are not
 licensed under this Public License, nor are publicity,
 privacy, and/or other similar personality rights; however, to
 the extent possible, the Licensor waives and/or agrees not to
 assert any such rights held by the Licensor to the limited
 extent necessary to allow You to exercise the Licensed
 Rights, but not otherwise.
 .
 2. Patent and trademark rights are not licensed under this
 Public License.
 .
 3. To the extent possible, the Licensor waives any right to
 collect royalties from You for the exercise of the Licensed
 Rights, whether directly or through a collecting society
 under any voluntary or waivable statutory or compulsory
 licensing scheme. In all other cases the Licensor expressly
 reserves any right to collect such royalties.
 .
 Section 3 -- License Conditions.
 .
 Your exercise of the Licensed Rights is expressly made subject to the
 following conditions.
 .
 a. Attribution.
 .
 1. If You Share the Licensed Material (including in modified
 form), You must:
 .
 a. retain the following if it is supplied by the Licensor
 with the Licensed Material:
 .
 i. identification of the creator(s) of the Licensed
 Material and any others designated to receive
 attribution, in any reasonable manner requested by
 the Licensor (including by pseudonym if
 designated);
 .
 ii. a copyright notice;
 .
 iii. a notice that refers to this Public License;
 .
 iv. a notice that refers to the disclaimer of
 warranties;
 .
 v. a URI or hyperlink to the Licensed Material to the
 extent reasonably practicable;
 .
 b. indicate if You modified the Licensed Material and
 retain an indication of any previous modifications; and
 .
 c. indicate the Licensed Material is licensed under this
 Public License, and include the text of, or the URI or
 hyperlink to, this Public License.
 .
 2. You may satisfy the conditions in Section 3(a)(1) in any
 reasonable manner based on the medium, means, and context in
 which You Share the Licensed Material. For example, it may be
 reasonable to satisfy the conditions by providing a URI or
 hyperlink to a resource that includes the required
 information.
 .
 3. If requested by the Licensor, You must remove any of the
 information required by Section 3(a)(1)(A) to the extent
 reasonably practicable.
 .
 b. ShareAlike.
 .
 In addition to the conditions in Section 3(a), if You Share
 Adapted Material You produce, the following conditions also apply.
 .
 1. The Adapter's License You apply must be a Creative Commons
 license with the same License Elements, this version or
 later, or a BY-SA Compatible License.
 .
 2. You must include the text of, or the URI or hyperlink to, the
 Adapter's License You apply. You may satisfy this condition
 in any reasonable manner based on the medium, means, and
 context in which You Share Adapted Material.
 .
 3. You may not offer or impose any additional or different terms
 or conditions on, or apply any Effective Technological
 Measures to, Adapted Material that restrict exercise of the
 rights granted under the Adapter's License You apply.
 .
 Section 4 -- Sui Generis Database Rights.
 .
 Where the Licensed Rights include Sui Generis Database Rights that
 apply to Your use of the Licensed Material:
 .
 a. for the avoidance of doubt, Section 2(a)(1) grants You the right
 to extract, reuse, reproduce, and Share all or a substantial
 portion of the contents of the database;
 .
 b. if You include all or a substantial portion of the database
 contents in a database in which You have Sui Generis Database
 Rights, then the database in which You have Sui Generis Database
 Rights (but not its individual contents) is Adapted Material,
 .
 including for purposes of Section 3(b); and
 c. You must comply with the conditions in Section 3(a) if You Share
 all or a substantial portion of the contents of the database.
 .
 For the avoidance of doubt, this Section 4 supplements and does not
 replace Your obligations under this Public License where the Licensed
 Rights include other Copyright and Similar Rights.
 .
 Section 5 -- Disclaimer of Warranties and Limitation of Liability.
 .
 a. UNLESS OTHERWISE SEPARATELY UNDERTAKEN BY THE LICENSOR, TO THE
 EXTENT POSSIBLE, THE LICENSOR OFFERS THE LICENSED MATERIAL AS-IS
 AND AS-AVAILABLE, AND MAKES NO REPRESENTATIONS OR WARRANTIES OF
 ANY KIND CONCERNING THE LICENSED MATERIAL, WHETHER EXPRESS,
 IMPLIED, STATUTORY, OR OTHER. THIS INCLUDES, WITHOUT LIMITATION,
 WARRANTIES OF TITLE, MERCHANTABILITY, FITNESS FOR A PARTICULAR
 PURPOSE, NON-INFRINGEMENT, ABSENCE OF LATENT OR OTHER DEFECTS,
 ACCURACY, OR THE PRESENCE OR ABSENCE OF ERRORS, WHETHER OR NOT
 KNOWN OR DISCOVERABLE. WHERE DISCLAIMERS OF WARRANTIES ARE NOT
 ALLOWED IN FULL OR IN PART, THIS DISCLAIMER MAY NOT APPLY TO YOU.
 .
 b. TO THE EXTENT POSSIBLE, IN NO EVENT WILL THE LICENSOR BE LIABLE
 TO YOU ON ANY LEGAL THEORY (INCLUDING, WITHOUT LIMITATION,
 NEGLIGENCE) OR OTHERWISE FOR ANY DIRECT, SPECIAL, INDIRECT,
 INCIDENTAL, CONSEQUENTIAL, PUNITIVE, EXEMPLARY, OR OTHER LOSSES,
 COSTS, EXPENSES, OR DAMAGES ARISING OUT OF THIS PUBLIC LICENSE OR
 USE OF THE LICENSED MATERIAL, EVEN IF THE LICENSOR HAS BEEN
 ADVISED OF THE POSSIBILITY OF SUCH LOSSES, COSTS, EXPENSES, OR
 DAMAGES. WHERE A LIMITATION OF LIABILITY IS NOT ALLOWED IN FULL OR
 IN PART, THIS LIMITATION MAY NOT APPLY TO YOU.
 .
 c. The disclaimer of warranties and limitation of liability provided
 above shall be interpreted in a manner that, to the extent
 possible, most closely approximates an absolute disclaimer and
 waiver of all liability.
 .
 Section 6 -- Term and Termination.
 .
 a. This Public License applies for the term of the Copyright and
 Similar Rights licensed here. However, if You fail to comply with
 this Public License, then Your rights under this Public License
 terminate automatically.
 .
 b. Where Your right to use the Licensed Material has terminated under
 Section 6(a), it reinstates:
 .
 1. automatically as of the date the violation is cured, provided
 it is cured within 30 days of Your discovery of the
 violation; or
 .
 2. upon express reinstatement by the Licensor.
 .
 For the avoidance of doubt, this Section 6(b) does not affect any
 right the Licensor may have to seek remedies for Your violations
 of this Public License.
 .
 c. For the avoidance of doubt, the Licensor may also offer the
 Licensed Material under separate terms or conditions or stop
 distributing the Licensed Material at any time; however, doing so
 will not terminate this Public License.
 .
 d. Sections 1, 5, 6, 7, and 8 survive termination of this Public
 License.
 .
 Section 7 -- Other Terms and Conditions.
 .
 a. The Licensor shall not be bound by any additional or different
 terms or conditions communicated by You unless expressly agreed.
 .
 b. Any arrangements, understandings, or agreements regarding the
 Licensed Material not stated herein are separate from and
 independent of the terms and conditions of this Public License.
 .
 Section 8 -- Interpretation.
 .
 a. For the avoidance of doubt, this Public License does not, and
 shall not be interpreted to, reduce, limit, restrict, or impose
 conditions on any use of the Licensed Material that could lawfully
 be made without permission under this Public License.
 .
 b. To the extent possible, if any provision of this Public License is
 deemed unenforceable, it shall be automatically reformed to the
 minimum extent necessary to make it enforceable. If the provision
 cannot be reformed, it shall be severed from this Public License
 without affecting the enforceability of the remaining terms and
 conditions.
 .
 c. No term or condition of this Public License will be waived and no
 failure to comply consented to unless expressly agreed to by the
 Licensor.
 .
 d. Nothing in this Public License constitutes or may be interpreted
 as a limitation upon, or waiver of, any privileges and immunities
 that apply to the Licensor or You, including from the legal
 processes of any jurisdiction or authority.

License: CC-BY-4.0
 By exercising the Licensed Rights (defined below), You accept and agree
 to be bound by the terms and conditions of this Creative Commons
 Attribution 4.0 International Public License ("Public
 License"). To the extent this Public License may be interpreted as a
 contract, You are granted the Licensed Rights in consideration of Your
 acceptance of these terms and conditions, and the Licensor grants You
 such rights in consideration of benefits the Licensor receives from
 making the Licensed Material available under these terms and
 conditions.
 .
 Section 1 -- Definitions.
 .
 a. Adapted Material means material subject to Copyright and Similar
 Rights that is derived from or based upon the Licensed Material
 and in which the Licensed Material is translated, altered,
 arranged, transformed, or otherwise modified in a manner requiring
 permission under the Copyright and Similar Rights held by the
 Licensor. For purposes of this Public License, where the Licensed
 Material is a musical work, performance, or sound recording,
 Adapted Material is always produced where the Licensed Material is
 synched in timed relation with a moving image.
 .
 b. Adapter's License means the license You apply to Your Copyright
 and Similar Rights in Your contributions to Adapted Material in
 accordance with the terms and conditions of this Public License.
 .
 c. Copyright and Similar Rights means copyright and/or similar rights
 closely related to copyright including, without limitation,
 performance, broadcast, sound recording, and Sui Generis Database
 Rights, without regard to how the rights are labeled or
 categorized. For purposes of this Public License, the rights
 specified in Section 2(b)(1)-(2) are not Copyright and Similar
 Rights.
 .
 d. Effective Technological Measures means those measures that, in the
 absence of proper authority, may not be circumvented under laws
 fulfilling obligations under Article 11 of the WIPO Copyright
 Treaty adopted on December 20, 1996, and/or similar international
 agreements.
 .
 e. Exceptions and Limitations means fair use, fair dealing, and/or
 any other exception or limitation to Copyright and Similar Rights
 that applies to Your use of the Licensed Material.
 .
 f. Licensed Material means the artistic or literary work, database,
 or other material to which the Licensor applied this Public
 License.
 .
 g. Licensed Rights means the rights granted to You subject to the
 terms and conditions of this Public License, which are limited to
 all Copyright and Similar Rights that apply to Your use of the
 Licensed Material and that the Licensor has authority to license.
 .
 h. Licensor means the individual(s) or entity(ies) granting rights
 under this Public License.
 .
 i. Share means to provide material to the public by any means or
 process that requires permission under the Licensed Rights, such
 as reproduction, public display, public performance, distribution,
 dissemination, communication, or importation, and to make material
 available to the public including in ways that members of the
 public may access the material from a place and at a time
 individually chosen by them.
 .
 j. Sui Generis Database Rights means rights other than copyright
 resulting from Directive 96/9/EC of the European Parliament and of
 the Council of 11 March 1996 on the legal protection of databases,
 as amended and/or succeeded, as well as other essentially
 equivalent rights anywhere in the world.
 .
 k. You means the individual or entity exercising the Licensed Rights
 under this Public License. Your has a corresponding meaning.
 .
 Section 2 -- Scope.
 .
 a. License grant.
 .
 1. Subject to the terms and conditions of this Public License,
 the Licensor hereby grants You a worldwide, royalty-free,
 non-sublicensable, non-exclusive, irrevocable license to
 exercise the Licensed Rights in the Licensed Material to:
 .
 a. reproduce and Share the Licensed Material, in whole or
 in part; and
 .
 b. produce, reproduce, and Share Adapted Material.
 .
 2. Exceptions and Limitations. For the avoidance of doubt, where
 Exceptions and Limitations apply to Your use, this Public
 License does not apply, and You do not need to comply with
 its terms and conditions.
 .
 3. Term. The term of this Public License is specified in Section
 6(a).
 .
 4. Media and formats; technical modifications allowed. The
 Licensor authorizes You to exercise the Licensed Rights in
 all media and formats whether now known or hereafter created,
 and to make technical modifications necessary to do so. The
 Licensor waives and/or agrees not to assert any right or
 authority to forbid You from making technical modifications
 necessary to exercise the Licensed Rights, including
 technical modifications necessary to circumvent Effective
 Technological Measures. For purposes of this Public License,
 simply making modifications authorized by this Section 2(a)
 (4) never produces Adapted Material.
 .
 5. Downstream recipients.
 .
 a. Offer from the Licensor -- Licensed Material. Every
 recipient of the Licensed Material automatically
 receives an offer from the Licensor to exercise the
 Licensed Rights under the terms and conditions of this
 Public License.
 .
 b. No downstream restrictions. You may not offer or impose
 any additional or different terms or conditions on, or
 apply any Effective Technological Measures to, the
 Licensed Material if doing so restricts exercise of the
 Licensed Rights by any recipient of the Licensed
 Material.
 .
 6. No endorsement. Nothing in this Public License constitutes or
 may be construed as permission to assert or imply that You
 are, or that Your use of the Licensed Material is, connected
 with, or sponsored, endorsed, or granted official status by,
 the Licensor or others designated to receive attribution as
 provided in Section 3(a)(1)(A)(i).
 .
 b. Other rights.
 .
 1. Moral rights, such as the right of integrity, are not
 licensed under this Public License, nor are publicity,
 privacy, and/or other similar personality rights; however, to
 the extent possible, the Licensor waives and/or agrees not to
 assert any such rights held by the Licensor to the limited
 extent necessary to allow You to exercise the Licensed
 Rights, but not otherwise.
 .
 2. Patent and trademark rights are not licensed under this
 Public License.
 .
 3. To the extent possible, the Licensor waives any right to
 collect royalties from You for the exercise of the Licensed
 Rights, whether directly or through a collecting society
 under any voluntary or waivable statutory or compulsory
 licensing scheme. In all other cases the Licensor expressly
 reserves any right to collect such royalties.
 .
 Section 3 -- License Conditions.
 .
 Your exercise of the Licensed Rights is expressly made subject to the
 following conditions.
 .
 a. Attribution.
 .
 1. If You Share the Licensed Material (including in modified
 form), You must:
 .
 a. retain the following if it is supplied by the Licensor
 with the Licensed Material:
 .
 i. identification of the creator(s) of the Licensed
 Material and any others designated to receive
 attribution, in any reasonable manner requested by
 the Licensor (including by pseudonym if
 designated);
 .
 ii. a copyright notice;
 .
 iii. a notice that refers to this Public License;
 .
 iv. a notice that refers to the disclaimer of
 warranties;
 .
 v. a URI or hyperlink to the Licensed Material to the
 extent reasonably practicable;
 .
 b. indicate if You modified the Licensed Material and
 retain an indication of any previous modifications; and
 .
 c. indicate the Licensed Material is licensed under this
 Public License, and include the text of, or the URI or
 hyperlink to, this Public License.
 .
 2. You may satisfy the conditions in Section 3(a)(1) in any
 reasonable manner based on the medium, means, and context in
 which You Share the Licensed Material. For example, it may be
 reasonable to satisfy the conditions by providing a URI or
 hyperlink to a resource that includes the required
 information.
 .
 3. If requested by the Licensor, You must remove any of the
 information required by Section 3(a)(1)(A) to the extent
 reasonably practicable.
 .
 4. If You Share Adapted Material You produce, the Adapter's
 License You apply must not prevent recipients of the Adapted
 Material from complying with this Public License.
 .
 Section 4 -- Sui Generis Database Rights.
 .
 Where the Licensed Rights include Sui Generis Database Rights that
 apply to Your use of the Licensed Material:
 .
 a. for the avoidance of doubt, Section 2(a)(1) grants You the right
 to extract, reuse, reproduce, and Share all or a substantial
 portion of the contents of the database;
 .
 b. if You include all or a substantial portion of the database
 contents in a database in which You have Sui Generis Database
 Rights, then the database in which You have Sui Generis Database
 Rights (but not its individual contents) is Adapted Material; and
 .
 c. You must comply with the conditions in Section 3(a) if You Share
 all or a substantial portion of the contents of the database.
 .
 For the avoidance of doubt, this Section 4 supplements and does not
 replace Your obligations under this Public License where the Licensed
 Rights include other Copyright and Similar Rights.
 .
 Section 5 -- Disclaimer of Warranties and Limitation of Liability.
 .
 a. UNLESS OTHERWISE SEPARATELY UNDERTAKEN BY THE LICENSOR, TO THE
 EXTENT POSSIBLE, THE LICENSOR OFFERS THE LICENSED MATERIAL AS-IS
 AND AS-AVAILABLE, AND MAKES NO REPRESENTATIONS OR WARRANTIES OF
 ANY KIND CONCERNING THE LICENSED MATERIAL, WHETHER EXPRESS,
 IMPLIED, STATUTORY, OR OTHER. THIS INCLUDES, WITHOUT LIMITATION,
 WARRANTIES OF TITLE, MERCHANTABILITY, FITNESS FOR A PARTICULAR
 PURPOSE, NON-INFRINGEMENT, ABSENCE OF LATENT OR OTHER DEFECTS,
 ACCURACY, OR THE PRESENCE OR ABSENCE OF ERRORS, WHETHER OR NOT
 KNOWN OR DISCOVERABLE. WHERE DISCLAIMERS OF WARRANTIES ARE NOT
 ALLOWED IN FULL OR IN PART, THIS DISCLAIMER MAY NOT APPLY TO YOU.
 .
 b. TO THE EXTENT POSSIBLE, IN NO EVENT WILL THE LICENSOR BE LIABLE
 TO YOU ON ANY LEGAL THEORY (INCLUDING, WITHOUT LIMITATION,
 NEGLIGENCE) OR OTHERWISE FOR ANY DIRECT, SPECIAL, INDIRECT,
 INCIDENTAL, CONSEQUENTIAL, PUNITIVE, EXEMPLARY, OR OTHER LOSSES,
 COSTS, EXPENSES, OR DAMAGES ARISING OUT OF THIS PUBLIC LICENSE OR
 USE OF THE LICENSED MATERIAL, EVEN IF THE LICENSOR HAS BEEN
 ADVISED OF THE POSSIBILITY OF SUCH LOSSES, COSTS, EXPENSES, OR
 DAMAGES. WHERE A LIMITATION OF LIABILITY IS NOT ALLOWED IN FULL OR
 IN PART, THIS LIMITATION MAY NOT APPLY TO YOU.
 .
 c. The disclaimer of warranties and limitation of liability provided
 above shall be interpreted in a manner that, to the extent
 possible, most closely approximates an absolute disclaimer and
 waiver of all liability.
 .
 Section 6 -- Term and Termination.
 .
 a. This Public License applies for the term of the Copyright and
 Similar Rights licensed here. However, if You fail to comply with
 this Public License, then Your rights under this Public License
 terminate automatically.
 .
 b. Where Your right to use the Licensed Material has terminated under
 Section 6(a), it reinstates:
 .
 1. automatically as of the date the violation is cured, provided
 it is cured within 30 days of Your discovery of the
 violation; or
 .
 2. upon express reinstatement by the Licensor.
 .
 For the avoidance of doubt, this Section 6(b) does not affect any
 right the Licensor may have to seek remedies for Your violations
 of this Public License.
 .
 c. For the avoidance of doubt, the Licensor may also offer the
 Licensed Material under separate terms or conditions or stop
 distributing the Licensed Material at any time; however, doing so
 will not terminate this Public License.
 .
 d. Sections 1, 5, 6, 7, and 8 survive termination of this Public
 License.
 .
 Section 7 -- Other Terms and Conditions.
 .
 a. The Licensor shall not be bound by any additional or different
 terms or conditions communicated by You unless expressly agreed.
 .
 b. Any arrangements, understandings, or agreements regarding the
 Licensed Material not stated herein are separate from and
 independent of the terms and conditions of this Public License.
 .
 Section 8 -- Interpretation.
 .
 a. For the avoidance of doubt, this Public License does not, and
 shall not be interpreted to, reduce, limit, restrict, or impose
 conditions on any use of the Licensed Material that could lawfully
 be made without permission under this Public License.
 .
 b. To the extent possible, if any provision of this Public License is
 deemed unenforceable, it shall be automatically reformed to the
 minimum extent necessary to make it enforceable. If the provision
 cannot be reformed, it shall be severed from this Public License
 without affecting the enforceability of the remaining terms and
 conditions.
 .
 c. No term or condition of this Public License will be waived and no
 failure to comply consented to unless expressly agreed to by the
 Licensor.
 .
 d. Nothing in this Public License constitutes or may be interpreted
 as a limitation upon, or waiver of, any privileges and immunities
 that apply to the Licensor or You, including from the legal
 processes of any jurisdiction or authority.

License: CC-BY-SA-3.0
 CREATIVE COMMONS CORPORATION IS NOT A LAW FIRM AND DOES NOT PROVIDE
 LEGAL SERVICES. DISTRIBUTION OF THIS LICENSE DOES NOT CREATE AN
 ATTORNEY-CLIENT RELATIONSHIP. CREATIVE COMMONS PROVIDES THIS
 INFORMATION ON AN "AS-IS" BASIS. CREATIVE COMMONS MAKES NO WARRANTIES
 REGARDING THE INFORMATION PROVIDED, AND DISCLAIMS LIABILITY FOR
 DAMAGES RESULTING FROM ITS USE.
 .
 License
 .
 THE WORK (AS DEFINED BELOW) IS PROVIDED UNDER THE TERMS OF THIS CREATIVE
 COMMONS PUBLIC LICENSE ("CCPL" OR "LICENSE"). THE WORK IS PROTECTED BY
 COPYRIGHT AND/OR OTHER APPLICABLE LAW. ANY USE OF THE WORK OTHER THAN AS
 AUTHORIZED UNDER THIS LICENSE OR COPYRIGHT LAW IS PROHIBITED.
 .
 BY EXERCISING ANY RIGHTS TO THE WORK PROVIDED HERE, YOU ACCEPT AND AGREE
 TO BE BOUND BY THE TERMS OF THIS LICENSE. TO THE EXTENT THIS LICENSE MAY
 BE CONSIDERED TO BE A CONTRACT, THE LICENSOR GRANTS YOU THE RIGHTS
 CONTAINED HERE IN CONSIDERATION OF YOUR ACCEPTANCE OF SUCH TERMS AND
 CONDITIONS.
 .
 1. Definitions
 .
 a. "Adaptation" means a work based upon the Work, or upon the Work and
 other pre-existing works, such as a translation, adaptation,
 derivative work, arrangement of music or other alterations of a
 literary or artistic work, or phonogram or performance and includes
 cinematographic adaptations or any other form in which the Work may be
 recast, transformed, or adapted including in any form recognizably
 derived from the original, except that a work that constitutes a
 Collection will not be considered an Adaptation for the purpose of
 this License. For the avoidance of doubt, where the Work is a musical
 work, performance or phonogram, the synchronization of the Work in
 timed-relation with a moving image ("synching") will be considered an
 Adaptation for the purpose of this License.
 .
 b. "Collection" means a collection of literary or artistic works, such as
 encyclopedias and anthologies, or performances, phonograms or
 broadcasts, or other works or subject matter other than works listed
 in Section 1(f) below, which, by reason of the selection and
 arrangement of their contents, constitute intellectual creations, in
 which the Work is included in its entirety in unmodified form along
 with one or more other contributions, each constituting separate and
 independent works in themselves, which together are assembled into a
 collective whole. A work that constitutes a Collection will not be
 considered an Adaptation (as defined below) for the purposes of this
 License.
 .
 c. "Creative Commons Compatible License" means a license that is listed
 at https://creativecommons.org/compatiblelicenses that has been
 approved by Creative Commons as being essentially equivalent to this
 License, including, at a minimum, because that license: (i) contains
 terms that have the same purpose, meaning and effect as the License
 Elements of this License; and, (ii) explicitly permits the relicensing
 of adaptations of works made available under that license under this
 License or a Creative Commons jurisdiction license with the same
 License Elements as this License.
 .
 d. "Distribute" means to make available to the public the original and
 copies of the Work or Adaptation, as appropriate, through sale or
 other transfer of ownership.
 .
 e. "License Elements" means the following high-level license attributes
 as selected by Licensor and indicated in the title of this License:
 Attribution, ShareAlike.
 .
 f. "Licensor" means the individual, individuals, entity or entities that
 offer(s) the Work under the terms of this License.
 .
 g. "Original Author" means, in the case of a literary or artistic work,
 the individual, individuals, entity or entities who created the Work
 or if no individual or entity can be identified, the publisher; and in
 addition (i) in the case of a performance the actors, singers,
 musicians, dancers, and other persons who act, sing, deliver, declaim,
 play in, interpret or otherwise perform literary or artistic works or
 expressions of folklore; (ii) in the case of a phonogram the producer
 being the person or legal entity who first fixes the sounds of a
 performance or other sounds; and, (iii) in the case of broadcasts, the
 organization that transmits the broadcast.
 .
 h. "Work" means the literary and/or artistic work offered under the terms
 of this License including without limitation any production in the
 literary, scientific and artistic domain, whatever may be the mode or
 form of its expression including digital form, such as a book,
 pamphlet and other writing; a lecture, address, sermon or other work
 of the same nature; a dramatic or dramatico-musical work; a
 choreographic work or entertainment in dumb show; a musical
 composition with or without words; a cinematographic work to which are
 assimilated works expressed by a process analogous to cinematography;
 a work of drawing, painting, architecture, sculpture, engraving or
 lithography; a photographic work to which are assimilated works
 expressed by a process analogous to photography; a work of applied
 art; an illustration, map, plan, sketch or three-dimensional work
 relative to geography, topography, architecture or science; a
 performance; a broadcast; a phonogram; a compilation of data to the
 extent it is protected as a copyrightable work; or a work performed by
 a variety or circus performer to the extent it is not otherwise
 considered a literary or artistic work.
 .
 i. "You" means an individual or entity exercising rights under this
 License who has not previously violated the terms of this License with
 respect to the Work, or who has received express permission from the
 Licensor to exercise rights under this License despite a previous
 violation.
 .
 j. "Publicly Perform" means to perform public recitations of the Work and
 to communicate to the public those public recitations, by any means or
 process, including by wire or wireless means or public digital
 performances; to make available to the public Works in such a way that
 members of the public may access these Works from a place and at a
 place individually chosen by them; to perform the Work to the public
 by any means or process and the communication to the public of the
 performances of the Work, including by public digital performance; to
 broadcast and rebroadcast the Work by any means including signs,
 sounds or images.
 .
 k. "Reproduce" means to make copies of the Work by any means including
 without limitation by sound or visual recordings and the right of
 fixation and reproducing fixations of the Work, including storage of a
 protected performance or phonogram in digital form or other electronic
 medium.
 .
 2. Fair Dealing Rights. Nothing in this License is intended to reduce,
 limit, or restrict any uses free from copyright or rights arising from
 limitations or exceptions that are provided for in connection with the
 copyright protection under copyright law or other applicable laws.
 .
 3. License Grant. Subject to the terms and conditions of this License,
 Licensor hereby grants You a worldwide, royalty-free, non-exclusive,
 perpetual (for the duration of the applicable copyright) license to
 exercise the rights in the Work as stated below:
 .
 a. to Reproduce the Work, to incorporate the Work into one or more
 Collections, and to Reproduce the Work as incorporated in the
 Collections;
 .
 b. to create and Reproduce Adaptations provided that any such Adaptation,
 including any translation in any medium, takes reasonable steps to
 clearly label, demarcate or otherwise identify that changes were made
 to the original Work. For example, a translation could be marked "The
 original work was translated from English to Spanish," or a
 modification could indicate "The original work has been modified.";
 .
 c. to Distribute and Publicly Perform the Work including as incorporated
 in Collections; and,
 .
 d. to Distribute and Publicly Perform Adaptations.
 .
 e. For the avoidance of doubt:
 .
 i. Non-waivable Compulsory License Schemes. In those jurisdictions in
 which the right to collect royalties through any statutory or
 compulsory licensing scheme cannot be waived, the Licensor
 reserves the exclusive right to collect such royalties for any
 exercise by You of the rights granted under this License;
 .
 ii. Waivable Compulsory License Schemes. In those jurisdictions in
 which the right to collect royalties through any statutory or
 compulsory licensing scheme can be waived, the Licensor waives the
 exclusive right to collect such royalties for any exercise by You
 of the rights granted under this License; and,
 .
 iii. Voluntary License Schemes. The Licensor waives the right to
 collect royalties, whether individually or, in the event that the
 Licensor is a member of a collecting society that administers
 voluntary licensing schemes, via that society, from any exercise
 by You of the rights granted under this License.
 .
 The above rights may be exercised in all media and formats whether now
 known or hereafter devised. The above rights include the right to make
 such modifications as are technically necessary to exercise the rights in
 other media and formats. Subject to Section 8(f), all rights not expressly
 granted by Licensor are hereby reserved.
 .
 4. Restrictions. The license granted in Section 3 above is expressly made
 subject to and limited by the following restrictions:
 .
 a. You may Distribute or Publicly Perform the Work only under the terms
 of this License. You must include a copy of, or the Uniform Resource
 Identifier (URI) for, this License with every copy of the Work You
 Distribute or Publicly Perform. You may not offer or impose any terms
 on the Work that restrict the terms of this License or the ability of
 the recipient of the Work to exercise the rights granted to that
 recipient under the terms of the License. You may not sublicense the
 Work. You must keep intact all notices that refer to this License and
 to the disclaimer of warranties with every copy of the Work You
 Distribute or Publicly Perform. When You Distribute or Publicly
 Perform the Work, You may not impose any effective technological
 measures on the Work that restrict the ability of a recipient of the
 Work from You to exercise the rights granted to that recipient under
 the terms of the License. This Section 4(a) applies to the Work as
 incorporated in a Collection, but this does not require the Collection
 apart from the Work itself to be made subject to the terms of this
 License. If You create a Collection, upon notice from any Licensor You
 must, to the extent practicable, remove from the Collection any credit
 as required by Section 4(c), as requested. If You create an
 Adaptation, upon notice from any Licensor You must, to the extent
 practicable, remove from the Adaptation any credit as required by
 Section 4(c), as requested.
 .
 b. You may Distribute or Publicly Perform an Adaptation only under the
 terms of: (i) this License; (ii) a later version of this License with
 the same License Elements as this License; (iii) a Creative Commons
 jurisdiction license (either this or a later license version) that
 contains the same License Elements as this License (e.g.,
 Attribution-ShareAlike 3.0 US)); (iv) a Creative Commons Compatible
 License. If you license the Adaptation under one of the licenses
 mentioned in (iv), you must comply with the terms of that license. If
 you license the Adaptation under the terms of any of the licenses
 mentioned in (i), (ii) or (iii) (the "Applicable License"), you must
 comply with the terms of the Applicable License generally and the
 following provisions: (I) You must include a copy of, or the URI for,
 the Applicable License with every copy of each Adaptation You
 Distribute or Publicly Perform; (II) You may not offer or impose any
 terms on the Adaptation that restrict the terms of the Applicable
 License or the ability of the recipient of the Adaptation to exercise
 the rights granted to that recipient under the terms of the Applicable
 License; (III) You must keep intact all notices that refer to the
 Applicable License and to the disclaimer of warranties with every copy
 of the Work as included in the Adaptation You Distribute or Publicly
 Perform; (IV) when You Distribute or Publicly Perform the Adaptation,
 You may not impose any effective technological measures on the
 Adaptation that restrict the ability of a recipient of the Adaptation
 from You to exercise the rights granted to that recipient under the
 terms of the Applicable License. This Section 4(b) applies to the
 Adaptation as incorporated in a Collection, but this does not require
 the Collection apart from the Adaptation itself to be made subject to
 the terms of the Applicable License.
 .
 c. If You Distribute, or Publicly Perform the Work or any Adaptations or
 Collections, You must, unless a request has been made pursuant to
 Section 4(a), keep intact all copyright notices for the Work and
 provide, reasonable to the medium or means You are utilizing: (i) the
 name of the Original Author (or pseudonym, if applicable) if supplied,
 and/or if the Original Author and/or Licensor designate another party
 or parties (e.g., a sponsor institute, publishing entity, journal) for
 attribution ("Attribution Parties") in Licensor's copyright notice,
 terms of service or by other reasonable means, the name of such party
 or parties; (ii) the title of the Work if supplied; (iii) to the
 extent reasonably practicable, the URI, if any, that Licensor
 specifies to be associated with the Work, unless such URI does not
 refer to the copyright notice or licensing information for the Work;
 and (iv) , consistent with Ssection 3(b), in the case of an
 Adaptation, a credit identifying the use of the Work in the Adaptation
 (e.g., "French translation of the Work by Original Author," or
 "Screenplay based on original Work by Original Author"). The credit
 required by this Section 4(c) may be implemented in any reasonable
 manner; provided, however, that in the case of a Adaptation or
 Collection, at a minimum such credit will appear, if a credit for all
 contributing authors of the Adaptation or Collection appears, then as
 part of these credits and in a manner at least as prominent as the
 credits for the other contributing authors. For the avoidance of
 doubt, You may only use the credit required by this Section for the
 purpose of attribution in the manner set out above and, by exercising
 Your rights under this License, You may not implicitly or explicitly
 assert or imply any connection with, sponsorship or endorsement by the
 Original Author, Licensor and/or Attribution Parties, as appropriate,
 of You or Your use of the Work, without the separate, express prior
 written permission of the Original Author, Licensor and/or Attribution
 Parties.
 .
 d. Except as otherwise agreed in writing by the Licensor or as may be
 otherwise permitted by applicable law, if You Reproduce, Distribute or
 Publicly Perform the Work either by itself or as part of any
 Adaptations or Collections, You must not distort, mutilate, modify or
 take other derogatory action in relation to the Work which would be
 prejudicial to the Original Author's honor or reputation. Licensor
 agrees that in those jurisdictions (e.g. Japan), in which any exercise
 of the right granted in Section 3(b) of this License (the right to
 make Adaptations) would be deemed to be a distortion, mutilation,
 modification or other derogatory action prejudicial to the Original
 Author's honor and reputation, the Licensor will waive or not assert,
 as appropriate, this Section, to the fullest extent permitted by the
 applicable national law, to enable You to reasonably exercise Your
 right under Section 3(b) of this License (right to make Adaptations)
 but not otherwise.
 .
 5. Representations, Warranties and Disclaimer
 .
 UNLESS OTHERWISE MUTUALLY AGREED TO BY THE PARTIES IN WRITING, LICENSOR
 OFFERS THE WORK AS-IS AND MAKES NO REPRESENTATIONS OR WARRANTIES OF ANY
 KIND CONCERNING THE WORK, EXPRESS, IMPLIED, STATUTORY OR OTHERWISE,
 INCLUDING, WITHOUT LIMITATION, WARRANTIES OF TITLE, MERCHANTIBILITY,
 FITNESS FOR A PARTICULAR PURPOSE, NONINFRINGEMENT, OR THE ABSENCE OF
 LATENT OR OTHER DEFECTS, ACCURACY, OR THE PRESENCE OF ABSENCE OF ERRORS,
 WHETHER OR NOT DISCOVERABLE. SOME JURISDICTIONS DO NOT ALLOW THE EXCLUSION
 OF IMPLIED WARRANTIES, SO SUCH EXCLUSION MAY NOT APPLY TO YOU.
 .
 6. Limitation on Liability. EXCEPT TO THE EXTENT REQUIRED BY APPLICABLE
 LAW, IN NO EVENT WILL LICENSOR BE LIABLE TO YOU ON ANY LEGAL THEORY FOR
 ANY SPECIAL, INCIDENTAL, CONSEQUENTIAL, PUNITIVE OR EXEMPLARY DAMAGES
 ARISING OUT OF THIS LICENSE OR THE USE OF THE WORK, EVEN IF LICENSOR HAS
 BEEN ADVISED OF THE POSSIBILITY OF SUCH DAMAGES.
 .
 7. Termination
 .
 a. This License and the rights granted hereunder will terminate
 automatically upon any breach by You of the terms of this License.
 Individuals or entities who have received Adaptations or Collections
 from You under this License, however, will not have their licenses
 terminated provided such individuals or entities remain in full
 compliance with those licenses. Sections 1, 2, 5, 6, 7, and 8 will
 survive any termination of this License.
 .
 b. Subject to the above terms and conditions, the license granted here is
 perpetual (for the duration of the applicable copyright in the Work).
 Notwithstanding the above, Licensor reserves the right to release the
 Work under different license terms or to stop distributing the Work at
 any time; provided, however that any such election will not serve to
 withdraw this License (or any other license that has been, or is
 required to be, granted under the terms of this License), and this
 License will continue in full force and effect unless terminated as
 stated above.
 .
 8. Miscellaneous
 .
 a. Each time You Distribute or Publicly Perform the Work or a Collection,
 the Licensor offers to the recipient a license to the Work on the same
 terms and conditions as the license granted to You under this License.
 .
 b. Each time You Distribute or Publicly Perform an Adaptation, Licensor
 offers to the recipient a license to the original Work on the same
 terms and conditions as the license granted to You under this License.
 .
 c. If any provision of this License is invalid or unenforceable under
 applicable law, it shall not affect the validity or enforceability of
 the remainder of the terms of this License, and without further action
 by the parties to this agreement, such provision shall be reformed to
 the minimum extent necessary to make such provision valid and
 enforceable.
 .
 d. No term or provision of this License shall be deemed waived and no
 breach consented to unless such waiver or consent shall be in writing
 and signed by the party to be charged with such waiver or consent.
 .
 e. This License constitutes the entire agreement between the parties with
 respect to the Work licensed here. There are no understandings,
 agreements or representations with respect to the Work not specified
 here. Licensor shall not be bound by any additional provisions that
 may appear in any communication from You. This License may not be
 modified without the mutual written agreement of the Licensor and You.
 .
 f. The rights granted under, and the subject matter referenced, in this
 License were drafted utilizing the terminology of the Berne Convention
 for the Protection of Literary and Artistic Works (as amended on
 September 28, 1979), the Rome Convention of 1961, the WIPO Copyright
 Treaty of 1996, the WIPO Performances and Phonograms Treaty of 1996
 and the Universal Copyright Convention (as revised on July 24, 1971).
 These rights and subject matter take effect in the relevant
 jurisdiction in which the License terms are sought to be enforced
 according to the corresponding provisions of the implementation of
 those treaty provisions in the applicable national law. If the
 standard suite of rights granted under applicable copyright law
 includes additional rights not granted under this License, such
 additional rights are deemed to be included in the License; this
 License is not intended to restrict the license of any rights under
 applicable law.

License: GPL-2
 Version 2, June 1991
 .
 Copyright (C) 1989, 1991 Free Software Foundation, Inc.,
 51 Franklin Street, Fifth Floor, Boston, MA 02110-1301 USA
 Everyone is permitted to copy and distribute verbatim copies
 of this license document, but changing it is not allowed.
 .
 Preamble
 .
 The licenses for most software are designed to take away your
 freedom to share and change it.  By contrast, the GNU General Public
 License is intended to guarantee your freedom to share and change free
 software--to make sure the software is free for all its users.  This
 General Public License applies to most of the Free Software
 Foundation's software and to any other program whose authors commit to
 using it.  (Some other Free Software Foundation software is covered by
 the GNU Lesser General Public License instead.)  You can apply it to
 your programs, too.
 .
 When we speak of free software, we are referring to freedom, not
 price.  Our General Public Licenses are designed to make sure that you
 have the freedom to distribute copies of free software (and charge for
 this service if you wish), that you receive source code or can get it
 if you want it, that you can change the software or use pieces of it
 in new free programs; and that you know you can do these things.
 .
 To protect your rights, we need to make restrictions that forbid
 anyone to deny you these rights or to ask you to surrender the rights.
 These restrictions translate to certain responsibilities for you if you
 distribute copies of the software, or if you modify it.
 .
 For example, if you distribute copies of such a program, whether
 gratis or for a fee, you must give the recipients all the rights that
 you have.  You must make sure that they, too, receive or can get the
 source code.  And you must show them these terms so they know their
 rights.
 .
 We protect your rights with two steps: (1) copyright the software, and
 (2) offer you this license which gives you legal permission to copy,
 distribute and/or modify the software.
 .
 Also, for each author's protection and ours, we want to make certain
 that everyone understands that there is no warranty for this free
 software.  If the software is modified by someone else and passed on, we
 want its recipients to know that what they have is not the original, so
 that any problems introduced by others will not reflect on the original
 authors' reputations.
 .
 Finally, any free program is threatened constantly by software
 patents.  We wish to avoid the danger that redistributors of a free
 program will individually obtain patent licenses, in effect making the
 program proprietary.  To prevent this, we have made it clear that any
 patent must be licensed for everyone's free use or not licensed at all.
 .
 The precise terms and conditions for copying, distribution and
 modification follow.
 .
 GNU GENERAL PUBLIC LICENSE
 TERMS AND CONDITIONS FOR COPYING, DISTRIBUTION AND MODIFICATION
 .
 0. This License applies to any program or other work which contains
 a notice placed by the copyright holder saying it may be distributed
 under the terms of this General Public License.  The "Program", below,
 refers to any such program or work, and a "work based on the Program"
 means either the Program or any derivative work under copyright law:
 that is to say, a work containing the Program or a portion of it,
 either verbatim or with modifications and/or translated into another
 language.  (Hereinafter, translation is included without limitation in
 the term "modification".)  Each licensee is addressed as "you".
 .
 Activities other than copying, distribution and modification are not
 covered by this License; they are outside its scope.  The act of
 running the Program is not restricted, and the output from the Program
 is covered only if its contents constitute a work based on the
 Program (independent of having been made by running the Program).
 Whether that is true depends on what the Program does.
 .
 1. You may copy and distribute verbatim copies of the Program's
 source code as you receive it, in any medium, provided that you
 conspicuously and appropriately publish on each copy an appropriate
 copyright notice and disclaimer of warranty; keep intact all the
 notices that refer to this License and to the absence of any warranty;
 and give any other recipients of the Program a copy of this License
 along with the Program.
 .
 You may charge a fee for the physical act of transferring a copy, and
 you may at your option offer warranty protection in exchange for a fee.
 .
 2. You may modify your copy or copies of the Program or any portion
 of it, thus forming a work based on the Program, and copy and
 distribute such modifications or work under the terms of Section 1
 above, provided that you also meet all of these conditions:
 .
 a) You must cause the modified files to carry prominent notices
 stating that you changed the files and the date of any change.
 .
 b) You must cause any work that you distribute or publish, that in
 whole or in part contains or is derived from the Program or any
 part thereof, to be licensed as a whole at no charge to all third
 parties under the terms of this License.
 .
 c) If the modified program normally reads commands interactively
 when run, you must cause it, when started running for such
 interactive use in the most ordinary way, to print or display an
 announcement including an appropriate copyright notice and a
 notice that there is no warranty (or else, saying that you provide
 a warranty) and that users may redistribute the program under
 these conditions, and telling the user how to view a copy of this
 License.  (Exception: if the Program itself is interactive but
 does not normally print such an announcement, your work based on
 the Program is not required to print an announcement.)
 .
 These requirements apply to the modified work as a whole.  If
 identifiable sections of that work are not derived from the Program,
 and can be reasonably considered independent and separate works in
 themselves, then this License, and its terms, do not apply to those
 sections when you distribute them as separate works.  But when you
 distribute the same sections as part of a whole which is a work based
 on the Program, the distribution of the whole must be on the terms of
 this License, whose permissions for other licensees extend to the
 entire whole, and thus to each and every part regardless of who wrote it.
 .
 Thus, it is not the intent of this section to claim rights or contest
 your rights to work written entirely by you; rather, the intent is to
 exercise the right to control the distribution of derivative or
 collective works based on the Program.
 .
 In addition, mere aggregation of another work not based on the Program
 with the Program (or with a work based on the Program) on a volume of
 a storage or distribution medium does not bring the other work under
 the scope of this License.
 .
 3. You may copy and distribute the Program (or a work based on it,
 under Section 2) in object code or executable form under the terms of
 Sections 1 and 2 above provided that you also do one of the following:
 .
 a) Accompany it with the complete corresponding machine-readable
 source code, which must be distributed under the terms of Sections
 1 and 2 above on a medium customarily used for software interchange; or,
 .
 b) Accompany it with a written offer, valid for at least three
 years, to give any third party, for a charge no more than your
 cost of physically performing source distribution, a complete
 machine-readable copy of the corresponding source code, to be
 distributed under the terms of Sections 1 and 2 above on a medium
 customarily used for software interchange; or,
 .
 c) Accompany it with the information you received as to the offer
 to distribute corresponding source code.  (This alternative is
 allowed only for noncommercial distribution and only if you
 received the program in object code or executable form with such
 an offer, in accord with Subsection b above.)
 .
 The source code for a work means the preferred form of the work for
 making modifications to it.  For an executable work, complete source
 code means all the source code for all modules it contains, plus any
 associated interface definition files, plus the scripts used to
 control compilation and installation of the executable.  However, as a
 special exception, the source code distributed need not include
 anything that is normally distributed (in either source or binary
 form) with the major components (compiler, kernel, and so on) of the
 operating system on which the executable runs, unless that component
 itself accompanies the executable.
 .
 If distribution of executable or object code is made by offering
 access to copy from a designated place, then offering equivalent
 access to copy the source code from the same place counts as
 distribution of the source code, even though third parties are not
 compelled to copy the source along with the object code.
 .
 4. You may not copy, modify, sublicense, or distribute the Program
 except as expressly provided under this License.  Any attempt
 otherwise to copy, modify, sublicense or distribute the Program is
 void, and will automatically terminate your rights under this License.
 However, parties who have received copies, or rights, from you under
 this License will not have their licenses terminated so long as such
 parties remain in full compliance.
 .
 5. You are not required to accept this License, since you have not
 signed it.  However, nothing else grants you permission to modify or
 distribute the Program or its derivative works.  These actions are
 prohibited by law if you do not accept this License.  Therefore, by
 modifying or distributing the Program (or any work based on the
 Program), you indicate your acceptance of this License to do so, and
 all its terms and conditions for copying, distributing or modifying
 the Program or works based on it.
 .
 6. Each time you redistribute the Program (or any work based on the
 Program), the recipient automatically receives a license from the
 original licensor to copy, distribute or modify the Program subject to
 these terms and conditions.  You may not impose any further
 restrictions on the recipients' exercise of the rights granted herein.
 You are not responsible for enforcing compliance by third parties to
 this License.
 .
 7. If, as a consequence of a court judgment or allegation of patent
 infringement or for any other reason (not limited to patent issues),
 conditions are imposed on you (whether by court order, agreement or
 otherwise) that contradict the conditions of this License, they do not
 excuse you from the conditions of this License.  If you cannot
 distribute so as to satisfy simultaneously your obligations under this
 License and any other pertinent obligations, then as a consequence you
 may not distribute the Program at all.  For example, if a patent
 license would not permit royalty-free redistribution of the Program by
 all those who receive copies directly or indirectly through you, then
 the only way you could satisfy both it and this License would be to
 refrain entirely from distribution of the Program.
 .
 If any portion of this section is held invalid or unenforceable under
 any particular circumstance, the balance of the section is intended to
 apply and the section as a whole is intended to apply in other
 circumstances.
 .
 It is not the purpose of this section to induce you to infringe any
 patents or other property right claims or to contest validity of any
 such claims; this section has the sole purpose of protecting the
 integrity of the free software distribution system, which is
 implemented by public license practices.  Many people have made
 generous contributions to the wide range of software distributed
 through that system in reliance on consistent application of that
 system; it is up to the author/donor to decide if he or she is willing
 to distribute software through any other system and a licensee cannot
 impose that choice.
 .
 This section is intended to make thoroughly clear what is believed to
 be a consequence of the rest of this License.
 .
 8. If the distribution and/or use of the Program is restricted in
 certain countries either by patents or by copyrighted interfaces, the
 original copyright holder who places the Program under this License
 may add an explicit geographical distribution limitation excluding
 those countries, so that distribution is permitted only in or among
 countries not thus excluded.  In such case, this License incorporates
 the limitation as if written in the body of this License.
 .
 9. The Free Software Foundation may publish revised and/or new versions
 of the General Public License from time to time.  Such new versions will
 be similar in spirit to the present version, but may differ in detail to
 address new problems or concerns.
 .
 Each version is given a distinguishing version number.  If the Program
 specifies a version number of this License which applies to it and "any
 later version", you have the option of following the terms and conditions
 either of that version or of any later version published by the Free
 Software Foundation.  If the Program does not specify a version number of
 this License, you may choose any version ever published by the Free Software
 Foundation.
 .
 10. If you wish to incorporate parts of the Program into other free
 programs whose distribution conditions are different, write to the author
 to ask for permission.  For software which is copyrighted by the Free
 Software Foundation, write to the Free Software Foundation; we sometimes
 make exceptions for this.  Our decision will be guided by the two goals
 of preserving the free status of all derivatives of our free software and
 of promoting the sharing and reuse of software generally.
 .
 11. BECAUSE THE PROGRAM IS LICENSED FREE OF CHARGE, THERE IS NO WARRANTY
 FOR THE PROGRAM, TO THE EXTENT PERMITTED BY APPLICABLE LAW.  EXCEPT WHEN
 OTHERWISE STATED IN WRITING THE COPYRIGHT HOLDERS AND/OR OTHER PARTIES
 PROVIDE THE PROGRAM "AS IS" WITHOUT WARRANTY OF ANY KIND, EITHER EXPRESSED
 OR IMPLIED, INCLUDING, BUT NOT LIMITED TO, THE IMPLIED WARRANTIES OF
 MERCHANTABILITY AND FITNESS FOR A PARTICULAR PURPOSE.  THE ENTIRE RISK AS
 TO THE QUALITY AND PERFORMANCE OF THE PROGRAM IS WITH YOU.  SHOULD THE
 PROGRAM PROVE DEFECTIVE, YOU ASSUME THE COST OF ALL NECESSARY SERVICING,
 REPAIR OR CORRECTION.
 .
 12. IN NO EVENT UNLESS REQUIRED BY APPLICABLE LAW OR AGREED TO IN WRITING
 WILL ANY COPYRIGHT HOLDER, OR ANY OTHER PARTY WHO MAY MODIFY AND/OR
 REDISTRIBUTE THE PROGRAM AS PERMITTED ABOVE, BE LIABLE TO YOU FOR DAMAGES,
 INCLUDING ANY GENERAL, SPECIAL, INCIDENTAL OR CONSEQUENTIAL DAMAGES ARISING
 OUT OF THE USE OR INABILITY TO USE THE PROGRAM (INCLUDING BUT NOT LIMITED
 TO LOSS OF DATA OR DATA BEING RENDERED INACCURATE OR LOSSES SUSTAINED BY
 YOU OR THIRD PARTIES OR A FAILURE OF THE PROGRAM TO OPERATE WITH ANY OTHER
 PROGRAMS), EVEN IF SUCH HOLDER OR OTHER PARTY HAS BEEN ADVISED OF THE
 POSSIBILITY OF SUCH DAMAGES.

License: CC-BY-3.0
 THE WORK (AS DEFINED BELOW) IS PROVIDED UNDER THE TERMS OF THIS CREATIVE COMMONS PUBLIC LICENSE ("CCPL" OR "LICENSE"). THE WORK IS PROTECTED BY COPYRIGHT AND/OR OTHER APPLICABLE LAW. ANY USE OF THE WORK OTHER THAN AS AUTHORIZED UNDER THIS LICENSE OR COPYRIGHT LAW IS PROHIBITED.
 .
 BY EXERCISING ANY RIGHTS TO THE WORK PROVIDED HERE, YOU ACCEPT AND AGREE TO BE BOUND BY THE TERMS OF THIS LICENSE. TO THE EXTENT THIS LICENSE MAY BE CONSIDERED TO BE A CONTRACT, THE LICENSOR GRANTS YOU THE RIGHTS CONTAINED HERE IN CONSIDERATION OF YOUR ACCEPTANCE OF SUCH TERMS AND CONDITIONS.
 .
 1. Definitions
 .
 "Adaptation" means a work based upon the Work, or upon the Work and other pre-existing works, such as a translation, adaptation, derivative work, arrangement of music or other alterations of a literary or artistic work, or phonogram or performance and includes cinematographic adaptations or any other form in which the Work may be recast, transformed, or adapted including in any form recognizably derived from the original, except that a work that constitutes a Collection will not be considered an Adaptation for the purpose of this License. For the avoidance of doubt, where the Work is a musical work, performance or phonogram, the synchronization of the Work in timed-relation with a moving image ("synching") will be considered an Adaptation for the purpose of this License.
 "Collection" means a collection of literary or artistic works, such as encyclopedias and anthologies, or performances, phonograms or broadcasts, or other works or subject matter other than works listed in Section 1(f) below, which, by reason of the selection and arrangement of their contents, constitute intellectual creations, in which the Work is included in its entirety in unmodified form along with one or more other contributions, each constituting separate and independent works in themselves, which together are assembled into a collective whole. A work that constitutes a Collection will not be considered an Adaptation (as defined above) for the purposes of this License.
 "Distribute" means to make available to the public the original and copies of the Work or Adaptation, as appropriate, through sale or other transfer of ownership.
 "Licensor" means the individual, individuals, entity or entities that offer(s) the Work under the terms of this License.
 "Original Author" means, in the case of a literary or artistic work, the individual, individuals, entity or entities who created the Work or if no individual or entity can be identified, the publisher; and in addition (i) in the case of a performance the actors, singers, musicians, dancers, and other persons who act, sing, deliver, declaim, play in, interpret or otherwise perform literary or artistic works or expressions of folklore; (ii) in the case of a phonogram the producer being the person or legal entity who first fixes the sounds of a performance or other sounds; and, (iii) in the case of broadcasts, the organization that transmits the broadcast.
 "Work" means the literary and/or artistic work offered under the terms of this License including without limitation any production in the literary, scientific and artistic domain, whatever may be the mode or form of its expression including digital form, such as a book, pamphlet and other writing; a lecture, address, sermon or other work of the same nature; a dramatic or dramatico-musical work; a choreographic work or entertainment in dumb show; a musical composition with or without words; a cinematographic work to which are assimilated works expressed by a process analogous to cinematography; a work of drawing, painting, architecture, sculpture, engraving or lithography; a photographic work to which are assimilated works expressed by a process analogous to photography; a work of applied art; an illustration, map, plan, sketch or three-dimensional work relative to geography, topography, architecture or science; a performance; a broadcast; a phonogram; a compilation of data to the extent it is protected as a copyrightable work; or a work performed by a variety or circus performer to the extent it is not otherwise considered a literary or artistic work.
 "You" means an individual or entity exercising rights under this License who has not previously violated the terms of this License with respect to the Work, or who has received express permission from the Licensor to exercise rights under this License despite a previous violation.
 "Publicly Perform" means to perform public recitations of the Work and to communicate to the public those public recitations, by any means or process, including by wire or wireless means or public digital performances; to make available to the public Works in such a way that members of the public may access these Works from a place and at a place individually chosen by them; to perform the Work to the public by any means or process and the communication to the public of the performances of the Work, including by public digital performance; to broadcast and rebroadcast the Work by any means including signs, sounds or images.
 "Reproduce" means to make copies of the Work by any means including without limitation by sound or visual recordings and the right of fixation and reproducing fixations of the Work, including storage of a protected performance or phonogram in digital form or other electronic medium.
 .
 2. Fair Dealing Rights. Nothing in this License is intended to reduce, limit, or restrict any uses free from copyright or rights arising from limitations or exceptions that are provided for in connection with the copyright protection under copyright law or other applicable laws.
 .
 3. License Grant. Subject to the terms and conditions of this License, Licensor hereby grants You a worldwide, royalty-free, non-exclusive, perpetual (for the duration of the applicable copyright) license to exercise the rights in the Work as stated below:
 .
 to Reproduce the Work, to incorporate the Work into one or more Collections, and to Reproduce the Work as incorporated in the Collections;
 to create and Reproduce Adaptations provided that any such Adaptation, including any translation in any medium, takes reasonable steps to clearly label, demarcate or otherwise identify that changes were made to the original Work. For example, a translation could be marked "The original work was translated from English to Spanish," or a modification could indicate "The original work has been modified.";
 to Distribute and Publicly Perform the Work including as incorporated in Collections; and,
 to Distribute and Publicly Perform Adaptations.
 .
 For the avoidance of doubt:
 Non-waivable Compulsory License Schemes. In those jurisdictions in which the right to collect royalties through any statutory or compulsory licensing scheme cannot be waived, the Licensor reserves the exclusive right to collect such royalties for any exercise by You of the rights granted under this License;
 Waivable Compulsory License Schemes. In those jurisdictions in which the right to collect royalties through any statutory or compulsory licensing scheme can be waived, the Licensor waives the exclusive right to collect such royalties for any exercise by You of the rights granted under this License; and,
 Voluntary License Schemes. The Licensor waives the right to collect royalties, whether individually or, in the event that the Licensor is a member of a collecting society that administers voluntary licensing schemes, via that society, from any exercise by You of the rights granted under this License.
 .
 The above rights may be exercised in all media and formats whether now known or hereafter devised. The above rights include the right to make such modifications as are technically necessary to exercise the rights in other media and formats. Subject to Section 8(f), all rights not expressly granted by Licensor are hereby reserved.
 .
 4. Restrictions. The license granted in Section 3 above is expressly made subject to and limited by the following restrictions:
 .
 You may Distribute or Publicly Perform the Work only under the terms of this License. You must include a copy of, or the Uniform Resource Identifier (URI) for, this License with every copy of the Work You Distribute or Publicly Perform. You may not offer or impose any terms on the Work that restrict the terms of this License or the ability of the recipient of the Work to exercise the rights granted to that recipient under the terms of the License. You may not sublicense the Work. You must keep intact all notices that refer to this License and to the disclaimer of warranties with every copy of the Work You Distribute or Publicly Perform. When You Distribute or Publicly Perform the Work, You may not impose any effective technological measures on the Work that restrict the ability of a recipient of the Work from You to exercise the rights granted to that recipient under the terms of the License. This Section 4(a) applies to the Work as incorporated in a Collection, but this does not require the Collection apart from the Work itself to be made subject to the terms of this License. If You create a Collection, upon notice from any Licensor You must, to the extent practicable, remove from the Collection any credit as required by Section 4(b), as requested. If You create an Adaptation, upon notice from any Licensor You must, to the extent practicable, remove from the Adaptation any credit as required by Section 4(b), as requested.
 If You Distribute, or Publicly Perform the Work or any Adaptations or Collections, You must, unless a request has been made pursuant to Section 4(a), keep intact all copyright notices for the Work and provide, reasonable to the medium or means You are utilizing: (i) the name of the Original Author (or pseudonym, if applicable) if supplied, and/or if the Original Author and/or Licensor designate another party or parties (e.g., a sponsor institute, publishing entity, journal) for attribution ("Attribution Parties") in Licensor's copyright notice, terms of service or by other reasonable means, the name of such party or parties; (ii) the title of the Work if supplied; (iii) to the extent reasonably practicable, the URI, if any, that Licensor specifies to be associated with the Work, unless such URI does not refer to the copyright notice or licensing information for the Work; and (iv) , consistent with Section 3(b), in the case of an Adaptation, a credit identifying the use of the Work in the Adaptation (e.g., "French translation of the Work by Original Author," or "Screenplay based on original Work by Original Author"). The credit required by this Section 4 (b) may be implemented in any reasonable manner; provided, however, that in the case of a Adaptation or Collection, at a minimum such credit will appear, if a credit for all contributing authors of the Adaptation or Collection appears, then as part of these credits and in a manner at least as prominent as the credits for the other contributing authors. For the avoidance of doubt, You may only use the credit required by this Section for the purpose of attribution in the manner set out above and, by exercising Your rights under this License, You may not implicitly or explicitly assert or imply any connection with, sponsorship or endorsement by the Original Author, Licensor and/or Attribution Parties, as appropriate, of You or Your use of the Work, without the separate, express prior written permission of the Original Author, Licensor and/or Attribution Parties.
 Except as otherwise agreed in writing by the Licensor or as may be otherwise permitted by applicable law, if You Reproduce, Distribute or Publicly Perform the Work either by itself or as part of any Adaptations or Collections, You must not distort, mutilate, modify or take other derogatory action in relation to the Work which would be prejudicial to the Original Author's honor or reputation. Licensor agrees that in those jurisdictions (e.g. Japan), in which any exercise of the right granted in Section 3(b) of this License (the right to make Adaptations) would be deemed to be a distortion, mutilation, modification or other derogatory action prejudicial to the Original Author's honor and reputation, the Licensor will waive or not assert, as appropriate, this Section, to the fullest extent permitted by the applicable national law, to enable You to reasonably exercise Your right under Section 3(b) of this License (right to make Adaptations) but not otherwise.
 .
 5. Representations, Warranties and Disclaimer
 .
 UNLESS OTHERWISE MUTUALLY AGREED TO BY THE PARTIES IN WRITING, LICENSOR OFFERS THE WORK AS-IS AND MAKES NO REPRESENTATIONS OR WARRANTIES OF ANY KIND CONCERNING THE WORK, EXPRESS, IMPLIED, STATUTORY OR OTHERWISE, INCLUDING, WITHOUT LIMITATION, WARRANTIES OF TITLE, MERCHANTIBILITY, FITNESS FOR A PARTICULAR PURPOSE, NONINFRINGEMENT, OR THE ABSENCE OF LATENT OR OTHER DEFECTS, ACCURACY, OR THE PRESENCE OF ABSENCE OF ERRORS, WHETHER OR NOT DISCOVERABLE. SOME JURISDICTIONS DO NOT ALLOW THE EXCLUSION OF IMPLIED WARRANTIES, SO SUCH EXCLUSION MAY NOT APPLY TO YOU.
 .
 6. Limitation on Liability. EXCEPT TO THE EXTENT REQUIRED BY APPLICABLE LAW, IN NO EVENT WILL LICENSOR BE LIABLE TO YOU ON ANY LEGAL THEORY FOR ANY SPECIAL, INCIDENTAL, CONSEQUENTIAL, PUNITIVE OR EXEMPLARY DAMAGES ARISING OUT OF THIS LICENSE OR THE USE OF THE WORK, EVEN IF LICENSOR HAS BEEN ADVISED OF THE POSSIBILITY OF SUCH DAMAGES.
 .
 7. Termination
 .
 This License and the rights granted hereunder will terminate automatically upon any breach by You of the terms of this License. Individuals or entities who have received Adaptations or Collections from You under this License, however, will not have their licenses terminated provided such individuals or entities remain in full compliance with those licenses. Sections 1, 2, 5, 6, 7, and 8 will survive any termination of this License.
 Subject to the above terms and conditions, the license granted here is perpetual (for the duration of the applicable copyright in the Work). Notwithstanding the above, Licensor reserves the right to release the Work under different license terms or to stop distributing the Work at any time; provided, however that any such election will not serve to withdraw this License (or any other license that has been, or is required to be, granted under the terms of this License), and this License will continue in full force and effect unless terminated as stated above.
 .
 8. Miscellaneous
 .
 Each time You Distribute or Publicly Perform the Work or a Collection, the Licensor offers to the recipient a license to the Work on the same terms and conditions as the license granted to You under this License.
 Each time You Distribute or Publicly Perform an Adaptation, Licensor offers to the recipient a license to the original Work on the same terms and conditions as the license granted to You under this License.
 If any provision of this License is invalid or unenforceable under applicable law, it shall not affect the validity or enforceability of the remainder of the terms of this License, and without further action by the parties to this agreement, such provision shall be reformed to the minimum extent necessary to make such provision valid and enforceable.
 No term or provision of this License shall be deemed waived and no breach consented to unless such waiver or consent shall be in writing and signed by the party to be charged with such waiver or consent.
 This License constitutes the entire agreement between the parties with respect to the Work licensed here. There are no understandings, agreements or representations with respect to the Work not specified here. Licensor shall not be bound by any additional provisions that may appear in any communication from You. This License may not be modified without the mutual written agreement of the Licensor and You.
 The rights granted under, and the subject matter referenced, in this License were drafted utilizing the terminology of the Berne Convention for the Protection of Literary and Artistic Works (as amended on September 28, 1979), the Rome Convention of 1961, the WIPO Copyright Treaty of 1996, the WIPO Performances and Phonograms Treaty of 1996 and the Universal Copyright Convention (as revised on July 24, 1971). These rights and subject matter take effect in the relevant jurisdiction in which the License terms are sought to be enforced according to the corresponding provisions of the implementation of those treaty provisions in the applicable national law. If the standard suite of rights granted under applicable copyright law includes additional rights not granted under this License, such additional rights are deemed to be included in the License; this License is not intended to restrict the license of any rights under applicable law.

License: CC0
 The laws of most jurisdictions throughout the world automatically confer exclusive Copyright and Related Rights (defined below) upon the creator and subsequent owner(s) (each and all, an "owner") of an original work of authorship and/or a database (each, a "Work").
 .
 Certain owners wish to permanently relinquish those rights to a Work for the purpose of contributing to a commons of creative, cultural and scientific works ("Commons") that the public can reliably and without fear of later claims of infringement build upon, modify, incorporate in other works, reuse and redistribute as freely as possible in any form whatsoever and for any purposes, including without limitation commercial purposes. These owners may contribute to the Commons to promote the ideal of a free culture and the further production of creative, cultural and scientific works, or to gain reputation or greater distribution for their Work in part through the use and efforts of others.
 .
 For these and/or other purposes and motivations, and without any expectation of additional consideration or compensation, the person associating CC0 with a Work (the "Affirmer"), to the extent that he or she is an owner of Copyright and Related Rights in the Work, voluntarily elects to apply CC0 to the Work and publicly distribute the Work under its terms, with knowledge of his or her Copyright and Related Rights in the Work and the meaning and intended legal effect of CC0 on those rights.
 .
 1. Copyright and Related Rights. A Work made available under CC0 may be protected by copyright and related or neighboring rights ("Copyright and Related Rights"). Copyright and Related Rights include, but are not limited to, the following:
 .
 the right to reproduce, adapt, distribute, perform, display, communicate, and translate a Work;
 moral rights retained by the original author(s) and/or performer(s);
 publicity and privacy rights pertaining to a person's image or likeness depicted in a Work;
 rights protecting against unfair competition in regards to a Work, subject to the limitations in paragraph 4(a), below;
 rights protecting the extraction, dissemination, use and reuse of data in a Work;
 database rights (such as those arising under Directive 96/9/EC of the European Parliament and of the Council of 11 March 1996 on the legal protection of databases, and under any national implementation thereof, including any amended or successor version of such directive); and
 other similar, equivalent or corresponding rights throughout the world based on applicable law or treaty, and any national implementations thereof.
 .
 2. Waiver. To the greatest extent permitted by, but not in contravention of, applicable law, Affirmer hereby overtly, fully, permanently, irrevocably and unconditionally waives, abandons, and surrenders all of Affirmer's Copyright and Related Rights and associated claims and causes of action, whether now known or unknown (including existing as well as future claims and causes of action), in the Work (i) in all territories worldwide, (ii) for the maximum duration provided by applicable law or treaty (including future time extensions), (iii) in any current or future medium and for any number of copies, and (iv) for any purpose whatsoever, including without limitation commercial, advertising or promotional purposes (the "Waiver"). Affirmer makes the Waiver for the benefit of each member of the public at large and to the detriment of Affirmer's heirs and successors, fully intending that such Waiver shall not be subject to revocation, rescission, cancellation, termination, or any other legal or equitable action to disrupt the quiet enjoyment of the Work by the public as contemplated by Affirmer's express Statement of Purpose.
 .
 3. Public License Fallback. Should any part of the Waiver for any reason be judged legally invalid or ineffective under applicable law, then the Waiver shall be preserved to the maximum extent permitted taking into account Affirmer's express Statement of Purpose. In addition, to the extent the Waiver is so judged Affirmer hereby grants to each affected person a royalty-free, non transferable, non sublicensable, non exclusive, irrevocable and unconditional license to exercise Affirmer's Copyright and Related Rights in the Work (i) in all territories worldwide, (ii) for the maximum duration provided by applicable law or treaty (including future time extensions), (iii) in any current or future medium and for any number of copies, and (iv) for any purpose whatsoever, including without limitation commercial, advertising or promotional purposes (the "License"). The License shall be deemed effective as of the date CC0 was applied by Affirmer to the Work. Should any part of the License for any reason be judged legally invalid or ineffective under applicable law, such partial invalidity or ineffectiveness shall not invalidate the remainder of the License, and in such case Affirmer hereby affirms that he or she will not (i) exercise any of his or her remaining Copyright and Related Rights in the Work or (ii) assert any associated claims and causes of action with respect to the Work, in either case contrary to Affirmer's express Statement of Purpose.
 .
 4. Limitations and Disclaimers.
 .
 No trademark or patent rights held by Affirmer are waived, abandoned, surrendered, licensed or otherwise affected by this document.
 Affirmer offers the Work as-is and makes no representations or warranties of any kind concerning the Work, express, implied, statutory or otherwise, including without limitation warranties of title, merchantability, fitness for a particular purpose, non infringement, or the absence of latent or other defects, accuracy, or the present or absence of errors, whether or not discoverable, all to the greatest extent permissible under applicable law.
 Affirmer disclaims responsibility for clearing rights of other persons that may apply to the Work or any use thereof, including without limitation any person's Copyright and Related Rights in the Work. Further, Affirmer disclaims responsibility for obtaining any necessary consents, permissions or other rights required for any use of the Work.
 Affirmer understands and acknowledges that Creative Commons is not a party to this document and has no duty or obligation with respect to this CC0 or use of the Work.

License: CC-BY-2.0
 THE WORK (AS DEFINED BELOW) IS PROVIDED UNDER THE TERMS OF THIS CREATIVE COMMONS PUBLIC LICENSE ("CCPL" OR "LICENSE"). THE WORK IS PROTECTED BY COPYRIGHT AND/OR OTHER APPLICABLE LAW. ANY USE OF THE WORK OTHER THAN AS AUTHORIZED UNDER THIS LICENSE OR COPYRIGHT LAW IS PROHIBITED.
 .
 BY EXERCISING ANY RIGHTS TO THE WORK PROVIDED HERE, YOU ACCEPT AND AGREE TO BE BOUND BY THE TERMS OF THIS LICENSE. THE LICENSOR GRANTS YOU THE RIGHTS CONTAINED HERE IN CONSIDERATION OF YOUR ACCEPTANCE OF SUCH TERMS AND CONDITIONS.
 .
 1. Definitions
 .
 "Collective Work" means a work, such as a periodical issue, anthology or encyclopedia, in which the Work in its entirety in unmodified form, along with a number of other contributions, constituting separate and independent works in themselves, are assembled into a collective whole. A work that constitutes a Collective Work will not be considered a Derivative Work (as defined below) for the purposes of this License.
 "Derivative Work" means a work based upon the Work or upon the Work and other pre-existing works, such as a translation, musical arrangement, dramatization, fictionalization, motion picture version, sound recording, art reproduction, abridgment, condensation, or any other form in which the Work may be recast, transformed, or adapted, except that a work that constitutes a Collective Work will not be considered a Derivative Work for the purpose of this License. For the avoidance of doubt, where the Work is a musical composition or sound recording, the synchronization of the Work in timed-relation with a moving image ("synching") will be considered a Derivative Work for the purpose of this License.
 "Licensor" means the individual or entity that offers the Work under the terms of this License.
 "Original Author" means the individual or entity who created the Work.
 "Work" means the copyrightable work of authorship offered under the terms of this License.
 "You" means an individual or entity exercising rights under this License who has not previously violated the terms of this License with respect to the Work, or who has received express permission from the Licensor to exercise rights under this License despite a previous violation.
 .
 2. Fair Use Rights. Nothing in this license is intended to reduce, limit, or restrict any rights arising from fair use, first sale or other limitations on the exclusive rights of the copyright owner under copyright law or other applicable laws.
 .
 3. License Grant. Subject to the terms and conditions of this License, Licensor hereby grants You a worldwide, royalty-free, non-exclusive, perpetual (for the duration of the applicable copyright) license to exercise the rights in the Work as stated below:
 .
 to reproduce the Work, to incorporate the Work into one or more Collective Works, and to reproduce the Work as incorporated in the Collective Works;
 to create and reproduce Derivative Works;
 to distribute copies or phonorecords of, display publicly, perform publicly, and perform publicly by means of a digital audio transmission the Work including as incorporated in Collective Works;
 to distribute copies or phonorecords of, display publicly, perform publicly, and perform publicly by means of a digital audio transmission Derivative Works.
 .
 For the avoidance of doubt, where the work is a musical composition:
 Performance Royalties Under Blanket Licenses. Licensor waives the exclusive right to collect, whether individually or via a performance rights society (e.g. ASCAP, BMI, SESAC), royalties for the public performance or public digital performance (e.g. webcast) of the Work.
 Mechanical Rights and Statutory Royalties. Licensor waives the exclusive right to collect, whether individually or via a music rights agency or designated agent (e.g. Harry Fox Agency), royalties for any phonorecord You create from the Work ("cover version") and distribute, subject to the compulsory license created by 17 USC Section 115 of the US Copyright Act (or the equivalent in other jurisdictions).
 Webcasting Rights and Statutory Royalties. For the avoidance of doubt, where the Work is a sound recording, Licensor waives the exclusive right to collect, whether individually or via a performance-rights society (e.g. SoundExchange), royalties for the public digital performance (e.g. webcast) of the Work, subject to the compulsory license created by 17 USC Section 114 of the US Copyright Act (or the equivalent in other jurisdictions).
 .
 The above rights may be exercised in all media and formats whether now known or hereafter devised. The above rights include the right to make such modifications as are technically necessary to exercise the rights in other media and formats. All rights not expressly granted by Licensor are hereby reserved.
 .
 4. Restrictions.The license granted in Section 3 above is expressly made subject to and limited by the following restrictions:
 .
 You may distribute, publicly display, publicly perform, or publicly digitally perform the Work only under the terms of this License, and You must include a copy of, or the Uniform Resource Identifier for, this License with every copy or phonorecord of the Work You distribute, publicly display, publicly perform, or publicly digitally perform. You may not offer or impose any terms on the Work that alter or restrict the terms of this License or the recipients' exercise of the rights granted hereunder. You may not sublicense the Work. You must keep intact all notices that refer to this License and to the disclaimer of warranties. You may not distribute, publicly display, publicly perform, or publicly digitally perform the Work with any technological measures that control access or use of the Work in a manner inconsistent with the terms of this License Agreement. The above applies to the Work as incorporated in a Collective Work, but this does not require the Collective Work apart from the Work itself to be made subject to the terms of this License. If You create a Collective Work, upon notice from any Licensor You must, to the extent practicable, remove from the Collective Work any reference to such Licensor or the Original Author, as requested. If You create a Derivative Work, upon notice from any Licensor You must, to the extent practicable, remove from the Derivative Work any reference to such Licensor or the Original Author, as requested.
 If you distribute, publicly display, publicly perform, or publicly digitally perform the Work or any Derivative Works or Collective Works, You must keep intact all copyright notices for the Work and give the Original Author credit reasonable to the medium or means You are utilizing by conveying the name (or pseudonym if applicable) of the Original Author if supplied; the title of the Work if supplied; to the extent reasonably practicable, the Uniform Resource Identifier, if any, that Licensor specifies to be associated with the Work, unless such URI does not refer to the copyright notice or licensing information for the Work; and in the case of a Derivative Work, a credit identifying the use of the Work in the Derivative Work (e.g., "French translation of the Work by Original Author," or "Screenplay based on original Work by Original Author"). Such credit may be implemented in any reasonable manner; provided, however, that in the case of a Derivative Work or Collective Work, at a minimum such credit will appear where any other comparable authorship credit appears and in a manner at least as prominent as such other comparable authorship credit.
 .
 5. Representations, Warranties and Disclaimer
 .
 UNLESS OTHERWISE MUTUALLY AGREED TO BY THE PARTIES IN WRITING, LICENSOR OFFERS THE WORK AS-IS AND MAKES NO REPRESENTATIONS OR WARRANTIES OF ANY KIND CONCERNING THE WORK, EXPRESS, IMPLIED, STATUTORY OR OTHERWISE, INCLUDING, WITHOUT LIMITATION, WARRANTIES OF TITLE, MERCHANTIBILITY, FITNESS FOR A PARTICULAR PURPOSE, NONINFRINGEMENT, OR THE ABSENCE OF LATENT OR OTHER DEFECTS, ACCURACY, OR THE PRESENCE OF ABSENCE OF ERRORS, WHETHER OR NOT DISCOVERABLE. SOME JURISDICTIONS DO NOT ALLOW THE EXCLUSION OF IMPLIED WARRANTIES, SO SUCH EXCLUSION MAY NOT APPLY TO YOU.
 .
 6. Limitation on Liability. EXCEPT TO THE EXTENT REQUIRED BY APPLICABLE LAW, IN NO EVENT WILL LICENSOR BE LIABLE TO YOU ON ANY LEGAL THEORY FOR ANY SPECIAL, INCIDENTAL, CONSEQUENTIAL, PUNITIVE OR EXEMPLARY DAMAGES ARISING OUT OF THIS LICENSE OR THE USE OF THE WORK, EVEN IF LICENSOR HAS BEEN ADVISED OF THE POSSIBILITY OF SUCH DAMAGES.
 .
 7. Termination
 .
 This License and the rights granted hereunder will terminate automatically upon any breach by You of the terms of this License. Individuals or entities who have received Derivative Works or Collective Works from You under this License, however, will not have their licenses terminated provided such individuals or entities remain in full compliance with those licenses. Sections 1, 2, 5, 6, 7, and 8 will survive any termination of this License.
 Subject to the above terms and conditions, the license granted here is perpetual (for the duration of the applicable copyright in the Work). Notwithstanding the above, Licensor reserves the right to release the Work under different license terms or to stop distributing the Work at any time; provided, however that any such election will not serve to withdraw this License (or any other license that has been, or is required to be, granted under the terms of this License), and this License will continue in full force and effect unless terminated as stated above.
 .
 8. Miscellaneous
 .
 Each time You distribute or publicly digitally perform the Work or a Collective Work, the Licensor offers to the recipient a license to the Work on the same terms and conditions as the license granted to You under this License.
 Each time You distribute or publicly digitally perform a Derivative Work, Licensor offers to the recipient a license to the original Work on the same terms and conditions as the license granted to You under this License.
 If any provision of this License is invalid or unenforceable under applicable law, it shall not affect the validity or enforceability of the remainder of the terms of this License, and without further action by the parties to this agreement, such provision shall be reformed to the minimum extent necessary to make such provision valid and enforceable.
 No term or provision of this License shall be deemed waived and no breach consented to unless such waiver or consent shall be in writing and signed by the party to be charged with such waiver or consent.
 This License constitutes the entire agreement between the parties with respect to the Work licensed here. There are no understandings, agreements or representations with respect to the Work not specified here. Licensor shall not be bound by any additional provisions that may appear in any communication from You. This License may not be modified without the mutual written agreement of the Licensor and You.<|MERGE_RESOLUTION|>--- conflicted
+++ resolved
@@ -1962,23 +1962,21 @@
 Comment: Taken from unsplash.com and cropped.
 
 Files:
-<<<<<<< HEAD
+ images/ui/red?alert*
+Copyright: Zitchas (zitchas.jma@gmail.com)
+License: CC-BY-SA-4.0
+
+Files:
+ images/_menu/haze-brown*
+Copyright: RisingLeaf (https://github.com/RisingLeaf)
+License: CC-BY-SA-4.0
+Comment: Derived from _menu/haze-133 (no copyright given).
+
+Files:
  outfit/old sword*
 Copyright: RisingLeaf
 License: CC-BY-SA-4.0
 
-=======
- images/ui/red?alert*
-Copyright: Zitchas (zitchas.jma@gmail.com)
-License: CC-BY-SA-4.0
-
-Files:
- images/_menu/haze-brown*
-Copyright: RisingLeaf (https://github.com/RisingLeaf)
-License: CC-BY-SA-4.0
-Comment: Derived from _menu/haze-133 (no copyright given).
-
->>>>>>> dedd02fc
 License: GPL-3+
  This program is free software: you can redistribute it and/or modify
  it under the terms of the GNU General Public License as published by
