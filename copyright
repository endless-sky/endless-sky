--- conflicted
+++ resolved
@@ -3700,28 +3700,19 @@
 License: CC-BY-SA-4.0
 
 Files:
-<<<<<<< HEAD
- images/scene/cave?scene*
-Copyright: Gefüllte Taubenbrust <jeaminer23@gmail.com>
-License: CC-BY-SA-4.0
-Comment: Derived from works by Becca Tommaso (under the same license).
-
-Files:
-=======
->>>>>>> 0e76a200
  images/ui/tactical/crew*
  images/ui/tactical/energy*
  images/ui/tactical/fuel*
  images/ui/tactical/thermal*
-<<<<<<< HEAD
-Copyright: Zitchas
-License: CC-BY-SA-4.0
-Comment: Derived from works by Michael Zahniser (under the same license).
-=======
 Copyright: Michael Zahniser <mzahniser@gmail.com>
 License: CC-BY-SA-4.0
 Comment: Cropped and split into four new files by Zitchas (zitchas.jma@gmail.com)
->>>>>>> 0e76a200
+
+Files:
+ images/scene/cave?scene*
+Copyright: Gefüllte Taubenbrust <jeaminer23@gmail.com>
+License: CC-BY-SA-4.0
+Comment: Derived from works by Becca Tommaso (under the same license).
 
 Files:
  images/_menu/haze-brown*
