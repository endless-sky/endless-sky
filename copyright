--- conflicted
+++ resolved
@@ -1494,7 +1494,10 @@
 License: CC0 (Creative Commons Zero)/Public-Domain
 Comment: Derived from works by ESA/Rosetta spacecraft (under the same license).
 
-<<<<<<< HEAD
+Files: images/outfits/skadetear*
+Copyright: Anarchist2
+License: CC-BY-SA-4.0
+
 Files:
  images/ship/dromedary*
  images/ship/dromedarywreck*
@@ -1509,11 +1512,7 @@
 Copyright:  Saugia (https://github.com/Saugia)
 License: CC-BY-SA-4.0 
 Comment: Transparent materials by scrinarii1337.
-=======
-Files: images/outfits/skadetear*
-Copyright: Anarchist2
-License: CC-BY-SA-4.0
->>>>>>> e0e923d8
+
 
 License: GPL-3+
  This program is free software: you can redistribute it and/or modify
