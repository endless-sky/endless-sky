Format: https://www.debian.org/doc/packaging-manuals/copyright-format/1.0/
Upstream-Name: endless-sky
Upstream-Contact: Michael Zahniser <mzahniser@gmail.com>
Source: https://github.com/endless-sky/endless-sky

Files: *
Copyright: Michael Zahniser <mzahniser@gmail.com>
           endless-sky contributors (see credits.txt and changelog)
License: GPL-3+

Files: images/*
Copyright: Michael Zahniser <mzahniser@gmail.com>
License: CC-BY-SA-4.0

Files: images/land/*
Copyright: Various
License: public-domain
 Taken from morgue-file.com, a collection of photographs that have been donated
 and placed in the public domain. (Exceptions noted below.)

Files: images/scene/*
Copyright: Various
License: public-domain
 Taken from morguefile.com, a collection of photographs that have been donated
 and placed in the public domain. (Exceptions noted below.)

Files:
 images/outfit/bullet*
 images/scene/sagittarius?a*
 images/ship/hai?solifuge*
Copyright: Maximilian Korber (github.com/wrzlprnft)
License: CC-BY-SA-4.0

Files:
 images/ship/hai?violin?spider*
Copyright: Maximilian Korber
License: CC-BY-SA-4.0
Comment: Derived from works by Christian Rhodes (under the same license).

Files:
 images/projectile/bullet*
 images/effect/bullet?impact*
Copyright: Iaz Poolar
License: CC-BY-SA-4.0
Comment: Derived from works by Amazinite derived from works by Michael Zahniser (under the same license).

Files:
 images/ship/hai?pond?strider*
Copyright: Iaz Poolar
License: CC-BY-SA-4.0

Files:
 images/ship/hai?flea*
 images/projectile/rail?slug*
Copyright: Matthew Smestad
License: CC-BY-SA-4.0

Files:
 images/outfit/railgun*
 images/outfit/railslug*
Copyright: 1010todd
Comment: Derived from works by Matthew Smestad (under the same license).
License: CC-BY-SA-4.0

Files:
 images/outfit/luxury?accommodations*
 images/hardpoint/proton?turret*
Copyright: Nate Graham <pointedstick@zoho.com>
License: CC-BY-SA-4.0

Files:
 images/land/sky2*
 images/land/sea3*
 images/land/beach4*
 images/land/canyon9*
Copyright: Emily Mell <hasmidas@gmail.com>
License: public-domain
<<<<<<< HEAD
 Based on images taken from unsplash.com before June 2017, when all images
 uploaded to that site were donated to the public domain.
=======
 Based on public domain images taken from unsplash.com
>>>>>>> c9d3f10c

Files:
 images/icon/gat*
Copyright: Amazinite
License: CC-BY-SA-4.0
Comment: Derived from works by Maximilian Korber (under the same license).

Files:
 images/outfit/gat*
Copyright: Becca Tommaso
License: CC-BY-SA-4.0
Comment: Derived from works by Maximilian Korber (under the same license).


Files:
 images/outfit/scram?drive*
Copyright: Becca Tommaso
License: CC-BY-SA-4.0
Comment: Derived from works by Evan Fluharty (under the same license).

Files:
 images/icon/rail?gun*
Copyright: Amazinite
License: CC-BY-SA-4.0
Comment: Derived from works by Matthew Smestad (under the same license).

Files:
 images/outfit/pug*
 images/planet/*-b*
Copyright: Frederick Goy IV (https://github.com/comnom)
License: CC-BY-SA-4.0

Files: images/outfit/*storage*
Copyright: Amazinite
License: CC-BY-SA-4.0
Comment: Derived from works by Michael Zahniser and Maximilian Korber (under the same license).

Files: images/outfit/city-ship?license*
Copyright: Amazinite
License: CC-BY-SA-4.0
Comment: Derived from works by Michael Zahniser and Evan Fluharty (under the same license).

Files:
 images/outfit/harvested*
Copyright: Michael Zahniser (mzahniser@gmail.com)
License: CC-BY-SA-4.0
Comment: Unless otherwise noted below, mineral photos are by Rob Lavinsky, under
 the CC-BY-SA-3.0 license.

Files:
 images/outfit/harvested?copper*
 images/outfit/harvested?iron*
 images/outfit/harvested?platinum*
 images/outfit/harvested?silver*
Copyright: Michael Zahniser (mzahniser@gmail.com)
License: CC-BY-SA-4.0
Comment: Incorporating photos by James St. John, under the CC-BY-2.0 license.

Files:
 images/outfit/harvested?gold*
Copyright: Michael Zahniser (mzahniser@gmail.com)
License: CC-BY-SA-4.0
Comment: Incorporating a photo by Aram Dulyan, under the CC-BY-2.0 license.

Files:
 images/scene/plasma?scene*
Copyright: 1010todd <1010todd3d@gmail>
License: CC-BY-SA-4.0
Comment: Derived from works by Becca Tommaso, Darcy Manoel, and Michael Zahniser (under the same license). Incorporating texture made with JSPlacement by WindMillArt <https://windmillart.net/>.

Files:
 images/land/enceladus_1*
 images/land/enceladus_2*
 images/land/enceladus_3*
 images/land/enceladus_4*
 images/ui/galaxy*
 images/ui/pleiades*
 images/planet/callisto*
 images/planet/earth*
 images/planet/europa*
 images/planet/ganymede*
 images/planet/io*
 images/planet/jupiter*
 images/planet/luna*
 images/planet/mars*
 images/planet/mercury*
 images/planet/miranda*
 images/planet/neptune*
 images/planet/oberon*
 images/planet/rhea*
 images/planet/tethys*
 images/planet/titan*
 images/planet/uranus*
 images/planet/venus*
Copyright: NASA
License: public-domain
 From NASA, and therefore in the public domain because they were created by
 government employees while doing work for the government.

Files: images/scene/geoscan*
Copyright: Michael Zahniser <mzahniser@gmail.com>
License: CC-BY-SA-4.0

Files: images/scene/loc*
Copyright: Library of Congress
License: public-domain
 From the Library of Congress. Public domain because they are photographs taken
 by a government employee as part of their job.

Files: images/scene/army*
Copyright: US Army
License: public-domain
 From the US Army. Public domain because they are photographs taken by a
 government employee as part of their job.

Files: images/scene/eso*
Copyright: ESO/L. Calçada (European Southern Observatory)
License: CC-BY-4.0

Files:
 images/scene/engine*
 images/scene/engine2*
Copyright: NASA
License: public-domain
 From NASA, and therefore in the public domain because they were created by
 government employees while doing work for the government.

Files:
 images/land/mercury1*
Copyright: NASA/Johns Hopkins University Applied Physics Laboratory/Carnegie Institution of Washington
License: public-domain
 Taken from https://archive.is/dd4hA. This image is an
 artist's impression of the surface of Mercury, produced
 for the MESSENGER mission. Because it was produced for
 a NASA mission, it is in the public domain.

Files:
 images/land/sea23*
Copyright: Dan Stark
License: public-domain
 Taken from https://archive.is/qvHPl. This image was
 uploaded to unsplash.com before June 2017, so it is
 in the public domain.

Files: images/land/bwerner*
Copyright: Berthold Werner (commons.wikimedia.org/wiki/User:Berthold_Werner)
License: CC-BY-SA-3.0
Comment: Taken from Wikimedia commons. Cropped and edited.

Files: images/land/myrabella*
Copyright: Myrabella (commons.wikimedia.org/wiki/User:Myrabella)
License: CC-BY-SA-3.0
Comment: Taken from Wikimedia commons. Cropped and edited.

Files: images/land/dmottl*
Copyright: Dmitry A. Mottl (commons.wikimedia.org/wiki/User:Dmottl)
License: CC-BY-SA-3.0
Comment: Taken from Wikimedia commons. Cropped and edited.

Files: images/land/mfield*
Copyright: Matthew Field (commons.wikimedia.org/wiki/User:Mfield)
License: CC-BY-SA-3.0
Comment: Taken from Wikimedia commons. Cropped and edited.

Files: images/land/*-sfiera*
Copyright: Chris Pickel (sfiera.net)
License: CC-BY-SA-4.0

Files: images/land/*-striker*
Copyright: Michael Wilso (sixfootplus@gmail.com)
License: CC-BY-SA-4.0

Files: images/land/*-harro*
Copyright: @harro.eu (copyright@harro.eu)
License: CC-BY-SA-4.0

Files: images/land/*-iridium*
Copyright: @Iridium Ore (blueajp@gmail.com)
License: CC-BY-SA-4.0

Files: images/land/*-spfld*
Copyright: Eric Denni (spfldsatellite@gmail.com)
License: CC-BY-SA-4.0

Files: images/land/sivael*
Copyright: Tymoteusz Kapuściński (Sivael)
License: CC-BY-SA-4.0
Comment:
 Screenshots of environments created with assets purchased by Tymoteusz
 Kapuściński from the Unity Asset Store. Post-processing applied by Michael
 Zahniser to make the images look less artificial.

Files: images/outfit/scan?module*
Copyright: Zachary Siple
License: CC-BY-SA-4.0
Comment: Derived from works by Michael Zahniser (from under the same license).

Files:
 images/outfit/tactical?scanner*
 images/effect/jump?drive?red*
Copyright: Zachary Siple
License: CC-BY-SA-4.0

Files:
 images/outfit/security?station*
 images/ship/peregrine/*
Copyright: Becca Tommaso (tommasobecca03@gmail.com)
License: CC-BY-SA-4.0
Comment: Derived from works by Michael Zahniser and Evan Fluharty (under the same license).

Files:
 images/outfit/korath?rifle*
 images/outfit/hai?rifle*
 images/outfit/korath?fuel?processor*
 images/outfit/remnant?rifle*
 images/ship/hai?centipede*
 images/ship/hai?geocoris*
 images/ship/hai?grasshopper*
 images/ship/gull*
 images/ship/pelican*
 images/ship/peregrine/peregrine*
 images/ship/riptide*
 images/ship/dropship*
 images/ship/heron*
 images/thumbnail/hai?centipede*
 images/thumbnail/hai?geocoris*
 images/thumbnail/hai?grasshopper*
 images/thumbnail/gull*
 images/thumbnail/pelican*
 images/thumbnail/peregrine*
 images/thumbnail/riptide*
 images/thumbnail/dropship*
 images/outfit/auxiliary?license*
Copyright: Evan Fluharty (Evanfluharty@gmail.com)
License: CC-BY-SA-4.0
Comment: Derived from works by Michael Zahniser (under the same license).

Files:
 images/ship/waverider*
Copyright: Evan Fluharty (Evanfluharty@gmail.com)
License: CC-BY-SA-4.0
Comment: Derived from works by Michael Zahniser (under the same license) and detailed by Saugia (<https://github.com/Saugia>).

Files:
 images/ship/modified?boxwing*
 images/thumbnail/modified?boxwing*
Copyright: Evan Fluharty (Evanfluharty@gmail.com)
License: CC-BY-SA-4.0
Comment: Derived from works by Iaz Poolar (under the same license).

Files: images/portrait/*
Copyright: Various
License: Depends
Comment:
 Taken from unsplash.com and added to the game after June 2017. If the pictures were
 uploaded to unsplash.com before June 2017, they were donated and placed in the public
 domain. If the pictures were uploaded to unsplash.com on or after June 2017, they are
 subject to the Unsplash License. If they were also uploaded after February 2018, they
 are subject to additional restrictions.

Files:
 images/outfit/quarg*
 images/hardpoint/quarg*
 images/outfit/small?quarg*
 images/outfit/medium?quarg*
 images/outfit/large?quarg*
 images/outfit/laser?rifle*
 images/outfit/hai?pebble?core*
 images/outfit/hai?boulder*
 images/outfit/hai?geode*
Copyright: Evan Fluharty (Evanfluharty@gmail.com)
License: CC-BY-SA-4.0

Files:
 images/outfit/quarg?skylance*
 images/hardpoint/quarg?skylance*
Copyright: Evan Fluharty (Evanfluharty@gmail.com)
License: CC-BY-SA-4.0
Comment: Derived and completed from works by Maximilian Korber (Wrzlprnft), @Karirawri, and originally drawn up by Tommy Thach (Bladewood) (all under the same license)

Files:
 images/outfit/enforcer?riot?staff*
Copyright: 1010todd
Comment: Derived from works by Evan Fluharty (under the same license).
License: CC-BY-SA-4.0

Files:
 images/land/desert0*
 images/land/earthrise*
 images/land/nasa*
 images/land/space*
 images/land/station1*
 images/land/station2*
 images/land/station3*
Copyright: NASA
License: public-domain
 From NASA, and therefore in the public domain because they were created by
 government employees while doing work for the government.

Files:
 images/land/station12*
Copyright: Office of War Information
License: public-domain
 Taken from Wikimedia Commons. Cropped and edited.

Files:
 images/*/pincer*
Copyright: None; CC0 (Public Domain)
License: CC0
Comment: Public domain textures by https://texture.ninja

Files:
 images/planet/rogue-radiating*
Copyright: None; CC0 (Public Domain)
License: CC0

Files: images/outfit/railslug?rack*
Copyright: Becca Tommaso (tommasobecca03@gmail.com)
License: CC-BY-SA-4.0
Comment: Derived from works by Matthew Smestad (under the same license).

Files:
 images/outfit/harvested?yottrite*
Copyright: Becca Tommaso (tommasobecca03@gmail.com)
License: CC-BY-SA-3.0
Comment: Derived from works by Michael Zahniser and Rob Lavinsky (under the same license).

Files:
 images/effect/flotsam?yottrite*
Copyright: Becca Tommaso (tommasobecca03@gmail.com)
License: CC-BY-SA-3.0
Comment: Derived from works by Rob Lavinsky (under the same license).

Files:
 images/land/badlands0*
 images/land/badlands5*
 images/land/badlands7*
 images/land/badlands8*
 images/land/beach0*
 images/land/beach2*
 images/land/beach3*
 images/land/beach5*
 images/land/beach6*
 images/land/canyon0*
 images/land/canyon7*
 images/land/city4*
 images/land/city6*
 images/land/city8*
 images/land/city9*
 images/land/city10*
 images/land/desert1*
 images/land/desert2*
 images/land/fields1*
 images/land/fields2*
 images/land/fields5*
 images/land/fields6*
 images/land/fields7*
 images/land/fields9*
 images/land/fog0*
 images/land/fog2*
 images/land/fog4*
 images/land/forest1*
 images/land/forest2*
 images/land/forest3*
 images/land/forest4*
 images/land/hills2*
 images/land/lava1*
 images/land/lava2*
 images/land/lava6*
 images/land/mountain1*
 images/land/mountain3*
 images/land/mountain4*
 images/land/mountain5*
 images/land/mountain6*
 images/land/mountain7*
 images/land/mountain8*
 images/land/mountain9*
 images/land/sea8*
 images/land/sky0*
 images/land/sky3*
 images/land/sky7*
 images/land/sky8*
 images/land/sky9*
 images/land/snow0*
 images/land/snow1*
 images/land/snow2*
 images/land/snow3*
 images/land/snow4*
 images/land/snow6*
 images/land/snow7*
 images/land/space2*
 images/land/water0*
 images/land/water8*
Copyright: Various
License: public-domain
 Taken from unsplash.com and added to the game before June 2017, when it was
 a collection of photographs that had been donated and placed in the public domain.

Files:
 images/land/badlands1*
Copyright: Jason Thompson
License: public-domain
 Taken from https://archive.is/arYCs. This image was uploaded to
 unsplash.com before June 2017, so it is in the public domain.

Files:
 images/land/badlands2*
Copyright: Koen van Gilst
License: Unsplash
Comment:
 Taken from https://archive.is/Syt9W. This image was uploaded to
 unsplash.com in June 2017, so it is subject to the Unsplash
 License. It was uploaded before February 2018, so it is not
 subject to additional restrictions.

Files:
 images/land/badlands6*
Copyright: John Fowler
License: Unsplash
Comment:
 Taken from https://archive.is/u0tLY. This image was uploaded to
 unsplash.com after June 2017, so it is subject to the
 Unsplash License. It was uploaded before February 2018, so
 it is not subject to additional restrictions.

Files:
 images/land/canyon1*
Copyright: Ana Filipa Neves
License: public-domain
 Taken from https://archive.is/cFMrt. This image was uploaded to
 unsplash.com before June 2017, so it is in the public domain.

Files:
 images/land/canyon8*
Copyright: Benjaimn Esteves
License: public-domain
 Taken from https://archive.is/uHKHC. This image was uploaded to
 unsplash.com before June 2017, so it is in the public domain.

Files:
 images/land/city2*
Copyright: timJ
License: Unsplash
Comment:
 Taken from https://archive.is/Wqo8m. This image was uploaded to
 unsplash.com after June 2017, so it is subject to the
 Unsplash License. It was uploaded before February 2018, so
 it is not subject to additional restrictions. The link to
 the image on the archive is broken and the published date
 can't be seen if you just look at the site. If you click
 view source and search `"id":"EJ4qfFp1g8Q",` you will see
 it was published in July 2017. You will also see in the
 source that the image is
 https://images.unsplash.com/photo-1500021804447-2ca2eaaaabeb,
 which matches the image as per https://archive.is/zU3K5.

Files:
 images/land/city7*
Copyright: Jason Wong
License: Unsplash
Comment:
 Taken from https://archive.is/AmgC4. This image was uploaded to
 unsplash.com in June 2017, so it is subject to the Unsplash
 License. It was uploaded before February 2018, so it is not
 subject to additional restrictions.

Files:
 images/land/city11*
Copyright: Bon Bahar
License: Unsplash
Comment:
 Taken from https://archive.is/fWfhb. This image was uploaded to
 unsplash.com after June 2017, so it is subject to the
 Unsplash License. It was uploaded before February 2018, so
 it is not subject to additional restrictions. The link to
 the image on the archive is broken and the published date
 can't be seen if you just look at the site. If you click
 view source and search "datePublished," you will see it
 was published in August 2017. You will also see in the
 source that the image is
 https://images.unsplash.com/photo-1501607087079-27057d2fdc93,
 which matches the image as per https://archive.is/7id7h.

Files:
 images/land/city12*
Copyright: Steven Pahel
License: Unsplash
Comment:
 Taken from https://archive.is/xYdxk. This image was uploaded to
 unsplash.com after June 2017, so it is subject to the
 Unsplash License. It was uploaded before February 2018, so
 it is not subject to additional restrictions.

Files:
 images/land/dune1*
Copyright: Wilson Ye
License: public-domain
 Taken from https://archive.is/qmRn7. This image was uploaded to
 unsplash.com before June 2017, so it is in the public domain.

Files:
 images/land/fields3*
Copyright: Doan Tuan
License: public-domain
 Taken from https://archive.is/yH9tF. This image was uploaded to
 unsplash.com before June 2017, so it is in the public domain.

Files:
 images/land/fog1*
Copyright: Peter Hammer
License: Unsplash
Comment:
 Taken from https://archive.is/eh77M. This image was uploaded to
 unsplash.com after June 2017, so it is subject to the
 Unsplash License. It was uploaded before February 2018, so
 it is not subject to additional restrictions.

Files:
 images/land/fog6*
Copyright: Michael Dam
License: public-domain
 Taken from https://archive.is/vhrne. This image was uploaded to
 unsplash.com before June 2017, so it is in the public domain.

Files:
 images/land/forest5*
Copyright: Wei Pan
License: public-domain
 Taken from https://archive.is/zr5p0. This image was uploaded to
 unsplash.com before June 2017, so it is in the public domain.

Files:
 images/land/hills0*
Copyright: Baptist Standaert
License: Unsplash
Comment:
 Taken from https://archive.is/bT412. This image was uploaded to
 unsplash.com after June 2017, so it is subject to the
 Unsplash License. It was uploaded before February 2018, so
 it is not subject to additional restrictions.

Files:
 images/land/mountain0*
Copyright: Karsten Wurth
License: public-domain
 Taken from https://archive.is/QroFs. This image was uploaded to
 unsplash.com before June 2017, so it is in the public domain.

Files:
 images/land/sea1*
Copyright: Christian Joudrey
License: public-domain
 Taken from https://archive.is/uYIiS. This image was uploaded to
 unsplash.com before June 2017, so it is in the public domain.

Files:
 images/land/sea5*
Copyright: Johannes Plenio
License: Unsplash
Comment:
 Taken from https://archive.is/WHmJC. This image was uploaded to
 unsplash.com after June 2017, so it is subject to the
 Unsplash License. It was uploaded before February 2018, so
 it is not subject to additional restrictions.

Files:
 images/land/sea7*
Copyright: Johannes Plenio
License: public-domain
 Taken from https://archive.is/Ab1ml. This image was uploaded to
 unsplash.com before June 2017, so it is in the public domain.

Files:
 images/land/sky4*
Copyright: Sergey Pesterev
License: Unsplash
Comment:
 Taken from https://archive.is/psGa3. This image was uploaded to
 unsplash.com after June 2017, so it is subject to the
 Unsplash License. It was uploaded before February 2018, so
 it is not subject to additional restrictions.

Files:
 images/land/sky5*
Copyright: Nathan Hulsey
License: public-domain
 Taken from https://archive.is/J1nTb. This image was uploaded to
 unsplash.com before June 2017, so it is in the public domain.

Files:
 images/land/snow5*
Copyright: Jay Ruzesky
License: public-domain
 Taken from https://archive.is/cMHkC. This image was uploaded to
 unsplash.com before June 2017, so it is in the public domain.

Files:
 images/land/snow10*
Copyright: Mathias Herheim
License: Unsplash
Comment:
 Taken from https://archive.is/25091. This image was uploaded to
 unsplash.com after June 2017, so it is subject to the
 Unsplash License. It was uploaded before February 2018, so
 it is not subject to additional restrictions.

Files:
 images/land/water3*
Copyright: Jacek Smoter
License: public-domain
 Taken from https://archive.is/9lZeb. This image was uploaded to
 unsplash.com before June 2017, so it is in the public domain.

Files:
 images/land/water4*
Copyright: N/A (CC0 Public Domain)
License: CC0
Comment:
 Taken from https://pixabay.com/photos/macedonia-sunset-dusk-lake-water-260851, resized,
 cropped, and adjusted gamma. According to Section 3 of the Pixabay Terms of Service,
 all images with a "published date" earlier than January 9, 2019 have the CC0 license.

Files:
 images/land/badlands10*
Copyright: Jean Beller
License: Unsplash
Comment:
 Taken from https://archive.is/0HX4h. This image was uploaded to
 unsplash.com after June 2017, so it is subject to the
 Unsplash License. It was also uploaded after February 2018,
 so it is subject to an additional restriction limiting the
 sale of unaltered copies.

Files:
 images/land/badlands11*
Copyright: Luemen Rutkowski
License: Unsplash
Comment:
 Taken from https://archive.is/HkBI5. This image was uploaded to
 unsplash.com after June 2017, so it is subject to the
 Unsplash License. It was also uploaded after February 2018,
 so it is subject to an additional restriction limiting the
 sale of unaltered copies.

Files:
 images/land/badlands12*
Copyright: Tim Mossholder
License: Unsplash
Comment:
 Taken from https://archive.is/KsALa. This image was uploaded to
 unsplash.com after June 2017, so it is subject to the
 Unsplash License. It was also uploaded after February 2018,
 so it is subject to an additional restriction limiting the
 sale of unaltered copies.

Files:
 images/land/beach13*
Copyright: Mads Sonne
License: Unsplash
Comment:
 Taken from https://archive.is/ZmzZe. This image was uploaded to
 unsplash.com after June 2017, so it is subject to the
 Unsplash License. It was also uploaded after February 2018,
 so it is subject to an additional restriction limiting the
 sale of unaltered copies.

Files:
 images/land/beach14*
Copyright: Silas Baisch
License: Unsplash
Comment:
 Taken from https://archive.is/uMT7F. This image was uploaded to
 unsplash.com after June 2017, so it is subject to the
 Unsplash License. It was also uploaded after February 2018,
 so it is subject to an additional restriction limiting the
 sale of unaltered copies.

Files:
 images/land/canyon13*
Copyright: Miriam Mica
License: Unsplash
Comment:
 Taken from https://archive.is/CyvxB. This image was uploaded to
 unsplash.com after June 2017, so it is subject to the
 Unsplash License. It was uploaded before February 2018, so
 it is not subject to additional restrictions.

Files:
 images/land/canyon14*
Copyright: John Towner
License: public-domain
 Taken from https://archive.is/3euXE. This image was uploaded to
 unsplash.com before June 2017, so it is in the public domain.

Files:
 images/land/canyon15*
Copyright: Nathan Anderson
License: public-domain
 Taken from https://archive.is/8rN07. This image was uploaded to
 unsplash.com before June 2017, so it is in the public domain.

Files:
 images/land/desert11*
Copyright: Robert Murray
License: public-domain
 Taken from https://archive.is/DirtW. This image was uploaded to
 unsplash.com before June 2017, so it is in the public domain.

Files:
 images/land/desert12*
Copyright: Joe Mania
License: public-domain
 Taken from https://archive.is/3FHPD. This image was uploaded to
 unsplash.com before June 2017, so it is in the public domain.

Files:
 images/land/desert13*
Copyright: Mikk Tonissoo
License: Unsplash
Comment:
 Taken from https://archive.is/KqPh4. This image was uploaded to
 unsplash.com after June 2017, so it is subject to the
 Unsplash License. It was also uploaded after February 2018,
 so it is subject to an additional restriction limiting the
 sale of unaltered copies.

Files:
 images/land/fields13*
Copyright: Jeff King
License: public-domain
 Taken from https://archive.is/b9tIO. This image was uploaded to
 unsplash.com before June 2017, so it is in the public domain.

Files:
 images/land/fields14*
Copyright: Jeroen van Dijk
License: Unsplash
Comment:
 Taken from https://archive.is/gj7LA. This image was uploaded to
 unsplash.com after June 2017, so it is subject to the
 Unsplash License. It was also uploaded after February 2018,
 so it is subject to an additional restriction limiting the
 sale of unaltered copies.

Files:
 images/land/fields15*
Copyright: Ales Krivec
License: public-domain
 Taken from https://archive.is/i9nJj. This image was uploaded to
 unsplash.com before June 2017, so it is in the public domain.

Files:
 images/land/fog8*
Copyright: Dawid Zawila
License: public-domain
 Taken from https://archive.is/XGHmJ. This image was uploaded to
 unsplash.com before June 2017, so it is in the public domain.

Files:
 images/land/fog9*
Copyright: J. P. Valery
License: Unsplash
Comment:
 Taken from https://archive.is/Ih53u. This image was uploaded to
 unsplash.com after June 2017, so it is subject to the
 Unsplash License. It was also uploaded after February 2018,
 so it is subject to an additional restriction limiting the
 sale of unaltered copies.

Files:
 images/land/fog10*
Copyright: Weronika
License: Unsplash
Comment:
 Taken from https://archive.is/qZ3JG. This image was uploaded to
 unsplash.com after June 2017, so it is subject to the
 Unsplash License. It was also uploaded after February 2018,
 so it is subject to an additional restriction limiting the
 sale of unaltered copies.

Files:
 images/land/fog11*
Copyright: Jay Mantri
License: public-domain
 Taken from https://archive.is/t72LL. This image was uploaded to
 unsplash.com before June 2017, so it is in the public domain.

Files:
 images/land/forest6*
Copyright: Inggrid Koe
License: public-domain
 Taken from https://archive.is/yiGOx. This image was uploaded to
 unsplash.com before June 2017, so it is in the public domain.

Files:
 images/land/forest7*
Copyright: Eutah Mizushima
License: public-domain
 Taken from https://archive.is/fXZt2. This image was uploaded to
 unsplash.com before June 2017, so it is in the public domain.

Files:
 images/land/forest8*
Copyright: Gez Xavier Mansfield
License: public-domain
 Taken from https://archive.is/WAC8Q. This image was uploaded to
 unsplash.com before June 2017, so it is in the public domain.

Files:
 images/land/forest9*
Copyright: Ekaterina Novitskaya
License: Unsplash
Comment:
 Taken from https://archive.is/YFXae. This image was uploaded to
 unsplash.com after June 2017, so it is subject to the
 Unsplash License. It was also uploaded after February 2018,
 so it is subject to an additional restriction limiting the
 sale of unaltered copies.

Files:
 images/land/garden1*
Copyright: Jon Canty
License: Unsplash
Comment:
 Taken from https://archive.is/ceyjf. This image was uploaded to
 unsplash.com after June 2017, so it is subject to the
 Unsplash License. It was also uploaded after February 2018,
 so it is subject to an additional restriction limiting the
 sale of unaltered copies.

Files:
 images/land/hills8*
Copyright: Joshua Sortino
License: public-domain
 Taken from https://archive.is/SRbX3. This image was uploaded to
 unsplash.com before June 2017, so it is in the public domain.

Files:
 images/land/lava12*
Copyright: Hannah Wright
License: Unsplash
Comment:
 Taken from https://archive.is/xovBt. This image was uploaded to
 unsplash.com after June 2017, so it is subject to the
 Unsplash License. It was also uploaded after February 2018,
 so it is subject to an additional restriction limiting the
 sale of unaltered copies.

Files:
 images/land/lava13*
Copyright: Marc Szeglat
License: Unsplash
Comment:
 Taken from https://archive.is/nHPqS. This image was uploaded to
 unsplash.com after June 2017, so it is subject to the
 Unsplash License. It was also uploaded on February 12, 2018,
 so it is not subject to additional restrictions, as this is
 a week before the additional restrictions were added.

Files:
 images/land/loc3*
Copyright: Hafidh Satyanto
License: Unsplash
Comment:
 Taken from https://archive.is/6pM64. This image was uploaded to
 unsplash.com after June 2017, so it is subject to the
 Unsplash License. It was also uploaded after February 2018,
 so it is subject to an additional restriction limiting the
 sale of unaltered copies.

Files:
 images/land/sea18*
Copyright: Marcus Woodbridge
License: Unsplash
Comment:
 Taken from https://archive.is/mmrlP. This image was uploaded to
 unsplash.com after June 2017, so it is subject to the
 Unsplash License. It was also uploaded after February 2018,
 so it is subject to an additional restriction limiting the
 sale of unaltered copies.

Files:
 images/land/sea19*
Copyright: Michael Owen
License: Unsplash
Comment:
 Taken from https://archive.is/N45Mz. This image was uploaded to
 unsplash.com after June 2017, so it is subject to the
 Unsplash License. It was uploaded before February 2018, so
 it is not subject to additional restrictions.

Files:
 images/land/sky10*
Copyright: Marek Piwnicki
License: Unsplash
Comment:
 Taken from https://archive.is/GtJDm. This image was uploaded to
 unsplash.com after June 2017, so it is subject to the
 Unsplash License. It was also uploaded after February 2018,
 so it is subject to an additional restriction limiting the
 sale of unaltered copies.

Files:
 images/land/sky11*
Copyright: Benjamin Voros
License: Unsplash
Comment:
 Taken from https://archive.is/JBIFr. This image was uploaded to
 unsplash.com after June 2017, so it is subject to the
 Unsplash License. It was also uploaded on February 26, 2018,
 so it is subject to an additional restriction limiting the
 sale of unaltered copies, as this is a week after the
 restriction was added.

Files:
 images/land/snow14*
Copyright: Alto Crew
License: Unsplash
Comment:
 Taken from https://archive.is/0A1UT. This image was uploaded to
 unsplash.com after June 2017, so it is subject to the
 Unsplash License. It was uploaded before February 2018, so
 it is not subject to additional restrictions.

Files:
 images/land/snow16*
Copyright: Alberto Restifo
License: public-domain
 Taken from https://archive.is/tmlmk. This image was uploaded to
 unsplash.com before June 2017, so it is in the public domain.

Files:
 images/land/snow17*
Copyright: Denis Linine
License: Unsplash
Comment:
 Taken from https://archive.is/zCjqu. This image was uploaded to
 unsplash.com after June 2017, so it is subject to the
 Unsplash License. It was uploaded before February 2018, so
 it is not subject to additional restrictions.

Files:
 images/land/snow18*
Copyright: Jeremy Bishop
License: public-domain
 Taken from https://archive.is/d9C3U. This image was uploaded to
 unsplash.com before June 2017, so it is in the public domain.

Files:
 images/land/snow19*
Copyright: Greg Garnhart
License: Unsplash
Comment:
 Taken from https://v.gd/0OrPsR. This image was uploaded to
 unsplash.com after June 2017, so it is subject to the
 Unsplash License. It was also uploaded after February 2018,
 so it is subject to an additional restriction limiting the
 sale of unaltered copies.

Files:
 images/land/snow20*
Copyright: Sergey Pesterev
License: Unsplash
Comment:
 Taken from https://v.gd/c1OSCD. This image was uploaded to
 unsplash.com after June 2017, so it is subject to the
 Unsplash License. It was also uploaded after February 2018,
 so it is subject to an additional restriction limiting the
 sale of unaltered copies.

Files:
 images/land/snow21*
Copyright: Clement Rothen
License: Unsplash
Comment:
 Taken from https://v.gd/KeSiag. This image was uploaded to
 unsplash.com after June 2017, so it is subject to the
 Unsplash License. It was also uploaded on February 20, 2018,
 so it is subject to an additional restriction limiting the
 sale of unaltered copies, as this is a day after the
 restriction was added.

Files:
 images/land/station4*
Copyright: Alek Kalinowski
License: Unsplash
Comment:
 Taken from https://v.gd/1KOJWH. This image was uploaded to
 unsplash.com after June 2017, so it is subject to the
 Unsplash License. It was also uploaded after February 2018,
 so it is subject to an additional restriction limiting the
 sale of unaltered copies.

Files:
 images/land/station6*
Copyright: Alvaro Pinot
License: Unsplash
Comment:
 Taken from https://v.gd/y1EpTp. This image was uploaded to
 unsplash.com after June 2017, so it is subject to the
 Unsplash License. It was also uploaded after February 2018,
 so it is subject to an additional restriction limiting the
 sale of unaltered copies.

Files:
 images/land/station9*
Copyright: Tony Dinh
License: Unsplash
Comment:
 Taken from https://v.gd/pXq8qu. This image was uploaded to
 unsplash.com after June 2017, so it is subject to the
 Unsplash License. It was also uploaded after February 2018,
 so it is subject to an additional restriction limiting the
 sale of unaltered copies.

Files:
 images/land/station10*
Copyright: Upal Patel
License: Unsplash
Comment:
 Taken from https://v.gd/ygdRgt. This image was uploaded to
 unsplash.com after June 2017, so it is subject to the
 Unsplash License. It was also uploaded after February 2018,
 so it is subject to an additional restriction limiting the
 sale of unaltered copies.

Files:
 images/land/station11*
Copyright: Aurelien Thomas
License: Unsplash
Comment:
 Taken from https://v.gd/na9xh2. This image was uploaded to
 unsplash.com after June 2017, so it is subject to the
 Unsplash License. It was also uploaded after February 2018,
 so it is subject to an additional restriction limiting the
 sale of unaltered copies.

Files:
 images/land/station13*
Copyright: Brayden Law
License: Unsplash
Comment:
 Taken from https://v.gd/yebPUH. This image was uploaded to
 unsplash.com after June 2017, so it is subject to the
 Unsplash License. It was also uploaded after February 2018,
 so it is subject to an additional restriction limiting the
 sale of unaltered copies. The published date can't be seen
 if you just look at the site. If you click view source and
 search "datePublished," you will see it was published in
 December 2018.

Files:
 images/land/station14*
Copyright: Ferdinand Stohr
License: public-domain
 Taken from https://v.gd/vYAJDQ. This image was uploaded to
 unsplash.com before June 2017, so it is in the public domain.

Files:
 images/land/station16*
Copyright: Aron Yigin
License: Unsplash
Comment:
 Taken from https://v.gd/GaWoev. This image was uploaded to
 unsplash.com after June 2017, so it is subject to the
 Unsplash License. It was also uploaded after February 2018,
 so it is subject to an additional restriction limiting the
 sale of unaltered copies.

Files:
 images/land/station17*
Copyright: Upal Patel
License: Unsplash
Comment:
 Taken from https://v.gd/tytto4. This image was uploaded to
 unsplash.com after June 2017, so it is subject to the
 Unsplash License. It was also uploaded after February 2018,
 so it is subject to an additional restriction limiting the
 sale of unaltered copies.

Files:
 images/land/station18*
Copyright: Will Dunkley
License: Unsplash
Comment:
 Taken from https://v.gd/cNuQAc. This image was uploaded to
 unsplash.com after June 2017, so it is subject to the
 Unsplash License. It was uploaded before February 2018, so
 it is not subject to additional restrictions.

Files:
 images/land/station19*
Copyright: Bradley Jasper Ybanez
License: Unsplash
Comment:
 Taken from https://v.gd/PiFcGV. This image was uploaded to
 unsplash.com after June 2017, so it is subject to the
 Unsplash License. It was also uploaded after February 2018,
 so it is subject to an additional restriction limiting the
 sale of unaltered copies.

Files:
 images/land/station20*
Copyright: Dan Asaki
License: Unsplash
Comment:
 Taken from https://v.gd/UD2WMf. This image was uploaded to
 unsplash.com after June 2017, so it is subject to the
 Unsplash License. It was also uploaded after February 2018,
 so it is subject to an additional restriction limiting the
 sale of unaltered copies.

Files:
 images/land/station21*
Copyright: Ryan Tang
License: Unsplash
Comment:
 Taken from https://v.gd/EqroPb. This image was uploaded to
 unsplash.com in June 2017, so it is subject to the Unsplash
 License. It was uploaded before February 2018, so it is not
 subject to additional restrictions.

Files:
 images/land/station22*
Copyright: Jonathan Gallegos
License: Unsplash
Comment:
 Taken from https://v.gd/cNuQAc. This image was uploaded to
 unsplash.com after June 2017, so it is subject to the
 Unsplash License. It was uploaded before February 2018, so
 it is not subject to additional restrictions.

Files:
 images/land/station23*
Copyright: Patrick Robert Doyle
License: Unsplash
Comment:
 Taken from https://v.gd/cNuQAc. This image was uploaded to
 unsplash.com after June 2017, so it is subject to the
 Unsplash License. It was uploaded before February 2018, so
 it is not subject to additional restrictions. The link to
 the image on the archive is broken and the published date
 can't be seen if you just look at the site. If you click
 view source and search `"id":"b-FRIPfxcj4",` you will see
 it was published in May 2019. You will also see in the
 source that the image is
 https://images.unsplash.com/photo-1557153334-3480a560a36e,
 which matches the image as per https://v.gd/5nXSwh.

Files:
 images/land/station24*
Copyright: Tomasz Frankowski
License: public-domain
 Taken from https://v.gd/Utf1Ww. This image was uploaded to
 unsplash.com before June 2017, so it is in the public domain.

Files:
 images/land/station25*
Copyright: Claudia Soraya
License: public-domain
 Taken from https://v.gd/JFrWEQ. This image was uploaded to
 unsplash.com before June 2017, so it is in the public domain.

Files:
 images/land/station26*
Copyright: Graphic Node
License: Unsplash
Comment:
 Taken from https://v.gd/4eWjjk. This image was uploaded to
 unsplash.com after June 2017, so it is subject to the
 Unsplash License. It was also uploaded after February 2018,
 so it is subject to an additional restriction limiting the
 sale of unaltered copies.

Files:
 images/land/station29*
Copyright: Unknown
License: Depends
Comment:
 Cannot source. The image was probably removed from unsplash.

Files:
 images/land/station30*
Copyright: Bradley Dunn
License: Unsplash
Comment:
 Taken from https://archive.is/3exZC. This image was
 uploaded to unsplash.com after June 2017, so it is subject
 to the Unsplash License. It was also uploaded after
 February 2018, so it is subject to an additional restriction
 limiting the sale of unaltered copies.

Files:
 images/land/station31*
Copyright: Andra Taylor
License: Unsplash
Comment:
 Taken from https://archive.is/tLH4b. This image was
 uploaded to unsplash.com after June 2017, so it is subject
 to the Unsplash License. It was also uploaded after
 February 2018, so it is subject to an additional restriction
 limiting the sale of unaltered copies.

Files:
 images/land/station32*
Copyright: Liam Drinan
License: Unsplash
Comment:
 Taken from https://archive.is/Bvx01. This image was
 uploaded to unsplash.com after June 2017, so it is subject
 to the Unsplash License. It was also uploaded after
 February 2018, so it is subject to an additional restriction
 limiting the sale of unaltered copies.

Files:
 images/land/station33*
Copyright: Miguel Bruna
License: Unsplash
Comment:
 Taken from https://archive.is/wqILb. This image was
 uploaded to unsplash.com after June 2017, so it is subject
 to the Unsplash License. It was also uploaded after
 February 2018, so it is subject to an additional restriction
 limiting the sale of unaltered copies.

Files:
 images/land/station34*
Copyright: Monty Lov
License: public-domain
 Taken from https://archive.is/c1AWT. This image was uploaded
 to unsplash.com before June 2017, so it is in the public
 domain.

Files:
 images/land/station35*
Copyright: Willian Justen de Vasconcellos
License: Unsplash
Comment:
 Taken from https://archive.is/7WLG3. This image was uploaded
 to unsplash.com after June 2017, so it is subject to the
 Unsplash License. It was also uploaded on February 11, 2018,
 so it is not subject to additional restrictions, as this is
 a week before the additional restrictions were added.

Files:
 images/land/station36*
Copyright: Anderson Djumin
License: Unsplash
Comment:
 Taken from https://archive.is/Vo35D. This image was
 uploaded to unsplash.com after June 2017, so it is subject
 to the Unsplash License. It was also uploaded after
 February 2018, so it is subject to an additional restriction
 limiting the sale of unaltered copies.

Files:
 images/land/station37*
Copyright: Alexandra Nicolae
License: Unsplash
Comment:
 Taken from https://archive.is/iMtE1. This image was uploaded
 to unsplash.com after June 2017, so it is subject to the
 Unsplash License. It was uploaded before February 2018, so
 it is not subject to additional restrictions.

Files:
 images/land/station38*
Copyright: Clare Whiting
License: Unsplash
Comment:
 Taken from https://archive.is/yZ5u2. This image was
 uploaded to unsplash.com after June 2017, so it is subject
 to the Unsplash License. It was also uploaded after
 February 2018, so it is subject to an additional restriction
 limiting the sale of unaltered copies.

Files:
 images/land/station39*
Copyright: Silvio Kundt
License: public-domain
 Taken from https://archive.is/OCfcl. This image was uploaded
 to unsplash.com before June 2017, so it is in the public
 domain.

Files:
 images/land/station40*
Copyright: Ussama Azam
License: Unsplash
Comment:
 Taken from https://archive.is/WEOdx. This image was
 uploaded to unsplash.com after June 2017, so it is subject
 to the Unsplash License. It was also uploaded after
 February 2018, so it is subject to an additional restriction
 limiting the sale of unaltered copies.

Files:
 images/land/station41*
Copyright: Angelika Yakymenko
License: Unsplash
Comment:
 Taken from https://archive.is/BDkIW. This image was
 uploaded to unsplash.com after June 2017, so it is subject
 to the Unsplash License. It was also uploaded after
 February 2018, so it is subject to an additional restriction
 limiting the sale of unaltered copies.

Files:
 images/land/station42*
Copyright: Gil Ribeiro
License: Unsplash
Comment:
 Taken from https://archive.is/80u48. This image was
 uploaded to unsplash.com after June 2017, so it is subject
 to the Unsplash License. It was also uploaded after
 February 2018, so it is subject to an additional restriction
 limiting the sale of unaltered copies.

Files:
 images/land/station43*
Copyright: Unknown
License: Depends
Comment:
 Cannot source. The image was probably removed from unsplash.

Files:
 images/land/station44*
Copyright: Alvaro Pinot
License: Unsplash
Comment:
 Taken from https://archive.is/3TUmc. This image was uploaded
 to unsplash.com after June 2017, so it is subject to the
 Unsplash License. It was uploaded before February 2018, so
 it is not subject to additional restrictions.

Files:
 images/land/station45*
<<<<<<< HEAD
Copyright: Maxime Lebrun
License: Unsplash
Comment:
 Taken from https://archive.is/oK8z4. This image was
 uploaded to unsplash.com after June 2017, so it is subject
 to the Unsplash License. It was also uploaded after
 February 2018, so it is subject to an additional restriction
 limiting the sale of unaltered copies.

Files:
=======
 images/land/water0*
 images/land/water3*
 images/land/water4*
 images/land/water8*
>>>>>>> c9d3f10c
 images/land/water12*
Copyright: Steve Adams
License: Unsplash
Comment:
 Taken from https://archive.is/Qa3Ws. This image was
 uploaded to unsplash.com after June 2017, so it is subject
 to the Unsplash License. It was also uploaded after
 February 2018, so it is subject to an additional restriction
 limiting the sale of unaltered copies.

Files:
 images/land/water13*
Copyright: JuniperPhoton
License: public-domain
 Taken from https://archive.is/mvzhX. This image was uploaded
 to unsplash.com before June 2017, so it is in the public
 domain.

Files:
 images/land/station46*
Copyright: Bruno Thethe
License: Unsplash
Comment:
 Taken from https://archive.is/FpG3p. This image was uploaded to
 unsplash.com after June 2017, so it is subject to the
 Unsplash License. It was also uploaded after February 2018,
 so it is subject to an additional restriction limiting the
 sale of unaltered copies.

Files:
 images/land/station47*
Copyright: Adrien Olichon
License: Unsplash
Comment:
 Taken from https://archive.is/zTEVA. This image was uploaded to
 unsplash.com after June 2017, so it is subject to the
 Unsplash License. It was also uploaded after February 2018,
 so it is subject to an additional restriction limiting the
 sale of unaltered copies.

Files:
 images/land/station48*
Copyright: Miquel Parera
License: Unsplash
Comment:
 Taken from https://archive.is/UjGht. This image was uploaded to
 unsplash.com after June 2017, so it is subject to the
 Unsplash License. It was also uploaded after February 2018,
 so it is subject to an additional restriction limiting the
 sale of unaltered copies.

Files: images/land/lava11*
Copyright: National Archives and Records Administration
License: public-domain
 Taken from Wikimedia Commons. Cropped and edited.

Files:
 images/land/station46*
Copyright: Bruno Thethe
License: Unsplash
Comment:
 Taken from https://archive.is/FpG3p. This image was uploaded to
 unsplash.com after June 2017, so it is subject to the
 Unsplash License. It was also uploaded after February 2018,
 so it is subject to an additional restriction limiting the
 sale of unaltered copies.

Files:
 images/land/station47*
Copyright: Adrien Olichon
License: Unsplash
Comment:
 Taken from https://archive.is/zTEVA. This image was uploaded to
 unsplash.com after June 2017, so it is subject to the
 Unsplash License. It was also uploaded after February 2018,
 so it is subject to an additional restriction limiting the
 sale of unaltered copies.

Files:
 images/land/station48*
Copyright: Miquel Parera
License: Unsplash
Comment:
 Taken from https://archive.is/UjGht. This image was uploaded to
 unsplash.com after June 2017, so it is subject to the
 Unsplash License. It was also uploaded after February 2018,
 so it is subject to an additional restriction limiting the
 sale of unaltered copies.

Files: images/land/lava11*
Copyright: National Archives and Records Administration
License: public-domain
 Taken from Wikimedia Commons. Cropped and edited.

Files:
<<<<<<< HEAD
 images/land/snow15*
Copyright: US NOAA
License: public-domain
 From US NOAA, and therefore in the public domain because it was created by
=======
 images/land/lava0*
Copyright: USGS
License: public-domain
 From the USGS, and therefore in the public domain because they were created by
>>>>>>> c9d3f10c
 government employees while doing work for the government.

Files:
 images/land/station8*
Copyright: MTA of the State of New York
License: CC-BY-2.0
Comment: Taken from https://www.flickr.com/photos/61135621@N03/5836687124 and cropped.

Files:
 images/land/station27*
Copyright: Sebastian Sinisterra
License: CC-BY-2.0
Comment: Taken from https://www.flickr.com/photos/61135621@N03/17755765778 and cropped.

Files:
 images/land/station28*
Copyright: N/A (CC0 Public Domain)
License: CC0
Comment: Taken from https://pxhere.com/en/photo/1071635 and cropped.

Files:
 images/land/station7*
Copyright: N/A (CC0 Public Domain)
License: CC0
Comment: Taken from https://pxhere.com/en/photo/119196 and cropped.

Files:
 images/land/station15*
Copyright: N/A (CC0 Public Domain)
License: CC0
Comment:
 Taken from https://pixabay.com/photos/step-industry-steel-3104846/ and cropped.
 According to Section 3 of the Pixabay Terms of Service, all images with a
 "published date" earlier than January 9, 2019 have the CC0 license.

Files:
 images/land/station5.jpg
Copyright: Damien Jemison
License: CC-BY-SA-3.0
Comment: Taken from https://commons.wikimedia.org/wiki/File:Preamplifier_at_the_National_Ignition_Facility.jpg

Files:
 images/land/lava5*
Copyright: Michael Zahniser <mzahniser@gmail.com>
License: CC-BY-SA-4.0

Files:
 images/planet/nebula1*
Copyright: Azure
License: CC-BY-SA-4.0

Files:
  images/ui/milky?way*
Copyright: Azure
License: CC-BY-SA-4.0
Comment: Derived from works by NASA and Michael Zahniser.

Files: sounds/*
Copyright: Various
License: public-domain
 Based on public domain sounds taken from freesound.org.

Files:
 sounds/pincer*
Copyright: Michael Zahniser
License: GPL-2
Comment: Created by a past contributor modified from Battle for Wesnoth (https://www.wesnoth.org/) sounds, which are copyright David White [dave@whitevine.net](mailto:dave@whitevine.net) under GPL 2 or later. Rights relinquished to Michael Zahniser.

Files: sounds/heavy?rocket?hit.wav
Copyright: Copyright Mike Koenig
License: CC-BY-SA-3.0
Comment: Taken from http://soundbible.com/1467-Grenade-Explosion.html

Files: sounds/missile?hit.wav
Copyright: Copyright "Nbs Dark"
License: public-domain
 Taken from https://freesound.org/people/Nbs%20Dark/sounds/94185/

Files: sounds/torpedo?hit.wav
Copyright: Public Domain
License: public-domain
 Taken from a now-defunct public domain sharing site. Please contact Pointedstick (Nate Graham <pointedstick@zoho.com>) for legal enquires.

Files: sounds/meteor.wav
Copyright: Copyright "18hiltc"
License: CC-BY-SA-3.0
Comment: Taken from https://freesound.org/people/18hiltc/sounds/202725/

Files: sounds/sidewinder.wav
Copyright: Copyright "NHMWretched"
License: public-domain
 Taken from https://freesound.org/people/NHMWretched/sounds/151858/

Files: sounds/explosion?huge.wav
Copyright: Copyright Mike Koenig
License: CC-BY-SA-3.0
Comment: Taken from http://soundbible.com/1151-Grenade.html

Files:
 sounds/asteroid?crunch?small.wav
 sounds/asteroid?crunch?medium.wav
Copyright: Copyright AlanCat
License: public-domain
 Derived from https://freesound.org/people/AlanCat/sounds/381645/

Files: sounds/asteroid?crunch?large.wav
Copyright: Copyright "BW_Clowes"
License: CC-BY-3.0
Comment: Derived from https://freesound.org/people/BW_Clowes/sounds/128126/

Files:
 sounds/thrasher.wav
 sounds/point?defense.wav
Copyright: Lineth (https://github.com/Lineth)
License: CC-BY-SA-4.0
Comment: Derived from public domain sounds taken from freesound.org.

Files:
 images/outfit/t3?anti?missile*
 images/outfit/pug?gridfire?turret*
 images/hardpoint/t3?anti?missile*
 images/hardpoint/pug?gridfire?turret*
Copyright: Becca Tommaso (tommasobecca03@gmail.com)
License: CC-BY-SA-4.0
Comment: Derived from works by Frederick Goy IV (under the same license).

Files:
 images/ship/nest*
 images/ship/roost*
 images/ship/skein*
 images/thumbnail/nest*
 images/thumbnail/roost*
 images/thumbnail/skein*
Copyright: Iaz Poolar
License: CC-BY-SA-4.0
Comment: Derived from works by Michael Zahniser (under the same license) and detailed by Becca Tommaso (tommasobecca03@gmail.com).

Files:
 images/ship/barb*
 images/ship/boxwing*
 images/thumbnail/barb*
 images/thumbnail/boxwing*
Copyright: Iaz Poolar
License: CC-BY-SA-4.0
Comment: Detailed by Becca Tommaso (tommasobecca03@gmail.com).

Files:
 images/ship/argosy*
 images/ship/clipper*
 images/ship/dreadnought*
 images/ship/fury*
 images/ship/hauler?i*
 images/ship/hauler?ii*
 images/ship/hauler?iii*
 images/ship/modified?argosy*
 images/ship/bastion*
 images/ship/behemoth*
 images/ship/heavy?shuttle*
 images/ship/firebird*
 images/ship/leviathan*
 images/ship/shuttle*
 images/ship/star?queen*
 images/ship/localworldship*
 images/ship/arrow*
 images/ship/container?transport*
 images/ship/freighter*
 images/ship/protector*
 images/ship/star?barge*
 images/ship/wasp*
 images/thumbnail/argosy*
 images/thumbnail/clipper*
 images/thumbnail/dreadnought*
 images/thumbnail/fury*
 images/thumbnail/hauler?i*
 images/thumbnail/hauler?ii*
 images/thumbnail/hauler?iii*
 images/thumbnail/modified?argosy*
 images/thumbnail/bastion*
 images/thumbnail/behemoth*
 images/thumbnail/heavy?shuttle*
 images/thumbnail/firebird*
 images/thumbnail/leviathan*
 images/thumbnail/shuttle*
 images/thumbnail/star?queen*
 images/thumbnail/arrow*
 images/thumbnail/container?transport*
 images/thumbnail/freighter*
 images/thumbnail/protector*
 images/thumbnail/star?barge*
 images/thumbnail/wasp*
Copyright: Michael Zahniser <mzahniser@gmail.com>
License: CC-BY-SA-4.0
Comment: Detailed by Becca Tommaso (tommasobecca03@gmail.com).

Files:
 images/ship/pirate?mammoth*
 images/ship/pirate?scrapper*
 images/thumbnail/pirate?mammoth*
 images/thumbnail/pirate?scrapper*
Copyright: 1010todd
License: CC-BY-SA-4.0
Comment: Derived from works by Michael Zahniser and Becca Tommaso under the same license. Incorporating texture made with JSPlacement by WindMillArt <https://windmillart.net/>.

Files:
 images/ship/mfirebird*
 images/ship/mleviathan*
 images/ship/marrow*
 images/thumbnail/mfirebird*
 images/thumbnail/mleviathan*
 images/thumbnail/marrow*
Copyright: Maximilian Korber
License: CC-BY-SA-4.0
Comment: Derived from works by Michael Zahniser (under the same license) and detailed by Becca Tommaso (tommasobecca03@gmail.com).

Files:
 images/ship/pointedstick?vanguard*
Copyright: Maximilian Korber
License: CC-BY-SA-4.0
Comment: Derived from works by Nate Graham (under the same license) and detailed by Becca Tommaso (tommasobecca03@gmail.com).

Files:
 images/ship/vanguard*
 images/thumbnail/vanguard*
Copyright: Nate Graham <pointedstick@zoho.com>
License: CC-BY-SA-4.0
Comment: Detailed by Becca Tommaso (tommasobecca03@gmail.com).

Files:
 images/projectile/sunbeam/*
 images/ship/blackbird*
 images/ship/bounder*
 images/ship/falcon*
 images/ship/hawk*
 images/ship/quicksilver*
 images/ship/scout*
 images/ship/sparrow*
 images/thumbnail/blackbird*
 images/thumbnail/bounder*
 images/thumbnail/falcon*
 images/thumbnail/hawk*
 images/thumbnail/quicksilver*
 images/thumbnail/scout*
 images/thumbnail/sparrow*
Copyright: Michael Zahniser <mzahniser@gmail.com>
License: CC-BY-SA-4.0
Comment: Detailed by Anarchist2.

Files:
 images/ship/pirate?nighthawk*
 images/ship/pirate?cutthroat*
 images/ship/pirate?bulwark*
 images/thumbnail/pirate?nighthawk*
 images/thumbnail/pirate?cutthroat*
 images/thumbnail/pirate?bulwark*
Copyright: 1010Todd
License: CC-BY-SA-4.0
Comment: Derived from works by Michael Zahniser and Anarchist2 under the same license. Incorporating texture made with JSPlacement by WindMillArt <https://windmillart.net/>.

Files:
 images/ship/mbounder*
 images/ship/mfalcon*
 images/ship/mquicksilver*
 images/thumbnail/mbounder*
 images/thumbnail/mfalcon*
 images/thumbnail/mquicksilver*
Copyright: Maximilian Korber
License: CC-BY-SA-4.0
Comment: Derived from works by Michael Zahniser (under the same license) and detailed by Anarchist2.

Files:
 images/ship/finch*
 images/thumbnail/finch*
Copyright: Iaz Poolar
License: CC-BY-SA-4.0
Comment: Derived from works by Michael Zahniser (under the same license) and detailed by Anarchist2.

Files: images/ship/mosprey*
Copyright: Benjamin Hauch (https://github.com/tehhowch)
License: CC-BY-SA-4.0
Comment: Derived from works by Michael Zahniser (under the same license) and detailed by Anarchist2.

Files:
 images/outfit/pug?staff*
Copyright: Evan Fluharty (Evanfluharty@gmail.com)
License: CC-BY-SA-4.0
Comment: Derived from works by Frederick Goy IV (under the same license).

Files:
 images/hardpoint/javelin?turret*
 images/planet/station1*
 images/planet/station2*
 images/planet/station3*
 images/planet/station4*
 images/planet/station8*
 images/planet/station9*
 images/planet/station10*
 images/planet/station11*
 images/planet/station12*
 images/planet/station13*
 images/planet/station14*
 images/planet/station15*
 images/planet/station16*
 images/planet/station17*
 images/planet/station-bunrodea*
 images/ship/maeri'het*
 images/ship/subsidurial*
 images/ship/telis'het*
 images/ship/faes'mar*
 images/ship/selii'mar*
 images/ship/vareti'het*
 images/ship/fetri'sei*
 images/ship/ember?waste?node/*
 images/ship/void?sprite/*
 images/ship/ararebo*
 images/ship/chigiriki*
 images/ship/kaiken*
 images/ship/kama*
 images/ship/kunai*
 images/ship/sasumata*
 images/ship/tanto*
 images/ship/tekkan*
 images/thumbnail/maeri'het*
 images/thumbnail/telis'het*
 images/thumbnail/faes'mar*
 images/thumbnail/selii'mar*
 images/thumbnail/subsidurial*
 images/thumbnail/ember?waste?node*
 images/thumbnail/vareti'het*
 images/thumbnail/fetri'sei*
 images/thumbnail/void?sprite?adult*
 images/thumbnail/void?sprite?infant*
 images/thumbnail/ararebo*
 images/thumbnail/chigiriki*
 images/thumbnail/kaiken*
 images/thumbnail/kama*
 images/thumbnail/kunai*
 images/thumbnail/sasumata*
 images/thumbnail/tanto*
 images/thumbnail/tekkan*
 images/effect/ravager?impact*
 images/effect/swarm*
 images/hardpoint/buzzer?am*
 images/hardpoint/locust?turret*
 images/outfit/ka'het?annihilator?turret*
 images/outfit/ka'het?annihilator*
 images/outfit/ka'het?emp?deployer*
 images/outfit/ka'het?primary?cooling*
 images/outfit/ka'het?ravager?turret*
 images/outfit/ka'het?ravager?beam*
 images/outfit/ka'het?shield?restorer*
 images/outfit/ka'het?grand?restorer*
 images/outfit/ka'het?support?cooling*
 images/outfit/ka'het?mhd?generator*
 images/outfit/ka'het?reserve?accumulator*
 images/outfit/ka'het?nullifier*
 images/outfit/ka'het?mhd?deployer*
 images/outfit/mouthparts*
 images/outfit/excavator*
 images/outfit/fuel?pod*
 images/outfit/fusion*
 images/outfit/core*
 images/outfit/ionic?afterburner*
 images/outfit/tiny?ion*
 images/outfit/small?ion*
 images/outfit/medium?ion*
 images/outfit/large?ion*
 images/outfit/huge?ion*
 images/outfit/tiny?atomic*
 images/outfit/small?atomic*
 images/outfit/medium?atomic*
 images/outfit/large?atomic*
 images/outfit/huge?atomic*
 images/outfit/javelin*
 images/outfit/javelin?mini?pod*
 images/outfit/javelin?pod*
 images/outfit/javelin?storage*
 images/outfit/javelin?turret*
 images/outfit/torpedo*
 images/outfit/torpedo?launcher*
 images/outfit/torpedo?storage*
 images/outfit/typhoon*
 images/outfit/typhoon?launcher*
 images/outfit/typhoon?storage*
 images/outfit/cooling?ducts*
 images/outfit/liquid?helium*
 images/outfit/liquid?nitrogen*
 images/outfit/water?cooling*
 images/outfit/large?regenerator*
 images/outfit/small?regenerator*
 images/outfit/cargo?scanner*
 images/outfit/outfit?scanner*
 images/outfit/outfit?expansion*
 images/outfit/cargo?expansion*
 images/outfit/control?transceiver*
 images/outfit/buzzer*
 images/outfit/dark?reactor*
 images/outfit/electroweak?reactor*
 images/outfit/quark?reactor*
 images/outfit/hai?jammer*
 images/outfit/hai?jammer?overclocked*
 images/outfit/hydra?pod*
 images/outfit/hydra*
 images/outfit/*nanite?fabricator*
 images/outfit/*shield?relay*
 images/outfit/lasher?pistol*
 images/outfit/locust?blaster*
 images/outfit/locust?turret*
 images/outfit/mandible?cannon*
 images/outfit/nanite?enhancer*
 images/outfit/nanite?limiter*
 images/outfit/reactor?overclocker*
 images/outfit/reactor?limiter*
 images/outfit/solar?battery*
 images/outfit/solar?cell*
 images/outfit/swarm?missile*
 images/outfit/swarm?pod*
 images/outfit/swarm?storage*
 images/outfit/swatter*
 images/outfit/thorax?cannon*
 images/outfit/*rift*
 images/outfit/decoy?plating*
 images/planet/dyson1*
 images/planet/dyson2*
 images/planet/dyson3*
 images/planet/sheragi_postverta*
 images/planet/station0*
 images/planet/station1b*
 images/planet/station2b*
 images/planet/station3b*
 images/planet/station3bd*
 images/planet/station4b*
 images/planet/station4bd*
 images/projectile/annihilator*
 images/projectile/ravager?beam*
 images/projectile/mhd*
 images/scene/ringworld?debris*
 images/scene/remnant?station*
 images/scene/asteroid?scene*
Copyright: Becca Tommaso (tommasobecca03@gmail.com)
License: CC-BY-SA-4.0

Files:
 images/effect/remnant?afterburner/remnant?afterburner*
 images/effect/mhd?spark*
 images/land/nasa9*
 images/hardpoint/annihilator?turret*
 images/hardpoint/hai?ionic?turret*
 images/hardpoint/inhibitor?turret*
 images/hardpoint/ion?hail?turret*
 images/hardpoint/ravager?turret*
 images/outfit/inhibitor?turret*
 images/outfit/ion?hail?turret*
 images/hardpoint/shooting?star?flare/ss-rays*
 images/outfit/overcharged?shield?module*
 images/outfit/overclocked?repair?module*
 images/outfit/ramscoop*
 images/outfit/remnant?afterburner*
 images/outfit/remnant?capital?license*
 images/outfit/research?laboratory*
 images/outfit/salvage?scanner*
 images/outfit/tiny?remnant?engine*
 images/outfit/void?rifle*
 images/outfit/fragmentation?grenades*
 images/outfit/nerve?gas*
 images/outfit/catalytic?ramscoop*
 images/outfit/anti-missile*
 images/outfit/blaster?turret*
 images/outfit/blaster*
 images/outfit/breeder*
 images/outfit/bunk?room*
 images/outfit/dwarf?core*
 images/outfit/electron?beam*
 images/outfit/electron?turret*
 images/outfit/fission*
 images/outfit/flamethrower*
 images/outfit/hai?ionic?blaster*
 images/outfit/hai?ionic?turret*
 images/outfit/heavy?anti-missile*
 images/outfit/heavy?laser?turret*
 images/outfit/heavy?laser*
 images/outfit/huge?fuel?cell*
 images/outfit/large?fuel?cell*
 images/outfit/medium?fuel?cell*
 images/outfit/small?fuel?cell*
 images/outfit/tiny?fuel?cell*
 images/outfit/huge?shield*
 images/outfit/large?shield*
 images/outfit/medium?shield*
 images/outfit/small?shield*
 images/outfit/tiny?shield*
 images/outfit/hyperdrive*
 images/outfit/large?radar?jammer*
 images/outfit/small?radar?jammer*
 images/outfit/meteor*
 images/outfit/meteor?launcher*
 images/outfit/meteor?pod*
 images/outfit/meteor?storage*
 images/outfit/mod?blaster?turret*
 images/outfit/mod?blaster*
 images/outfit/particle?cannon*
 images/outfit/plasma?cannon*
 images/outfit/plasma?turret*
 images/outfit/proton?gun*
 images/outfit/quad?blaster?turret*
 images/outfit/rocket*
 images/outfit/rocket?launcher*
 images/outfit/rocket?pod*
 images/outfit/rocket?storage*
 images/outfit/sidewinder*
 images/outfit/sidewinder?launcher*
 images/outfit/sidewinder?pod*
 images/outfit/sidewinder?storage*
 images/outfit/small?bunk?room*
 images/outfit/small?nucleovoltaic*
 images/outfit/small?radiothermal*
 images/outfit/small?thermionic*
 images/outfit/stack?core*
 images/outfit/surveillance?pod*
 images/outfit/banisher*
 images/outfit/command?center*
 images/outfit/fire-lance*
 images/outfit/piercer*
 images/outfit/piercer?launcher*
 images/outfit/korath?piercer?storage*
 images/outfit/reverse?thruster?ion*
 images/outfit/reverse?thruster?plasma*
 images/outfit/rock?0*
 images/outfit/rock?1*
 images/outfit/rock?2*
 images/outfit/rock?3*
 images/outfit/rock?4*
 images/scene/penguinscene*
 images/ship/hai?sea?scorpion*
 images/ship/ibis*
 images/ship/mbactriane*
 images/ship/merganser*
 images/ship/penguin/*
 images/ship/petrel*
 images/ship/tern*
 images/ship/shooting?star/shooting?star*
 images/ship/pug?zibruka*
 images/ship/pug?enfolta*
 images/ship/pug?maboro*
 images/ship/pug?arfecta*
 images/thumbnail/hai?sea?scorpion*
 images/thumbnail/ibis*
 images/thumbnail/merganser*
 images/thumbnail/penguin*
 images/thumbnail/petrel*
 images/thumbnail/tern*
 images/planet/station1c*
 images/planet/station2c*
 images/planet/station3c*
 images/ship/archon?b*
 images/ship/archon?c*
 images/asteroid/plant*
 images/asteroid/plant2*
 images/asteroid/plant?cluster*
 images/asteroid/space?flora*
 images/asteroid/large?plant*
 images/asteroid/large?plant2*
 images/asteroid/large?plant?cluster*
 images/asteroid/large?space?flora*
 images/asteroid/yottrite*
Copyright: Becca Tommaso (tommasobecca03@gmail.com)
License: CC-BY-SA-4.0
Comment: Derived from works by Michael Zahniser (under the same license).

Files:
<<<<<<< HEAD
=======
 images/outfit/*battery?hai*
 images/outfit/anti-missile?hai*
 images/outfit/cooling?ducts?hai*
 images/outfit/dwarf?core?hai*
 images/outfit/fission?hai*
 images/outfit/fusion?hai*
 images/outfit/heavy?anti-missile?hai*
 images/ship/mfury*
Copyright: Maximilian Korber
License: CC-BY-SA-4.0
Comment: Derived from works by Michael Zahniser (under the same license).

Files:
>>>>>>> c9d3f10c
 images/label/graveyard*
Copyright: @RestingImmortal
License: CC-BY-SA-4.0

Files:
 images/outfit/enforcer?confrontation?gear*
Copyright: 1010Todd (1010todd3d@gmail.com)
License: CC-BY-SA-4.0
Comment: Derived from works by Becca Tommaso (tommasobecca03@gmail.com) (under the same license) and Evan Fluharty (under the same license).

Files:
 images/outfit/hai?williwaw*
Copyright: Evan Fluharty (Evanfluharty@gmail.com)
License: CC-BY-SA-4.0
Comment: Made in cooperation with Becca Tommaso (tommasobecca03@gmail.com) and derived from works by Michael Zahniser (under the same license) and Maximilian Korber (under the same license)

Files:
 images/effect/remnant?leak*
 images/effect/remnant?leak?sparkle*
Copyright: Benjamin Jackson (gods.benyamin@outlook.com)
License: CC-BY-SA-4.0
Comment: Derived from works by Michael Zahniser (under the same license)

Files:
 images/ship/hai?ladybug*
 images/thumbnail/hai?ladybug*
 images/planet/station?hai?eight?geocoris*
Copyright: None (CC0: Public Domain)
License: CC0
Comment: Public domain textures from texture.ninja.

Files:
 images/planet/wormhole-syndicate-ad*
Copyright: Michael Zahniser
License: CC-BY-SA-4.0
Comment: Created by a past contributor derived from works by Michael Zahniser (under the same license). Rights relinquished to Michael Zahniser.

Files:
 images/planet/station?hai?geocoris*
Copyright: Michael Zahniser
License: CC-BY-SA-4.0
Comment: Created by a past contributor derived from works by Michael Zahniser (under the same license). Rights relinquished to Michael Zahniser.

Files:
 images/effect/firestorm?ring*
Copyright: None (CC0: Public Domain)
License: CC0

Files:
 images/outfit/expeller*
 images/outfit/grab-strike*
 images/hardpoint/grab-strike*
 images/ship/bulk?freighter*
 images/ship/dredger*
 images/thumbnail/bulk?freighter*
 images/thumbnail/dredger*
Copyright: Lia Gerty (https://github.com/ravenshining)
License: CC-BY-SA-4.0
Comment: Derived from work by Michael Zahniser (under the same licence) and Becca Tomaso (under the same licence).

Files:
 images/ship/raider*
 images/thumbnail/raider*
Copyright: Lia Gerty (https://github.com/ravenshining)
License: CC-BY-SA-4.0
Comment: Derived from work by Michael Zahniser (under the same licence) and Red-57 (under the same licence).

Files:
 images/effect/korath?afterburner*
 images/ship/chaser*
 images/ship/world-ship*
 images/thumbnail/chaser*
 images/thumbnail/world-ship*
Copyright: Lia Gerty (https://github.com/ravenshining)
License: CC-BY-SA-4.0
Comment: Derived from work by Michael Zahniser (under the same licence)

Files:
 images/outfit/torpedopod*
 images/outfit/typhoonpod*
Copyright: Lia Gerty (https://github.com/ravenshining)
License: CC-BY-SA-4.0
Comment: Derived from work by Becca Tomaso (under the same licence).

Files:
 images/outfit/liquid?sodium*
Copyright: Lia Gerty (https://github.com/ravenshining)
Comment: Derived from works by Saugia (under the same licence) and public domain works previously submitted to Endless Sky.
License: CC-BY-SA-4.0

Files:
 images/_menu/haze-blackbody+*
 images/_menu/haze-full+*
 images/_menu/haze-yellow+*
 images/planet/browndwarf-l-rogue*
 images/planet/browndwarf-l*
 images/planet/browndwarf-y-rogue*
 images/planet/browndwarf-y*
Copyright: Lia Gerty (https://github.com/ravenshining)
License: CC-BY-SA-4.0

Files:
 images/projectile/digger*
Copyright: Lia Gerty (https://github.com/ravenshining)
License: CC-BY-SA-4.0
Comment: Derived from public domain work previously submitted to Endless Sky.

Files:
 images/planet/browndwarf-t-rogue*
 images/planet/browndwarf-t*
 images/planet/saturn*
Copyright: Lia Gerty (https://github.com/ravenshining)
License: CC-BY-SA-4.0
Comment: Derived from works by NASA (public domain)

Files:
 sounds/atomic?*
Copyright: Lia Gerty
License: CC-BY-SA-4.0
Comment: Derived from public domain sounds taken from freesound.org.

Files:
 images/ship/heliarch?breacher*
 images/ship/heliarch?hunter*
 images/ship/heliarch?judicator*
 images/ship/heliarch?pursuer*
 images/ship/heliarch?rover*
 images/ship/heliarch?stalker*
 images/thumbnail/heliarch?breacher*
 images/thumbnail/heliarch?hunter*
 images/thumbnail/heliarch?judicator*
 images/thumbnail/heliarch?pursuer*
 images/thumbnail/heliarch?rover*
 images/thumbnail/heliarch?stalker*
 images/outfit/finisher?storage*
 images/outfit/fuel?module*
 images/outfit/large?cogeneration?module*
 images/outfit/small?cogeneration?module*
 images/scene/councilofahr1*
 images/scene/councilofahr2*
Copyright: Arachi-Lover
License: CC-BY-SA-4.0
Comment: Derived from works by Michael Zahniser (under the same license).

Files:
 images/effect/heaver*
 images/effect/korath?digger*
 images/effect/shunt*
 images/hardpoint/korath?heaver*
 images/icon/korath?heaver*
 images/outfit/korath?heaver*
 images/outfit/*korath?reverser*
 images/projectile/expeller*
 images/projectile/heaver*
 images/projectile/shunt-strike*
 images/ship/kas-ik?tek?7*
 images/thumbnail/kas-ik?tek?7*
Copyright: None (CC0 Public Domain)
License: CC0
Comment: Uses public domain textures from texture.ninja

Files:
 images/hardpoint/digger?turret*
 images/outfit/korath?digger?turret*
 images/outfit/korath?digger*
Copyright: Becca Tommaso and Michael Zahniser
License: CC-BY-SA-4.0
Comment: Created by a past contributor derived from works by Becca Tommaso and Michael Zahniser (under the same license). Rights relinquished to Becca Tommaso and Michael Zahniser.

Files:
 images/*/korath*reverser*
Copyright: Michael Zahniser
License: CC-BY-SA-4.0
Comment: Created by a past contributor derived from works by Michael Zahniser (under the same license). Rights relinquished to Michael Zahniser.


Files:
 images/outfit/outskirts?gauger*
Copyright: Arachi-Lover
License: CC-BY-SA-4.0
Comment: Derived from works by Zachary Siple and Michael Zahniser (under the same license).

Files:
 images/effect/dragonflame*
 images/effect/fusionflare*
 images/effect/pwave?shot*
 images/effect/sheragiam*
 images/effect/pwavehp*
 images/effect/ka'het?flare/*
 images/effect/fissionflare*
 images/effect/pwtflare*
 images/effect/explosions/nuke*
 images/icon/dragonflame*
 images/icon/shard*
 images/outfit/dragonflame*
 images/outfit/pwave?turret*
 images/outfit/embattery*
 images/outfit/sheragicooling*
 images/outfit/fusiondrive*
 images/outfit/fissiondrive*
 images/outfit/hion*
 images/outfit/shard*
 images/outfit/sheragi?ews*
 images/outfit/small?embattery*
 images/outfit/small?sheragi?cooling*
 images/projectile/pwavecannon*
 images/projectile/hion*
 images/projectile/hionfrag*
 images/projectile/shardactive*
 images/projectile/shardinactive*
 images/projectile/ionball*
 images/scene/emeraldswordderelict*
 images/ship/emeraldsword*
 images/ship/blackdiamond*
 images/thumbnail/emeraldsword*
 images/thumbnail/blackdiamond*
Copyright: @Karirawri (crim@live.no)
License: CC-BY-SA-4.0

Files:
 images/effect/pwave?impact*
 images/effect/ionball?ring*
 images/effect/ion?explosion*
Copyright: @Karirawri (crim@live.no)
License: CC-BY-SA-4.0
Comment: Derived from works by Michael Zahniser (under the same license).

Files: sounds/dragonflame*
Copyright: TheHadnot
License: public-domain
 Taken from https://freesound.org/people/TheHadnot/sounds/160880/

Files: sounds/pwave*
Copyright: aust_paul
License: public-domain
 Taken from https://freesound.org/people/aust_paul/sounds/30935/

Files: sounds/hion*
Copyright: michael_kur95
License: CC-BY-3.0
Comment: Taken from https://freesound.org/people/michael_kur95/sounds/332993/ and modified.

Files: images/effect/archon?teleport/*
Copyright: @Karirawri (crim@live.no)
License: CC-BY-SA-4.0
Comment: Derived from works by Michael Zahniser and Becca Tommaso (under the same license).

Files: sounds/archonteleport*
Copyright: oldestmillennial
License: CC-BY-3.0
Comment: Taken from https://freesound.org/people/oldestmillennial/sounds/533025/ and modified.

Files: images/outfit/emp?rack*
Copyright: Anarchist2
License: CC-BY-SA-4.0
Comment: Derived from works by Michael Zahniser (under the same license).

Files: images/planet/*-hot*
Copyright: Becca Tommaso
License: CC-BY-SA-4.0
Comment: Derived from works by ESA/Hubble & NASA (under the same license)

Files:
 images/land/clouds*
Copyright: Benjamin Jackson (gods.benyamin@outlook.com)
License: CC-BY-SA-4.0

Files:
 images/outfit/ka'het?maeri?engine*
 images/outfit/ka'het?telis?engine*
 images/outfit/ka'het?sustainer?engine*
 images/outfit/ka'het?vareti?engine*
Copyright: Becca Tommaso (tommasobecca03@gmail.com)
License: CC-BY-SA-4.0
Comment: Original work by Griffin Schutte (theronepic@gmail.com), finished by Becca Tommaso.

Files: images/outfit/tiny?systems?core*
Copyright: Griffin Schutte (theronepic@gmail.com)
License: CC-BY-SA-4.0
Comment: Derived from work by Michael Zahniser (under the same license).

Files: images/outfit/ka'het?compact?engine*
Copyright: Griffin Schutte (theronepic@gmail.com)
License: CC-BY-SA-4.0

Files: images/outfit/plasma?repeater*
Copyright: Becca Tommaso
License: CC-BY-SA-4.0
Comment: Derived from works by Michael Zahniser (under the same license) and Darcy Manoel.

Files:
 images/outfit/proton?turret*
Copyright: Becca Tommaso
License: CC-BY-SA-4.0
Comment: Derived from works by Michael Zahniser (under the same license) and Nate Graham.

Files:
 images/outfit/brig*
Copyright: Becca Tommaso
License: CC-BY-SA-4.0
Comment: Derived from works by Nate Graham (under the same license).

Files:
 images/outfit/refueling?module*
Copyright: Becca Tommaso
License: CC-BY-SA-4.0
Comment: Derived from works by Michael Zahniser (under the same license).

Files:
 images/outfit/tripulse?shredder*
 images/outfit/value?detector*
Copyright: Ejo Thims
License: CC-BY-SA-4.0
Comment: Derived from works by Michael Zahniser (under the same license).

Files:
 images/outfit/heliarch?license*
Copyright: Becca Tommaso
License: CC-BY-SA-4.0

Files:
 images/star/a-dwarf*
 images/star/a-giant*
 images/star/a-supergiant*
 images/star/a0*
 images/star/a3*
 images/star/a5*
 images/star/a8*
 images/star/b-dwarf*
 images/star/b-giant*
 images/star/b-supergiant*
 images/star/b0*
 images/star/b3*
 images/star/b5*
 images/star/b8*
 images/star/black-hole*
 images/star/carbon*
 images/star/f-dwarf*
 images/star/f-giant*
 images/star/f-supergiant*
 images/star/f0*
 images/star/f3*
 images/star/f5-old*
 images/star/f5*
 images/star/f8*
 images/star/g-dwarf*
 images/star/g-giant*
 images/star/g-supergiant*
 images/star/g0-old*
 images/star/g0*
 images/star/g3*
 images/star/g5-old*
 images/star/g5*
 images/star/g8*
 images/star/k-dwarf*
 images/star/k-giant*
 images/star/k-supergiant*
 images/star/k0-old*
 images/star/k0*
 images/star/k3*
 images/star/k5-old*
 images/star/k5*
 images/star/k8*
 images/star/l-dwarf*
 images/star/m-dwarf*
 images/star/m-giant*
 images/star/m-supergiant*
 images/star/m0*
 images/star/m3*
 images/star/m5*
 images/star/m8*
 images/star/nova*
 images/star/nova-old*
 images/star/o-dwarf*
 images/star/o-giant*
 images/star/o-supergiant*
 images/star/o0*
 images/star/o3*
 images/star/o5*
 images/star/o8*
 images/star/wr*
Copyright: Matteo "Lead" M.
License: CC-BY-SA-4.0

Files:
 images/asteroid/livecrystal/livecrystal*
 images/effect/atomic?flare/*
 images/effect/burning?spark*
 images/effect/coalition?flare/*
 images/effect/corrosion?spark*
 images/effect/efreti?flare/*
 images/effect/explosion/pug/*
 images/effect/finisher?impact*
 images/effect/ion?flare/*
 images/effect/korath?flare/*
 images/effect/plasma?cloud*
 images/effect/plasma?flare/*
 images/effect/plasma?fire*
 images/effect/plasma?impact*
 images/effect/pug?flare/*
 images/effect/tracker?cloud*
 images/effect/wanderer?flare/*
 images/effect/zapper?impact*
 images/hardpoint/dual?sunbeam?turret*
 images/hardpoint/moonbeam?turret*
 images/hardpoint/nuke*
 images/hardpoint/sunbeam?turret*
 images/hardpoint/wanderer?anti-missile*
 images/_menu/haze-coal*
 images/outfit/*?korath?afterburner*
 images/outfit/afterburner*
 images/outfit/asteroid?scanner*
 images/outfit/blue?sun*
 images/outfit/bright?cloud*
 images/outfit/caldera?afterburner*
 images/outfit/dark?storm*
 images/outfit/double?plasma?core*
 images/outfit/dual?sunbeam?turret*
 images/outfit/*efreti?steering*
 images/outfit/*efreti?thruster*
 images/outfit/finisher?maegrolain*
 images/outfit/fusion?cannon*
 images/outfit/moonbeam*
 images/outfit/moonbeam?turret*
 images/outfit/nuke*
 images/outfit/plasma?core*
 images/outfit/red?sun*
 images/outfit/sunbeam*
 images/outfit/sunbeam?turret*
 images/outfit/thunderhead?launcher*
 images/outfit/thunderhead?storage*
 images/outfit/triple?plasma?core*
 images/outfit/wanderer?anti-missile*
 images/outfit/wanderer?heat?sink*
 images/outfit/white?sun*
 images/outfit/yellow?sun*
 images/planet/ringworld*
 images/planet/ringworld?broken?debris*
 images/planet/ringworld?broken?debris?small*
 images/planet/ringworld?broken?left*
 images/planet/ringworld?broken?right*
 images/planet/ringworld?left*
 images/planet/ringworld?right*
 images/projectile/fire-lance*
 images/projectile/fusion?gun?bolt*
 images/projectile/blaze-pike*
 images/projectile/korath?inferno*
 images/projectile/missile-0*
 images/projectile/missile-1*
 images/ship/battleship*
 images/ship/corvette*
 images/ship/dagger*
 images/ship/flivver*
 images/ship/mraven*
 images/ship/msplinter*
 images/ship/raven*
 images/ship/splinter*
 images/star/coal-black-hole*
 images/star/neutron*
 images/star/small-black-hole*
 images/thumbnail/battleship*
 images/thumbnail/corvette*
 images/thumbnail/dagger*
 images/thumbnail/flivver*
 images/thumbnail/mraven*
 images/thumbnail/msplinter*
 images/thumbnail/raven*
 images/thumbnail/splinter*
Copyright: Gefüllte Taubenbrust <jeaminer23@gmail.com>
License: CC-BY-SA-4.0

Files:
 images/outfit/small?photovoltaic*
 images/outfit/tiny?photovoltaic*
Copyright: Gefüllte Taubenbrust <jeaminer23@gmail.com>
License: CC-BY-SA-4.0
Comment: Derived from works by Michael Zahniser <mzahniser@gmail.com>, David Monniaux (commons.wikimedia.org/wiki/User:David.Monniaux) and Nick Barry (github.com/itsnickbarry)

Files:
 images/ship/manta*
 images/ship/mmanta*
 images/thumbnail/manta*
 images/thumbnail/mmanta*
Copyright: Gefüllte Taubenbrust <jeaminer23@gmail.com>
License: CC-BY-SA-4.0
Comment: Derived from works by Michael Zahniser and Maximilian Korber (under the same license).

Files: sounds/ionball*
Copyright: pluralz
License: public-domain
 Taken from https://freesound.org/people/pluralz/sounds/475806/

Files:
 images/outfit/tiny?korath?engine*
 images/outfit/korath?bow?drive*
Copyright: Ejo Thims <https://github.com/EjoThims>
License: CC-BY-SA-4.0

Files:
 images/ship/hai?emperor?beetle*
 images/thumbnail/hai?emperor?beetle*
Copyright: Ejo Thims <https://github.com/EjoThims>
License: CC-BY-SA-4.0
Comment: Derived from works by Becca Tommaso and Michael Zahniser (under the same license)

Files:
 images/planet/stationh-ancient0*
 images/planet/stationh-ancient1*
 images/planet/stationh-ancient2*
Copyright: Becca Tommaso (tommasobecca03@gmail.com)
License: CC-BY-SA-3.0
Comment: Derived from works by Michael Zahniser (under the same license).

Files:
 images/scene/ssil?vida?alert?hologram*
 images/scene/remnant?remote?spaceport*
Copyright: J Everett Nichol (jeverett on Discord)
License: CC-BY-SA-3.0
Comment: Derived from works by Becca Tommaso (under the same license).

Files:
 images/outfit/shield?refactor?module*
 images/ship/carrier*
 images/ship/combat?drone*
 images/ship/cruiser*
 images/ship/frigate*
 images/ship/gunboat*
 images/ship/lance*
 images/ship/rainmaker*
 images/ship/surveillance?drone*
 images/thumbnail/carrier*
 images/thumbnail/combat?drone*
 images/thumbnail/cruiser*
 images/thumbnail/frigate*
 images/thumbnail/gunboat*
 images/thumbnail/lance*
 images/thumbnail/rainmaker*
 images/thumbnail/surveillance?drone*
Copyright: Gefüllte Taubenbrust <jeaminer23@gmail.com>
License: CC-BY-SA-4.0
Comment: Derived from works by Michael Zahniser (under the same license).

Files:
 images/ship/auxiliary*
 images/thumbnail/auxiliary*
Copyright: Gefüllte Taubenbrust <jeaminer23@gmail.com>
License: CC-BY-SA-4.0
Comment: Derived from works by Evan Fluharty (under the same license).

Files:
 images/outfit/gat?turret?hardpoint*
 images/outfit/gat?turret*
Copyright: bene_dictator <benstaples8068@gmail.com>
License: CC-BY-SA-4.0
Comment: Derived from works by Michael Zahniser (under the same license), detailed by Saugia.

Files:
 images/asteroid/*bioroid*
 images/effect/acuit?hit*
 images/effect/ast?hit*
 images/effect/balfire*
 images/effect/blink*
 images/effect/bunrodea?flare*
 images/effect/buzzer?am*
 images/effect/chfire*
 images/effect/composed*
 images/effect/drain*
 images/effect/irfite*
 images/effect/tractor?beam*
 images/effect/yellow?spark*
 images/effect/*scin?flare*
 images/effect/*vi?flare*
 images/hardpoint/acuit*
 images/hardpoint/ballistic*
 images/hardpoint/burrower*
 images/hardpoint/choleric*
 images/hardpoint/firestorm?battery*
 images/hardpoint/ion?torch*
 images/hardpoint/irate*
 images/hardpoint/tractor?beam*
 images/outfit/acuit*
 images/outfit/acumen*
 images/outfit/ameliorate?cell*
 images/outfit/astuit*
 images/outfit/ballistic?cannon*
 images/outfit/ballistic?turret*
 images/outfit/battlezone?battery*
 images/outfit/brawl?cell*
 images/outfit/burrower*
 images/outfit/campaign?core*
 images/outfit/choleric?cannon*
 images/outfit/choleric?turret*
 images/outfit/crusade?battery*
 images/outfit/firestorm?battery*
 images/outfit/firestorm?rack*
 images/outfit/firestorm?torpedo*
 images/outfit/guile?pulse?laser*
 images/outfit/ion?torch*
 images/outfit/irate?carronade*
 images/outfit/irate?cannon*
 images/outfit/irate?turret*
 images/outfit/mcs?extractor*
 images/outfit/plasma?grenades*
 images/outfit/plasmasickle*
 images/outfit/*plasma?thruster?scin*
 images/outfit/*plasma?steering?scin*
 images/outfit/*plasma?engines?scin*
 images/outfit/savagery?pike*
 images/outfit/scrap?cell*
 images/outfit/skirmish?battery*
 images/outfit/*torch?thruster?vi*
 images/outfit/tractor?beam*
 images/outfit/warforge?battery*
 images/outfit/warzone?core*
 images/planet/alvorada*
 images/planet/asura*
 images/planet/*beryl*
 images/planet/mendez*
 images/planet/station18*
 images/planet/tschyss*
 images/planet/*vajra*
 images/planet/vesvi*
 images/planet/yniu?eiu*
 images/planet/yniu?ena*
 images/projectile/acuit*
 images/projectile/astuit*
 images/projectile/ballistic*
 images/projectile/chloeric*
 images/projectile/firestorm?torpedo*
 images/projectile/guile?pulse?laser*
 images/projectile/irate*
 images/projectile/locust?blaster*
 images/projectile/mandible?cannon*
 images/projectile/neutron?bolt*
 images/projectile/thorax?cannon*
 images/projectile/torch*
 images/scene/rulei?flash*
 images/ship/*astral*
 images/ship/*ayym*
 images/ship/embersylph*
 images/ship/enforcer*
 images/ship/gegno?augen*
 images/ship/gegno?coesite*
 images/ship/gegno?conglomerate*
 images/ship/gegno?corundum*
 images/ship/gegno?dolomite*
 images/ship/gegno?dunite*
 images/ship/gegno?eclogite*
 images/ship/gegno?epidote*
 images/ship/gegno?feldspar*
 images/ship/gegno?felsic*
 images/ship/gegno?gneiss*
 images/ship/gegno?granofel*
 images/ship/gegno?granulite*
 images/ship/gegno?gypsum*
 images/ship/gegno?halite*
 images/ship/gegno?kyanite*
 images/ship/gegno?mica*
 images/ship/gegno?protolith*
 images/ship/gegno?schist*
 images/ship/gegno?shale*
 images/ship/gegno?slate*
 images/ship/gegno?tridymite*
 images/ship/hogshead*
 images/ship/*jje*
 images/ship/modified?dromedary*
 images/ship/modified?dromedary?wreck*
 images/ship/saber*
 images/ship/*vyrmeid*
 images/ship/*vyuir*
 images/thumbnail/enforcer*
 images/thumbnail/gegno?augen*
 images/thumbnail/gegno?coesite*
 images/thumbnail/gegno?conglomerate*
 images/thumbnail/gegno?dolomite*
 images/thumbnail/gegno?dunite*
 images/thumbnail/gegno?eclogite*
 images/thumbnail/gegno?epidote*
 images/thumbnail/gegno?feldspar*
 images/thumbnail/gegno?felsic*
 images/thumbnail/gegno?gneiss*
 images/thumbnail/gegno?granulite*
 images/thumbnail/gegno?gypsum*
 images/thumbnail/gegno?halite*
 images/thumbnail/gegno?kyanite*
 images/thumbnail/gegno?mica*
 images/thumbnail/gegno?schist*
 images/thumbnail/gegno?shale*
 images/thumbnail/gegno?slate*
 images/thumbnail/gegno?tridymite*
 images/thumbnail/hogshead*
 images/thumbnail/modified?dromedary*
 images/thumbnail/modified?dromedary?wreck*
 images/thumbnail/saber*
 images/thumbnail/vyuir*
Copyright: Saugia <https://github.com/Saugia>
License: CC-BY-SA-4.0

Files:
 images/effect/void?sprite?parts*
 images/outfit/void?sprite?parts*
 images/outfit/teciimach?bay*
 images/outfit/teciimach?pod*
 images/planet/gas3-c*
 images/planet/gas7-r*
 images/ship/aerie*
 images/ship/bactrian*
 images/ship/hailstone*
 images/ship/arch-carrack*
 images/ship/charm-shallop*
 images/ship/echo-galleon*
 images/ship/heavy?gust*
 images/ship/mining?drone*
 images/ship/mule*
 images/ship/squall*
 images/ship/sunder*
 images/ship/swan*
 images/thumbnail/aerie*
 images/thumbnail/bactrian*
 images/thumbnail/hailstone*
 images/thumbnail/arch-carrack*
 images/thumbnail/charm-shallop*
 images/thumbnail/echo-galleon*
 images/thumbnail/heavy?gust*
 images/thumbnail/mining?drone*
 images/thumbnail/mule*
 images/thumbnail/squall*
 images/thumbnail/sunder*
 images/thumbnail/swan*
 sounds/moonbeam*
Copyright: Saugia <https://github.com/Saugia>
License: CC-BY-SA-4.0
Comment: Derived from works by Michael Zahniser (under the same license).

Files:
 images/ship/pirate?valkyrie*
 images/thumbnail/pirate?valkyrie*
Copyright: Saugia <https://github.com/Saugia>
License: CC-BY-SA-4.0
Comment: Derived from works by Michael Zahniser (under the same license) and 1010todd (under the same license). Incorporating texture made with JSPlacement by WindMillArt <https://windmillart.net/>.

Files:
 sounds/bunrodea?am*
 sounds/coalition?launch*
 sounds/drill*
 sounds/ember?tear*
 sounds/ember?tear?hit*
 sounds/gravity?well*
 sounds/hai?launch*
 sounds/human?launch*
 sounds/human?launch?external*
 sounds/ion?rain*
 sounds/ion?torch*
 sounds/korath?afterburner*
 sounds/korath?launch*
 sounds/korath?launch?external*
 sounds/locust?blaster*
 sounds/mandible?cannon*
 sounds/remnant?afterburner*
 sounds/remnant?launch*
 sounds/remnant?launch?external*
 sounds/neutron?bolt*
 sounds/scin?launch*
 sounds/sheragi?launch*
 sounds/swarm?missile*
 sounds/thorax?cannon*
 sounds/tractor?beam*
Copyright: Saugia <https://github.com/Saugia>
License: public-domain
 Based on public domain sounds taken from freesound.org, edits done by Saugia.

Files:
 images/ship/hai?cicada*
 images/ship/hai?scarab*
 images/thumbnail/hai?cicada*
 images/thumbnail/hai?scarab*
Copyright: Saugia <https://github.com/Saugia>
License: CC-BY-SA-4.0
Comment: Derived from works by Michael Zahniser (under the same license) and Evan Fluharty (under the same license).

Files:
 images/hardpoint/blaze-pike*
 images/hardpoint/korath?inferno*
 images/hardpoint/mining?laser?turret*
 images/hardpoint/shunt-strike*
 images/icon/firelight*
 images/outfit/blaze?pike*
 images/outfit/firelight*
 images/outfit/firelight?bank*
 images/outfit/firelight?rack*
 images/outfit/korath?inferno*
 images/outfit/mining?laser*
 images/outfit/mining?laser?turret*
 images/outfit/shunt-strike*
 images/planet/station4c*
 images/planet/station5c*
 images/planet/station6c*
 images/planet/station7c*
 images/planet/station7cb*
 images/projectile/firelight*
 images/projectile/firelight?active*
 sounds/ionic?blast*
Copyright: Saugia <https://github.com/Saugia>
License: CC-BY-SA-4.0
Comment: Derived from works by Michael Zahniser (under the same license) and Becca Tommaso (under the same licence).

Files:
 images/ship/tubfalet*
 images/thumbnail/tubfalet*
Copyright: Saugia <https://github.com/Saugia>
License: CC-BY-SA-4.0
Comment: Derived from works by Michael Zahniser (under the same license) and Lia Gerty (under the same licence).

Files:
 images/hardpoint/microbot?factory*
 images/ship/-nra-ret*
 images/ship/ikatila-ej*
 images/ship/korsmanath?a-awoj*
 images/ship/modified?ladybug*
 images/ship/rai-alorej*
 images/thumbnail/-nra-ret*
 images/thumbnail/ikatila-ej*
 images/thumbnail/korsmanath?a-awoj*
 images/thumbnail/rai-alorej*
Copyright: Saugia <https://github.com/Saugia>
License: CC-BY-SA-4.0
Comment: Derived from public domain works previously submitted to Endless Sky

Files:
 images/outfit/microbot?defense?station*
Copyright: Saugia <https://github.com/Saugia>
Comment: Derived from work by Griffin Schutte (theronepic@gmail.com) (under same licence).
License: CC-BY-SA-4.0

Files:
 images/projectiles/ionic?blast*
 images/ship/kestrel*
 images/ship/kestrelc*
 images/ship/kestrele*
 images/ship/kestrels*
 images/ship/kestrelw*
 images/ship/osprey*
 images/thumbnail/kestrel*
 images/thumbnail/kestrelc*
 images/thumbnail/kestrele*
 images/thumbnail/kestrels*
 images/thumbnail/kestrelw*
 images/thumbnail/osprey*
Copyright: Saugia <https://github.com/Saugia>
License: CC-BY-SA-4.0
Comment: Derived from works by Michael Zahniser (under the same license) and detailed by Anarchist2.

Files:
 images/projectile/*tinyflare*
Copyright: Saugia <https://github.com/Saugia>
License: CC-BY-SA-4.0
Comment: Derived from works by Michael Zahniser (under the same license) and Iaz Poolar (under the same license).

Files:
 images/effect/railspark*
 images/projectile/tinyflare*
 images/outfit/*engines?hai*
 images/outfit/*steering?hai*
 images/outfit/*thruster?hai*
 images/outfit/tiny?ion?engines*
Copyright: Iaz Poolar
License: CC-BY-SA-4.0
Comment: Derived from works by Michael Zahniser (under the same license).

Files:
 images/icon/gat?turret*
Copyright: Saugia <https://github.com/Saugia>
License: CC-BY-SA-4.0
Comment: Derived from works by Maximilian Korber (under the same license) and Amazinite (under the same license).

Files:
 sounds/remnant?afterburner.wav
Copyright: Public Domain
License: public-domain
 Based on public domain sounds taken from freesound.org, edit done by Saugia.

Files:
 sounds/firelight.wav
 sounds/firelight?hit.wav
Copyright: Public Domain
License: public-domain
 Based on public domain sounds taken from freesound.org, edits done by Saugia and Lia Gerty.

Files:
 images/effect/ember?tear/ember?tear?fire*
 images/effect/ember?tear/ember?tear?impact*
 images/effect/ember?tear/ember?tear?vortex*
 images/outfit/ember?tear*
Copyright: X-27 (youtube.com/x-27yt)
License: CC-BY-SA-3.0

Files:
 images/effect/ember?tear/ember?tear?spark*
Copyright: X-27 (youtube.com/x-27yt)
License: CC-BY-SA-3.0
Comment: Derived from works by Michael Zahniser (under the same license).

Files:
 images/land/fields16*
 images/land/fields17*
 images/land/fields18*
 images/land/fields19*
 images/land/fields20*
 images/land/fields21*
 images/land/fields22*
 images/land/fields23*
 images/land/fields24*
 images/land/fields25*
 images/land/fields26*
 images/land/fields27*
 images/land/hills10*
 images/land/sea20*
 images/land/sea21*
 images/land/water14*
 images/land/water15*
 images/land/water16*
 images/land/water17*
 images/land/water18*
 images/land/water19*
 images/land/water20*
Copyright: Peter van der Meer (peter.vd.meer@gmail.com)
License: CC-BY-SA-4.0

Files:
 images/outfit/jump?drive*
 images/outfit/jump?drive?(broken)*
Copyright: Scrinarii1337#0001
License: CC-BY-SA-4.0

Files:
 images/scene/citydark*
Copyright: N/A (CC0 Public Domain)
License: CC0
Comment:
 Taken from pixwizard.com. Archived at https://archive.is/JPrU9.

Files:
 images/scene/buildings*
Copyright: N/A (CC0 Public Domain)
License: CC0
Comment:
 Taken from pixwizard.com. Archived at https://archive.is/x993H.

Files:
 images/scene/lonelyrock*
Copyright: US NOAA
License: public-domain
 From US NOAA, and therefore in the public domain because it was created by
 government employees while doing work for the government.

Files:
 images/scene/snowplain*
Copyright: US NOAA
License: public-domain
 From US NOAA, and therefore in the public domain because it was created by
 government employees while doing work for the government.

Files:
 images/scene/busystreet*
Copyright: Gabriel Del Fiaco
License: public-domain
 Taken from https://archive.is/29hj9. This image was uploaded
 to unsplash.com before June 2017, so it is in the public
 domain.

Files:
 images/scene/iceplains*
Copyright: Federico Di Dio
License: Unsplash
Comment:
 Taken from https://archive.is/MirSk. This image was
 uploaded to unsplash.com after June 2017, so it is subject
 to the Unsplash License. It was also uploaded after
 February 2018, so it is subject to an additional restriction
 limiting the sale of unaltered copies.

Files:
 images/scene/iceplains2*
Copyright: Vidar Nordli-Mathisen
License: Unsplash
Comment:
 Taken from https://archive.is/uC6Up. This image was uploaded
 to unsplash.com after June 2017, so it is subject to the
 Unsplash License. It was also uploaded on February 2, 2018,
 so it is not subject to additional restrictions, as this is
 before the additional restrictions were added.

Files:
 images/scene/iceplains3*
Copyright: Daniel Frank
License: Unsplash
Comment:
 Taken from https://archive.is/xK5Wu. This image was
 uploaded to unsplash.com after June 2017, so it is subject
 to the Unsplash License. It was also uploaded after
 February 2018, so it is subject to an additional restriction
 limiting the sale of unaltered copies.

Files:
 images/scene/redrocks*
Copyright: Joshua Gresham
License: Unsplash
Comment:
 Taken from https://archive.is/0gRHU. This image was
 uploaded to unsplash.com after June 2017, so it is subject
 to the Unsplash License. It was also uploaded after
 February 2018, so it is subject to an additional restriction
 limiting the sale of unaltered copies.

Files:
 images/scene/seasidecliffs*
Copyright: Joachim Pressl
License: Unsplash
Comment:
 Taken from https://archive.is/caZ9F. This image was
 uploaded to unsplash.com after June 2017, so it is subject
 to the Unsplash License. It was also uploaded after
 February 2018, so it is subject to an additional restriction
 limiting the sale of unaltered copies.

Files:
 images/scene/Seasunset*
Copyright: Jim Cooke
License: Unsplash
Comment:
 Taken from https://archive.is/zRulg. This image was uploaded
 to unsplash.com after June 2017, so it is subject to the
 Unsplash License. It was uploaded before February 2018, so
 it is not subject to additional restrictions.

Files:
 images/scene/smeer*
Copyright: Parrish Freeman
License: Unsplash
Comment:
 Taken from https://archive.is/W6LES. This image was
 uploaded to unsplash.com after June 2017, so it is subject
 to the Unsplash License. It was also uploaded after
 February 2018, so it is subject to an additional restriction
 limiting the sale of unaltered copies.

Files:
 images/scene/snowfield*
Copyright: Alessio Soggetti
License: Unsplash
Comment:
 Taken from https://archive.is/JGEju. This image was
 uploaded to unsplash.com after June 2017, so it is subject
 to the Unsplash License. It was also uploaded after
 February 2018, so it is subject to an additional restriction
 limiting the sale of unaltered copies.

Files:
 images/scene/snowvillage*
Copyright: Matthew Buchanan
License: Unsplash
Comment:
 Taken from https://archive.is/DRS7j. This image was
 uploaded to unsplash.com after June 2017, so it is subject
 to the Unsplash License. It was also uploaded after
 February 2018, so it is subject to an additional restriction
 limiting the sale of unaltered copies.

Files:
 images/scene/sunset*
Copyright: Carl Schlabach
License: Unsplash
Comment:
 Taken from https://archive.is/oFaOT. This image was
 uploaded to unsplash.com after June 2017, so it is subject
 to the Unsplash License. It was also uploaded after
 February 2018, so it is subject to an additional restriction
 limiting the sale of unaltered copies.

Files:
 images/scene/tower*
Copyright: Constant Loubier
License: Unsplash
Comment:
 Taken from https://archive.is/764rq. This image was
 uploaded to unsplash.com after June 2017, so it is subject
 to the Unsplash License. It was also uploaded after
 February 2018, so it is subject to an additional restriction
 limiting the sale of unaltered copies.

Files:
 images/scene/icepicture*
Copyright: Alberto Restifo
License: public-domain
 Taken from https://archive.is/d4jre. This image was uploaded
 to unsplash.com before June 2017, so it is in the public
 domain.

Files:
 images/scene/hroar*
Copyright: Dane Crowton
License: CC-BY-SA-4.0

Files: images/land/asteroid0*
Copyright: Becca Tommaso
License: CC0
Comment: Derived from works by ESA/Rosetta spacecraft (under the same license).


Files:
 images/outfit/small?recovery?module*
Copyright: 1010todd
License: CC-BY-SA-4.0
Comment: Derived from works by Michael Zahniser (under the same license).

Files:
 images/outfit/anti-materiel?gun*
Copyright: 1010todd
License: CC-BY-SA-4.0

Files:
 images/outfit/android*
 images/outfit/mug*
 images/outfit/skadetear*
Copyright: Anarchist2
License: CC-BY-SA-4.0

Files:
 images/thumbnail/smew*
 images/ship/smew*
Copyright: Dschiltt
License: CC0
Comment: Derived from works by MZ (under the same license), and contributions by Zoura, Kitteh, Ejo Thims, and Saugia.

Files:
 images/ship/modified?dromedary?ghost*
 images/ship/modified?dromedary?specter*
Copyright: Saugia (https://github.com/Saugia)
License: CC-BY-SA-4.0
Comment: Transparent materials by scrinarii1337.

Files:
 images/land/nasa30*
Copyright: Brian Swift
License: CC-BY-SA-4.0
Comment: Image data: NASA/JPL-Caltech/SwRI/MSSS and Image processing by Brian Swift.

Files:
 images/outfit/twin?blaster*
 images/outfit/twin?mod?blaster*
 images/outfit/repeater*
 images/outfit/repeater?turret*
Copyright: Daeridanii (https://github.com/Daeridanii1)
License: CC-BY-SA-4.0
Comment: Derived from works by Becca Tommaso and Michael Zahniser (under the same license).

Files:
 images/land/badlands13*
Copyright: Sasha Sashina
License: Unsplash
Comment:
 Taken from https://v.gd/KY8t7u. This image was uploaded to
 unsplash.com after June 2017, so it is subject to the
 Unsplash License. It was also uploaded after February 2018,
 so it is subject to an additional restriction limiting the
 sale of unaltered copies.

Files:
 images/land/beach15*
Copyright: Chris Meads
License: Unsplash
Comment:
 Taken from https://v.gd/6R5O8c. This image was uploaded to
 unsplash.com after June 2017, so it is subject to the
 Unsplash License. It was also uploaded after February 2018,
 so it is subject to an additional restriction limiting the
 sale of unaltered copies.

Files:
 images/land/city19*
Copyright: Chan Yuki
License: Unsplash
Comment:
 Taken from https://v.gd/2gvcvX. This image was uploaded to
 unsplash.com after June 2017, so it is subject to the
 Unsplash License. It was also uploaded after February 2018,
 so it is subject to an additional restriction limiting the
 sale of unaltered copies.

Files:
 images/land/city20*
Copyright: JC Gellidon
License: Unsplash
Comment:
 Taken from https://v.gd/SZnSPc. This image was uploaded to
 unsplash.com after June 2017, so it is subject to the
 Unsplash License. It was also uploaded after February 2018,
 so it is subject to an additional restriction limiting the
 sale of unaltered copies.

Files:
 images/land/city21*
Copyright: Jesse Collins
License: public-domain
 Taken from https://v.gd/M4UpJT. This image was uploaded to
 unsplash.com after June 2017, so it is subject to the
 Unsplash License. It was also uploaded after February 2018,
 so it is subject to an additional restriction limiting the
 sale of unaltered copies.

Files:
 images/land/city22*
Copyright: Wong Zihoo
License: Unsplash
Comment:
 Taken from https://v.gd/rNSK4u. This image was uploaded to
 unsplash.com after June 2017, so it is subject to the
 Unsplash License. It was also uploaded after February 2018,
 so it is subject to an additional restriction limiting the
 sale of unaltered copies.

Files:
 images/land/city23*
Copyright: Juan Pablo Ahumada
License: Unsplash
Comment:
 Taken from https://v.gd/sUBZeC. This image was uploaded to
 unsplash.com after June 2017, so it is subject to the
 Unsplash License. It was also uploaded after February 2018,
 so it is subject to an additional restriction limiting the
 sale of unaltered copies.

Files:
 images/land/city24*
Copyright: Samuel Charron
License: Unsplash
Comment:
 Taken from https://v.gd/OtUVYr. This image was uploaded to
 unsplash.com after June 2017, so it is subject to the
 Unsplash License. It was also uploaded on February 20, 2018,
 so it is subject to an additional restriction limiting the
 sale of unaltered copies, as this is a day after the
 restriction was added.

Files:
 images/land/city25*
Copyright: Jules Marvin Eguilos
License: Unsplash
Comment:
 Taken from https://v.gd/9f9TgT. This image was uploaded to
 unsplash.com after June 2017, so it is subject to the
 Unsplash License. It was also uploaded after February 2018,
 so it is subject to an additional restriction limiting the
 sale of unaltered copies.

Files:
 images/land/desert14*
Copyright: E Mens
License: Unsplash
Comment:
 Taken from https://v.gd/onBBQH. This image was uploaded to
 unsplash.com after June 2017, so it is subject to the
 Unsplash License. It was also uploaded after February 2018,
 so it is subject to an additional restriction limiting the
 sale of unaltered copies.

Files:
 images/land/desert15*
Copyright: Juli Kosolapova
License: Unsplash
Comment:
 Taken from https://v.gd/hfZfsF. This image was uploaded to
 unsplash.com after June 2017, so it is subject to the
 Unsplash License. It was also uploaded after February 2018,
 so it is subject to an additional restriction limiting the
 sale of unaltered copies.

Files:
 images/land/forest10*
Copyright: Sarah Humer
License: public-domain
 Taken from https://v.gd/teEyvJ. This image was uploaded to
 unsplash.com before June 2017, so it is in the public domain.

Files:
 images/land/mountain27*
Copyright: Marek Piwnicki
License: Unsplash
Comment:
 Taken from https://v.gd/huqRe2. This image was uploaded to
 unsplash.com after June 2017, so it is subject to the
 Unsplash License. It was also uploaded after February 2018,
 so it is subject to an additional restriction limiting the
 sale of unaltered copies.

Files:
 images/land/mountain28*
Copyright: Luca Bravo
License: Unsplash
Comment:
 Taken from https://v.gd/hl74gr. This image was uploaded to
 unsplash.com after June 2017, so it is subject to the
 Unsplash License. It was uploaded before February 2018, so
 it is not subject to additional restrictions.

Files:
 images/land/mountain29*
Copyright: Marek Piwnicki
License: Unsplash
Comment:
 Taken from https://v.gd/VYqbjm. This image was uploaded to
 unsplash.com after June 2017, so it is subject to the
 Unsplash License. It was also uploaded after February 2018,
 so it is subject to an additional restriction limiting the
 sale of unaltered copies.

Files:
 images/land/mountain30*
Copyright: Mike Liao
License: Unsplash
Comment:
 Taken from https://v.gd/yoaA59. This image was uploaded to
 unsplash.com after June 2017, so it is subject to the
 Unsplash License. It was uploaded before February 2018, so
 it is not subject to additional restrictions.

Files:
 images/land/sea22*
Copyright: Martin Bennie
License: Unsplash
Comment:
 Taken from https://v.gd/VFft36. This image was uploaded to
 unsplash.com after June 2017, so it is subject to the
 Unsplash License. It was also uploaded after February 2018,
 so it is subject to an additional restriction limiting the
 sale of unaltered copies.

Files:
 images/land/snow22*
Copyright: Paston Woelber
License: Unsplash
Comment:
 Taken from https://v.gd/rYJdMa. This image was uploaded to
 unsplash.com after June 2017, so it is subject to the
 Unsplash License. It was also uploaded after February 2018,
 so it is subject to an additional restriction limiting the
 sale of unaltered copies.

Files:
 images/ui/red?alert*
Copyright: Zitchas (zitchas.jma@gmail.com)
License: CC-BY-SA-4.0

Files:
 images/_menu/haze-brown*
Copyright: RisingLeaf (https://github.com/RisingLeaf)
License: CC-BY-SA-4.0
Comment: Derived from _menu/haze-133 (no copyright given).

Files:
 images/star/proto-planetary-disk*
 images/projectile/ionic?turret*
Copyright: RisingLeaf (https://github.com/RisingLeaf)
License: CC-BY-SA-4.0

Files:
 images/effect/ionic?impact*
Copyright: RisingLeaf (https://github.com/RisingLeaf)
License: CC-BY-SA-4.0
Comment: Derived from works by Michael Zahniser (under the same license).

Files:
 images/land/hills11*
Copyright: CyberJudas (cyberjudas@dnmx.org)
License: CC-BY-SA-4.0

Files:
 images/ui/red?alert?grayed*
Copyright: Dave Flowers
License: CC-BY-SA-4.0
Comment: grayscale version of images/ui/red alert, by Zitchas (zitchas.jma@gmail.com)

Files:
 images/ui/sales?key*
Copyright: Dave Flowers
License: CC-BY-SA-4.0
Comment: Derived from works by Michael Zahniser (under the same license).

Files:
 images/ui/find?*
Copyright: Daeridanii (https://github.com/Daeridanii1)
License: CC0
Comment: selected and unselected versions of images/ui/find, by Ember369 (https://github.com/Ember369)

<<<<<<< HEAD
License: Depends
 Taken from unsplash.com. Until June 2017, this was a collection of photographs that had been donated and
 placed in the public domain. In June 2017, Unsplash modified their terms and conditions to make all images
 uploaded after that date subject to a permissive license (the "Unsplash License.") These pictures were added
 to the game after June 2017, but could have been uploaded before then. Therefore, the license of these images
 depends on when they were uploaded. If they were uploaded before June 2017, they are in the public domain. If
 they were uploaded on or after June 2017, they are subject to the Unsplash License. Additionally, all images
 uploaded to Unsplash after February 2018 cannot be sold without making "significant alterations" as they are
 subject to more restrictive terms and conditions.

=======
>>>>>>> c9d3f10c
License: Unsplash
 Unsplash grants you an irrevocable, nonexclusive, worldwide copyright
 license to download, copy, modify, distribute, perform, and use photos
 from Unsplash for free, including for commercial purposes, without
 permission from or attributing the photographer or Unsplash. This
 license does not include the right to compile photos from Unsplash to
 replicate a similar or competing service.

License: GPL-3+
 This program is free software: you can redistribute it and/or modify
 it under the terms of the GNU General Public License as published by
 the Free Software Foundation; either version 3 of the License, or
 (at your option) any later version.
 .
 This program is distributed in the hope that it will be useful,
 but WITHOUT ANY WARRANTY; without even the implied warranty of
 MERCHANTABILITY or FITNESS FOR A PARTICULAR PURPOSE.  See the
 GNU General Public License for more details.
 .
 You should have received a copy of the GNU General Public License
 along with this program.  If not, see <http://www.gnu.org/licenses/>.
 .
 On Debian systems, the complete text of the GNU General Public
 License version 3 can be found in "/usr/share/common-licenses/GPL-3".

License: CC-BY-SA-4.0
 By exercising the Licensed Rights (defined below), You accept and agree
 to be bound by the terms and conditions of this Creative Commons
 Attribution-ShareAlike 4.0 International Public License ("Public
 License"). To the extent this Public License may be interpreted as a
 contract, You are granted the Licensed Rights in consideration of Your
 acceptance of these terms and conditions, and the Licensor grants You
 such rights in consideration of benefits the Licensor receives from
 making the Licensed Material available under these terms and
 conditions.
 .
 Section 1 -- Definitions.
 .
 a. Adapted Material means material subject to Copyright and Similar
 Rights that is derived from or based upon the Licensed Material
 and in which the Licensed Material is translated, altered,
 arranged, transformed, or otherwise modified in a manner requiring
 permission under the Copyright and Similar Rights held by the
 Licensor. For purposes of this Public License, where the Licensed
 Material is a musical work, performance, or sound recording,
 Adapted Material is always produced where the Licensed Material is
 synched in timed relation with a moving image.
 .
 b. Adapter's License means the license You apply to Your Copyright
 and Similar Rights in Your contributions to Adapted Material in
 accordance with the terms and conditions of this Public License.
 .
 c. BY-SA Compatible License means a license listed at
 creativecommons.org/compatiblelicenses, approved by Creative
 Commons as essentially the equivalent of this Public License.
 .
 d. Copyright and Similar Rights means copyright and/or similar rights
 closely related to copyright including, without limitation,
 performance, broadcast, sound recording, and Sui Generis Database
 Rights, without regard to how the rights are labeled or
 categorized. For purposes of this Public License, the rights
 specified in Section 2(b)(1)-(2) are not Copyright and Similar
 Rights.
 .
 e. Effective Technological Measures means those measures that, in the
 absence of proper authority, may not be circumvented under laws
 fulfilling obligations under Article 11 of the WIPO Copyright
 Treaty adopted on December 20, 1996, and/or similar international
 agreements.
 .
 f. Exceptions and Limitations means fair use, fair dealing, and/or
 any other exception or limitation to Copyright and Similar Rights
 that applies to Your use of the Licensed Material.
 .
 g. License Elements means the license attributes listed in the name
 of a Creative Commons Public License. The License Elements of this
 Public License are Attribution and ShareAlike.
 .
 h. Licensed Material means the artistic or literary work, database,
 or other material to which the Licensor applied this Public
 License.
 .
 i. Licensed Rights means the rights granted to You subject to the
 terms and conditions of this Public License, which are limited to
 all Copyright and Similar Rights that apply to Your use of the
 Licensed Material and that the Licensor has authority to license.
 .
 j. Licensor means the individual(s) or entity(ies) granting rights
 under this Public License.
 .
 k. Share means to provide material to the public by any means or
 process that requires permission under the Licensed Rights, such
 as reproduction, public display, public performance, distribution,
 dissemination, communication, or importation, and to make material
 available to the public including in ways that members of the
 public may access the material from a place and at a time
 individually chosen by them.
 .
 l. Sui Generis Database Rights means rights other than copyright
 resulting from Directive 96/9/EC of the European Parliament and of
 the Council of 11 March 1996 on the legal protection of databases,
 as amended and/or succeeded, as well as other essentially
 equivalent rights anywhere in the world.
 .
 m. You means the individual or entity exercising the Licensed Rights
 under this Public License. Your has a corresponding meaning.
 .
 Section 2 -- Scope.
 .
 a. License grant.
 .
 1. Subject to the terms and conditions of this Public License,
 the Licensor hereby grants You a worldwide, royalty-free,
 non-sublicensable, non-exclusive, irrevocable license to
 exercise the Licensed Rights in the Licensed Material to:
 .
 a. reproduce and Share the Licensed Material, in whole or
 in part; and
 .
 b. produce, reproduce, and Share Adapted Material.
 .
 2. Exceptions and Limitations. For the avoidance of doubt, where
 Exceptions and Limitations apply to Your use, this Public
 License does not apply, and You do not need to comply with
 its terms and conditions.
 .
 3. Term. The term of this Public License is specified in Section
 6(a).
 .
 4. Media and formats; technical modifications allowed. The
 Licensor authorizes You to exercise the Licensed Rights in
 all media and formats whether now known or hereafter created,
 and to make technical modifications necessary to do so. The
 Licensor waives and/or agrees not to assert any right or
 authority to forbid You from making technical modifications
 necessary to exercise the Licensed Rights, including
 technical modifications necessary to circumvent Effective
 Technological Measures. For purposes of this Public License,
 simply making modifications authorized by this Section 2(a)
 (4) never produces Adapted Material.
 .
 5. Downstream recipients.
 .
 a. Offer from the Licensor -- Licensed Material. Every
 recipient of the Licensed Material automatically
 receives an offer from the Licensor to exercise the
 Licensed Rights under the terms and conditions of this
 Public License.
 .
 b. Additional offer from the Licensor -- Adapted Material.
 Every recipient of Adapted Material from You
 automatically receives an offer from the Licensor to
 exercise the Licensed Rights in the Adapted Material
 under the conditions of the Adapter's License You apply.
 .
 c. No downstream restrictions. You may not offer or impose
 any additional or different terms or conditions on, or
 apply any Effective Technological Measures to, the
 Licensed Material if doing so restricts exercise of the
 Licensed Rights by any recipient of the Licensed
 Material.
 .
 6. No endorsement. Nothing in this Public License constitutes or
 may be construed as permission to assert or imply that You
 are, or that Your use of the Licensed Material is, connected
 with, or sponsored, endorsed, or granted official status by,
 the Licensor or others designated to receive attribution as
 provided in Section 3(a)(1)(A)(i).
 .
 b. Other rights.
 .
 1. Moral rights, such as the right of integrity, are not
 licensed under this Public License, nor are publicity,
 privacy, and/or other similar personality rights; however, to
 the extent possible, the Licensor waives and/or agrees not to
 assert any such rights held by the Licensor to the limited
 extent necessary to allow You to exercise the Licensed
 Rights, but not otherwise.
 .
 2. Patent and trademark rights are not licensed under this
 Public License.
 .
 3. To the extent possible, the Licensor waives any right to
 collect royalties from You for the exercise of the Licensed
 Rights, whether directly or through a collecting society
 under any voluntary or waivable statutory or compulsory
 licensing scheme. In all other cases the Licensor expressly
 reserves any right to collect such royalties.
 .
 Section 3 -- License Conditions.
 .
 Your exercise of the Licensed Rights is expressly made subject to the
 following conditions.
 .
 a. Attribution.
 .
 1. If You Share the Licensed Material (including in modified
 form), You must:
 .
 a. retain the following if it is supplied by the Licensor
 with the Licensed Material:
 .
 i. identification of the creator(s) of the Licensed
 Material and any others designated to receive
 attribution, in any reasonable manner requested by
 the Licensor (including by pseudonym if
 designated);
 .
 ii. a copyright notice;
 .
 iii. a notice that refers to this Public License;
 .
 iv. a notice that refers to the disclaimer of
 warranties;
 .
 v. a URI or hyperlink to the Licensed Material to the
 extent reasonably practicable;
 .
 b. indicate if You modified the Licensed Material and
 retain an indication of any previous modifications; and
 .
 c. indicate the Licensed Material is licensed under this
 Public License, and include the text of, or the URI or
 hyperlink to, this Public License.
 .
 2. You may satisfy the conditions in Section 3(a)(1) in any
 reasonable manner based on the medium, means, and context in
 which You Share the Licensed Material. For example, it may be
 reasonable to satisfy the conditions by providing a URI or
 hyperlink to a resource that includes the required
 information.
 .
 3. If requested by the Licensor, You must remove any of the
 information required by Section 3(a)(1)(A) to the extent
 reasonably practicable.
 .
 b. ShareAlike.
 .
 In addition to the conditions in Section 3(a), if You Share
 Adapted Material You produce, the following conditions also apply.
 .
 1. The Adapter's License You apply must be a Creative Commons
 license with the same License Elements, this version or
 later, or a BY-SA Compatible License.
 .
 2. You must include the text of, or the URI or hyperlink to, the
 Adapter's License You apply. You may satisfy this condition
 in any reasonable manner based on the medium, means, and
 context in which You Share Adapted Material.
 .
 3. You may not offer or impose any additional or different terms
 or conditions on, or apply any Effective Technological
 Measures to, Adapted Material that restrict exercise of the
 rights granted under the Adapter's License You apply.
 .
 Section 4 -- Sui Generis Database Rights.
 .
 Where the Licensed Rights include Sui Generis Database Rights that
 apply to Your use of the Licensed Material:
 .
 a. for the avoidance of doubt, Section 2(a)(1) grants You the right
 to extract, reuse, reproduce, and Share all or a substantial
 portion of the contents of the database;
 .
 b. if You include all or a substantial portion of the database
 contents in a database in which You have Sui Generis Database
 Rights, then the database in which You have Sui Generis Database
 Rights (but not its individual contents) is Adapted Material,
 .
 including for purposes of Section 3(b); and
 c. You must comply with the conditions in Section 3(a) if You Share
 all or a substantial portion of the contents of the database.
 .
 For the avoidance of doubt, this Section 4 supplements and does not
 replace Your obligations under this Public License where the Licensed
 Rights include other Copyright and Similar Rights.
 .
 Section 5 -- Disclaimer of Warranties and Limitation of Liability.
 .
 a. UNLESS OTHERWISE SEPARATELY UNDERTAKEN BY THE LICENSOR, TO THE
 EXTENT POSSIBLE, THE LICENSOR OFFERS THE LICENSED MATERIAL AS-IS
 AND AS-AVAILABLE, AND MAKES NO REPRESENTATIONS OR WARRANTIES OF
 ANY KIND CONCERNING THE LICENSED MATERIAL, WHETHER EXPRESS,
 IMPLIED, STATUTORY, OR OTHER. THIS INCLUDES, WITHOUT LIMITATION,
 WARRANTIES OF TITLE, MERCHANTABILITY, FITNESS FOR A PARTICULAR
 PURPOSE, NON-INFRINGEMENT, ABSENCE OF LATENT OR OTHER DEFECTS,
 ACCURACY, OR THE PRESENCE OR ABSENCE OF ERRORS, WHETHER OR NOT
 KNOWN OR DISCOVERABLE. WHERE DISCLAIMERS OF WARRANTIES ARE NOT
 ALLOWED IN FULL OR IN PART, THIS DISCLAIMER MAY NOT APPLY TO YOU.
 .
 b. TO THE EXTENT POSSIBLE, IN NO EVENT WILL THE LICENSOR BE LIABLE
 TO YOU ON ANY LEGAL THEORY (INCLUDING, WITHOUT LIMITATION,
 NEGLIGENCE) OR OTHERWISE FOR ANY DIRECT, SPECIAL, INDIRECT,
 INCIDENTAL, CONSEQUENTIAL, PUNITIVE, EXEMPLARY, OR OTHER LOSSES,
 COSTS, EXPENSES, OR DAMAGES ARISING OUT OF THIS PUBLIC LICENSE OR
 USE OF THE LICENSED MATERIAL, EVEN IF THE LICENSOR HAS BEEN
 ADVISED OF THE POSSIBILITY OF SUCH LOSSES, COSTS, EXPENSES, OR
 DAMAGES. WHERE A LIMITATION OF LIABILITY IS NOT ALLOWED IN FULL OR
 IN PART, THIS LIMITATION MAY NOT APPLY TO YOU.
 .
 c. The disclaimer of warranties and limitation of liability provided
 above shall be interpreted in a manner that, to the extent
 possible, most closely approximates an absolute disclaimer and
 waiver of all liability.
 .
 Section 6 -- Term and Termination.
 .
 a. This Public License applies for the term of the Copyright and
 Similar Rights licensed here. However, if You fail to comply with
 this Public License, then Your rights under this Public License
 terminate automatically.
 .
 b. Where Your right to use the Licensed Material has terminated under
 Section 6(a), it reinstates:
 .
 1. automatically as of the date the violation is cured, provided
 it is cured within 30 days of Your discovery of the
 violation; or
 .
 2. upon express reinstatement by the Licensor.
 .
 For the avoidance of doubt, this Section 6(b) does not affect any
 right the Licensor may have to seek remedies for Your violations
 of this Public License.
 .
 c. For the avoidance of doubt, the Licensor may also offer the
 Licensed Material under separate terms or conditions or stop
 distributing the Licensed Material at any time; however, doing so
 will not terminate this Public License.
 .
 d. Sections 1, 5, 6, 7, and 8 survive termination of this Public
 License.
 .
 Section 7 -- Other Terms and Conditions.
 .
 a. The Licensor shall not be bound by any additional or different
 terms or conditions communicated by You unless expressly agreed.
 .
 b. Any arrangements, understandings, or agreements regarding the
 Licensed Material not stated herein are separate from and
 independent of the terms and conditions of this Public License.
 .
 Section 8 -- Interpretation.
 .
 a. For the avoidance of doubt, this Public License does not, and
 shall not be interpreted to, reduce, limit, restrict, or impose
 conditions on any use of the Licensed Material that could lawfully
 be made without permission under this Public License.
 .
 b. To the extent possible, if any provision of this Public License is
 deemed unenforceable, it shall be automatically reformed to the
 minimum extent necessary to make it enforceable. If the provision
 cannot be reformed, it shall be severed from this Public License
 without affecting the enforceability of the remaining terms and
 conditions.
 .
 c. No term or condition of this Public License will be waived and no
 failure to comply consented to unless expressly agreed to by the
 Licensor.
 .
 d. Nothing in this Public License constitutes or may be interpreted
 as a limitation upon, or waiver of, any privileges and immunities
 that apply to the Licensor or You, including from the legal
 processes of any jurisdiction or authority.

License: CC-BY-4.0
 By exercising the Licensed Rights (defined below), You accept and agree
 to be bound by the terms and conditions of this Creative Commons
 Attribution 4.0 International Public License ("Public
 License"). To the extent this Public License may be interpreted as a
 contract, You are granted the Licensed Rights in consideration of Your
 acceptance of these terms and conditions, and the Licensor grants You
 such rights in consideration of benefits the Licensor receives from
 making the Licensed Material available under these terms and
 conditions.
 .
 Section 1 -- Definitions.
 .
 a. Adapted Material means material subject to Copyright and Similar
 Rights that is derived from or based upon the Licensed Material
 and in which the Licensed Material is translated, altered,
 arranged, transformed, or otherwise modified in a manner requiring
 permission under the Copyright and Similar Rights held by the
 Licensor. For purposes of this Public License, where the Licensed
 Material is a musical work, performance, or sound recording,
 Adapted Material is always produced where the Licensed Material is
 synched in timed relation with a moving image.
 .
 b. Adapter's License means the license You apply to Your Copyright
 and Similar Rights in Your contributions to Adapted Material in
 accordance with the terms and conditions of this Public License.
 .
 c. Copyright and Similar Rights means copyright and/or similar rights
 closely related to copyright including, without limitation,
 performance, broadcast, sound recording, and Sui Generis Database
 Rights, without regard to how the rights are labeled or
 categorized. For purposes of this Public License, the rights
 specified in Section 2(b)(1)-(2) are not Copyright and Similar
 Rights.
 .
 d. Effective Technological Measures means those measures that, in the
 absence of proper authority, may not be circumvented under laws
 fulfilling obligations under Article 11 of the WIPO Copyright
 Treaty adopted on December 20, 1996, and/or similar international
 agreements.
 .
 e. Exceptions and Limitations means fair use, fair dealing, and/or
 any other exception or limitation to Copyright and Similar Rights
 that applies to Your use of the Licensed Material.
 .
 f. Licensed Material means the artistic or literary work, database,
 or other material to which the Licensor applied this Public
 License.
 .
 g. Licensed Rights means the rights granted to You subject to the
 terms and conditions of this Public License, which are limited to
 all Copyright and Similar Rights that apply to Your use of the
 Licensed Material and that the Licensor has authority to license.
 .
 h. Licensor means the individual(s) or entity(ies) granting rights
 under this Public License.
 .
 i. Share means to provide material to the public by any means or
 process that requires permission under the Licensed Rights, such
 as reproduction, public display, public performance, distribution,
 dissemination, communication, or importation, and to make material
 available to the public including in ways that members of the
 public may access the material from a place and at a time
 individually chosen by them.
 .
 j. Sui Generis Database Rights means rights other than copyright
 resulting from Directive 96/9/EC of the European Parliament and of
 the Council of 11 March 1996 on the legal protection of databases,
 as amended and/or succeeded, as well as other essentially
 equivalent rights anywhere in the world.
 .
 k. You means the individual or entity exercising the Licensed Rights
 under this Public License. Your has a corresponding meaning.
 .
 Section 2 -- Scope.
 .
 a. License grant.
 .
 1. Subject to the terms and conditions of this Public License,
 the Licensor hereby grants You a worldwide, royalty-free,
 non-sublicensable, non-exclusive, irrevocable license to
 exercise the Licensed Rights in the Licensed Material to:
 .
 a. reproduce and Share the Licensed Material, in whole or
 in part; and
 .
 b. produce, reproduce, and Share Adapted Material.
 .
 2. Exceptions and Limitations. For the avoidance of doubt, where
 Exceptions and Limitations apply to Your use, this Public
 License does not apply, and You do not need to comply with
 its terms and conditions.
 .
 3. Term. The term of this Public License is specified in Section
 6(a).
 .
 4. Media and formats; technical modifications allowed. The
 Licensor authorizes You to exercise the Licensed Rights in
 all media and formats whether now known or hereafter created,
 and to make technical modifications necessary to do so. The
 Licensor waives and/or agrees not to assert any right or
 authority to forbid You from making technical modifications
 necessary to exercise the Licensed Rights, including
 technical modifications necessary to circumvent Effective
 Technological Measures. For purposes of this Public License,
 simply making modifications authorized by this Section 2(a)
 (4) never produces Adapted Material.
 .
 5. Downstream recipients.
 .
 a. Offer from the Licensor -- Licensed Material. Every
 recipient of the Licensed Material automatically
 receives an offer from the Licensor to exercise the
 Licensed Rights under the terms and conditions of this
 Public License.
 .
 b. No downstream restrictions. You may not offer or impose
 any additional or different terms or conditions on, or
 apply any Effective Technological Measures to, the
 Licensed Material if doing so restricts exercise of the
 Licensed Rights by any recipient of the Licensed
 Material.
 .
 6. No endorsement. Nothing in this Public License constitutes or
 may be construed as permission to assert or imply that You
 are, or that Your use of the Licensed Material is, connected
 with, or sponsored, endorsed, or granted official status by,
 the Licensor or others designated to receive attribution as
 provided in Section 3(a)(1)(A)(i).
 .
 b. Other rights.
 .
 1. Moral rights, such as the right of integrity, are not
 licensed under this Public License, nor are publicity,
 privacy, and/or other similar personality rights; however, to
 the extent possible, the Licensor waives and/or agrees not to
 assert any such rights held by the Licensor to the limited
 extent necessary to allow You to exercise the Licensed
 Rights, but not otherwise.
 .
 2. Patent and trademark rights are not licensed under this
 Public License.
 .
 3. To the extent possible, the Licensor waives any right to
 collect royalties from You for the exercise of the Licensed
 Rights, whether directly or through a collecting society
 under any voluntary or waivable statutory or compulsory
 licensing scheme. In all other cases the Licensor expressly
 reserves any right to collect such royalties.
 .
 Section 3 -- License Conditions.
 .
 Your exercise of the Licensed Rights is expressly made subject to the
 following conditions.
 .
 a. Attribution.
 .
 1. If You Share the Licensed Material (including in modified
 form), You must:
 .
 a. retain the following if it is supplied by the Licensor
 with the Licensed Material:
 .
 i. identification of the creator(s) of the Licensed
 Material and any others designated to receive
 attribution, in any reasonable manner requested by
 the Licensor (including by pseudonym if
 designated);
 .
 ii. a copyright notice;
 .
 iii. a notice that refers to this Public License;
 .
 iv. a notice that refers to the disclaimer of
 warranties;
 .
 v. a URI or hyperlink to the Licensed Material to the
 extent reasonably practicable;
 .
 b. indicate if You modified the Licensed Material and
 retain an indication of any previous modifications; and
 .
 c. indicate the Licensed Material is licensed under this
 Public License, and include the text of, or the URI or
 hyperlink to, this Public License.
 .
 2. You may satisfy the conditions in Section 3(a)(1) in any
 reasonable manner based on the medium, means, and context in
 which You Share the Licensed Material. For example, it may be
 reasonable to satisfy the conditions by providing a URI or
 hyperlink to a resource that includes the required
 information.
 .
 3. If requested by the Licensor, You must remove any of the
 information required by Section 3(a)(1)(A) to the extent
 reasonably practicable.
 .
 4. If You Share Adapted Material You produce, the Adapter's
 License You apply must not prevent recipients of the Adapted
 Material from complying with this Public License.
 .
 Section 4 -- Sui Generis Database Rights.
 .
 Where the Licensed Rights include Sui Generis Database Rights that
 apply to Your use of the Licensed Material:
 .
 a. for the avoidance of doubt, Section 2(a)(1) grants You the right
 to extract, reuse, reproduce, and Share all or a substantial
 portion of the contents of the database;
 .
 b. if You include all or a substantial portion of the database
 contents in a database in which You have Sui Generis Database
 Rights, then the database in which You have Sui Generis Database
 Rights (but not its individual contents) is Adapted Material; and
 .
 c. You must comply with the conditions in Section 3(a) if You Share
 all or a substantial portion of the contents of the database.
 .
 For the avoidance of doubt, this Section 4 supplements and does not
 replace Your obligations under this Public License where the Licensed
 Rights include other Copyright and Similar Rights.
 .
 Section 5 -- Disclaimer of Warranties and Limitation of Liability.
 .
 a. UNLESS OTHERWISE SEPARATELY UNDERTAKEN BY THE LICENSOR, TO THE
 EXTENT POSSIBLE, THE LICENSOR OFFERS THE LICENSED MATERIAL AS-IS
 AND AS-AVAILABLE, AND MAKES NO REPRESENTATIONS OR WARRANTIES OF
 ANY KIND CONCERNING THE LICENSED MATERIAL, WHETHER EXPRESS,
 IMPLIED, STATUTORY, OR OTHER. THIS INCLUDES, WITHOUT LIMITATION,
 WARRANTIES OF TITLE, MERCHANTABILITY, FITNESS FOR A PARTICULAR
 PURPOSE, NON-INFRINGEMENT, ABSENCE OF LATENT OR OTHER DEFECTS,
 ACCURACY, OR THE PRESENCE OR ABSENCE OF ERRORS, WHETHER OR NOT
 KNOWN OR DISCOVERABLE. WHERE DISCLAIMERS OF WARRANTIES ARE NOT
 ALLOWED IN FULL OR IN PART, THIS DISCLAIMER MAY NOT APPLY TO YOU.
 .
 b. TO THE EXTENT POSSIBLE, IN NO EVENT WILL THE LICENSOR BE LIABLE
 TO YOU ON ANY LEGAL THEORY (INCLUDING, WITHOUT LIMITATION,
 NEGLIGENCE) OR OTHERWISE FOR ANY DIRECT, SPECIAL, INDIRECT,
 INCIDENTAL, CONSEQUENTIAL, PUNITIVE, EXEMPLARY, OR OTHER LOSSES,
 COSTS, EXPENSES, OR DAMAGES ARISING OUT OF THIS PUBLIC LICENSE OR
 USE OF THE LICENSED MATERIAL, EVEN IF THE LICENSOR HAS BEEN
 ADVISED OF THE POSSIBILITY OF SUCH LOSSES, COSTS, EXPENSES, OR
 DAMAGES. WHERE A LIMITATION OF LIABILITY IS NOT ALLOWED IN FULL OR
 IN PART, THIS LIMITATION MAY NOT APPLY TO YOU.
 .
 c. The disclaimer of warranties and limitation of liability provided
 above shall be interpreted in a manner that, to the extent
 possible, most closely approximates an absolute disclaimer and
 waiver of all liability.
 .
 Section 6 -- Term and Termination.
 .
 a. This Public License applies for the term of the Copyright and
 Similar Rights licensed here. However, if You fail to comply with
 this Public License, then Your rights under this Public License
 terminate automatically.
 .
 b. Where Your right to use the Licensed Material has terminated under
 Section 6(a), it reinstates:
 .
 1. automatically as of the date the violation is cured, provided
 it is cured within 30 days of Your discovery of the
 violation; or
 .
 2. upon express reinstatement by the Licensor.
 .
 For the avoidance of doubt, this Section 6(b) does not affect any
 right the Licensor may have to seek remedies for Your violations
 of this Public License.
 .
 c. For the avoidance of doubt, the Licensor may also offer the
 Licensed Material under separate terms or conditions or stop
 distributing the Licensed Material at any time; however, doing so
 will not terminate this Public License.
 .
 d. Sections 1, 5, 6, 7, and 8 survive termination of this Public
 License.
 .
 Section 7 -- Other Terms and Conditions.
 .
 a. The Licensor shall not be bound by any additional or different
 terms or conditions communicated by You unless expressly agreed.
 .
 b. Any arrangements, understandings, or agreements regarding the
 Licensed Material not stated herein are separate from and
 independent of the terms and conditions of this Public License.
 .
 Section 8 -- Interpretation.
 .
 a. For the avoidance of doubt, this Public License does not, and
 shall not be interpreted to, reduce, limit, restrict, or impose
 conditions on any use of the Licensed Material that could lawfully
 be made without permission under this Public License.
 .
 b. To the extent possible, if any provision of this Public License is
 deemed unenforceable, it shall be automatically reformed to the
 minimum extent necessary to make it enforceable. If the provision
 cannot be reformed, it shall be severed from this Public License
 without affecting the enforceability of the remaining terms and
 conditions.
 .
 c. No term or condition of this Public License will be waived and no
 failure to comply consented to unless expressly agreed to by the
 Licensor.
 .
 d. Nothing in this Public License constitutes or may be interpreted
 as a limitation upon, or waiver of, any privileges and immunities
 that apply to the Licensor or You, including from the legal
 processes of any jurisdiction or authority.

License: CC-BY-SA-3.0
 CREATIVE COMMONS CORPORATION IS NOT A LAW FIRM AND DOES NOT PROVIDE
 LEGAL SERVICES. DISTRIBUTION OF THIS LICENSE DOES NOT CREATE AN
 ATTORNEY-CLIENT RELATIONSHIP. CREATIVE COMMONS PROVIDES THIS
 INFORMATION ON AN "AS-IS" BASIS. CREATIVE COMMONS MAKES NO WARRANTIES
 REGARDING THE INFORMATION PROVIDED, AND DISCLAIMS LIABILITY FOR
 DAMAGES RESULTING FROM ITS USE.
 .
 License
 .
 THE WORK (AS DEFINED BELOW) IS PROVIDED UNDER THE TERMS OF THIS CREATIVE
 COMMONS PUBLIC LICENSE ("CCPL" OR "LICENSE"). THE WORK IS PROTECTED BY
 COPYRIGHT AND/OR OTHER APPLICABLE LAW. ANY USE OF THE WORK OTHER THAN AS
 AUTHORIZED UNDER THIS LICENSE OR COPYRIGHT LAW IS PROHIBITED.
 .
 BY EXERCISING ANY RIGHTS TO THE WORK PROVIDED HERE, YOU ACCEPT AND AGREE
 TO BE BOUND BY THE TERMS OF THIS LICENSE. TO THE EXTENT THIS LICENSE MAY
 BE CONSIDERED TO BE A CONTRACT, THE LICENSOR GRANTS YOU THE RIGHTS
 CONTAINED HERE IN CONSIDERATION OF YOUR ACCEPTANCE OF SUCH TERMS AND
 CONDITIONS.
 .
 1. Definitions
 .
 a. "Adaptation" means a work based upon the Work, or upon the Work and
 other pre-existing works, such as a translation, adaptation,
 derivative work, arrangement of music or other alterations of a
 literary or artistic work, or phonogram or performance and includes
 cinematographic adaptations or any other form in which the Work may be
 recast, transformed, or adapted including in any form recognizably
 derived from the original, except that a work that constitutes a
 Collection will not be considered an Adaptation for the purpose of
 this License. For the avoidance of doubt, where the Work is a musical
 work, performance or phonogram, the synchronization of the Work in
 timed-relation with a moving image ("synching") will be considered an
 Adaptation for the purpose of this License.
 .
 b. "Collection" means a collection of literary or artistic works, such as
 encyclopedias and anthologies, or performances, phonograms or
 broadcasts, or other works or subject matter other than works listed
 in Section 1(f) below, which, by reason of the selection and
 arrangement of their contents, constitute intellectual creations, in
 which the Work is included in its entirety in unmodified form along
 with one or more other contributions, each constituting separate and
 independent works in themselves, which together are assembled into a
 collective whole. A work that constitutes a Collection will not be
 considered an Adaptation (as defined below) for the purposes of this
 License.
 .
 c. "Creative Commons Compatible License" means a license that is listed
 at https://creativecommons.org/compatiblelicenses that has been
 approved by Creative Commons as being essentially equivalent to this
 License, including, at a minimum, because that license: (i) contains
 terms that have the same purpose, meaning and effect as the License
 Elements of this License; and, (ii) explicitly permits the relicensing
 of adaptations of works made available under that license under this
 License or a Creative Commons jurisdiction license with the same
 License Elements as this License.
 .
 d. "Distribute" means to make available to the public the original and
 copies of the Work or Adaptation, as appropriate, through sale or
 other transfer of ownership.
 .
 e. "License Elements" means the following high-level license attributes
 as selected by Licensor and indicated in the title of this License:
 Attribution, ShareAlike.
 .
 f. "Licensor" means the individual, individuals, entity or entities that
 offer(s) the Work under the terms of this License.
 .
 g. "Original Author" means, in the case of a literary or artistic work,
 the individual, individuals, entity or entities who created the Work
 or if no individual or entity can be identified, the publisher; and in
 addition (i) in the case of a performance the actors, singers,
 musicians, dancers, and other persons who act, sing, deliver, declaim,
 play in, interpret or otherwise perform literary or artistic works or
 expressions of folklore; (ii) in the case of a phonogram the producer
 being the person or legal entity who first fixes the sounds of a
 performance or other sounds; and, (iii) in the case of broadcasts, the
 organization that transmits the broadcast.
 .
 h. "Work" means the literary and/or artistic work offered under the terms
 of this License including without limitation any production in the
 literary, scientific and artistic domain, whatever may be the mode or
 form of its expression including digital form, such as a book,
 pamphlet and other writing; a lecture, address, sermon or other work
 of the same nature; a dramatic or dramatico-musical work; a
 choreographic work or entertainment in dumb show; a musical
 composition with or without words; a cinematographic work to which are
 assimilated works expressed by a process analogous to cinematography;
 a work of drawing, painting, architecture, sculpture, engraving or
 lithography; a photographic work to which are assimilated works
 expressed by a process analogous to photography; a work of applied
 art; an illustration, map, plan, sketch or three-dimensional work
 relative to geography, topography, architecture or science; a
 performance; a broadcast; a phonogram; a compilation of data to the
 extent it is protected as a copyrightable work; or a work performed by
 a variety or circus performer to the extent it is not otherwise
 considered a literary or artistic work.
 .
 i. "You" means an individual or entity exercising rights under this
 License who has not previously violated the terms of this License with
 respect to the Work, or who has received express permission from the
 Licensor to exercise rights under this License despite a previous
 violation.
 .
 j. "Publicly Perform" means to perform public recitations of the Work and
 to communicate to the public those public recitations, by any means or
 process, including by wire or wireless means or public digital
 performances; to make available to the public Works in such a way that
 members of the public may access these Works from a place and at a
 place individually chosen by them; to perform the Work to the public
 by any means or process and the communication to the public of the
 performances of the Work, including by public digital performance; to
 broadcast and rebroadcast the Work by any means including signs,
 sounds or images.
 .
 k. "Reproduce" means to make copies of the Work by any means including
 without limitation by sound or visual recordings and the right of
 fixation and reproducing fixations of the Work, including storage of a
 protected performance or phonogram in digital form or other electronic
 medium.
 .
 2. Fair Dealing Rights. Nothing in this License is intended to reduce,
 limit, or restrict any uses free from copyright or rights arising from
 limitations or exceptions that are provided for in connection with the
 copyright protection under copyright law or other applicable laws.
 .
 3. License Grant. Subject to the terms and conditions of this License,
 Licensor hereby grants You a worldwide, royalty-free, non-exclusive,
 perpetual (for the duration of the applicable copyright) license to
 exercise the rights in the Work as stated below:
 .
 a. to Reproduce the Work, to incorporate the Work into one or more
 Collections, and to Reproduce the Work as incorporated in the
 Collections;
 .
 b. to create and Reproduce Adaptations provided that any such Adaptation,
 including any translation in any medium, takes reasonable steps to
 clearly label, demarcate or otherwise identify that changes were made
 to the original Work. For example, a translation could be marked "The
 original work was translated from English to Spanish," or a
 modification could indicate "The original work has been modified.";
 .
 c. to Distribute and Publicly Perform the Work including as incorporated
 in Collections; and,
 .
 d. to Distribute and Publicly Perform Adaptations.
 .
 e. For the avoidance of doubt:
 .
 i. Non-waivable Compulsory License Schemes. In those jurisdictions in
 which the right to collect royalties through any statutory or
 compulsory licensing scheme cannot be waived, the Licensor
 reserves the exclusive right to collect such royalties for any
 exercise by You of the rights granted under this License;
 .
 ii. Waivable Compulsory License Schemes. In those jurisdictions in
 which the right to collect royalties through any statutory or
 compulsory licensing scheme can be waived, the Licensor waives the
 exclusive right to collect such royalties for any exercise by You
 of the rights granted under this License; and,
 .
 iii. Voluntary License Schemes. The Licensor waives the right to
 collect royalties, whether individually or, in the event that the
 Licensor is a member of a collecting society that administers
 voluntary licensing schemes, via that society, from any exercise
 by You of the rights granted under this License.
 .
 The above rights may be exercised in all media and formats whether now
 known or hereafter devised. The above rights include the right to make
 such modifications as are technically necessary to exercise the rights in
 other media and formats. Subject to Section 8(f), all rights not expressly
 granted by Licensor are hereby reserved.
 .
 4. Restrictions. The license granted in Section 3 above is expressly made
 subject to and limited by the following restrictions:
 .
 a. You may Distribute or Publicly Perform the Work only under the terms
 of this License. You must include a copy of, or the Uniform Resource
 Identifier (URI) for, this License with every copy of the Work You
 Distribute or Publicly Perform. You may not offer or impose any terms
 on the Work that restrict the terms of this License or the ability of
 the recipient of the Work to exercise the rights granted to that
 recipient under the terms of the License. You may not sublicense the
 Work. You must keep intact all notices that refer to this License and
 to the disclaimer of warranties with every copy of the Work You
 Distribute or Publicly Perform. When You Distribute or Publicly
 Perform the Work, You may not impose any effective technological
 measures on the Work that restrict the ability of a recipient of the
 Work from You to exercise the rights granted to that recipient under
 the terms of the License. This Section 4(a) applies to the Work as
 incorporated in a Collection, but this does not require the Collection
 apart from the Work itself to be made subject to the terms of this
 License. If You create a Collection, upon notice from any Licensor You
 must, to the extent practicable, remove from the Collection any credit
 as required by Section 4(c), as requested. If You create an
 Adaptation, upon notice from any Licensor You must, to the extent
 practicable, remove from the Adaptation any credit as required by
 Section 4(c), as requested.
 .
 b. You may Distribute or Publicly Perform an Adaptation only under the
 terms of: (i) this License; (ii) a later version of this License with
 the same License Elements as this License; (iii) a Creative Commons
 jurisdiction license (either this or a later license version) that
 contains the same License Elements as this License (e.g.,
 Attribution-ShareAlike 3.0 US)); (iv) a Creative Commons Compatible
 License. If you license the Adaptation under one of the licenses
 mentioned in (iv), you must comply with the terms of that license. If
 you license the Adaptation under the terms of any of the licenses
 mentioned in (i), (ii) or (iii) (the "Applicable License"), you must
 comply with the terms of the Applicable License generally and the
 following provisions: (I) You must include a copy of, or the URI for,
 the Applicable License with every copy of each Adaptation You
 Distribute or Publicly Perform; (II) You may not offer or impose any
 terms on the Adaptation that restrict the terms of the Applicable
 License or the ability of the recipient of the Adaptation to exercise
 the rights granted to that recipient under the terms of the Applicable
 License; (III) You must keep intact all notices that refer to the
 Applicable License and to the disclaimer of warranties with every copy
 of the Work as included in the Adaptation You Distribute or Publicly
 Perform; (IV) when You Distribute or Publicly Perform the Adaptation,
 You may not impose any effective technological measures on the
 Adaptation that restrict the ability of a recipient of the Adaptation
 from You to exercise the rights granted to that recipient under the
 terms of the Applicable License. This Section 4(b) applies to the
 Adaptation as incorporated in a Collection, but this does not require
 the Collection apart from the Adaptation itself to be made subject to
 the terms of the Applicable License.
 .
 c. If You Distribute, or Publicly Perform the Work or any Adaptations or
 Collections, You must, unless a request has been made pursuant to
 Section 4(a), keep intact all copyright notices for the Work and
 provide, reasonable to the medium or means You are utilizing: (i) the
 name of the Original Author (or pseudonym, if applicable) if supplied,
 and/or if the Original Author and/or Licensor designate another party
 or parties (e.g., a sponsor institute, publishing entity, journal) for
 attribution ("Attribution Parties") in Licensor's copyright notice,
 terms of service or by other reasonable means, the name of such party
 or parties; (ii) the title of the Work if supplied; (iii) to the
 extent reasonably practicable, the URI, if any, that Licensor
 specifies to be associated with the Work, unless such URI does not
 refer to the copyright notice or licensing information for the Work;
 and (iv) , consistent with Ssection 3(b), in the case of an
 Adaptation, a credit identifying the use of the Work in the Adaptation
 (e.g., "French translation of the Work by Original Author," or
 "Screenplay based on original Work by Original Author"). The credit
 required by this Section 4(c) may be implemented in any reasonable
 manner; provided, however, that in the case of a Adaptation or
 Collection, at a minimum such credit will appear, if a credit for all
 contributing authors of the Adaptation or Collection appears, then as
 part of these credits and in a manner at least as prominent as the
 credits for the other contributing authors. For the avoidance of
 doubt, You may only use the credit required by this Section for the
 purpose of attribution in the manner set out above and, by exercising
 Your rights under this License, You may not implicitly or explicitly
 assert or imply any connection with, sponsorship or endorsement by the
 Original Author, Licensor and/or Attribution Parties, as appropriate,
 of You or Your use of the Work, without the separate, express prior
 written permission of the Original Author, Licensor and/or Attribution
 Parties.
 .
 d. Except as otherwise agreed in writing by the Licensor or as may be
 otherwise permitted by applicable law, if You Reproduce, Distribute or
 Publicly Perform the Work either by itself or as part of any
 Adaptations or Collections, You must not distort, mutilate, modify or
 take other derogatory action in relation to the Work which would be
 prejudicial to the Original Author's honor or reputation. Licensor
 agrees that in those jurisdictions (e.g. Japan), in which any exercise
 of the right granted in Section 3(b) of this License (the right to
 make Adaptations) would be deemed to be a distortion, mutilation,
 modification or other derogatory action prejudicial to the Original
 Author's honor and reputation, the Licensor will waive or not assert,
 as appropriate, this Section, to the fullest extent permitted by the
 applicable national law, to enable You to reasonably exercise Your
 right under Section 3(b) of this License (right to make Adaptations)
 but not otherwise.
 .
 5. Representations, Warranties and Disclaimer
 .
 UNLESS OTHERWISE MUTUALLY AGREED TO BY THE PARTIES IN WRITING, LICENSOR
 OFFERS THE WORK AS-IS AND MAKES NO REPRESENTATIONS OR WARRANTIES OF ANY
 KIND CONCERNING THE WORK, EXPRESS, IMPLIED, STATUTORY OR OTHERWISE,
 INCLUDING, WITHOUT LIMITATION, WARRANTIES OF TITLE, MERCHANTIBILITY,
 FITNESS FOR A PARTICULAR PURPOSE, NONINFRINGEMENT, OR THE ABSENCE OF
 LATENT OR OTHER DEFECTS, ACCURACY, OR THE PRESENCE OF ABSENCE OF ERRORS,
 WHETHER OR NOT DISCOVERABLE. SOME JURISDICTIONS DO NOT ALLOW THE EXCLUSION
 OF IMPLIED WARRANTIES, SO SUCH EXCLUSION MAY NOT APPLY TO YOU.
 .
 6. Limitation on Liability. EXCEPT TO THE EXTENT REQUIRED BY APPLICABLE
 LAW, IN NO EVENT WILL LICENSOR BE LIABLE TO YOU ON ANY LEGAL THEORY FOR
 ANY SPECIAL, INCIDENTAL, CONSEQUENTIAL, PUNITIVE OR EXEMPLARY DAMAGES
 ARISING OUT OF THIS LICENSE OR THE USE OF THE WORK, EVEN IF LICENSOR HAS
 BEEN ADVISED OF THE POSSIBILITY OF SUCH DAMAGES.
 .
 7. Termination
 .
 a. This License and the rights granted hereunder will terminate
 automatically upon any breach by You of the terms of this License.
 Individuals or entities who have received Adaptations or Collections
 from You under this License, however, will not have their licenses
 terminated provided such individuals or entities remain in full
 compliance with those licenses. Sections 1, 2, 5, 6, 7, and 8 will
 survive any termination of this License.
 .
 b. Subject to the above terms and conditions, the license granted here is
 perpetual (for the duration of the applicable copyright in the Work).
 Notwithstanding the above, Licensor reserves the right to release the
 Work under different license terms or to stop distributing the Work at
 any time; provided, however that any such election will not serve to
 withdraw this License (or any other license that has been, or is
 required to be, granted under the terms of this License), and this
 License will continue in full force and effect unless terminated as
 stated above.
 .
 8. Miscellaneous
 .
 a. Each time You Distribute or Publicly Perform the Work or a Collection,
 the Licensor offers to the recipient a license to the Work on the same
 terms and conditions as the license granted to You under this License.
 .
 b. Each time You Distribute or Publicly Perform an Adaptation, Licensor
 offers to the recipient a license to the original Work on the same
 terms and conditions as the license granted to You under this License.
 .
 c. If any provision of this License is invalid or unenforceable under
 applicable law, it shall not affect the validity or enforceability of
 the remainder of the terms of this License, and without further action
 by the parties to this agreement, such provision shall be reformed to
 the minimum extent necessary to make such provision valid and
 enforceable.
 .
 d. No term or provision of this License shall be deemed waived and no
 breach consented to unless such waiver or consent shall be in writing
 and signed by the party to be charged with such waiver or consent.
 .
 e. This License constitutes the entire agreement between the parties with
 respect to the Work licensed here. There are no understandings,
 agreements or representations with respect to the Work not specified
 here. Licensor shall not be bound by any additional provisions that
 may appear in any communication from You. This License may not be
 modified without the mutual written agreement of the Licensor and You.
 .
 f. The rights granted under, and the subject matter referenced, in this
 License were drafted utilizing the terminology of the Berne Convention
 for the Protection of Literary and Artistic Works (as amended on
 September 28, 1979), the Rome Convention of 1961, the WIPO Copyright
 Treaty of 1996, the WIPO Performances and Phonograms Treaty of 1996
 and the Universal Copyright Convention (as revised on July 24, 1971).
 These rights and subject matter take effect in the relevant
 jurisdiction in which the License terms are sought to be enforced
 according to the corresponding provisions of the implementation of
 those treaty provisions in the applicable national law. If the
 standard suite of rights granted under applicable copyright law
 includes additional rights not granted under this License, such
 additional rights are deemed to be included in the License; this
 License is not intended to restrict the license of any rights under
 applicable law.

License: GPL-2
 Version 2, June 1991
 .
 Copyright (C) 1989, 1991 Free Software Foundation, Inc.,
 51 Franklin Street, Fifth Floor, Boston, MA 02110-1301 USA
 Everyone is permitted to copy and distribute verbatim copies
 of this license document, but changing it is not allowed.
 .
 Preamble
 .
 The licenses for most software are designed to take away your
 freedom to share and change it.  By contrast, the GNU General Public
 License is intended to guarantee your freedom to share and change free
 software--to make sure the software is free for all its users.  This
 General Public License applies to most of the Free Software
 Foundation's software and to any other program whose authors commit to
 using it.  (Some other Free Software Foundation software is covered by
 the GNU Lesser General Public License instead.)  You can apply it to
 your programs, too.
 .
 When we speak of free software, we are referring to freedom, not
 price.  Our General Public Licenses are designed to make sure that you
 have the freedom to distribute copies of free software (and charge for
 this service if you wish), that you receive source code or can get it
 if you want it, that you can change the software or use pieces of it
 in new free programs; and that you know you can do these things.
 .
 To protect your rights, we need to make restrictions that forbid
 anyone to deny you these rights or to ask you to surrender the rights.
 These restrictions translate to certain responsibilities for you if you
 distribute copies of the software, or if you modify it.
 .
 For example, if you distribute copies of such a program, whether
 gratis or for a fee, you must give the recipients all the rights that
 you have.  You must make sure that they, too, receive or can get the
 source code.  And you must show them these terms so they know their
 rights.
 .
 We protect your rights with two steps: (1) copyright the software, and
 (2) offer you this license which gives you legal permission to copy,
 distribute and/or modify the software.
 .
 Also, for each author's protection and ours, we want to make certain
 that everyone understands that there is no warranty for this free
 software.  If the software is modified by someone else and passed on, we
 want its recipients to know that what they have is not the original, so
 that any problems introduced by others will not reflect on the original
 authors' reputations.
 .
 Finally, any free program is threatened constantly by software
 patents.  We wish to avoid the danger that redistributors of a free
 program will individually obtain patent licenses, in effect making the
 program proprietary.  To prevent this, we have made it clear that any
 patent must be licensed for everyone's free use or not licensed at all.
 .
 The precise terms and conditions for copying, distribution and
 modification follow.
 .
 GNU GENERAL PUBLIC LICENSE
 TERMS AND CONDITIONS FOR COPYING, DISTRIBUTION AND MODIFICATION
 .
 0. This License applies to any program or other work which contains
 a notice placed by the copyright holder saying it may be distributed
 under the terms of this General Public License.  The "Program", below,
 refers to any such program or work, and a "work based on the Program"
 means either the Program or any derivative work under copyright law:
 that is to say, a work containing the Program or a portion of it,
 either verbatim or with modifications and/or translated into another
 language.  (Hereinafter, translation is included without limitation in
 the term "modification".)  Each licensee is addressed as "you".
 .
 Activities other than copying, distribution and modification are not
 covered by this License; they are outside its scope.  The act of
 running the Program is not restricted, and the output from the Program
 is covered only if its contents constitute a work based on the
 Program (independent of having been made by running the Program).
 Whether that is true depends on what the Program does.
 .
 1. You may copy and distribute verbatim copies of the Program's
 source code as you receive it, in any medium, provided that you
 conspicuously and appropriately publish on each copy an appropriate
 copyright notice and disclaimer of warranty; keep intact all the
 notices that refer to this License and to the absence of any warranty;
 and give any other recipients of the Program a copy of this License
 along with the Program.
 .
 You may charge a fee for the physical act of transferring a copy, and
 you may at your option offer warranty protection in exchange for a fee.
 .
 2. You may modify your copy or copies of the Program or any portion
 of it, thus forming a work based on the Program, and copy and
 distribute such modifications or work under the terms of Section 1
 above, provided that you also meet all of these conditions:
 .
 a) You must cause the modified files to carry prominent notices
 stating that you changed the files and the date of any change.
 .
 b) You must cause any work that you distribute or publish, that in
 whole or in part contains or is derived from the Program or any
 part thereof, to be licensed as a whole at no charge to all third
 parties under the terms of this License.
 .
 c) If the modified program normally reads commands interactively
 when run, you must cause it, when started running for such
 interactive use in the most ordinary way, to print or display an
 announcement including an appropriate copyright notice and a
 notice that there is no warranty (or else, saying that you provide
 a warranty) and that users may redistribute the program under
 these conditions, and telling the user how to view a copy of this
 License.  (Exception: if the Program itself is interactive but
 does not normally print such an announcement, your work based on
 the Program is not required to print an announcement.)
 .
 These requirements apply to the modified work as a whole.  If
 identifiable sections of that work are not derived from the Program,
 and can be reasonably considered independent and separate works in
 themselves, then this License, and its terms, do not apply to those
 sections when you distribute them as separate works.  But when you
 distribute the same sections as part of a whole which is a work based
 on the Program, the distribution of the whole must be on the terms of
 this License, whose permissions for other licensees extend to the
 entire whole, and thus to each and every part regardless of who wrote it.
 .
 Thus, it is not the intent of this section to claim rights or contest
 your rights to work written entirely by you; rather, the intent is to
 exercise the right to control the distribution of derivative or
 collective works based on the Program.
 .
 In addition, mere aggregation of another work not based on the Program
 with the Program (or with a work based on the Program) on a volume of
 a storage or distribution medium does not bring the other work under
 the scope of this License.
 .
 3. You may copy and distribute the Program (or a work based on it,
 under Section 2) in object code or executable form under the terms of
 Sections 1 and 2 above provided that you also do one of the following:
 .
 a) Accompany it with the complete corresponding machine-readable
 source code, which must be distributed under the terms of Sections
 1 and 2 above on a medium customarily used for software interchange; or,
 .
 b) Accompany it with a written offer, valid for at least three
 years, to give any third party, for a charge no more than your
 cost of physically performing source distribution, a complete
 machine-readable copy of the corresponding source code, to be
 distributed under the terms of Sections 1 and 2 above on a medium
 customarily used for software interchange; or,
 .
 c) Accompany it with the information you received as to the offer
 to distribute corresponding source code.  (This alternative is
 allowed only for noncommercial distribution and only if you
 received the program in object code or executable form with such
 an offer, in accord with Subsection b above.)
 .
 The source code for a work means the preferred form of the work for
 making modifications to it.  For an executable work, complete source
 code means all the source code for all modules it contains, plus any
 associated interface definition files, plus the scripts used to
 control compilation and installation of the executable.  However, as a
 special exception, the source code distributed need not include
 anything that is normally distributed (in either source or binary
 form) with the major components (compiler, kernel, and so on) of the
 operating system on which the executable runs, unless that component
 itself accompanies the executable.
 .
 If distribution of executable or object code is made by offering
 access to copy from a designated place, then offering equivalent
 access to copy the source code from the same place counts as
 distribution of the source code, even though third parties are not
 compelled to copy the source along with the object code.
 .
 4. You may not copy, modify, sublicense, or distribute the Program
 except as expressly provided under this License.  Any attempt
 otherwise to copy, modify, sublicense or distribute the Program is
 void, and will automatically terminate your rights under this License.
 However, parties who have received copies, or rights, from you under
 this License will not have their licenses terminated so long as such
 parties remain in full compliance.
 .
 5. You are not required to accept this License, since you have not
 signed it.  However, nothing else grants you permission to modify or
 distribute the Program or its derivative works.  These actions are
 prohibited by law if you do not accept this License.  Therefore, by
 modifying or distributing the Program (or any work based on the
 Program), you indicate your acceptance of this License to do so, and
 all its terms and conditions for copying, distributing or modifying
 the Program or works based on it.
 .
 6. Each time you redistribute the Program (or any work based on the
 Program), the recipient automatically receives a license from the
 original licensor to copy, distribute or modify the Program subject to
 these terms and conditions.  You may not impose any further
 restrictions on the recipients' exercise of the rights granted herein.
 You are not responsible for enforcing compliance by third parties to
 this License.
 .
 7. If, as a consequence of a court judgment or allegation of patent
 infringement or for any other reason (not limited to patent issues),
 conditions are imposed on you (whether by court order, agreement or
 otherwise) that contradict the conditions of this License, they do not
 excuse you from the conditions of this License.  If you cannot
 distribute so as to satisfy simultaneously your obligations under this
 License and any other pertinent obligations, then as a consequence you
 may not distribute the Program at all.  For example, if a patent
 license would not permit royalty-free redistribution of the Program by
 all those who receive copies directly or indirectly through you, then
 the only way you could satisfy both it and this License would be to
 refrain entirely from distribution of the Program.
 .
 If any portion of this section is held invalid or unenforceable under
 any particular circumstance, the balance of the section is intended to
 apply and the section as a whole is intended to apply in other
 circumstances.
 .
 It is not the purpose of this section to induce you to infringe any
 patents or other property right claims or to contest validity of any
 such claims; this section has the sole purpose of protecting the
 integrity of the free software distribution system, which is
 implemented by public license practices.  Many people have made
 generous contributions to the wide range of software distributed
 through that system in reliance on consistent application of that
 system; it is up to the author/donor to decide if he or she is willing
 to distribute software through any other system and a licensee cannot
 impose that choice.
 .
 This section is intended to make thoroughly clear what is believed to
 be a consequence of the rest of this License.
 .
 8. If the distribution and/or use of the Program is restricted in
 certain countries either by patents or by copyrighted interfaces, the
 original copyright holder who places the Program under this License
 may add an explicit geographical distribution limitation excluding
 those countries, so that distribution is permitted only in or among
 countries not thus excluded.  In such case, this License incorporates
 the limitation as if written in the body of this License.
 .
 9. The Free Software Foundation may publish revised and/or new versions
 of the General Public License from time to time.  Such new versions will
 be similar in spirit to the present version, but may differ in detail to
 address new problems or concerns.
 .
 Each version is given a distinguishing version number.  If the Program
 specifies a version number of this License which applies to it and "any
 later version", you have the option of following the terms and conditions
 either of that version or of any later version published by the Free
 Software Foundation.  If the Program does not specify a version number of
 this License, you may choose any version ever published by the Free Software
 Foundation.
 .
 10. If you wish to incorporate parts of the Program into other free
 programs whose distribution conditions are different, write to the author
 to ask for permission.  For software which is copyrighted by the Free
 Software Foundation, write to the Free Software Foundation; we sometimes
 make exceptions for this.  Our decision will be guided by the two goals
 of preserving the free status of all derivatives of our free software and
 of promoting the sharing and reuse of software generally.
 .
 11. BECAUSE THE PROGRAM IS LICENSED FREE OF CHARGE, THERE IS NO WARRANTY
 FOR THE PROGRAM, TO THE EXTENT PERMITTED BY APPLICABLE LAW.  EXCEPT WHEN
 OTHERWISE STATED IN WRITING THE COPYRIGHT HOLDERS AND/OR OTHER PARTIES
 PROVIDE THE PROGRAM "AS IS" WITHOUT WARRANTY OF ANY KIND, EITHER EXPRESSED
 OR IMPLIED, INCLUDING, BUT NOT LIMITED TO, THE IMPLIED WARRANTIES OF
 MERCHANTABILITY AND FITNESS FOR A PARTICULAR PURPOSE.  THE ENTIRE RISK AS
 TO THE QUALITY AND PERFORMANCE OF THE PROGRAM IS WITH YOU.  SHOULD THE
 PROGRAM PROVE DEFECTIVE, YOU ASSUME THE COST OF ALL NECESSARY SERVICING,
 REPAIR OR CORRECTION.
 .
 12. IN NO EVENT UNLESS REQUIRED BY APPLICABLE LAW OR AGREED TO IN WRITING
 WILL ANY COPYRIGHT HOLDER, OR ANY OTHER PARTY WHO MAY MODIFY AND/OR
 REDISTRIBUTE THE PROGRAM AS PERMITTED ABOVE, BE LIABLE TO YOU FOR DAMAGES,
 INCLUDING ANY GENERAL, SPECIAL, INCIDENTAL OR CONSEQUENTIAL DAMAGES ARISING
 OUT OF THE USE OR INABILITY TO USE THE PROGRAM (INCLUDING BUT NOT LIMITED
 TO LOSS OF DATA OR DATA BEING RENDERED INACCURATE OR LOSSES SUSTAINED BY
 YOU OR THIRD PARTIES OR A FAILURE OF THE PROGRAM TO OPERATE WITH ANY OTHER
 PROGRAMS), EVEN IF SUCH HOLDER OR OTHER PARTY HAS BEEN ADVISED OF THE
 POSSIBILITY OF SUCH DAMAGES.

License: CC-BY-3.0
 THE WORK (AS DEFINED BELOW) IS PROVIDED UNDER THE TERMS OF THIS CREATIVE COMMONS PUBLIC LICENSE ("CCPL" OR "LICENSE"). THE WORK IS PROTECTED BY COPYRIGHT AND/OR OTHER APPLICABLE LAW. ANY USE OF THE WORK OTHER THAN AS AUTHORIZED UNDER THIS LICENSE OR COPYRIGHT LAW IS PROHIBITED.
 .
 BY EXERCISING ANY RIGHTS TO THE WORK PROVIDED HERE, YOU ACCEPT AND AGREE TO BE BOUND BY THE TERMS OF THIS LICENSE. TO THE EXTENT THIS LICENSE MAY BE CONSIDERED TO BE A CONTRACT, THE LICENSOR GRANTS YOU THE RIGHTS CONTAINED HERE IN CONSIDERATION OF YOUR ACCEPTANCE OF SUCH TERMS AND CONDITIONS.
 .
 1. Definitions
 .
 "Adaptation" means a work based upon the Work, or upon the Work and other pre-existing works, such as a translation, adaptation, derivative work, arrangement of music or other alterations of a literary or artistic work, or phonogram or performance and includes cinematographic adaptations or any other form in which the Work may be recast, transformed, or adapted including in any form recognizably derived from the original, except that a work that constitutes a Collection will not be considered an Adaptation for the purpose of this License. For the avoidance of doubt, where the Work is a musical work, performance or phonogram, the synchronization of the Work in timed-relation with a moving image ("synching") will be considered an Adaptation for the purpose of this License.
 "Collection" means a collection of literary or artistic works, such as encyclopedias and anthologies, or performances, phonograms or broadcasts, or other works or subject matter other than works listed in Section 1(f) below, which, by reason of the selection and arrangement of their contents, constitute intellectual creations, in which the Work is included in its entirety in unmodified form along with one or more other contributions, each constituting separate and independent works in themselves, which together are assembled into a collective whole. A work that constitutes a Collection will not be considered an Adaptation (as defined above) for the purposes of this License.
 "Distribute" means to make available to the public the original and copies of the Work or Adaptation, as appropriate, through sale or other transfer of ownership.
 "Licensor" means the individual, individuals, entity or entities that offer(s) the Work under the terms of this License.
 "Original Author" means, in the case of a literary or artistic work, the individual, individuals, entity or entities who created the Work or if no individual or entity can be identified, the publisher; and in addition (i) in the case of a performance the actors, singers, musicians, dancers, and other persons who act, sing, deliver, declaim, play in, interpret or otherwise perform literary or artistic works or expressions of folklore; (ii) in the case of a phonogram the producer being the person or legal entity who first fixes the sounds of a performance or other sounds; and, (iii) in the case of broadcasts, the organization that transmits the broadcast.
 "Work" means the literary and/or artistic work offered under the terms of this License including without limitation any production in the literary, scientific and artistic domain, whatever may be the mode or form of its expression including digital form, such as a book, pamphlet and other writing; a lecture, address, sermon or other work of the same nature; a dramatic or dramatico-musical work; a choreographic work or entertainment in dumb show; a musical composition with or without words; a cinematographic work to which are assimilated works expressed by a process analogous to cinematography; a work of drawing, painting, architecture, sculpture, engraving or lithography; a photographic work to which are assimilated works expressed by a process analogous to photography; a work of applied art; an illustration, map, plan, sketch or three-dimensional work relative to geography, topography, architecture or science; a performance; a broadcast; a phonogram; a compilation of data to the extent it is protected as a copyrightable work; or a work performed by a variety or circus performer to the extent it is not otherwise considered a literary or artistic work.
 "You" means an individual or entity exercising rights under this License who has not previously violated the terms of this License with respect to the Work, or who has received express permission from the Licensor to exercise rights under this License despite a previous violation.
 "Publicly Perform" means to perform public recitations of the Work and to communicate to the public those public recitations, by any means or process, including by wire or wireless means or public digital performances; to make available to the public Works in such a way that members of the public may access these Works from a place and at a place individually chosen by them; to perform the Work to the public by any means or process and the communication to the public of the performances of the Work, including by public digital performance; to broadcast and rebroadcast the Work by any means including signs, sounds or images.
 "Reproduce" means to make copies of the Work by any means including without limitation by sound or visual recordings and the right of fixation and reproducing fixations of the Work, including storage of a protected performance or phonogram in digital form or other electronic medium.
 .
 2. Fair Dealing Rights. Nothing in this License is intended to reduce, limit, or restrict any uses free from copyright or rights arising from limitations or exceptions that are provided for in connection with the copyright protection under copyright law or other applicable laws.
 .
 3. License Grant. Subject to the terms and conditions of this License, Licensor hereby grants You a worldwide, royalty-free, non-exclusive, perpetual (for the duration of the applicable copyright) license to exercise the rights in the Work as stated below:
 .
 to Reproduce the Work, to incorporate the Work into one or more Collections, and to Reproduce the Work as incorporated in the Collections;
 to create and Reproduce Adaptations provided that any such Adaptation, including any translation in any medium, takes reasonable steps to clearly label, demarcate or otherwise identify that changes were made to the original Work. For example, a translation could be marked "The original work was translated from English to Spanish," or a modification could indicate "The original work has been modified.";
 to Distribute and Publicly Perform the Work including as incorporated in Collections; and,
 to Distribute and Publicly Perform Adaptations.
 .
 For the avoidance of doubt:
 Non-waivable Compulsory License Schemes. In those jurisdictions in which the right to collect royalties through any statutory or compulsory licensing scheme cannot be waived, the Licensor reserves the exclusive right to collect such royalties for any exercise by You of the rights granted under this License;
 Waivable Compulsory License Schemes. In those jurisdictions in which the right to collect royalties through any statutory or compulsory licensing scheme can be waived, the Licensor waives the exclusive right to collect such royalties for any exercise by You of the rights granted under this License; and,
 Voluntary License Schemes. The Licensor waives the right to collect royalties, whether individually or, in the event that the Licensor is a member of a collecting society that administers voluntary licensing schemes, via that society, from any exercise by You of the rights granted under this License.
 .
 The above rights may be exercised in all media and formats whether now known or hereafter devised. The above rights include the right to make such modifications as are technically necessary to exercise the rights in other media and formats. Subject to Section 8(f), all rights not expressly granted by Licensor are hereby reserved.
 .
 4. Restrictions. The license granted in Section 3 above is expressly made subject to and limited by the following restrictions:
 .
 You may Distribute or Publicly Perform the Work only under the terms of this License. You must include a copy of, or the Uniform Resource Identifier (URI) for, this License with every copy of the Work You Distribute or Publicly Perform. You may not offer or impose any terms on the Work that restrict the terms of this License or the ability of the recipient of the Work to exercise the rights granted to that recipient under the terms of the License. You may not sublicense the Work. You must keep intact all notices that refer to this License and to the disclaimer of warranties with every copy of the Work You Distribute or Publicly Perform. When You Distribute or Publicly Perform the Work, You may not impose any effective technological measures on the Work that restrict the ability of a recipient of the Work from You to exercise the rights granted to that recipient under the terms of the License. This Section 4(a) applies to the Work as incorporated in a Collection, but this does not require the Collection apart from the Work itself to be made subject to the terms of this License. If You create a Collection, upon notice from any Licensor You must, to the extent practicable, remove from the Collection any credit as required by Section 4(b), as requested. If You create an Adaptation, upon notice from any Licensor You must, to the extent practicable, remove from the Adaptation any credit as required by Section 4(b), as requested.
 If You Distribute, or Publicly Perform the Work or any Adaptations or Collections, You must, unless a request has been made pursuant to Section 4(a), keep intact all copyright notices for the Work and provide, reasonable to the medium or means You are utilizing: (i) the name of the Original Author (or pseudonym, if applicable) if supplied, and/or if the Original Author and/or Licensor designate another party or parties (e.g., a sponsor institute, publishing entity, journal) for attribution ("Attribution Parties") in Licensor's copyright notice, terms of service or by other reasonable means, the name of such party or parties; (ii) the title of the Work if supplied; (iii) to the extent reasonably practicable, the URI, if any, that Licensor specifies to be associated with the Work, unless such URI does not refer to the copyright notice or licensing information for the Work; and (iv) , consistent with Section 3(b), in the case of an Adaptation, a credit identifying the use of the Work in the Adaptation (e.g., "French translation of the Work by Original Author," or "Screenplay based on original Work by Original Author"). The credit required by this Section 4 (b) may be implemented in any reasonable manner; provided, however, that in the case of a Adaptation or Collection, at a minimum such credit will appear, if a credit for all contributing authors of the Adaptation or Collection appears, then as part of these credits and in a manner at least as prominent as the credits for the other contributing authors. For the avoidance of doubt, You may only use the credit required by this Section for the purpose of attribution in the manner set out above and, by exercising Your rights under this License, You may not implicitly or explicitly assert or imply any connection with, sponsorship or endorsement by the Original Author, Licensor and/or Attribution Parties, as appropriate, of You or Your use of the Work, without the separate, express prior written permission of the Original Author, Licensor and/or Attribution Parties.
 Except as otherwise agreed in writing by the Licensor or as may be otherwise permitted by applicable law, if You Reproduce, Distribute or Publicly Perform the Work either by itself or as part of any Adaptations or Collections, You must not distort, mutilate, modify or take other derogatory action in relation to the Work which would be prejudicial to the Original Author's honor or reputation. Licensor agrees that in those jurisdictions (e.g. Japan), in which any exercise of the right granted in Section 3(b) of this License (the right to make Adaptations) would be deemed to be a distortion, mutilation, modification or other derogatory action prejudicial to the Original Author's honor and reputation, the Licensor will waive or not assert, as appropriate, this Section, to the fullest extent permitted by the applicable national law, to enable You to reasonably exercise Your right under Section 3(b) of this License (right to make Adaptations) but not otherwise.
 .
 5. Representations, Warranties and Disclaimer
 .
 UNLESS OTHERWISE MUTUALLY AGREED TO BY THE PARTIES IN WRITING, LICENSOR OFFERS THE WORK AS-IS AND MAKES NO REPRESENTATIONS OR WARRANTIES OF ANY KIND CONCERNING THE WORK, EXPRESS, IMPLIED, STATUTORY OR OTHERWISE, INCLUDING, WITHOUT LIMITATION, WARRANTIES OF TITLE, MERCHANTIBILITY, FITNESS FOR A PARTICULAR PURPOSE, NONINFRINGEMENT, OR THE ABSENCE OF LATENT OR OTHER DEFECTS, ACCURACY, OR THE PRESENCE OF ABSENCE OF ERRORS, WHETHER OR NOT DISCOVERABLE. SOME JURISDICTIONS DO NOT ALLOW THE EXCLUSION OF IMPLIED WARRANTIES, SO SUCH EXCLUSION MAY NOT APPLY TO YOU.
 .
 6. Limitation on Liability. EXCEPT TO THE EXTENT REQUIRED BY APPLICABLE LAW, IN NO EVENT WILL LICENSOR BE LIABLE TO YOU ON ANY LEGAL THEORY FOR ANY SPECIAL, INCIDENTAL, CONSEQUENTIAL, PUNITIVE OR EXEMPLARY DAMAGES ARISING OUT OF THIS LICENSE OR THE USE OF THE WORK, EVEN IF LICENSOR HAS BEEN ADVISED OF THE POSSIBILITY OF SUCH DAMAGES.
 .
 7. Termination
 .
 This License and the rights granted hereunder will terminate automatically upon any breach by You of the terms of this License. Individuals or entities who have received Adaptations or Collections from You under this License, however, will not have their licenses terminated provided such individuals or entities remain in full compliance with those licenses. Sections 1, 2, 5, 6, 7, and 8 will survive any termination of this License.
 Subject to the above terms and conditions, the license granted here is perpetual (for the duration of the applicable copyright in the Work). Notwithstanding the above, Licensor reserves the right to release the Work under different license terms or to stop distributing the Work at any time; provided, however that any such election will not serve to withdraw this License (or any other license that has been, or is required to be, granted under the terms of this License), and this License will continue in full force and effect unless terminated as stated above.
 .
 8. Miscellaneous
 .
 Each time You Distribute or Publicly Perform the Work or a Collection, the Licensor offers to the recipient a license to the Work on the same terms and conditions as the license granted to You under this License.
 Each time You Distribute or Publicly Perform an Adaptation, Licensor offers to the recipient a license to the original Work on the same terms and conditions as the license granted to You under this License.
 If any provision of this License is invalid or unenforceable under applicable law, it shall not affect the validity or enforceability of the remainder of the terms of this License, and without further action by the parties to this agreement, such provision shall be reformed to the minimum extent necessary to make such provision valid and enforceable.
 No term or provision of this License shall be deemed waived and no breach consented to unless such waiver or consent shall be in writing and signed by the party to be charged with such waiver or consent.
 This License constitutes the entire agreement between the parties with respect to the Work licensed here. There are no understandings, agreements or representations with respect to the Work not specified here. Licensor shall not be bound by any additional provisions that may appear in any communication from You. This License may not be modified without the mutual written agreement of the Licensor and You.
 The rights granted under, and the subject matter referenced, in this License were drafted utilizing the terminology of the Berne Convention for the Protection of Literary and Artistic Works (as amended on September 28, 1979), the Rome Convention of 1961, the WIPO Copyright Treaty of 1996, the WIPO Performances and Phonograms Treaty of 1996 and the Universal Copyright Convention (as revised on July 24, 1971). These rights and subject matter take effect in the relevant jurisdiction in which the License terms are sought to be enforced according to the corresponding provisions of the implementation of those treaty provisions in the applicable national law. If the standard suite of rights granted under applicable copyright law includes additional rights not granted under this License, such additional rights are deemed to be included in the License; this License is not intended to restrict the license of any rights under applicable law.

License: CC0
 The laws of most jurisdictions throughout the world automatically confer exclusive Copyright and Related Rights (defined below) upon the creator and subsequent owner(s) (each and all, an "owner") of an original work of authorship and/or a database (each, a "Work").
 .
 Certain owners wish to permanently relinquish those rights to a Work for the purpose of contributing to a commons of creative, cultural and scientific works ("Commons") that the public can reliably and without fear of later claims of infringement build upon, modify, incorporate in other works, reuse and redistribute as freely as possible in any form whatsoever and for any purposes, including without limitation commercial purposes. These owners may contribute to the Commons to promote the ideal of a free culture and the further production of creative, cultural and scientific works, or to gain reputation or greater distribution for their Work in part through the use and efforts of others.
 .
 For these and/or other purposes and motivations, and without any expectation of additional consideration or compensation, the person associating CC0 with a Work (the "Affirmer"), to the extent that he or she is an owner of Copyright and Related Rights in the Work, voluntarily elects to apply CC0 to the Work and publicly distribute the Work under its terms, with knowledge of his or her Copyright and Related Rights in the Work and the meaning and intended legal effect of CC0 on those rights.
 .
 1. Copyright and Related Rights. A Work made available under CC0 may be protected by copyright and related or neighboring rights ("Copyright and Related Rights"). Copyright and Related Rights include, but are not limited to, the following:
 .
 the right to reproduce, adapt, distribute, perform, display, communicate, and translate a Work;
 moral rights retained by the original author(s) and/or performer(s);
 publicity and privacy rights pertaining to a person's image or likeness depicted in a Work;
 rights protecting against unfair competition in regards to a Work, subject to the limitations in paragraph 4(a), below;
 rights protecting the extraction, dissemination, use and reuse of data in a Work;
 database rights (such as those arising under Directive 96/9/EC of the European Parliament and of the Council of 11 March 1996 on the legal protection of databases, and under any national implementation thereof, including any amended or successor version of such directive); and
 other similar, equivalent or corresponding rights throughout the world based on applicable law or treaty, and any national implementations thereof.
 .
 2. Waiver. To the greatest extent permitted by, but not in contravention of, applicable law, Affirmer hereby overtly, fully, permanently, irrevocably and unconditionally waives, abandons, and surrenders all of Affirmer's Copyright and Related Rights and associated claims and causes of action, whether now known or unknown (including existing as well as future claims and causes of action), in the Work (i) in all territories worldwide, (ii) for the maximum duration provided by applicable law or treaty (including future time extensions), (iii) in any current or future medium and for any number of copies, and (iv) for any purpose whatsoever, including without limitation commercial, advertising or promotional purposes (the "Waiver"). Affirmer makes the Waiver for the benefit of each member of the public at large and to the detriment of Affirmer's heirs and successors, fully intending that such Waiver shall not be subject to revocation, rescission, cancellation, termination, or any other legal or equitable action to disrupt the quiet enjoyment of the Work by the public as contemplated by Affirmer's express Statement of Purpose.
 .
 3. Public License Fallback. Should any part of the Waiver for any reason be judged legally invalid or ineffective under applicable law, then the Waiver shall be preserved to the maximum extent permitted taking into account Affirmer's express Statement of Purpose. In addition, to the extent the Waiver is so judged Affirmer hereby grants to each affected person a royalty-free, non transferable, non sublicensable, non exclusive, irrevocable and unconditional license to exercise Affirmer's Copyright and Related Rights in the Work (i) in all territories worldwide, (ii) for the maximum duration provided by applicable law or treaty (including future time extensions), (iii) in any current or future medium and for any number of copies, and (iv) for any purpose whatsoever, including without limitation commercial, advertising or promotional purposes (the "License"). The License shall be deemed effective as of the date CC0 was applied by Affirmer to the Work. Should any part of the License for any reason be judged legally invalid or ineffective under applicable law, such partial invalidity or ineffectiveness shall not invalidate the remainder of the License, and in such case Affirmer hereby affirms that he or she will not (i) exercise any of his or her remaining Copyright and Related Rights in the Work or (ii) assert any associated claims and causes of action with respect to the Work, in either case contrary to Affirmer's express Statement of Purpose.
 .
 4. Limitations and Disclaimers.
 .
 No trademark or patent rights held by Affirmer are waived, abandoned, surrendered, licensed or otherwise affected by this document.
 Affirmer offers the Work as-is and makes no representations or warranties of any kind concerning the Work, express, implied, statutory or otherwise, including without limitation warranties of title, merchantability, fitness for a particular purpose, non infringement, or the absence of latent or other defects, accuracy, or the present or absence of errors, whether or not discoverable, all to the greatest extent permissible under applicable law.
 Affirmer disclaims responsibility for clearing rights of other persons that may apply to the Work or any use thereof, including without limitation any person's Copyright and Related Rights in the Work. Further, Affirmer disclaims responsibility for obtaining any necessary consents, permissions or other rights required for any use of the Work.
 Affirmer understands and acknowledges that Creative Commons is not a party to this document and has no duty or obligation with respect to this CC0 or use of the Work.

License: CC-BY-2.0
 THE WORK (AS DEFINED BELOW) IS PROVIDED UNDER THE TERMS OF THIS CREATIVE COMMONS PUBLIC LICENSE ("CCPL" OR "LICENSE"). THE WORK IS PROTECTED BY COPYRIGHT AND/OR OTHER APPLICABLE LAW. ANY USE OF THE WORK OTHER THAN AS AUTHORIZED UNDER THIS LICENSE OR COPYRIGHT LAW IS PROHIBITED.
 .
 BY EXERCISING ANY RIGHTS TO THE WORK PROVIDED HERE, YOU ACCEPT AND AGREE TO BE BOUND BY THE TERMS OF THIS LICENSE. THE LICENSOR GRANTS YOU THE RIGHTS CONTAINED HERE IN CONSIDERATION OF YOUR ACCEPTANCE OF SUCH TERMS AND CONDITIONS.
 .
 1. Definitions
 .
 "Collective Work" means a work, such as a periodical issue, anthology or encyclopedia, in which the Work in its entirety in unmodified form, along with a number of other contributions, constituting separate and independent works in themselves, are assembled into a collective whole. A work that constitutes a Collective Work will not be considered a Derivative Work (as defined below) for the purposes of this License.
 "Derivative Work" means a work based upon the Work or upon the Work and other pre-existing works, such as a translation, musical arrangement, dramatization, fictionalization, motion picture version, sound recording, art reproduction, abridgment, condensation, or any other form in which the Work may be recast, transformed, or adapted, except that a work that constitutes a Collective Work will not be considered a Derivative Work for the purpose of this License. For the avoidance of doubt, where the Work is a musical composition or sound recording, the synchronization of the Work in timed-relation with a moving image ("synching") will be considered a Derivative Work for the purpose of this License.
 "Licensor" means the individual or entity that offers the Work under the terms of this License.
 "Original Author" means the individual or entity who created the Work.
 "Work" means the copyrightable work of authorship offered under the terms of this License.
 "You" means an individual or entity exercising rights under this License who has not previously violated the terms of this License with respect to the Work, or who has received express permission from the Licensor to exercise rights under this License despite a previous violation.
 .
 2. Fair Use Rights. Nothing in this license is intended to reduce, limit, or restrict any rights arising from fair use, first sale or other limitations on the exclusive rights of the copyright owner under copyright law or other applicable laws.
 .
 3. License Grant. Subject to the terms and conditions of this License, Licensor hereby grants You a worldwide, royalty-free, non-exclusive, perpetual (for the duration of the applicable copyright) license to exercise the rights in the Work as stated below:
 .
 to reproduce the Work, to incorporate the Work into one or more Collective Works, and to reproduce the Work as incorporated in the Collective Works;
 to create and reproduce Derivative Works;
 to distribute copies or phonorecords of, display publicly, perform publicly, and perform publicly by means of a digital audio transmission the Work including as incorporated in Collective Works;
 to distribute copies or phonorecords of, display publicly, perform publicly, and perform publicly by means of a digital audio transmission Derivative Works.
 .
 For the avoidance of doubt, where the work is a musical composition:
 Performance Royalties Under Blanket Licenses. Licensor waives the exclusive right to collect, whether individually or via a performance rights society (e.g. ASCAP, BMI, SESAC), royalties for the public performance or public digital performance (e.g. webcast) of the Work.
 Mechanical Rights and Statutory Royalties. Licensor waives the exclusive right to collect, whether individually or via a music rights agency or designated agent (e.g. Harry Fox Agency), royalties for any phonorecord You create from the Work ("cover version") and distribute, subject to the compulsory license created by 17 USC Section 115 of the US Copyright Act (or the equivalent in other jurisdictions).
 Webcasting Rights and Statutory Royalties. For the avoidance of doubt, where the Work is a sound recording, Licensor waives the exclusive right to collect, whether individually or via a performance-rights society (e.g. SoundExchange), royalties for the public digital performance (e.g. webcast) of the Work, subject to the compulsory license created by 17 USC Section 114 of the US Copyright Act (or the equivalent in other jurisdictions).
 .
 The above rights may be exercised in all media and formats whether now known or hereafter devised. The above rights include the right to make such modifications as are technically necessary to exercise the rights in other media and formats. All rights not expressly granted by Licensor are hereby reserved.
 .
 4. Restrictions.The license granted in Section 3 above is expressly made subject to and limited by the following restrictions:
 .
 You may distribute, publicly display, publicly perform, or publicly digitally perform the Work only under the terms of this License, and You must include a copy of, or the Uniform Resource Identifier for, this License with every copy or phonorecord of the Work You distribute, publicly display, publicly perform, or publicly digitally perform. You may not offer or impose any terms on the Work that alter or restrict the terms of this License or the recipients' exercise of the rights granted hereunder. You may not sublicense the Work. You must keep intact all notices that refer to this License and to the disclaimer of warranties. You may not distribute, publicly display, publicly perform, or publicly digitally perform the Work with any technological measures that control access or use of the Work in a manner inconsistent with the terms of this License Agreement. The above applies to the Work as incorporated in a Collective Work, but this does not require the Collective Work apart from the Work itself to be made subject to the terms of this License. If You create a Collective Work, upon notice from any Licensor You must, to the extent practicable, remove from the Collective Work any reference to such Licensor or the Original Author, as requested. If You create a Derivative Work, upon notice from any Licensor You must, to the extent practicable, remove from the Derivative Work any reference to such Licensor or the Original Author, as requested.
 If you distribute, publicly display, publicly perform, or publicly digitally perform the Work or any Derivative Works or Collective Works, You must keep intact all copyright notices for the Work and give the Original Author credit reasonable to the medium or means You are utilizing by conveying the name (or pseudonym if applicable) of the Original Author if supplied; the title of the Work if supplied; to the extent reasonably practicable, the Uniform Resource Identifier, if any, that Licensor specifies to be associated with the Work, unless such URI does not refer to the copyright notice or licensing information for the Work; and in the case of a Derivative Work, a credit identifying the use of the Work in the Derivative Work (e.g., "French translation of the Work by Original Author," or "Screenplay based on original Work by Original Author"). Such credit may be implemented in any reasonable manner; provided, however, that in the case of a Derivative Work or Collective Work, at a minimum such credit will appear where any other comparable authorship credit appears and in a manner at least as prominent as such other comparable authorship credit.
 .
 5. Representations, Warranties and Disclaimer
 .
 UNLESS OTHERWISE MUTUALLY AGREED TO BY THE PARTIES IN WRITING, LICENSOR OFFERS THE WORK AS-IS AND MAKES NO REPRESENTATIONS OR WARRANTIES OF ANY KIND CONCERNING THE WORK, EXPRESS, IMPLIED, STATUTORY OR OTHERWISE, INCLUDING, WITHOUT LIMITATION, WARRANTIES OF TITLE, MERCHANTIBILITY, FITNESS FOR A PARTICULAR PURPOSE, NONINFRINGEMENT, OR THE ABSENCE OF LATENT OR OTHER DEFECTS, ACCURACY, OR THE PRESENCE OF ABSENCE OF ERRORS, WHETHER OR NOT DISCOVERABLE. SOME JURISDICTIONS DO NOT ALLOW THE EXCLUSION OF IMPLIED WARRANTIES, SO SUCH EXCLUSION MAY NOT APPLY TO YOU.
 .
 6. Limitation on Liability. EXCEPT TO THE EXTENT REQUIRED BY APPLICABLE LAW, IN NO EVENT WILL LICENSOR BE LIABLE TO YOU ON ANY LEGAL THEORY FOR ANY SPECIAL, INCIDENTAL, CONSEQUENTIAL, PUNITIVE OR EXEMPLARY DAMAGES ARISING OUT OF THIS LICENSE OR THE USE OF THE WORK, EVEN IF LICENSOR HAS BEEN ADVISED OF THE POSSIBILITY OF SUCH DAMAGES.
 .
 7. Termination
 .
 This License and the rights granted hereunder will terminate automatically upon any breach by You of the terms of this License. Individuals or entities who have received Derivative Works or Collective Works from You under this License, however, will not have their licenses terminated provided such individuals or entities remain in full compliance with those licenses. Sections 1, 2, 5, 6, 7, and 8 will survive any termination of this License.
 Subject to the above terms and conditions, the license granted here is perpetual (for the duration of the applicable copyright in the Work). Notwithstanding the above, Licensor reserves the right to release the Work under different license terms or to stop distributing the Work at any time; provided, however that any such election will not serve to withdraw this License (or any other license that has been, or is required to be, granted under the terms of this License), and this License will continue in full force and effect unless terminated as stated above.
 .
 8. Miscellaneous
 .
 Each time You distribute or publicly digitally perform the Work or a Collective Work, the Licensor offers to the recipient a license to the Work on the same terms and conditions as the license granted to You under this License.
 Each time You distribute or publicly digitally perform a Derivative Work, Licensor offers to the recipient a license to the original Work on the same terms and conditions as the license granted to You under this License.
 If any provision of this License is invalid or unenforceable under applicable law, it shall not affect the validity or enforceability of the remainder of the terms of this License, and without further action by the parties to this agreement, such provision shall be reformed to the minimum extent necessary to make such provision valid and enforceable.
 No term or provision of this License shall be deemed waived and no breach consented to unless such waiver or consent shall be in writing and signed by the party to be charged with such waiver or consent.
 This License constitutes the entire agreement between the parties with respect to the Work licensed here. There are no understandings, agreements or representations with respect to the Work not specified here. Licensor shall not be bound by any additional provisions that may appear in any communication from You. This License may not be modified without the mutual written agreement of the Licensor and You.<|MERGE_RESOLUTION|>--- conflicted
+++ resolved
@@ -75,12 +75,8 @@
  images/land/canyon9*
 Copyright: Emily Mell <hasmidas@gmail.com>
 License: public-domain
-<<<<<<< HEAD
  Based on images taken from unsplash.com before June 2017, when all images
  uploaded to that site were donated to the public domain.
-=======
- Based on public domain images taken from unsplash.com
->>>>>>> c9d3f10c
 
 Files:
  images/icon/gat*
@@ -1417,7 +1413,6 @@
 
 Files:
  images/land/station45*
-<<<<<<< HEAD
 Copyright: Maxime Lebrun
 License: Unsplash
 Comment:
@@ -1428,12 +1423,6 @@
  limiting the sale of unaltered copies.
 
 Files:
-=======
- images/land/water0*
- images/land/water3*
- images/land/water4*
- images/land/water8*
->>>>>>> c9d3f10c
  images/land/water12*
 Copyright: Steve Adams
 License: Unsplash
@@ -1529,17 +1518,16 @@
  Taken from Wikimedia Commons. Cropped and edited.
 
 Files:
-<<<<<<< HEAD
  images/land/snow15*
 Copyright: US NOAA
 License: public-domain
  From US NOAA, and therefore in the public domain because it was created by
-=======
+
+Files:
  images/land/lava0*
 Copyright: USGS
 License: public-domain
  From the USGS, and therefore in the public domain because they were created by
->>>>>>> c9d3f10c
  government employees while doing work for the government.
 
 Files:
@@ -2109,8 +2097,6 @@
 Comment: Derived from works by Michael Zahniser (under the same license).
 
 Files:
-<<<<<<< HEAD
-=======
  images/outfit/*battery?hai*
  images/outfit/anti-missile?hai*
  images/outfit/cooling?ducts?hai*
@@ -2124,7 +2110,6 @@
 Comment: Derived from works by Michael Zahniser (under the same license).
 
 Files:
->>>>>>> c9d3f10c
  images/label/graveyard*
 Copyright: @RestingImmortal
 License: CC-BY-SA-4.0
@@ -3519,7 +3504,6 @@
 License: CC0
 Comment: selected and unselected versions of images/ui/find, by Ember369 (https://github.com/Ember369)
 
-<<<<<<< HEAD
 License: Depends
  Taken from unsplash.com. Until June 2017, this was a collection of photographs that had been donated and
  placed in the public domain. In June 2017, Unsplash modified their terms and conditions to make all images
@@ -3530,8 +3514,6 @@
  uploaded to Unsplash after February 2018 cannot be sold without making "significant alterations" as they are
  subject to more restrictive terms and conditions.
 
-=======
->>>>>>> c9d3f10c
 License: Unsplash
  Unsplash grants you an irrevocable, nonexclusive, worldwide copyright
  license to download, copy, modify, distribute, perform, and use photos
