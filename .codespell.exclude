--- conflicted
+++ resolved
@@ -1,6 +1,4 @@
-<<<<<<< HEAD
 			`	Teeneep's console beeps softly and an icon of a grey acorn is displayed on the screen. She presses the icon and a message comes up. It's hard to make out the words, but the bold font is obviously in your language.`
-=======
 		"Ikrehpeb haslrikpeb ikpecem sara nives"      # Stop acting like a child
 		"akmac pano nives ralret umsab lravriv" # a pasta of small snakes with mice meatballs
 		"haet sunt"                     # heat shunt (mispronounced)
@@ -33,7 +31,6 @@
 		"rasi it maka makpes"                   # fish en papillote
 		"Far Upugf Enrel Ugt"                 # Nam Myoho Renge Kyo (Buddhist religious chant)
 		"Far Uhudf Elrep Uds"                  # Nam Myoho Renge Kyo (Buddhist religious chant)
->>>>>>> 8a0e4f3e
 		"Woh"
 		"Yot"
 		"mor"
