		"Woh"
		"Yot"
		"mor"
		"Grey"
		"Mitre"
		"Alph"
		"Gord"
		"gard"
		"Mata"
		"Diamond Grey"
		"Grey Wolf"
				`	"The Grey Goose."`
			`	He stops and frowns. "Look at me, rambling like an ol' man. Ser, Captain, I'd like to pay you <payment> to take me home, to <destination>."`
			`	He smiles sadly. "Skaldgar always had a nose for good folks. Anyways, he told me he had a nephew named Helm who worked at the Norn spaceport. Find 'im and he can get'cha and this stone where it needs to go." The young man than looks you in the eye and gives a slow respectful nod, "For Ol' Skaldgar, may he be findin' ore in hel."`
			`	Cygnet strokes his mustache. "Tod Copper. Tod Copper. Tell you what, that name doesn' ring a bell. Heck, I don' even keep track of names 'less I get someone impor'ant. If ya lookin' for someone in particular to buy, can I get a description?"`
					goto shotdown
			label shotdown
		"ser"
		"cach"
		"oder"
		" Grat"
			`	"Fantastic, you understand the situation," she says, though her tone is much more businesslike than the wording would imply. "In that case, if you could please take this to Earth and communicate with your various governments we can begin a dialogue on how best to deal with this current scenario."`
			`	"Hello, ser! I hope you've been enjoying your stay in our state of the art spaceport! But why stay cooped up in here, when you could be out there?" She gestures toward the windows.`
			`	"So ser," she continues, "what do you say? Should I sign you up for the VIP Winter-Wonder Excursion Package for a special time limited-only offer of 2,000 credits?"`
			`	The woman frowns, but nods knowingly. "I am afraid, ser, most seem to think the way you do. Still, if you ever run into anyone out there who might be interested, let them know. We could really use the work." With that, she turns and walks briskly back to her booth.`
			`	The woman's face lights up, and you get the sense that she isn't used to hearing "yes" very often. "Oh, that is wonderful ser, just wonderful!"`
			`	She puts her finger to her ear and says, "Hjlod, we have a customer! Get the crawler warmed up!" The woman then drops her hand and waves to you. "Right this way, ser! And might I add - you will not be disappointed." She chatters excitedly about the cultural, artistic and scientific merits of the trip as she leads you toward a large pressure hatch.`
			`	The woman's face, red with the cold, looks crest-fallen, but unsurprised, like she was half expecting this outcome. "Brunhilda can be an... intimidating vehicle, it's true. But she is safe ser, I assure you. Either way, I'll take you back to the spaceport."`
			`	The uneventful journey to the boiling ice river of Slidr is suddenly interrupted when a deep tremor followed by a thunderous boom shakes the Ice-Crawler to its core and causes it to slip on the disturbed ice and snow. Somewhere outside, subsequent rumble starts to build rapidly. After Hjlod regains control of the crawler, she immediately veers away from the noise. "That vas Nifel-quake, and loud noise was avalanche, or landslide, maybe both. This is not good."`
			`	By the time you are on your feet, Hjlod has already gathered up numerous supplies and is preparing to open the hatch and dig her way to the surface. She looks at you. "Nothing to vorry about. Happens all time. Vell, not really. First time this happen, but Hjlod not let you die, probably. I can lead us to settlement not far from here."`
			`	Hjlod abruptly stops and glares at you. "You are fool. You vill certainly die, and you endanger me in process. This is no game, valk only vhere I valk or die."`
			`	Evening and exhaustion approach hand in hand, and as the last sun sets, you're not sure how much farther you can go. "There!" Hjlod breaks the silence of hours as she points at the weak flicker of light in the twilight landscape. "This is good," she admits hoarsely as you both stumble toward the light. "Ve vould have not survived night."`
			`	"I just vant to thank you." Hjlod's gray-blue eyes glitter in the morning light. "I alvays say Hjlod keep tourist safe. But yesterday you save Hjlod. I vill not forgot, know this."`
			`There are no signs of Hjlod when you arrive at the mostly empty spaceport. You spend a few minutes wandering around before you see her heading down the hall toward you. "Sorry to be late, you vould not believe all paper-vork they had for me. I think they aren't happy about Ice-Crawler."`
			`	You ask her if she's worried you've been compromised - that you might be working against the Skadenga's best interests. Hjlod shakes her head. "No. Future is set. Vhat vill, vill be. You are given task to tell us vhere to go, ve go vhere you say. The rest is just noise.`
			`	"Sounds like herbalist box. Ondurdis had one long before I vas born. Gave it to liar. It not important though, not Setstokkr."`
			`	Hjlod nods. "Hrithfjall sounds like good place. I vill tell Ondurdis.`
			`	Hjlod nods. "The Skadenga have alvays been guides, pathfinders. I vill tell Ondurdis.`
			`	"Vhen you were gone, thing, or assembly, vas held. Ondurdis called in all Skadenga from all villages across Nifel. You must find transportation for 2,200 folk. That is what Onderduis told me to tell you."`
			`	Hjlod takes a deep, calming breath. "I call because you are our only hope. They vill not let us leave. They vill not let us be. They will steal our souls." She points a shaky finger at you. "Take us back to Nifel. All those who are left. Take us home. Ve know the cold vill get us eventually. But better to live on a dying vorld as Skadenga than to live here as nothing."`
			`	Hjlod grimaces. "Once they know you are here, they vill collect us. Come back here in an hour. Any longer than that, and ve vill be gone." She slumps down on the ground as you exit the dark, dirty tunnel where the remaining Skadenga cling to their fleeting identity.`
			`	"Ve have 52 people that need off this vorld right now." Hjlod hesitates a moment, and then adds, "I know how much you like money. Ve have pooled all our savings together and will pay you <payment> for this job." She grabs a ragged duffle bag and a group gather around her. "The rest vill meet us at your ship. Ve move now."`
			`	"I do not know vhy you sent us to that place. But I am happy to be home. So go, and maybe one day I vill not hate to see you again."`
			`A familiar woman is waiting for you outside your ship. Although it's been more than seven years since you've last seen her, you recognize Hjlod instantly. Her eyes are brighter than when last you parted, and she has the same lopsided grin that you remember. "<first>, I saw your ship landing, and thought I vould say hello."`
			`	She reaches into her pocket and pulls out a small wooden box, similar to the one you saw displayed at Asgard years ago. "I have been thinking," Hjlod says. "Maybe all this vas vill of Skade. Maybe you took us to Asgard to make us stronger, to make us better. It is bitter lesson, but I understand it now."`
			`	"A data archive with the latest briefings and analyses. Heavily shielded and encrypted, of course, so no need to worry about it showing up on a scan. It has to get there by <date>. So, could you do it?" They hold out a small case with a data crystal visible through the window.`
			`As the scan results arrive the data is relayed down to the team in the cargo hold. Your video feed shows a large hologram of the system floating in midair above one of the pallets. Nearby, terminals flash rolling readouts and analyses. As the data on the spectral ship solidifies, cones of projected courses appear on the display. Line by line the cone tightens in as additional data flows from your telemetry, closing in on a path intersecting with the nearby world.`
			`	He gestures confidently. "A team of Remnant, for instance, could all review incoming data from an experiment, form their own analyses, and then hold what amounts to a conference where each fully presents their thoughts and ideas with supporting data and reasoning within the span of a few minutes."`
system Nnaug
	object "Sies Upi"
planet "Sies Upi"
	description "Sies Upi is one of the most recently colonized planets of the Gegno Vi. This hot, dry world with harsh living environments serves as more of an outpost than it does a colony, but nevertheless the Vi found ways to create manageable living conditions."
		"Brocken"
<<<<<<< HEAD
# Following two lines to be deleted once unicode support is added
	#`	"Eu preferiria se tu não fosse tão negativo, camarada. Tu sabe tão bem quanto eu que é só uma questão de esperar as coisas entrarem em colapso. Porra, tem uma guerra civil arriscando começar a qualquer momento, se segura por só mais um pouquinho! Inclusive, eu escutei a pouco que – "`
	`	"Eu preferiria se tu nao fosse tao negativo, camarada. Tu sabe tao bem quanto eu que e so uma questao de esperar as coisas entrarem em colapso. Porra, tem uma guerra civil arriscando começar a qualquer momento, se segura por so mais um pouquinho! Inclusive, eu escutei a pouco que-"`
=======
			`	"What part of non-negotiable did you not understand? You're pushing your luck, Captain <last>. I didn't expect you to be such a petty money pincher."`
		"Shepard"
>>>>>>> 8a7a30c5
<|MERGE_RESOLUTION|>--- conflicted
+++ resolved
@@ -51,11 +51,8 @@
 planet "Sies Upi"
 	description "Sies Upi is one of the most recently colonized planets of the Gegno Vi. This hot, dry world with harsh living environments serves as more of an outpost than it does a colony, but nevertheless the Vi found ways to create manageable living conditions."
 		"Brocken"
-<<<<<<< HEAD
+			`	"What part of non-negotiable did you not understand? You're pushing your luck, Captain <last>. I didn't expect you to be such a petty money pincher."`
+		"Shepard"
 # Following two lines to be deleted once unicode support is added
 	#`	"Eu preferiria se tu não fosse tão negativo, camarada. Tu sabe tão bem quanto eu que é só uma questão de esperar as coisas entrarem em colapso. Porra, tem uma guerra civil arriscando começar a qualquer momento, se segura por só mais um pouquinho! Inclusive, eu escutei a pouco que – "`
-	`	"Eu preferiria se tu nao fosse tao negativo, camarada. Tu sabe tao bem quanto eu que e so uma questao de esperar as coisas entrarem em colapso. Porra, tem uma guerra civil arriscando começar a qualquer momento, se segura por so mais um pouquinho! Inclusive, eu escutei a pouco que-"`
-=======
-			`	"What part of non-negotiable did you not understand? You're pushing your luck, Captain <last>. I didn't expect you to be such a petty money pincher."`
-		"Shepard"
->>>>>>> 8a7a30c5
+	`	"Eu preferiria se tu nao fosse tao negativo, camarada. Tu sabe tao bem quanto eu que e so uma questao de esperar as coisas entrarem em colapso. Porra, tem uma guerra civil arriscando começar a qualquer momento, se segura por so mais um pouquinho! Inclusive, eu escutei a pouco que-"`