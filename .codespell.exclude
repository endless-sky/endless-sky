--- conflicted
+++ resolved
@@ -1,7 +1,3 @@
-<<<<<<< HEAD
-	`	"Eu sei, mas e que eu realmente nao acho que isso vai so acontecer. O vo do meu vo tambem passou a vida esperando a mesma coisa, e hoje eu e tu tamos aqui, negociando com capitalistas."`
-	`	"Eu preferiria se tu nao fosse tao negativo, camarada. Tu sabe tao bem quanto eu que e so uma questao de esperar as coisas entrarem em colapso. Porra, tem uma guerra civil arriscando comecar a qualquer momento, se segura por so mais um pouquinho! Inclusive, eu escutei a pouco que-"`
-=======
 		"Ikrehpeb haslrikpeb ikpecem sara nives"      # Stop acting like a child
 		"akmac pano nives ralret umsab lravriv" # a pasta of small snakes with mice meatballs
 		"haet sunt"                     # heat shunt (mispronounced)
@@ -35,7 +31,6 @@
 		"Far Upugf Enrel Ugt"                 # Nam Myoho Renge Kyo (Buddhist religious chant)
 		"Far Uhudf Elrep Uds"                  # Nam Myoho Renge Kyo (Buddhist religious chant)
 			"Capitalise that proper noun. Use American English for consistency. For goodness' sake, that needs a comma!"
->>>>>>> 6805c10f
 		"Woh"
 		"Yot"
 		"mor"
@@ -85,11 +80,6 @@
 		"Brocken"
 			`	"What part of non-negotiable did you not understand? You're pushing your luck, Captain <last>. I didn't expect you to be such a petty money pincher."`
 		"Shepard"
-<<<<<<< HEAD
-# Following two lines to be deleted once unicode support is added
-	#`	"Eu preferiria se tu não fosse tão negativo, camarada. Tu sabe tão bem quanto eu que é só uma questão de esperar as coisas entrarem em colapso. Porra, tem uma guerra civil arriscando começar a qualquer momento, se segura por só mais um pouquinho! Inclusive, eu escutei a pouco que – "`
-	`	"Eu preferiria se tu nao fosse tao negativo, camarada. Tu sabe tao bem quanto eu que e so uma questao de esperar as coisas entrarem em colapso. Porra, tem uma guerra civil arriscando começar a qualquer momento, se segura por so mais um pouquinho! Inclusive, eu escutei a pouco que-"`
-=======
 			`	She gives you a little smile and nods. "If you come across someone and have difficulty getting them to trust you, try telling them 'Luf e ow, vai, luf e eh.'"`
 			`	She gives you a very serious look and nods. "If you come across any others and have difficulty getting them to trust you, try telling them 'Luf e ow, vai, luf e eh.'"`
 		ship Geocoris "Vai e Lur"
@@ -105,4 +95,8 @@
 		log "Minor People" "Torrey and Irene" `Torrey Dupont, an activist, is friends with SMDP militia NCO Irene Brower. You delivered a package for them.`
 		"Brin"
 		"exis"
->>>>>>> 6805c10f
+	`	"Eu sei, mas e que eu realmente nao acho que isso vai so acontecer. O vo do meu vo tambem passou a vida esperando a mesma coisa, e hoje eu e tu tamos aqui, negociando com capitalistas."`
+	`	"Eu preferiria se tu nao fosse tao negativo, camarada. Tu sabe tao bem quanto eu que e so uma questao de esperar as coisas entrarem em colapso. Porra, tem uma guerra civil arriscando comecar a qualquer momento, se segura por so mais um pouquinho! Inclusive, eu escutei a pouco que-"`
+# Following two lines to be deleted once unicode support is added
+	#`	"Eu preferiria se tu não fosse tão negativo, camarada. Tu sabe tão bem quanto eu que é só uma questão de esperar as coisas entrarem em colapso. Porra, tem uma guerra civil arriscando começar a qualquer momento, se segura por só mais um pouquinho! Inclusive, eu escutei a pouco que – "`
+	`	"Eu preferiria se tu nao fosse tao negativo, camarada. Tu sabe tao bem quanto eu que e so uma questao de esperar as coisas entrarem em colapso. Porra, tem uma guerra civil arriscando começar a qualquer momento, se segura por so mais um pouquinho! Inclusive, eu escutei a pouco que-"`