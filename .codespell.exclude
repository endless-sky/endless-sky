		"Ikrehpeb haslrikpeb ikpecem sara nives"      # Stop acting like a child
		"akmac pano nives ralret umsab lravriv" # a pasta of small snakes with mice meatballs
		"haet sunt"                     # heat shunt (mispronounced)
		"Yoo no gud fite so gif up."      # You are no good in a fight, so give up. (mispronounced)
		"do gud"             # [do|does] good (mispronounced)
		"We Korath imotal!"     # We, the Korath, are immortal! (mispronounced)
		"a's no gud"         # is no good (mispronounced)
		"ain' gud"           # ain't good (mispronounced)
		"do gud"             # [do|does] good (mispronounced)
		"Korath flame stong."   # [The] Korath flame is strong. (mispronounced)
		"Can hav" 3     # Can have (mispronounced)
		"yoo ded mor"          # you dead more (mispronounced)
		"'oo wil" 3     # You will (mispronounced)
		"bomance novals"           # [romance|bromance] novels (mispronounced)
		"cley n kiln"              # clay and kiln (mispronounced)
		"benjos"                   # banjos (mispronounced)
		"bokets f painte"          # buckets of paint (mispronounced)
		"easls ith trypods"        # easels with tripods (mispronounced)
		"recerd playrs"            # record players (mispronounced)
		"relegos tects"            # religious texts (mispronounced)
		"blak muusic shee's"       # blank music sheets (mispronounced)
		"sinin boowl sets"         # singing bowl set (mispronounced)
		"Wee taek yur"           # We take your (mispronounced)
		"Te"                     # The (mispronounced)
		"blong to u'."           # belong to us (mispronounced)
		"sammon" 1            # salmon (mispronounced)
		"inernal govment docmants"  # internal government documents (mispronounced)
		"Ot"                  # My
		"Tomik 'aga feralit 'aga te"                # My skin draws me to
		"rasi it maka makpes"                   # fish en papillote
		"Far Upugf Enrel Ugt"                 # Nam Myoho Renge Kyo (Buddhist religious chant)
		"Far Uhudf Elrep Uds"                  # Nam Myoho Renge Kyo (Buddhist religious chant)
			"Capitalise that proper noun. Use American English for consistency. For goodness' sake, that needs a comma!"
		"Woh"
		"Yot"
		"mor"
		"Grey"
		"Mitre"
		"Alph"
		"Gord"
		"gard"
		"Mata"
		"Diamond Grey"
		"Grey Wolf"
				`	"The Grey Goose."`
			`	He smiles sadly. "Skaldgar always had a nose for good folks. Anyways, he told me he had a nephew named Helm who worked at the Norn spaceport. Find 'im and he can get'cha and this stone where it needs to go." The young man than looks you in the eye and gives a slow respectful nod, "For Ol' Skaldgar, may he be findin' ore in hel."`
			`	Cygnet strokes his mustache. "Tod Copper. Tod Copper. Tell you what, that name doesn' ring a bell. Heck, I don' even keep track of names 'less I get someone impor'ant. If ya lookin' for someone in particular to buy, can I get a description?"`
					goto shotdown
			label shotdown
		"ser"
		"cach"
		"oder"
		" Grat"
			`	"Fantastic, you understand the situation," she says, though her tone is much more businesslike than the wording would imply. "In that case, if you could please take this to Earth and communicate with your various governments we can begin a dialogue on how best to deal with this current scenario."`
			`	The uneventful journey to the boiling ice river of Slidr is suddenly interrupted when a deep tremor followed by a thunderous boom shakes the Ice-Crawler to its core and causes it to slip on the disturbed ice and snow. Somewhere outside, subsequent rumble starts to build rapidly. After Hjlod regains control of the crawler, she immediately veers away from the noise. "That vas Nifel-quake, and loud noise was avalanche, or landslide, maybe both. This is not good."`
			`	By the time you are on your feet, Hjlod has already gathered up numerous supplies and is preparing to open the hatch and dig her way to the surface. She looks at you. "Nothing to vorry about. Happens all time. Vell, not really. First time this happen, but Hjlod not let you die, probably. I can lead us to settlement not far from here."`
			`	Hjlod abruptly stops and glares at you. "You are fool. You vill certainly die, and you endanger me in process. This is no game, valk only vhere I valk or die."`
			`	Evening and exhaustion approach hand in hand, and as the last sun sets, you're not sure how much farther you can go. "There!" Hjlod breaks the silence of hours as she points at the weak flicker of light in the twilight landscape. "This is good," she admits hoarsely as you both stumble toward the light. "Ve vould have not survived night."`
			`	"I just vant to thank you." Hjlod's gray-blue eyes glitter in the morning light. "I alvays say Hjlod keep tourist safe. But yesterday you save Hjlod. I vill not forgot, know this."`
			`There are no signs of Hjlod when you arrive at the mostly empty spaceport. You spend a few minutes wandering around before you see her heading down the hall toward you. "Sorry to be late, you vould not believe all paper-vork they had for me. I think they aren't happy about Ice-Crawler."`
			`	You ask her if she's worried you've been compromised - that you might be working against the Skadenga's best interests. Hjlod shakes her head. "No. Future is set. Vhat vill, vill be. You are given task to tell us vhere to go, ve go vhere you say. The rest is just noise.`
			`	"Sounds like herbalist box. Ondurdis had one long before I vas born. Gave it to liar. It not important though, not Setstokkr."`
			`	Hjlod nods. "Hrithfjall sounds like good place. I vill tell Ondurdis.`
			`	Hjlod nods. "The Skadenga have alvays been guides, pathfinders. I vill tell Ondurdis.`
			`	"Vhen you were gone, thing, or assembly, vas held. Ondurdis called in all Skadenga from all villages across Nifel. You must find transportation for 2,200 folk. That is what Onderduis told me to tell you."`
			`	Hjlod takes a deep, calming breath. "I call because you are our only hope. They vill not let us leave. They vill not let us be. They vill steal our souls." She points a shaky finger at you. "Take us back to Nifel. All those who are left. Take us home. Ve know the cold vill get us eventually. But better to live on a dying vorld as Skadenga than to live here as nothing."`
			`	Hjlod grimaces. "Once they know you are here, they vill collect us. Come back here in an hour. Any longer than that, and ve vill be gone." She slumps down on the ground as you exit the dark, dirty tunnel where the remaining Skadenga cling to their fleeting identity.`
			`	"Ve have 52 people that need off this vorld right now." Hjlod hesitates a moment, and then adds, "I know how much you like money. Ve have pooled all our savings together and vill pay you <payment> for this job." She grabs a ragged duffle bag and a group gather around her. "The rest vill meet us at your ship. Ve move now."`
			`	Hjlod frowns. "It's Arnson's family isn't it? I told him he vas too far."`
			`	"I do not know vhy you sent us to that place. But I am happy to be home. So go, and maybe one day I vill not hate to see you again."`
			`A familiar woman is waiting for you outside your ship. Although it's been more than seven years since you've last seen her, you recognize Hjlod instantly. Her eyes are brighter than when last you parted, and she has the same lopsided grin that you remember. "<first>, I saw your ship landing, and thought I vould say hello."`
			`	She reaches into her pocket and pulls out a small wooden box, similar to the one you saw displayed at Asgard years ago. "I have been thinking," Hjlod says. "Maybe all this vas vill of Skade. Maybe you took us to Asgard to make us stronger, to make us better. It is bitter lesson, but I understand it now."`
			`	"A data archive with the latest briefings and analyses. Heavily shielded and encrypted, of course, so no need to worry about it showing up on a scan. It has to get there by <date>. So, could you do it?" They hold out a small case with a data crystal visible through the window.`
			`As the scan results arrive the data is relayed down to the team in the cargo hold. Your video feed shows a large hologram of the system floating in midair above one of the pallets. Nearby, terminals flash rolling readouts and analyses. As the data on the spectral ship solidifies, cones of projected courses appear on the display. Line by line the cone tightens in as additional data flows from your telemetry, closing in on a path intersecting with the nearby world.`
			`	He gestures confidently. "A team of Remnant, for instance, could all review incoming data from an experiment, form their own analyses, and then hold what amounts to a conference where each fully presents their thoughts and ideas with supporting data and reasoning within the span of a few minutes."`
system Nnaug
	object "Sies Upi"
planet "Sies Upi"
	description `Sies Upi is one of the most recently colonized planets of the Gegno Vi. This hot, dry, and harsh world serves as more of an outpost than it does a colony, but nevertheless the Vi have found ways to create manageable living conditions for their settlers.`
		"Brocken"
			`	"What part of non-negotiable did you not understand? You're pushing your luck, Captain <last>. I didn't expect you to be such a petty money pincher."`
		"Shepard"
			`	She gives you a little smile and nods. "If you come across someone and have difficulty getting them to trust you, try telling them 'Luf e ow, vai, luf e eh.'"`
			`	She gives you a very serious look and nods. "If you come across any others and have difficulty getting them to trust you, try telling them 'Luf e ow, vai, luf e eh.'"`
		ship Geocoris "Vai e Lur"
				`	"Uh, luf e ow, vai, luf e eh?"`
				`	"No wait! Luf e ow, vai, luf e eh?"`
		"Vai"
		"Mis"
			`	Torrey breaks out into a brilliant grin. "Well, that's great news, then. You'll find Irene at the militia base on <destination> - that's Gunnery Sergeant Irene Brower. I do appreciate this. You'll be paid upon receipt of the package, too, lest you think my appreciation is all I can give."`
			`You arrive at the militia base on <destination>, and ask at the gate for Gunnery Sergeant Irene Brower. After a few minutes, a compact young woman with close-cropped blonde hair appears and walks over. When she sees the package at your feet, her face splits into a lopsided grin and her steps quicken. "I see you've brought me a package; this must be from Torrey! She said she was sending something."`
			`	Staying carefully out of the way of the hurrying corpsmen and nurses, you watch as the triage tent begins to fill up with the walking wounded, the not-so-walking wounded... and a few gurneys that someone pulls a sheet over not long after they arrive. Before long, you spot someone you think you recognize: Irene Brower, the gunnery sergeant you delivered a care package to before the war.`
			`		MSGT BROWER, IRENE`
			`As you leave the quartermaster's building, you spot a familiar face coming in the other direction: Irene Brower, the gunnery sergeant you delivered a care package to before the war, though she seems to have master sergeant insignia now. She's on crutches, with what looks like a brand-new prosthetic leg. When she spots you, her pained face brightens. "Hey, I know you! You brought me that package from Tor before. Thanks!" She shifts her weight, then winces and shifts it back.`
		log "Minor People" "Torrey and Irene" `Torrey Dupont, an activist, is friends with SMDP militia NCO Irene Brower. You delivered a package for them.`
		"Brin"
		"exis"
			`	The old man narrows his eyes at you and his mouth falls slightly open like he's trying to make sense of a puzzle. Finally he says, "What's the bits between a fella's legs gotta do with anything? I already said, 'Ser' is just what decent folk call each other; ain't nothing more to it. Don't matter if you're a guy, gal, or anything else. Hel, I reckon I'd even call an elf 'Ser' if they done me a good turn.`
<<<<<<< HEAD
			`	The old man gives you a gruff nod and says, "Ah, I see. Can be confusing for a newcomer, I s'pose. What's 'tween a fella's legs gots nothing to do with it. Just like I said before, 'Ser' is just what decent folk call each other; ain't nothing more to it. Don't matter if you're a guy, gal, or anything else. Hel, I reckon I'd even call an elf 'Ser' if they done me a good turn."`
planet Independance
	description `Independance, originally named for a document of emancipation for an ancient nation on old Earth, became of interest to the Confederated Councils when they began to consider plans for a defense against an invasion. One such plan involved deploying "cloud bunkers" into the gas giants of the Outer Rim from which an uprising could be staged against a foreign occupier. Independance, given its fitting name and position near Alvorada, was chosen as the testing site for this project.`
	description `	Of the few prototype bunkers that were deployed, none ever survived the surface of Independance; the Councils simply didn't have the technology for such an ambitious project. The official who proposed the plan was shortly shuffled out of the Politburo, and what remained of the bunkers were left quietly in the depths of the gas giant.`
	object Independance
=======
			`	The old man gives you a gruff nod and says, "Ah, I see. Can be confusing for a newcomer, I s'pose. What's 'tween a fella's legs gots nothing to do with it. Just like I said before, 'Ser' is just what decent folk call each other; ain't nothing more to it. Don't matter if you're a guy, gal, or anything else. Hel, I reckon I'd even call an elf 'Ser' if they done me a good turn.`
>>>>>>> 8065ea91
<|MERGE_RESOLUTION|>--- conflicted
+++ resolved
@@ -96,12 +96,8 @@
 		"Brin"
 		"exis"
 			`	The old man narrows his eyes at you and his mouth falls slightly open like he's trying to make sense of a puzzle. Finally he says, "What's the bits between a fella's legs gotta do with anything? I already said, 'Ser' is just what decent folk call each other; ain't nothing more to it. Don't matter if you're a guy, gal, or anything else. Hel, I reckon I'd even call an elf 'Ser' if they done me a good turn.`
-<<<<<<< HEAD
-			`	The old man gives you a gruff nod and says, "Ah, I see. Can be confusing for a newcomer, I s'pose. What's 'tween a fella's legs gots nothing to do with it. Just like I said before, 'Ser' is just what decent folk call each other; ain't nothing more to it. Don't matter if you're a guy, gal, or anything else. Hel, I reckon I'd even call an elf 'Ser' if they done me a good turn."`
+			`	The old man gives you a gruff nod and says, "Ah, I see. Can be confusing for a newcomer, I s'pose. What's 'tween a fella's legs gots nothing to do with it. Just like I said before, 'Ser' is just what decent folk call each other; ain't nothing more to it. Don't matter if you're a guy, gal, or anything else. Hel, I reckon I'd even call an elf 'Ser' if they done me a good turn.`
 planet Independance
 	description `Independance, originally named for a document of emancipation for an ancient nation on old Earth, became of interest to the Confederated Councils when they began to consider plans for a defense against an invasion. One such plan involved deploying "cloud bunkers" into the gas giants of the Outer Rim from which an uprising could be staged against a foreign occupier. Independance, given its fitting name and position near Alvorada, was chosen as the testing site for this project.`
 	description `	Of the few prototype bunkers that were deployed, none ever survived the surface of Independance; the Councils simply didn't have the technology for such an ambitious project. The official who proposed the plan was shortly shuffled out of the Politburo, and what remained of the bunkers were left quietly in the depths of the gas giant.`
-	object Independance
-=======
-			`	The old man gives you a gruff nod and says, "Ah, I see. Can be confusing for a newcomer, I s'pose. What's 'tween a fella's legs gots nothing to do with it. Just like I said before, 'Ser' is just what decent folk call each other; ain't nothing more to it. Don't matter if you're a guy, gal, or anything else. Hel, I reckon I'd even call an elf 'Ser' if they done me a good turn.`
->>>>>>> 8065ea91
+	object Independance