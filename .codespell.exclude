--- conflicted
+++ resolved
@@ -45,15 +45,12 @@
 			`	She reaches into her pocket and pulls out a small wooden box, similar to the one you saw displayed at Asgard years ago. "I have been thinking," Hjlod says. "Maybe all this vas vill of Skade. Maybe you took us to Asgard to make us stronger, to make us better. It is bitter lesson, but I understand it now."`
 			`	"A data archive with the latest briefings and analyses. Heavily shielded and encrypted, of course, so no need to worry about it showing up on a scan. It has to get there by <date>. So, could you do it?" They hold out a small case with a data crystal visible through the window.`
 			`As the scan results arrive the data is relayed down to the team in the cargo hold. Your video feed shows a large hologram of the system floating in midair above one of the pallets. Nearby, terminals flash rolling readouts and analyses. As the data on the spectral ship solidifies, cones of projected courses appear on the display. Line by line the cone tightens in as additional data flows from your telemetry, closing in on a path intersecting with the nearby world.`
-<<<<<<< HEAD
-# Following two lines to be deleted once unicode support is added
-	#`	"Eu preferiria se tu não fosse tão negativo, camarada. Tu sabe tão bem quanto eu que é só uma questão de esperar as coisas entrarem em colapso. Porra, tem uma guerra civil arriscando começar a qualquer momento, se segura por só mais um pouquinho! Inclusive, eu escutei a pouco que – "`
-	`	"Eu preferiria se tu nao fosse tao negativo, camarada. Tu sabe tao bem quanto eu que e so uma questao de esperar as coisas entrarem em colapso. Porra, tem uma guerra civil arriscando começar a qualquer momento, se segura por so mais um pouquinho! Inclusive, eu escutei a pouco que-"`
-=======
 			`	He gestures confidently. "A team of Remnant, for instance, could all review incoming data from an experiment, form their own analyses, and then hold what amounts to a conference where each fully presents their thoughts and ideas with supporting data and reasoning within the span of a few minutes."`
 system Nnaug
 	object "Sies Upi"
 planet "Sies Upi"
 	description "Sies Upi is one of the most recently colonized planets of the Gegno Vi. This hot, dry world with harsh living environments serves as more of an outpost than it does a colony, but nevertheless the Vi found ways to create manageable living conditions."
 		"Brocken"
->>>>>>> 18fe44e8
+# Following two lines to be deleted once unicode support is added
+	#`	"Eu preferiria se tu não fosse tão negativo, camarada. Tu sabe tão bem quanto eu que é só uma questão de esperar as coisas entrarem em colapso. Porra, tem uma guerra civil arriscando começar a qualquer momento, se segura por só mais um pouquinho! Inclusive, eu escutei a pouco que – "`
+	`	"Eu preferiria se tu nao fosse tao negativo, camarada. Tu sabe tao bem quanto eu que e so uma questao de esperar as coisas entrarem em colapso. Porra, tem uma guerra civil arriscando começar a qualquer momento, se segura por so mais um pouquinho! Inclusive, eu escutei a pouco que-"`